--- conflicted
+++ resolved
@@ -440,30 +440,8 @@
     /* 1 => open bitrate, 2 => variable bitrate, 3 => lossless */
     gst_tag_list_add (taglist, GST_TAG_MERGE_APPEND, GST_TAG_BITRATE,
         (guint) dts->bit_rate, NULL);
-<<<<<<< HEAD
-
-    if (dts->pending_tags) {
-      gst_tag_list_free (dts->pending_tags);
-      dts->pending_tags = NULL;
-    }
-
-    dts->pending_tags = taglist;
-  }
-}
-
-static GstFlowReturn
-gst_dtsdec_pre_push (GstAudioDecoder * bdec, GstBuffer ** buffer)
-{
-  GstDtsDec *dts = GST_DTSDEC (bdec);
-
-  if (G_UNLIKELY (dts->pending_tags)) {
-    gst_pad_push_event (GST_AUDIO_DECODER_SRC_PAD (dts),
-        gst_event_new_tag (dts->pending_tags));
-    dts->pending_tags = NULL;
-=======
     gst_audio_decoder_merge_tags (GST_AUDIO_DECODER (dts), taglist,
         GST_TAG_MERGE_REPLACE);
->>>>>>> d84d9894
   }
 }
 
