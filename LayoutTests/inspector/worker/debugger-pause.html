--- conflicted
+++ resolved
@@ -112,12 +112,7 @@
         }
     });
 
-<<<<<<< HEAD
-    // Turn once to ensure workerTarget.mainResource is loaded.
-    Promise.resolve().then(() => {
-=======
     awaitTargetMainResource(workerTarget).then(() => {
->>>>>>> 20415689
         window.loadLinesFromSourceCode(workerTarget.mainResource).then(() => {
             suite.runTestCasesAndFinish();
         });
