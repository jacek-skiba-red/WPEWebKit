--- conflicted
+++ resolved
@@ -1,10 +1,2 @@
 
-<<<<<<< HEAD
-<<<<<<< HEAD
-FAIL org.w3.clearkey, temporary, mp4, playback, multikey audio/video assert_unreached: TypeError: Type error Reached unreachable code
-=======
 PASS org.w3.clearkey, temporary, mp4, playback, multikey audio/video 
->>>>>>> c80db0a1f694034dc600e650ee9956ed8d9279af
-=======
-PASS org.w3.clearkey, temporary, mp4, playback, multikey audio/video 
->>>>>>> 918311b1
