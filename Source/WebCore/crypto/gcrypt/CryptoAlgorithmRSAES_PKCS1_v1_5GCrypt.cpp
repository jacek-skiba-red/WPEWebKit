/*
 * Copyright (C) 2014 Igalia S.L. All rights reserved.
 *
 * Redistribution and use in source and binary forms, with or without
 * modification, are permitted provided that the following conditions
 * are met:
 * 1. Redistributions of source code must retain the above copyright
 *    notice, this list of conditions and the following disclaimer.
 * 2. Redistributions in binary form must reproduce the above copyright
 *    notice, this list of conditions and the following disclaimer in the
 *    documentation and/or other materials provided with the distribution.
 *
 * THIS SOFTWARE IS PROVIDED BY APPLE INC. AND ITS CONTRIBUTORS ``AS IS''
 * AND ANY EXPRESS OR IMPLIED WARRANTIES, INCLUDING, BUT NOT LIMITED TO,
 * THE IMPLIED WARRANTIES OF MERCHANTABILITY AND FITNESS FOR A PARTICULAR
 * PURPOSE ARE DISCLAIMED. IN NO EVENT SHALL APPLE INC. OR ITS CONTRIBUTORS
 * BE LIABLE FOR ANY DIRECT, INDIRECT, INCIDENTAL, SPECIAL, EXEMPLARY, OR
 * CONSEQUENTIAL DAMAGES (INCLUDING, BUT NOT LIMITED TO, PROCUREMENT OF
 * SUBSTITUTE GOODS OR SERVICES; LOSS OF USE, DATA, OR PROFITS; OR BUSINESS
 * INTERRUPTION) HOWEVER CAUSED AND ON ANY THEORY OF LIABILITY, WHETHER IN
 * CONTRACT, STRICT LIABILITY, OR TORT (INCLUDING NEGLIGENCE OR OTHERWISE)
 * ARISING IN ANY WAY OUT OF THE USE OF THIS SOFTWARE, EVEN IF ADVISED OF
 * THE POSSIBILITY OF SUCH DAMAGE.
 */

#include "config.h"
#include "CryptoAlgorithmRSAES_PKCS1_v1_5.h"

#if ENABLE(SUBTLE_CRYPTO)

#include "CryptoKeyRSA.h"
#include "GCryptUtilities.h"
#include "NotImplemented.h"
#include "ScriptExecutionContext.h"
<<<<<<< HEAD
#include <pal/crypto/gcrypt/Handle.h>
#include <pal/crypto/gcrypt/Utilities.h>

namespace WebCore {

static std::optional<Vector<uint8_t>> mpiData(gcry_sexp_t paramSexp)
{
    // Retrieve the MPI value stored in the s-expression: (name mpi-data)
    PAL::GCrypt::Handle<gcry_mpi_t> paramMPI(gcry_sexp_nth_mpi(paramSexp, 1, GCRYMPI_FMT_USG));
    if (!paramMPI)
        return std::nullopt;

    // Query the data length first to properly prepare the buffer.
    size_t dataLength = 0;
    gcry_error_t error = gcry_mpi_print(GCRYMPI_FMT_USG, nullptr, 0, &dataLength, paramMPI);
=======

namespace WebCore {

static std::optional<Vector<uint8_t>> gcryptEncrypt(gcry_sexp_t keySexp, Vector<uint8_t>&& plainText)
{
    // Embed the plain-text data in a `data` s-expression using PKCS#1 padding.
    PAL::GCrypt::Handle<gcry_sexp_t> dataSexp;
    gcry_error_t error = gcry_sexp_build(&dataSexp, nullptr, "(data(flags pkcs1)(value %b))",
        plainText.size(), plainText.data());
>>>>>>> 76cbf4aa
    if (error != GPG_ERR_NO_ERROR) {
        PAL::GCrypt::logError(error);
        return std::nullopt;
    }

<<<<<<< HEAD
    // Finally, copy the MPI data into a properly-sized buffer.
    Vector<uint8_t> output(dataLength);
    error = gcry_mpi_print(GCRYMPI_FMT_USG, output.data(), output.size(), nullptr, paramMPI);
=======
    // Encrypt data with the provided key. The returned s-expression is of this form:
    // (enc-val
    //   (rsa
    //     (a a-mpi)))
    PAL::GCrypt::Handle<gcry_sexp_t> cipherSexp;
    error = gcry_pk_encrypt(&cipherSexp, dataSexp, keySexp);
>>>>>>> 76cbf4aa
    if (error != GPG_ERR_NO_ERROR) {
        PAL::GCrypt::logError(error);
        return std::nullopt;
    }

<<<<<<< HEAD
    return output;
}

static std::optional<Vector<uint8_t>> gcryptEncrypt(gcry_sexp_t keySexp, Vector<uint8_t>&& plainText)
{
    // Embed the plain-text data in a data s-expression using PKCS#1 padding.
    PAL::GCrypt::Handle<gcry_sexp_t> dataSexp;
    gcry_error_t error = gcry_sexp_build(&dataSexp, nullptr, "(data(flags pkcs1)(value %b))",
        plainText.size(), plainText.data());
    if (error != GPG_ERR_NO_ERROR) {
        PAL::GCrypt::logError(error);
        return std::nullopt;
    }

    // Encrypt data with the provided key. The returned s-expression is of this form:
    // (enc-val
    //   (rsa
    //     (a a-mpi)))
    PAL::GCrypt::Handle<gcry_sexp_t> cipherSexp;
    error = gcry_pk_encrypt(&cipherSexp, dataSexp, keySexp);
    if (error != GPG_ERR_NO_ERROR) {
        PAL::GCrypt::logError(error);
        return std::nullopt;
    }

    // Return MPI data of the embedded a integer.
    PAL::GCrypt::Handle<gcry_sexp_t> aSexp(gcry_sexp_find_token(cipherSexp, "a", 0));
    if (!aSexp)
        return std::nullopt;

    return mpiData(aSexp);
}

static std::optional<Vector<uint8_t>> gcryptDecrypt(gcry_sexp_t keySexp, Vector<uint8_t>&& cipherText)
{
    // Embed the cipher-text data in an enc-val s-expression using PKCS#1 padding.
=======
    // Return MPI data of the embedded `a` integer.
    PAL::GCrypt::Handle<gcry_sexp_t> aSexp(gcry_sexp_find_token(cipherSexp, "a", 0));
    if (!aSexp)
        return std::nullopt;

    return mpiData(aSexp);
}

static std::optional<Vector<uint8_t>> gcryptDecrypt(gcry_sexp_t keySexp, Vector<uint8_t>&& cipherText)
{
    // Embed the cipher-text data in an `enc-val` s-expression using PKCS#1 padding.
>>>>>>> 76cbf4aa
    PAL::GCrypt::Handle<gcry_sexp_t> encValSexp;
    gcry_error_t error = gcry_sexp_build(&encValSexp, nullptr, "(enc-val(flags pkcs1)(rsa(a %b)))",
        cipherText.size(), cipherText.data());
    if (error != GPG_ERR_NO_ERROR) {
        PAL::GCrypt::logError(error);
        return std::nullopt;
    }

    // Decrypt data with the provided key. The returned s-expression is of this form:
    // (data
    //   (flags pkcs1)
    //   (value block))
    PAL::GCrypt::Handle<gcry_sexp_t> plainSexp;
    error = gcry_pk_decrypt(&plainSexp, encValSexp, keySexp);
    if (error != GPG_ERR_NO_ERROR) {
        PAL::GCrypt::logError(error);
        return std::nullopt;
    }

<<<<<<< HEAD
    // Return MPI data of the embedded value integer.
=======
    // Return MPI data of the embedded `value` integer.
>>>>>>> 76cbf4aa
    PAL::GCrypt::Handle<gcry_sexp_t> valueSexp(gcry_sexp_find_token(plainSexp, "value", 0));
    if (!valueSexp)
        return std::nullopt;

    return mpiData(valueSexp);
}

void CryptoAlgorithmRSAES_PKCS1_v1_5::platformEncrypt(Ref<CryptoKey>&& key, Vector<uint8_t>&& plainText, VectorCallback&& callback, ExceptionCallback&& exceptionCallback, ScriptExecutionContext& context, WorkQueue& workQueue)
{
    context.ref();
    workQueue.dispatch(
        [key = WTFMove(key), plainText = WTFMove(plainText), callback = WTFMove(callback), exceptionCallback = WTFMove(exceptionCallback), &context]() mutable {
            auto& rsaKey = downcast<CryptoKeyRSA>(key.get());

            auto output = gcryptEncrypt(rsaKey.platformKey(), WTFMove(plainText));
            if (!output) {
                // We should only dereference callbacks after being back to the Document/Worker threads.
                context.postTask(
                    [callback = WTFMove(callback), exceptionCallback = WTFMove(exceptionCallback)](ScriptExecutionContext& context) {
                        exceptionCallback(OperationError);
                        context.deref();
                    });
                return;
            }

            // We should only dereference callbacks after being back to the Document/Worker threads.
            context.postTask(
                [output = WTFMove(*output), callback = WTFMove(callback), exceptionCallback = WTFMove(exceptionCallback)](ScriptExecutionContext& context) mutable {
                    callback(WTFMove(output));
                    context.deref();
                });
        });
}

void CryptoAlgorithmRSAES_PKCS1_v1_5::platformDecrypt(Ref<CryptoKey>&& key, Vector<uint8_t>&& cipherText, VectorCallback&& callback, ExceptionCallback&& exceptionCallback, ScriptExecutionContext& context, WorkQueue& workQueue)
{
    context.ref();
    workQueue.dispatch(
        [key = WTFMove(key), cipherText = WTFMove(cipherText), callback = WTFMove(callback), exceptionCallback = WTFMove(exceptionCallback), &context]() mutable {
            auto& rsaKey = downcast<CryptoKeyRSA>(key.get());

            auto output = gcryptDecrypt(rsaKey.platformKey(), WTFMove(cipherText));
            if (!output) {
                // We should only dereference callbacks after being back to the Document/Worker threads.
                context.postTask(
                    [callback = WTFMove(callback), exceptionCallback = WTFMove(exceptionCallback)](ScriptExecutionContext& context) {
                        exceptionCallback(OperationError);
                        context.deref();
                    });
                return;
            }

            // We should only dereference callbacks after being back to the Document/Worker threads.
            context.postTask(
                [output = WTFMove(*output), callback = WTFMove(callback), exceptionCallback = WTFMove(exceptionCallback)](ScriptExecutionContext& context) mutable {
                    callback(WTFMove(output));
                    context.deref();
                });
        });
}

ExceptionOr<void> CryptoAlgorithmRSAES_PKCS1_v1_5::platformEncrypt(const CryptoKeyRSA&, const CryptoOperationData&, VectorCallback&&, VoidCallback&&)
{
    notImplemented();
    return Exception { NotSupportedError };
}

ExceptionOr<void> CryptoAlgorithmRSAES_PKCS1_v1_5::platformDecrypt(const CryptoKeyRSA&, const CryptoOperationData&, VectorCallback&&, VoidCallback&&)
{
    notImplemented();
    return Exception { NotSupportedError };
}

} // namespace WebCore

#endif // ENABLE(SUBTLE_CRYPTO)<|MERGE_RESOLUTION|>--- conflicted
+++ resolved
@@ -32,62 +32,12 @@
 #include "GCryptUtilities.h"
 #include "NotImplemented.h"
 #include "ScriptExecutionContext.h"
-<<<<<<< HEAD
-#include <pal/crypto/gcrypt/Handle.h>
-#include <pal/crypto/gcrypt/Utilities.h>
-
-namespace WebCore {
-
-static std::optional<Vector<uint8_t>> mpiData(gcry_sexp_t paramSexp)
-{
-    // Retrieve the MPI value stored in the s-expression: (name mpi-data)
-    PAL::GCrypt::Handle<gcry_mpi_t> paramMPI(gcry_sexp_nth_mpi(paramSexp, 1, GCRYMPI_FMT_USG));
-    if (!paramMPI)
-        return std::nullopt;
-
-    // Query the data length first to properly prepare the buffer.
-    size_t dataLength = 0;
-    gcry_error_t error = gcry_mpi_print(GCRYMPI_FMT_USG, nullptr, 0, &dataLength, paramMPI);
-=======
 
 namespace WebCore {
 
 static std::optional<Vector<uint8_t>> gcryptEncrypt(gcry_sexp_t keySexp, Vector<uint8_t>&& plainText)
 {
     // Embed the plain-text data in a `data` s-expression using PKCS#1 padding.
-    PAL::GCrypt::Handle<gcry_sexp_t> dataSexp;
-    gcry_error_t error = gcry_sexp_build(&dataSexp, nullptr, "(data(flags pkcs1)(value %b))",
-        plainText.size(), plainText.data());
->>>>>>> 76cbf4aa
-    if (error != GPG_ERR_NO_ERROR) {
-        PAL::GCrypt::logError(error);
-        return std::nullopt;
-    }
-
-<<<<<<< HEAD
-    // Finally, copy the MPI data into a properly-sized buffer.
-    Vector<uint8_t> output(dataLength);
-    error = gcry_mpi_print(GCRYMPI_FMT_USG, output.data(), output.size(), nullptr, paramMPI);
-=======
-    // Encrypt data with the provided key. The returned s-expression is of this form:
-    // (enc-val
-    //   (rsa
-    //     (a a-mpi)))
-    PAL::GCrypt::Handle<gcry_sexp_t> cipherSexp;
-    error = gcry_pk_encrypt(&cipherSexp, dataSexp, keySexp);
->>>>>>> 76cbf4aa
-    if (error != GPG_ERR_NO_ERROR) {
-        PAL::GCrypt::logError(error);
-        return std::nullopt;
-    }
-
-<<<<<<< HEAD
-    return output;
-}
-
-static std::optional<Vector<uint8_t>> gcryptEncrypt(gcry_sexp_t keySexp, Vector<uint8_t>&& plainText)
-{
-    // Embed the plain-text data in a data s-expression using PKCS#1 padding.
     PAL::GCrypt::Handle<gcry_sexp_t> dataSexp;
     gcry_error_t error = gcry_sexp_build(&dataSexp, nullptr, "(data(flags pkcs1)(value %b))",
         plainText.size(), plainText.data());
@@ -107,18 +57,6 @@
         return std::nullopt;
     }
 
-    // Return MPI data of the embedded a integer.
-    PAL::GCrypt::Handle<gcry_sexp_t> aSexp(gcry_sexp_find_token(cipherSexp, "a", 0));
-    if (!aSexp)
-        return std::nullopt;
-
-    return mpiData(aSexp);
-}
-
-static std::optional<Vector<uint8_t>> gcryptDecrypt(gcry_sexp_t keySexp, Vector<uint8_t>&& cipherText)
-{
-    // Embed the cipher-text data in an enc-val s-expression using PKCS#1 padding.
-=======
     // Return MPI data of the embedded `a` integer.
     PAL::GCrypt::Handle<gcry_sexp_t> aSexp(gcry_sexp_find_token(cipherSexp, "a", 0));
     if (!aSexp)
@@ -130,7 +68,6 @@
 static std::optional<Vector<uint8_t>> gcryptDecrypt(gcry_sexp_t keySexp, Vector<uint8_t>&& cipherText)
 {
     // Embed the cipher-text data in an `enc-val` s-expression using PKCS#1 padding.
->>>>>>> 76cbf4aa
     PAL::GCrypt::Handle<gcry_sexp_t> encValSexp;
     gcry_error_t error = gcry_sexp_build(&encValSexp, nullptr, "(enc-val(flags pkcs1)(rsa(a %b)))",
         cipherText.size(), cipherText.data());
@@ -150,11 +87,7 @@
         return std::nullopt;
     }
 
-<<<<<<< HEAD
-    // Return MPI data of the embedded value integer.
-=======
     // Return MPI data of the embedded `value` integer.
->>>>>>> 76cbf4aa
     PAL::GCrypt::Handle<gcry_sexp_t> valueSexp(gcry_sexp_find_token(plainSexp, "value", 0));
     if (!valueSexp)
         return std::nullopt;
