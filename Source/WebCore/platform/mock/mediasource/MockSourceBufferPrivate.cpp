/*
 * Copyright (C) 2013-2014 Apple Inc. All rights reserved.
 *
 * Redistribution and use in source and binary forms, with or without
 * modification, are permitted provided that the following conditions
 * are met:
 * 1. Redistributions of source code must retain the above copyright
 *    notice, this list of conditions and the following disclaimer.
 * 2. Redistributions in binary form must reproduce the above copyright
 *    notice, this list of conditions and the following disclaimer in the
 *    documentation and/or other materials provided with the distribution.
 *
 * THIS SOFTWARE IS PROVIDED BY APPLE INC. ``AS IS'' AND ANY
 * EXPRESS OR IMPLIED WARRANTIES, INCLUDING, BUT NOT LIMITED TO, THE
 * IMPLIED WARRANTIES OF MERCHANTABILITY AND FITNESS FOR A PARTICULAR
 * PURPOSE ARE DISCLAIMED.  IN NO EVENT SHALL APPLE INC. OR
 * CONTRIBUTORS BE LIABLE FOR ANY DIRECT, INDIRECT, INCIDENTAL, SPECIAL,
 * EXEMPLARY, OR CONSEQUENTIAL DAMAGES (INCLUDING, BUT NOT LIMITED TO,
 * PROCUREMENT OF SUBSTITUTE GOODS OR SERVICES; LOSS OF USE, DATA, OR
 * PROFITS; OR BUSINESS INTERRUPTION) HOWEVER CAUSED AND ON ANY THEORY
 * OF LIABILITY, WHETHER IN CONTRACT, STRICT LIABILITY, OR TORT
 * (INCLUDING NEGLIGENCE OR OTHERWISE) ARISING IN ANY WAY OUT OF THE USE
 * OF THIS SOFTWARE, EVEN IF ADVISED OF THE POSSIBILITY OF SUCH DAMAGE. 
 */

#include "config.h"
#include "MockSourceBufferPrivate.h"

#if ENABLE(MEDIA_SOURCE)

#include "MediaDescription.h"
#include "MediaPlayer.h"
#include "MediaSample.h"
#include "MockBox.h"
#include "MockMediaPlayerMediaSource.h"
#include "MockMediaSourcePrivate.h"
#include "MockTracks.h"
#include "SourceBufferPrivateClient.h"
#include <map>
#include <runtime/ArrayBuffer.h>
#include <wtf/PrintStream.h>

namespace WebCore {

class MockMediaSample final : public MediaSample {
public:
    static RefPtr<MockMediaSample> create(const MockSampleBox& box) { return adoptRef(new MockMediaSample(box)); }
    virtual ~MockMediaSample() { }

private:
    MockMediaSample(const MockSampleBox& box)
        : m_box(box)
        , m_id(String::format("%d", box.trackID()))
    {
    }

    virtual MediaTime presentationTime() const override { return m_box.presentationTimestamp(); }
    virtual MediaTime decodeTime() const override { return m_box.decodeTimestamp(); }
    virtual MediaTime duration() const override { return m_box.duration(); }
    virtual AtomicString trackID() const override { return m_id; }
    virtual size_t sizeInBytes() const override { return sizeof(m_box); }
    virtual SampleFlags flags() const override;
    virtual PlatformSample platformSample() override;
    virtual FloatSize presentationSize() const override { return FloatSize(); }
    virtual void dump(PrintStream&) const override;
<<<<<<< HEAD
    void offsetTimestampsBy(const MediaTime& offset) { m_box.offsetTimestampsBy(offset); }
=======
    virtual void offsetTimestampsBy(const MediaTime& offset) override { m_box.offsetTimestampsBy(offset); }
    virtual void setTimestamps(const MediaTime& presentationTimestamp, const MediaTime& decodeTimestamp) override { m_box.setTimestamps(presentationTimestamp, decodeTimestamp); }
>>>>>>> 4c6ebc5e

    unsigned generation() const { return m_box.generation(); }

    MockSampleBox m_box;
    AtomicString m_id;
};

MediaSample::SampleFlags MockMediaSample::flags() const
{
    unsigned flags = None;
    if (m_box.flags() & MockSampleBox::IsSync)
        flags |= IsSync;
    return SampleFlags(flags);
}

PlatformSample MockMediaSample::platformSample()
{
    PlatformSample sample = { PlatformSample::MockSampleBoxType, { &m_box } };
    return sample;
}

void MockMediaSample::dump(PrintStream& out) const
{
    out.print("{PTS(", presentationTime(), "), DTS(", decodeTime(), "), duration(", duration(), "), flags(", (int)flags(), "), generation(", generation(), ")}");
}

class MockMediaDescription final : public MediaDescription {
public:
    static RefPtr<MockMediaDescription> create(const MockTrackBox& box) { return adoptRef(new MockMediaDescription(box)); }
    virtual ~MockMediaDescription() { }

    virtual AtomicString codec() const override { return m_box.codec(); }
    virtual bool isVideo() const override { return m_box.kind() == MockTrackBox::Video; }
    virtual bool isAudio() const override { return m_box.kind() == MockTrackBox::Audio; }
    virtual bool isText() const override { return m_box.kind() == MockTrackBox::Text; }

protected:
    MockMediaDescription(const MockTrackBox& box) : m_box(box) { }
    MockTrackBox m_box;
};

RefPtr<MockSourceBufferPrivate> MockSourceBufferPrivate::create(MockMediaSourcePrivate* parent)
{
    return adoptRef(new MockSourceBufferPrivate(parent));
}

MockSourceBufferPrivate::MockSourceBufferPrivate(MockMediaSourcePrivate* parent)
    : m_mediaSource(parent)
    , m_client(0)
{
}

MockSourceBufferPrivate::~MockSourceBufferPrivate()
{
}

void MockSourceBufferPrivate::setClient(SourceBufferPrivateClient* client)
{
    m_client = client;
}

void MockSourceBufferPrivate::append(const unsigned char* data, unsigned length)
{
    m_inputBuffer.append(data, length);
    SourceBufferPrivateClient::AppendResult result = SourceBufferPrivateClient::AppendSucceeded;

    while (m_inputBuffer.size() && result == SourceBufferPrivateClient::AppendSucceeded) {
        RefPtr<ArrayBuffer> buffer = ArrayBuffer::create(m_inputBuffer.data(), m_inputBuffer.size());
        size_t boxLength = MockBox::peekLength(buffer.get());
        if (boxLength > buffer->byteLength())
            break;

        String type = MockBox::peekType(buffer.get());
        if (type == MockInitializationBox::type()) {
            MockInitializationBox initBox = MockInitializationBox(buffer.get());
            didReceiveInitializationSegment(initBox);
        } else if (type == MockSampleBox::type()) {
            MockSampleBox sampleBox = MockSampleBox(buffer.get());
            didReceiveSample(sampleBox);
        } else
            result = SourceBufferPrivateClient::ParsingFailed;

        m_inputBuffer.remove(0, boxLength);
    }

    if (m_client)
        m_client->sourceBufferPrivateAppendComplete(this, result);
}

void MockSourceBufferPrivate::didReceiveInitializationSegment(const MockInitializationBox& initBox)
{
    if (!m_client)
        return;

    SourceBufferPrivateClient::InitializationSegment segment;
    segment.duration = initBox.duration();

    for (auto it = initBox.tracks().begin(); it != initBox.tracks().end(); ++it) {
        const MockTrackBox& trackBox = *it;
        if (trackBox.kind() == MockTrackBox::Video) {
            SourceBufferPrivateClient::InitializationSegment::VideoTrackInformation info;
            info.track = MockVideoTrackPrivate::create(trackBox);
            info.description = MockMediaDescription::create(trackBox);
            segment.videoTracks.append(info);
        } else if (trackBox.kind() == MockTrackBox::Audio) {
            SourceBufferPrivateClient::InitializationSegment::AudioTrackInformation info;
            info.track = MockAudioTrackPrivate::create(trackBox);
            info.description = MockMediaDescription::create(trackBox);
            segment.audioTracks.append(info);
        } else if (trackBox.kind() == MockTrackBox::Text) {
            SourceBufferPrivateClient::InitializationSegment::TextTrackInformation info;
            info.track = MockTextTrackPrivate::create(trackBox);
            info.description = MockMediaDescription::create(trackBox);
            segment.textTracks.append(info);
        }
    }

    m_client->sourceBufferPrivateDidReceiveInitializationSegment(this, segment);
}


void MockSourceBufferPrivate::didReceiveSample(const MockSampleBox& sampleBox)
{
    if (!m_client)
        return;

    m_client->sourceBufferPrivateDidReceiveSample(this, MockMediaSample::create(sampleBox));
}

void MockSourceBufferPrivate::abort()
{
}

void MockSourceBufferPrivate::removedFromMediaSource()
{
    if (m_mediaSource)
        m_mediaSource->removeSourceBuffer(this);
}

MediaPlayer::ReadyState MockSourceBufferPrivate::readyState() const
{
    return m_mediaSource ? m_mediaSource->player()->readyState() : MediaPlayer::HaveNothing;
}

void MockSourceBufferPrivate::setReadyState(MediaPlayer::ReadyState readyState)
{
    if (m_mediaSource)
        m_mediaSource->player()->setReadyState(readyState);
}

void MockSourceBufferPrivate::setActive(bool isActive)
{
    if (m_mediaSource)
        m_mediaSource->sourceBufferPrivateDidChangeActiveState(this, isActive);
}

void MockSourceBufferPrivate::enqueueSample(PassRefPtr<MediaSample> sample, AtomicString)
{
    if (!m_mediaSource || !sample)
        return;

    PlatformSample platformSample = sample->platformSample();
    if (platformSample.type != PlatformSample::MockSampleBoxType)
        return;

    MockSampleBox* box = platformSample.sample.mockSampleBox;
    if (!box)
        return;

    m_mediaSource->incrementTotalVideoFrames();
    if (box->isCorrupted())
        m_mediaSource->incrementCorruptedFrames();
    if (box->isDropped())
        m_mediaSource->incrementDroppedFrames();
    if (box->isDelayed())
        m_mediaSource->incrementTotalFrameDelayBy(MediaTime(1, 1));
}

bool MockSourceBufferPrivate::hasVideo() const
{
    if (!m_client)
        return false;

    return m_client->sourceBufferPrivateHasVideo(this);
}

bool MockSourceBufferPrivate::hasAudio() const
{
    if (!m_client)
        return false;

    return m_client->sourceBufferPrivateHasAudio(this);
}


MediaTime MockSourceBufferPrivate::fastSeekTimeForMediaTime(const MediaTime& time, const MediaTime& negativeThreshold, const MediaTime& positiveThreshold)
{
    if (m_client)
        return m_client->sourceBufferPrivateFastSeekTimeForMediaTime(this, time, negativeThreshold, positiveThreshold);
    return time;
}

void MockSourceBufferPrivate::seekToTime(const MediaTime& time)
{
    if (m_client)
        m_client->sourceBufferPrivateSeekToTime(this, time);
}

}

#endif
<|MERGE_RESOLUTION|>--- conflicted
+++ resolved
@@ -63,12 +63,8 @@
     virtual PlatformSample platformSample() override;
     virtual FloatSize presentationSize() const override { return FloatSize(); }
     virtual void dump(PrintStream&) const override;
-<<<<<<< HEAD
-    void offsetTimestampsBy(const MediaTime& offset) { m_box.offsetTimestampsBy(offset); }
-=======
     virtual void offsetTimestampsBy(const MediaTime& offset) override { m_box.offsetTimestampsBy(offset); }
     virtual void setTimestamps(const MediaTime& presentationTimestamp, const MediaTime& decodeTimestamp) override { m_box.setTimestamps(presentationTimestamp, decodeTimestamp); }
->>>>>>> 4c6ebc5e
 
     unsigned generation() const { return m_box.generation(); }
 
