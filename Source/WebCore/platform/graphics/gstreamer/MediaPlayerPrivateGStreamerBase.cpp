/*
 * Copyright (C) 2007, 2009 Apple Inc.  All rights reserved.
 * Copyright (C) 2007 Collabora Ltd.  All rights reserved.
 * Copyright (C) 2007 Alp Toker <alp@atoker.com>
 * Copyright (C) 2009 Gustavo Noronha Silva <gns@gnome.org>
 * Copyright (C) 2009, 2010 Igalia S.L
 *
 * This library is free software; you can redistribute it and/or
 * modify it under the terms of the GNU Library General Public
 * License as published by the Free Software Foundation; either
 * version 2 of the License, or (at your option) any later version.
 *
 * This library is distributed in the hope that it will be useful,
 * but WITHOUT ANY WARRANTY; without even the implied warranty of
 * MERCHANTABILITY or FITNESS FOR A PARTICULAR PURPOSE.  See the GNU
 * Library General Public License for more details.
 *
 * You should have received a copy of the GNU Library General Public License
 * aint with this library; see the file COPYING.LIB.  If not, write to
 * the Free Software Foundation, Inc., 51 Franklin Street, Fifth Floor,
 * Boston, MA 02110-1301, USA.
 */

#include "config.h"
#include "MediaPlayerPrivateGStreamerBase.h"

#if ENABLE(VIDEO) && USE(GSTREAMER)

#include "ColorSpace.h"
#include "GStreamerUtilities.h"
#include "GraphicsContext.h"
#include "GraphicsTypes.h"
#include "ImageGStreamer.h"
#include "ImageOrientation.h"
#include "IntRect.h"
#include "MediaPlayer.h"
#include "NotImplemented.h"
#include "VideoSinkGStreamer.h"
#include "WebKitWebSourceGStreamer.h"
#include <gst/gst.h>
#include <wtf/glib/GMutexLocker.h>
#include <wtf/text/CString.h>

#include <gst/audio/streamvolume.h>
#include <gst/video/gstvideometa.h>

#if USE(GSTREAMER_GL)
#define GST_USE_UNSTABLE_API
#include <gst/gl/gstglmemory.h>
#undef GST_USE_UNSTABLE_API
#endif

#if GST_CHECK_VERSION(1, 1, 0) && USE(TEXTURE_MAPPER_GL)
#include "BitmapTextureGL.h"
#include "BitmapTexturePool.h"
#include "TextureMapperGL.h"
#endif

#if USE(GSTREAMER_GL)
#include "GLContext.h"

#define GST_USE_UNSTABLE_API
#include <gst/gl/gl.h>
#undef GST_USE_UNSTABLE_API

#if USE(GLX)
#include "GLContextGLX.h"
#include <gst/gl/x11/gstgldisplay_x11.h>
#elif USE(EGL)
#include "GLContextEGL.h"
#include <gst/gl/egl/gstgldisplay_egl.h>
#endif

#if PLATFORM(X11)
#include "PlatformDisplayX11.h"
#elif PLATFORM(WAYLAND)
#include "PlatformDisplayWayland.h"
#endif

// gstglapi.h may include eglplatform.h and it includes X.h, which
// defines None, breaking MediaPlayer::None enum
#if PLATFORM(X11) && GST_GL_HAVE_PLATFORM_EGL
#undef None
#endif
#endif // USE(GSTREAMER_GL)

GST_DEBUG_CATEGORY(webkit_media_player_debug);
#define GST_CAT_DEFAULT webkit_media_player_debug

using namespace std;

namespace WebCore {

static int greatestCommonDivisor(int a, int b)
{
    while (b) {
        int temp = a;
        a = b;
        b = temp % b;
    }

    return ABS(a);
}

MediaPlayerPrivateGStreamerBase::MediaPlayerPrivateGStreamerBase(MediaPlayer* player)
    : m_player(player)
    , m_fpsSink(0)
    , m_readyState(MediaPlayer::HaveNothing)
    , m_networkState(MediaPlayer::Empty)
#if USE(GSTREAMER_GL)
    , m_drawTimer(RunLoop::main(), this, &MediaPlayerPrivateGStreamerBase::repaint())
#endif
    , m_usingFallbackVideoSink(false)
{
    g_mutex_init(&m_sampleMutex);
<<<<<<< HEAD
#if USE(GSTREAMER_GL)
    g_cond_init(&m_drawCondition);
    g_mutex_init(&m_drawMutex);
#endif
#if USE(COORDINATED_GRAPHICS_THREADED)
    m_platformLayerProxy = adoptRef(new TextureMapperPlatformLayerProxy());
#endif
=======
>>>>>>> 806c9c89
}

MediaPlayerPrivateGStreamerBase::~MediaPlayerPrivateGStreamerBase()
{
    m_notifier.cancelPendingNotifications();

    g_signal_handlers_disconnect_matched(m_videoSink.get(), G_SIGNAL_MATCH_DATA, 0, 0, nullptr, nullptr, this);

    g_mutex_clear(&m_sampleMutex);

    m_player = 0;

    g_signal_handlers_disconnect_matched(m_volumeElement.get(), G_SIGNAL_MATCH_DATA, 0, 0, nullptr, nullptr, this);

    if (m_pipeline) {
        GRefPtr<GstBus> bus = adoptGRef(gst_pipeline_get_bus(GST_PIPELINE(m_pipeline.get())));
        ASSERT(bus);
        m_pipeline.clear();
    }

#if USE(TEXTURE_MAPPER_GL) && !USE(COORDINATED_GRAPHICS)
    if (client())
        client()->platformLayerWillBeDestroyed();
#endif
}

void MediaPlayerPrivateGStreamerBase::setPipeline(GstElement* pipeline)
{
    m_pipeline = pipeline;
}

bool MediaPlayerPrivateGStreamerBase::handleSyncMessage(GstMessage* message)
{
#if USE(GSTREAMER_GL)
    if (GST_MESSAGE_TYPE(message) != GST_MESSAGE_NEED_CONTEXT)
        return false;

    const gchar* contextType;
    gst_message_parse_context_type(message, &contextType);

    if (!ensureGstGLContext())
        return false;

    if (!g_strcmp0(contextType, GST_GL_DISPLAY_CONTEXT_TYPE)) {
        GstContext* displayContext = gst_context_new(GST_GL_DISPLAY_CONTEXT_TYPE, TRUE);
        gst_context_set_gl_display(displayContext, m_glDisplay.get());
        gst_element_set_context(GST_ELEMENT(message->src), displayContext);
        return true;
    }

    if (!g_strcmp0(contextType, "gst.gl.app_context")) {
        GstContext* appContext = gst_context_new("gst.gl.app_context", TRUE);
        GstStructure* structure = gst_context_writable_structure(appContext);
        gst_structure_set(structure, "context", GST_GL_TYPE_CONTEXT, m_glContext.get(), nullptr);
        gst_element_set_context(GST_ELEMENT(message->src), appContext);
        return true;
    }
#else
    UNUSED_PARAM(message);
#endif // USE(GSTREAMER_GL)

    return false;
}

#if USE(GSTREAMER_GL)
bool MediaPlayerPrivateGStreamerBase::ensureGstGLContext()
{
    if (m_glContext)
        return true;

    if (!m_glDisplay) {
        const auto& sharedDisplay = PlatformDisplay::sharedDisplay();
#if PLATFORM(X11)
        m_glDisplay = GST_GL_DISPLAY(gst_gl_display_x11_new_with_display(downcast<PlatformDisplayX11>(sharedDisplay).native()));
#elif PLATFORM(WAYLAND)
        m_glDisplay = GST_GL_DISPLAY(gst_gl_display_egl_new_with_egl_display(downcast<PlatformDisplayWayland>(sharedDisplay).native()));
#endif
    }

    GLContext* webkitContext = GLContext::sharingContext();
    // EGL and GLX are mutually exclusive, no need for ifdefs here.
    GstGLPlatform glPlatform = webkitContext->isEGLContext() ? GST_GL_PLATFORM_EGL : GST_GL_PLATFORM_GLX;

#if USE(OPENGL_ES_2)
    GstGLAPI glAPI = GST_GL_API_GLES2;
#elif USE(OPENGL)
    GstGLAPI glAPI = GST_GL_API_OPENGL;
#else
    ASSERT_NOT_REACHED();
#endif

    PlatformGraphicsContext3D contextHandle = webkitContext->platformContext();
    if (!contextHandle)
        return false;

    m_glContext = gst_gl_context_new_wrapped(m_glDisplay.get(), reinterpret_cast<guintptr>(contextHandle), glPlatform, glAPI);

    return true;
}
#endif // USE(GSTREAMER_GL)

// Returns the size of the video
FloatSize MediaPlayerPrivateGStreamerBase::naturalSize() const
{
    if (!hasVideo())
        return FloatSize();

    if (!m_videoSize.isEmpty())
        return m_videoSize;

    WTF::GMutexLocker<GMutex> lock(m_sampleMutex);
    if (!GST_IS_SAMPLE(m_sample.get()))
        return FloatSize();

    GstCaps* caps = gst_sample_get_caps(m_sample.get());
    if (!caps)
        return FloatSize();


    // TODO: handle possible clean aperture data. See
    // https://bugzilla.gnome.org/show_bug.cgi?id=596571
    // TODO: handle possible transformation matrix. See
    // https://bugzilla.gnome.org/show_bug.cgi?id=596326

    // Get the video PAR and original size, if this fails the
    // video-sink has likely not yet negotiated its caps.
    int pixelAspectRatioNumerator, pixelAspectRatioDenominator, stride;
    IntSize originalSize;
    GstVideoFormat format;
    if (!getVideoSizeAndFormatFromCaps(caps, originalSize, format, pixelAspectRatioNumerator, pixelAspectRatioDenominator, stride))
        return FloatSize();

    LOG_MEDIA_MESSAGE("Original video size: %dx%d", originalSize.width(), originalSize.height());
    LOG_MEDIA_MESSAGE("Pixel aspect ratio: %d/%d", pixelAspectRatioNumerator, pixelAspectRatioDenominator);

    // Calculate DAR based on PAR and video size.
    int displayWidth = originalSize.width() * pixelAspectRatioNumerator;
    int displayHeight = originalSize.height() * pixelAspectRatioDenominator;

    // Divide display width and height by their GCD to avoid possible overflows.
    int displayAspectRatioGCD = greatestCommonDivisor(displayWidth, displayHeight);
    displayWidth /= displayAspectRatioGCD;
    displayHeight /= displayAspectRatioGCD;

    // Apply DAR to original video size. This is the same behavior as in xvimagesink's setcaps function.
    guint64 width = 0, height = 0;
    if (!(originalSize.height() % displayHeight)) {
        LOG_MEDIA_MESSAGE("Keeping video original height");
        width = gst_util_uint64_scale_int(originalSize.height(), displayWidth, displayHeight);
        height = static_cast<guint64>(originalSize.height());
    } else if (!(originalSize.width() % displayWidth)) {
        LOG_MEDIA_MESSAGE("Keeping video original width");
        height = gst_util_uint64_scale_int(originalSize.width(), displayHeight, displayWidth);
        width = static_cast<guint64>(originalSize.width());
    } else {
        LOG_MEDIA_MESSAGE("Approximating while keeping original video height");
        width = gst_util_uint64_scale_int(originalSize.height(), displayWidth, displayHeight);
        height = static_cast<guint64>(originalSize.height());
    }

    LOG_MEDIA_MESSAGE("Natural size: %" G_GUINT64_FORMAT "x%" G_GUINT64_FORMAT, width, height);
    m_videoSize = FloatSize(static_cast<int>(width), static_cast<int>(height));
    return m_videoSize;
}

void MediaPlayerPrivateGStreamerBase::setVolume(float volume)
{
    if (!m_volumeElement)
        return;

    LOG_MEDIA_MESSAGE("Setting volume: %f", volume);
    gst_stream_volume_set_volume(m_volumeElement.get(), GST_STREAM_VOLUME_FORMAT_CUBIC, static_cast<double>(volume));
}

float MediaPlayerPrivateGStreamerBase::volume() const
{
    if (!m_volumeElement)
        return 0;

    return gst_stream_volume_get_volume(m_volumeElement.get(), GST_STREAM_VOLUME_FORMAT_CUBIC);
}


void MediaPlayerPrivateGStreamerBase::notifyPlayerOfVolumeChange()
{
    if (!m_player || !m_volumeElement)
        return;
    double volume;
    volume = gst_stream_volume_get_volume(m_volumeElement.get(), GST_STREAM_VOLUME_FORMAT_CUBIC);
    // get_volume() can return values superior to 1.0 if the user
    // applies software user gain via third party application (GNOME
    // volume control for instance).
    volume = CLAMP(volume, 0.0, 1.0);
    m_player->volumeChanged(static_cast<float>(volume));
}

void MediaPlayerPrivateGStreamerBase::volumeChangedCallback(MediaPlayerPrivateGStreamerBase* player)
{
    // This is called when m_volumeElement receives the notify::volume signal.
    LOG_MEDIA_MESSAGE("Volume changed to: %f", player->volume());

    player->m_notifier.notify(MainThreadNotification::VolumeChanged, [player] { player->notifyPlayerOfVolumeChange(); });
}

MediaPlayer::NetworkState MediaPlayerPrivateGStreamerBase::networkState() const
{
    return m_networkState;
}

MediaPlayer::ReadyState MediaPlayerPrivateGStreamerBase::readyState() const
{
    return m_readyState;
}

void MediaPlayerPrivateGStreamerBase::sizeChanged()
{
    notImplemented();
}

void MediaPlayerPrivateGStreamerBase::setMuted(bool muted)
{
    if (!m_volumeElement)
        return;

    g_object_set(m_volumeElement.get(), "mute", muted, NULL);
}

bool MediaPlayerPrivateGStreamerBase::muted() const
{
    if (!m_volumeElement)
        return false;

    bool muted;
    g_object_get(m_volumeElement.get(), "mute", &muted, NULL);
    return muted;
}

void MediaPlayerPrivateGStreamerBase::notifyPlayerOfMute()
{
    if (!m_player || !m_volumeElement)
        return;

    gboolean muted;
    g_object_get(m_volumeElement.get(), "mute", &muted, NULL);
    m_player->muteChanged(static_cast<bool>(muted));
}

void MediaPlayerPrivateGStreamerBase::muteChangedCallback(MediaPlayerPrivateGStreamerBase* player)
{
    // This is called when m_volumeElement receives the notify::mute signal.
    player->m_notifier.notify(MainThreadNotification::MuteChanged, [player] { player->notifyPlayerOfMute(); });
}

#if USE(TEXTURE_MAPPER_GL) && !USE(COORDINATED_GRAPHICS_MULTIPROCESS)
PassRefPtr<BitmapTexture> MediaPlayerPrivateGStreamerBase::updateTexture(TextureMapper* textureMapper)
{
    WTF::GMutexLocker<GMutex> lock(m_sampleMutex);
    if (!GST_IS_SAMPLE(m_sample.get()))
        return nullptr;

    GstCaps* caps = gst_sample_get_caps(m_sample.get());
    if (!caps)
        return nullptr;

    GstVideoInfo videoInfo;
    gst_video_info_init(&videoInfo);
    if (!gst_video_info_from_caps(&videoInfo, caps))
        return nullptr;

    IntSize size = IntSize(GST_VIDEO_INFO_WIDTH(&videoInfo), GST_VIDEO_INFO_HEIGHT(&videoInfo));
    RefPtr<BitmapTexture> texture = textureMapper->acquireTextureFromPool(size, GST_VIDEO_INFO_HAS_ALPHA(&videoInfo));
    GstBuffer* buffer = gst_sample_get_buffer(m_sample.get());

#if GST_CHECK_VERSION(1, 1, 0)
    GstVideoGLTextureUploadMeta* meta;
    if ((meta = gst_buffer_get_video_gl_texture_upload_meta(buffer))) {
        if (meta->n_textures == 1) { // BRGx & BGRA formats use only one texture.
            const BitmapTextureGL* textureGL = static_cast<const BitmapTextureGL*>(texture.get());
            guint ids[4] = { textureGL->id(), 0, 0, 0 };

            if (gst_video_gl_texture_upload_meta_upload(meta, ids))
                return texture;
        }
    }
#endif

    // Right now the TextureMapper only supports chromas with one plane
    ASSERT(GST_VIDEO_INFO_N_PLANES(&videoInfo) == 1);

    GstVideoFrame videoFrame;
    if (!gst_video_frame_map(&videoFrame, &videoInfo, buffer, GST_MAP_READ))
        return nullptr;

    int stride = GST_VIDEO_FRAME_PLANE_STRIDE(&videoFrame, 0);
    const void* srcData = GST_VIDEO_FRAME_PLANE_DATA(&videoFrame, 0);
    texture->updateContents(srcData, WebCore::IntRect(WebCore::IntPoint(0, 0), size), WebCore::IntPoint(0, 0), stride, BitmapTexture::UpdateCannotModifyOriginalImageData);
    gst_video_frame_unmap(&videoFrame);
    return texture;
}

void MediaPlayerPrivateGStreamerBase::updateTexture(BitmapTextureGL& texture, GstVideoInfo& videoInfo)
{
    IntSize size = IntSize(GST_VIDEO_INFO_WIDTH(&videoInfo), GST_VIDEO_INFO_HEIGHT(&videoInfo));
    GstBuffer* buffer = gst_sample_get_buffer(m_sample.get());

#if GST_CHECK_VERSION(1, 1, 0)
    GstVideoGLTextureUploadMeta* meta;
    if ((meta = gst_buffer_get_video_gl_texture_upload_meta(buffer))) {
        if (meta->n_textures == 1) { // BRGx & BGRA formats use only one texture.
            guint ids[4] = { texture.id(), 0, 0, 0 };

            if (gst_video_gl_texture_upload_meta_upload(meta, ids))
                return;
        }
    }
#endif

    // Right now the TextureMapper only supports chromas with one plane
    ASSERT(GST_VIDEO_INFO_N_PLANES(&videoInfo) == 1);

    GstVideoFrame videoFrame;
    if (!gst_video_frame_map(&videoFrame, &videoInfo, buffer, GST_MAP_READ))
        return;

    int stride = GST_VIDEO_FRAME_PLANE_STRIDE(&videoFrame, 0);
    const void* srcData = GST_VIDEO_FRAME_PLANE_DATA(&videoFrame, 0);
    texture.updateContents(srcData, WebCore::IntRect(WebCore::IntPoint(0, 0), size), WebCore::IntPoint(0, 0), stride, BitmapTexture::UpdateCannotModifyOriginalImageData);
    gst_video_frame_unmap(&videoFrame);
}
#endif

void MediaPlayerPrivateGStreamerBase::repaint()
{
    ASSERT(m_sample);
    ASSERT(isMainThread());

#if USE(TEXTURE_MAPPER_GL) && !USE(COORDINATED_GRAPHICS)
    if (supportsAcceleratedRendering() && m_player->client().mediaPlayerRenderingCanBeAccelerated(m_player) && client()) {
        client()->setPlatformLayerNeedsDisplay();
#if USE(GSTREAMER_GL)
        m_drawCondition.notifyOne();
#endif
        return;
    }
#endif

    m_player->repaint();

#if USE(GSTREAMER_GL)
    m_drawCondition.notifyOne();
#endif
}

void MediaPlayerPrivateGStreamerBase::triggerRepaint(GstSample* sample)
{
    {
        WTF::GMutexLocker<GMutex> lock(m_sampleMutex);
        m_sample = sample;
    }

#if USE(COORDINATED_GRAPHICS_THREADED)
    GstCaps* caps = gst_sample_get_caps(m_sample.get());
    if (UNLIKELY(!caps))
        return;

    GstVideoInfo videoInfo;
    gst_video_info_init(&videoInfo);
    if (UNLIKELY(!gst_video_info_from_caps(&videoInfo, caps)))
        return;

    IntSize size = IntSize(GST_VIDEO_INFO_WIDTH(&videoInfo), GST_VIDEO_INFO_HEIGHT(&videoInfo));

    LockHolder locker(m_platformLayerProxy->mutex());
    unique_ptr<TextureMapperPlatformLayerBuffer> buffer = m_platformLayerProxy->getAvailableBuffer(locker, size);
    if (UNLIKELY(!buffer)) {
        if (UNLIKELY(!m_context3D))
            m_context3D = GraphicsContext3D::create(GraphicsContext3D::Attributes(), nullptr);

        RefPtr<BitmapTexture> texture = adoptRef(new BitmapTextureGL(m_context3D));
        texture->reset(size, GST_VIDEO_INFO_HAS_ALPHA(&videoInfo));
        buffer = std::make_unique<TextureMapperPlatformLayerBuffer>(WTF::move(texture));
    }

    updateTexture(buffer->textureGL(), videoInfo);
    m_platformLayerProxy->pushNextBuffer(locker, WTF::move(buffer));
    m_platformLayerProxy->requestUpdate(locker);
    return;
#endif

#if USE(GSTREAMER_GL)
    {
        ASSERT(!isMainThread());

        LockHolder locker(m_drawMutex);
        m_drawTimer.startOneShot(0);
        m_drawCondition.wait();
    }
#else
    repaint();
#endif
}

void MediaPlayerPrivateGStreamerBase::repaintCallback(MediaPlayerPrivateGStreamerBase* player, GstSample* sample)
{
    player->triggerRepaint(sample);
}

#if USE(GSTREAMER_GL)
gboolean MediaPlayerPrivateGStreamerBase::drawCallback(MediaPlayerPrivateGStreamerBase* player, GstContext*, GstSample* sample)
{
    player->triggerRepaint(sample);
    return TRUE;
}
#endif

void MediaPlayerPrivateGStreamerBase::setSize(const IntSize& size)
{
    m_size = size;
}

void MediaPlayerPrivateGStreamerBase::paint(GraphicsContext& context, const FloatRect& rect)
{
#if USE(COORDINATED_GRAPHICS_THREADED)
        return;
#elif USE(TEXTURE_MAPPER_GL) && !USE(COORDINATED_GRAPHICS)
    if (client())
        return;
#endif

    if (context.paintingDisabled())
        return;

    if (!m_player->visible())
        return;

    WTF::GMutexLocker<GMutex> lock(m_sampleMutex);
    if (!GST_IS_SAMPLE(m_sample.get()))
        return;

    RefPtr<ImageGStreamer> gstImage = ImageGStreamer::createImage(m_sample.get());
    if (!gstImage)
        return;

    if (Image* image = reinterpret_cast<Image*>(gstImage->image().get()))
        context.drawImage(*image, rect, gstImage->rect(), CompositeCopy);
}

#if USE(TEXTURE_MAPPER_GL) && !USE(COORDINATED_GRAPHICS)
void MediaPlayerPrivateGStreamerBase::paintToTextureMapper(TextureMapper* textureMapper, const FloatRect& targetRect, const TransformationMatrix& matrix, float opacity)
{
    if (!m_player->visible())
        return;

    if (m_usingFallbackVideoSink) {
        if (RefPtr<BitmapTexture> texture = updateTexture(textureMapper))
            textureMapper->drawTexture(*texture.get(), targetRect, matrix, opacity);
        return;
    }

#if USE(GSTREAMER_GL)
    if (!GST_IS_SAMPLE(m_sample.get()))
        return;

    GstCaps* caps = gst_sample_get_caps(m_sample.get());
    if (!caps)
        return;

    GstVideoInfo videoInfo;
    gst_video_info_init(&videoInfo);
    if (!gst_video_info_from_caps(&videoInfo, caps))
        return;

    GstBuffer* buffer = gst_sample_get_buffer(m_sample.get());
    GstVideoFrame videoFrame;
    if (!gst_video_frame_map(&videoFrame, &videoInfo, buffer, static_cast<GstMapFlags>(GST_MAP_READ | GST_MAP_GL)))
        return;

    unsigned textureID = *reinterpret_cast<unsigned*>(videoFrame.data[0]);
    TextureMapperGL::Flags flags = GST_VIDEO_INFO_HAS_ALPHA(&videoInfo) ? TextureMapperGL::ShouldBlend : 0;

    IntSize size = IntSize(GST_VIDEO_INFO_WIDTH(&videoInfo), GST_VIDEO_INFO_HEIGHT(&videoInfo));
    TextureMapperGL* textureMapperGL = reinterpret_cast<TextureMapperGL*>(textureMapper);
    textureMapperGL->drawTexture(textureID, flags, size, targetRect, matrix, opacity);
    gst_video_frame_unmap(&videoFrame);
#endif
}
#endif

bool MediaPlayerPrivateGStreamerBase::supportsFullscreen() const
{
    return true;
}

PlatformMedia MediaPlayerPrivateGStreamerBase::platformMedia() const
{
    return NoPlatformMedia;
}

MediaPlayer::MovieLoadType MediaPlayerPrivateGStreamerBase::movieLoadType() const
{
    if (m_readyState == MediaPlayer::HaveNothing)
        return MediaPlayer::Unknown;

    if (isLiveStream())
        return MediaPlayer::LiveStream;

    return MediaPlayer::Download;
}

GstElement* MediaPlayerPrivateGStreamerBase::createVideoSink()
{
    GstElement* videoSink = nullptr;
#if USE(GSTREAMER_GL)
    if (webkitGstCheckVersion(1, 5, 0)) {
        m_videoSink = gst_element_factory_make("glimagesink", nullptr);
        if (m_videoSink) {
            g_signal_connect_swapped(m_videoSink.get(), "client-draw", G_CALLBACK(drawCallback), this);
            videoSink = m_videoSink.get();
        }
    }
#endif

    if (!m_videoSink) {
        m_usingFallbackVideoSink = true;
        m_videoSink = webkitVideoSinkNew();
        g_signal_connect_swapped(m_videoSink.get(), "repaint-requested", G_CALLBACK(repaintCallback), this);
    }

    m_fpsSink = gst_element_factory_make("fpsdisplaysink", "sink");
    if (m_fpsSink) {
        g_object_set(m_fpsSink.get(), "silent", TRUE , nullptr);

        // Turn off text overlay unless logging is enabled.
#if LOG_DISABLED
        g_object_set(m_fpsSink.get(), "text-overlay", FALSE , nullptr);
#else
        if (!isLogChannelEnabled("Media"))
            g_object_set(m_fpsSink.get(), "text-overlay", FALSE , nullptr);
#endif // LOG_DISABLED

        if (g_object_class_find_property(G_OBJECT_GET_CLASS(m_fpsSink.get()), "video-sink")) {
            g_object_set(m_fpsSink.get(), "video-sink", m_videoSink.get(), nullptr);
            videoSink = m_fpsSink.get();
        } else
            m_fpsSink = nullptr;
    }

    if (!m_fpsSink)
        videoSink = m_videoSink.get();

    ASSERT(videoSink);

    return videoSink;
}

void MediaPlayerPrivateGStreamerBase::setStreamVolumeElement(GstStreamVolume* volume)
{
    ASSERT(!m_volumeElement);
    m_volumeElement = volume;

    // We don't set the initial volume because we trust the sink to keep it for us. See
    // https://bugs.webkit.org/show_bug.cgi?id=118974 for more information.
    if (!m_player->platformVolumeConfigurationRequired()) {
        LOG_MEDIA_MESSAGE("Setting stream volume to %f", m_player->volume());
        g_object_set(m_volumeElement.get(), "volume", m_player->volume(), NULL);
    } else
        LOG_MEDIA_MESSAGE("Not setting stream volume, trusting system one");

    LOG_MEDIA_MESSAGE("Setting stream muted %d",  m_player->muted());
    g_object_set(m_volumeElement.get(), "mute", m_player->muted(), NULL);

    g_signal_connect_swapped(m_volumeElement.get(), "notify::volume", G_CALLBACK(volumeChangedCallback), this);
    g_signal_connect_swapped(m_volumeElement.get(), "notify::mute", G_CALLBACK(muteChangedCallback), this);
}

unsigned MediaPlayerPrivateGStreamerBase::decodedFrameCount() const
{
    guint64 decodedFrames = 0;
    if (m_fpsSink)
        g_object_get(m_fpsSink.get(), "frames-rendered", &decodedFrames, NULL);
    return static_cast<unsigned>(decodedFrames);
}

unsigned MediaPlayerPrivateGStreamerBase::droppedFrameCount() const
{
    guint64 framesDropped = 0;
    if (m_fpsSink)
        g_object_get(m_fpsSink.get(), "frames-dropped", &framesDropped, NULL);
    return static_cast<unsigned>(framesDropped);
}

unsigned MediaPlayerPrivateGStreamerBase::audioDecodedByteCount() const
{
    GstQuery* query = gst_query_new_position(GST_FORMAT_BYTES);
    gint64 position = 0;

    if (audioSink() && gst_element_query(audioSink(), query))
        gst_query_parse_position(query, 0, &position);

    gst_query_unref(query);
    return static_cast<unsigned>(position);
}

unsigned MediaPlayerPrivateGStreamerBase::videoDecodedByteCount() const
{
    GstQuery* query = gst_query_new_position(GST_FORMAT_BYTES);
    gint64 position = 0;

    if (gst_element_query(m_videoSink.get(), query))
        gst_query_parse_position(query, 0, &position);

    gst_query_unref(query);
    return static_cast<unsigned>(position);
}

}

#endif // USE(GSTREAMER)<|MERGE_RESOLUTION|>--- conflicted
+++ resolved
@@ -113,16 +113,10 @@
     , m_usingFallbackVideoSink(false)
 {
     g_mutex_init(&m_sampleMutex);
-<<<<<<< HEAD
-#if USE(GSTREAMER_GL)
-    g_cond_init(&m_drawCondition);
-    g_mutex_init(&m_drawMutex);
-#endif
+
 #if USE(COORDINATED_GRAPHICS_THREADED)
     m_platformLayerProxy = adoptRef(new TextureMapperPlatformLayerProxy());
 #endif
-=======
->>>>>>> 806c9c89
 }
 
 MediaPlayerPrivateGStreamerBase::~MediaPlayerPrivateGStreamerBase()
