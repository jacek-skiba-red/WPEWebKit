--- conflicted
+++ resolved
@@ -288,11 +288,7 @@
 
 MediaPlayerPrivateGStreamerBase::~MediaPlayerPrivateGStreamerBase()
 {
-<<<<<<< HEAD
 #if ENABLE(LEGACY_ENCRYPTED_MEDIA_V1) || ENABLE(LEGACY_ENCRYPTED_MEDIA) || ENABLE(ENCRYPTED_MEDIA)
-=======
-#if ENABLE(LEGACY_ENCRYPTED_MEDIA) || ENABLE(ENCRYPTED_MEDIA)
->>>>>>> 3dab5231
     m_protectionCondition.notifyOne();
 #endif
     m_notifier.cancelPendingNotifications();
@@ -348,7 +344,6 @@
 #endif
 }
 
-<<<<<<< HEAD
 void MediaPlayerPrivateGStreamerBase::clearSamples()
 {
 #if USE(COORDINATED_GRAPHICS_THREADED)
@@ -370,9 +365,6 @@
 }
 
 #if ENABLE(LEGACY_ENCRYPTED_MEDIA_V1) || ENABLE(LEGACY_ENCRYPTED_MEDIA) || ENABLE(ENCRYPTED_MEDIA)
-=======
-#if ENABLE(LEGACY_ENCRYPTED_MEDIA) || ENABLE(ENCRYPTED_MEDIA)
->>>>>>> 3dab5231
 static std::pair<Vector<GRefPtr<GstEvent>>, Vector<String>> extractEventsAndSystemsFromMessage(GstMessage* message)
 {
     const GstStructure* structure = gst_message_get_structure(message);
@@ -420,11 +412,7 @@
     }
 #endif // USE(GSTREAMER_GL)
 
-<<<<<<< HEAD
 #if ENABLE(LEGACY_ENCRYPTED_MEDIA_V1) || ENABLE(LEGACY_ENCRYPTED_MEDIA) || ENABLE(ENCRYPTED_MEDIA)
-=======
-#if ENABLE(LEGACY_ENCRYPTED_MEDIA) || ENABLE(ENCRYPTED_MEDIA)
->>>>>>> 3dab5231
     if (!g_strcmp0(contextType, "drm-preferred-decryption-system-id")) {
         if (isMainThread()) {
             GST_ERROR("can't handle drm-preferred-decryption-system-id need context message in the main thread");
@@ -564,14 +552,12 @@
             GST_DEBUG("scheduling keyNeeded event for %s with concatenated init datas size of %" G_GSIZE_FORMAT, eventKeySystemIdString.utf8().data(), initData.size());
             GST_MEMDUMP("init datas", initData.data(), initData.size());
 
-#if ENABLE(LEGACY_ENCRYPTED_MEDIA)
             // FIXME: Provide a somehow valid sessionId.
 #if ENABLE(LEGACY_ENCRYPTED_MEDIA_V1)
             needKey(keySystemUuidToId(eventKeySystemIdString).string(), "sessionId", initData.data(), initData.size());
 #elif ENABLE(LEGACY_ENCRYPTED_MEDIA)
             RefPtr<Uint8Array> initDataArray = Uint8Array::create(initData.data(), initData.size());
             needKey(initDataArray);
-<<<<<<< HEAD
 #elif ENABLE(ENCRYPTED_MEDIA)
             fprintf(stderr, "MediaPlayerPrivateGStreamerBase: got init data of size %zu\n", initData.size());
             m_player->initializationDataEncountered(ASCIILiteral("cenc"), ArrayBuffer::create(initData.data(), initData.size()));
@@ -583,20 +569,6 @@
 #else
             ASSERT_NOT_REACHED();
 #endif
-=======
-
-#endif
-#if ENABLE(ENCRYPTED_MEDIA)
-            fprintf(stderr, "MediaPlayerPrivateGStreamerBase: got init data of size %zu\n", initData.size());
-            m_player->initializationDataEncountered(ASCIILiteral("hoi"), ArrayBuffer::create(initData.data(), initData.size()));
-
-            // FIXME: ClearKey BestKey
-            LockHolder lock(m_protectionMutex);
-            m_lastGenerateKeyRequestKeySystemUuid = AtomicString(CLEAR_KEY_PROTECTION_SYSTEM_UUID);
-            m_protectionCondition.notifyOne();
-#endif
-
->>>>>>> 3dab5231
         });
 
         GST_INFO("waiting for a key request to arrive");
@@ -616,11 +588,7 @@
 
         return true;
     }
-<<<<<<< HEAD
 #endif // ENABLE(LEGACY_ENCRYPTED_MEDIA_V1) || ENABLE(LEGACY_ENCRYPTED_MEDIA) || ENABLE(ENCRYPTED_MEDIA)
-=======
-#endif // ENABLE(LEGACY_ENCRYPTED_MEDIA) || ENABLE(ENCRYPTED_MEDIA)
->>>>>>> 3dab5231
 
     return false;
 }
@@ -2115,7 +2083,6 @@
 
 bool MediaPlayerPrivateGStreamerBase::supportsKeySystem(const String& keySystem, const String& mimeType)
 {
-<<<<<<< HEAD
     bool result = false;
 
 #if ENABLE(LEGACY_ENCRYPTED_MEDIA_V1) || ENABLE(ENCRYPTED_MEDIA)
@@ -2137,14 +2104,6 @@
 
     GST_INFO("Checking for KeySystem support with '%s' and type '%s': %s.", keySystem.utf8().data(), mimeType.utf8().data(), result ? "true" : "false");
     return result;
-=======
-    GST_INFO("Checking for KeySystem support with %s and type %s: false.", keySystem.utf8().data(), mimeType.utf8().data());
-
-    if (equalLettersIgnoringASCIICase(keySystem, "org.w3.clearkey"))
-        return true;
-
-    return false;
->>>>>>> 3dab5231
 }
 
 MediaPlayer::SupportsType MediaPlayerPrivateGStreamerBase::extendedSupportsType(const MediaEngineSupportParameters& parameters, MediaPlayer::SupportsType result)
