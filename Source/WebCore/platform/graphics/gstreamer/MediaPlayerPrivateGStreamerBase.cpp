--- conflicted
+++ resolved
@@ -194,17 +194,6 @@
 }
 #endif
 
-<<<<<<< HEAD
-static void mediaPlayerPrivateNeedContextMessageCallback(GstBus*, GstMessage* message, MediaPlayerPrivateGStreamerBase* player)
-{
-    player->handleNeedContextMessage(message);
-}
-
-static void mediaPlayerPrivateElementMessageCallback(GstBus*, GstMessage* message, MediaPlayerPrivateGStreamerBase* player)
-{
-    player->handleElementMessage(message);
-}
-
 #if USE(COORDINATED_GRAPHICS_THREADED) && USE(GSTREAMER_GL)
 class GstVideoFrameHolder : public TextureMapperPlatformLayerBuffer::UnmanagedBufferDataHolder {
 public:
@@ -247,8 +236,6 @@
 };
 #endif
 
-=======
->>>>>>> f881e8ab
 MediaPlayerPrivateGStreamerBase::MediaPlayerPrivateGStreamerBase(MediaPlayer* player)
     : m_player(player)
     , m_fpsSink(0)
@@ -322,12 +309,6 @@
     if (m_pipeline) {
         GRefPtr<GstBus> bus = adoptGRef(gst_pipeline_get_bus(GST_PIPELINE(m_pipeline.get())));
         ASSERT(bus);
-<<<<<<< HEAD
-        g_signal_handlers_disconnect_by_func(bus.get(), reinterpret_cast<gpointer>(mediaPlayerPrivateNeedContextMessageCallback), this);
-        g_signal_handlers_disconnect_by_func(bus.get(), reinterpret_cast<gpointer>(mediaPlayerPrivateElementMessageCallback), this);
-        gst_bus_disable_sync_message_emission(bus.get());
-=======
->>>>>>> f881e8ab
         m_pipeline.clear();
     }
 
@@ -352,12 +333,6 @@
 void MediaPlayerPrivateGStreamerBase::setPipeline(GstElement* pipeline)
 {
     m_pipeline = pipeline;
-<<<<<<< HEAD
-
-    GRefPtr<GstBus> bus = adoptGRef(gst_pipeline_get_bus(GST_PIPELINE(m_pipeline.get())));
-    gst_bus_enable_sync_message_emission(bus.get());
-    g_signal_connect(bus.get(), "sync-message::need-context", G_CALLBACK(mediaPlayerPrivateNeedContextMessageCallback), this);
-    g_signal_connect(bus.get(), "sync-message::element", G_CALLBACK(mediaPlayerPrivateElementMessageCallback), this);
 }
 
 void MediaPlayerPrivateGStreamerBase::clearSamples()
@@ -378,39 +353,82 @@
 
     WTF::GMutexLocker<GMutex> lock(m_sampleMutex);
     m_sample = nullptr;
-=======
->>>>>>> f881e8ab
 }
 
 bool MediaPlayerPrivateGStreamerBase::handleSyncMessage(GstMessage* message)
 {
 #if USE(GSTREAMER_GL)
-    if (GST_MESSAGE_TYPE(message) != GST_MESSAGE_NEED_CONTEXT)
-        return false;
-
-    const gchar* contextType;
-    gst_message_parse_context_type(message, &contextType);
-
-    if (!ensureGstGLContext())
-        return false;
-
-    if (!g_strcmp0(contextType, GST_GL_DISPLAY_CONTEXT_TYPE)) {
-        GstContext* displayContext = gst_context_new(GST_GL_DISPLAY_CONTEXT_TYPE, TRUE);
-        gst_context_set_gl_display(displayContext, m_glDisplay.get());
-        gst_element_set_context(GST_ELEMENT(message->src), displayContext);
+    if (GST_MESSAGE_TYPE(message) == GST_MESSAGE_NEED_CONTEXT) {
+        const gchar* contextType;
+        gst_message_parse_context_type(message, &contextType);
+
+        if (!ensureGstGLContext())
+            return false;
+
+        if (!g_strcmp0(contextType, GST_GL_DISPLAY_CONTEXT_TYPE)) {
+            GstContext* displayContext = gst_context_new(GST_GL_DISPLAY_CONTEXT_TYPE, TRUE);
+            gst_context_set_gl_display(displayContext, m_glDisplay.get());
+            gst_element_set_context(GST_ELEMENT(message->src), displayContext);
+            return true;
+        }
+
+        if (!g_strcmp0(contextType, "gst.gl.app_context")) {
+            GstContext* appContext = gst_context_new("gst.gl.app_context", TRUE);
+            GstStructure* structure = gst_context_writable_structure(appContext);
+            gst_structure_set(structure, "context", GST_GL_TYPE_CONTEXT, m_glContext.get(), nullptr);
+            gst_element_set_context(GST_ELEMENT(message->src), appContext);
+            return true;
+        }
+    }
+#endif // USE(GSTREAMER_GL)
+
+#if ENABLE(ENCRYPTED_MEDIA) || ENABLE(ENCRYPTED_MEDIA_V2)
+    if (GST_MESSAGE_TYPE(message) == GST_MESSAGE_ELEMENT) {
+        const GstStructure* structure = gst_message_get_structure(message);
+        if (!gst_structure_has_name(structure, "drm-key-needed"))
+            return false;
+
+        LOG_MEDIA_MESSAGE("handling drm-key-needed message");
+#if USE(DXDRM)
+        DiscretixSession* session = dxdrmSession();
+        if (session && session->keyRequested()) {
+            LOG_MEDIA_MESSAGE("key requested already");
+            if (session->ready()) {
+                LOG_MEDIA_MESSAGE("key already negotiated");
+                emitSession();
+            }
+            return false;
+        }
+#endif
+        // Here we receive the DRM init data from the pipeline: we will emit
+        // the needkey event with that data and the browser might create a
+        // CDMSession from this event handler. If such a session was created
+        // We will emit the message event from the session to provide the
+        // DRM challenge to the browser and wait for an update. If on the
+        // contrary no session was created we won't wait and let the pipeline
+        // error out by itself.
+        GstBuffer* data;
+        const char* keySystemId;
+        gboolean valid = gst_structure_get(structure, "data", GST_TYPE_BUFFER, &data,
+                                           "key-system-id", G_TYPE_STRING, &keySystemId, nullptr);
+        GstMapInfo mapInfo;
+        if (!valid || !gst_buffer_map(data, &mapInfo, GST_MAP_READ))
+            return false;
+
+        GST_DEBUG("scheduling keyNeeded event");
+        // FIXME: Provide a somehow valid sessionId.
+#if ENABLE(ENCRYPTED_MEDIA)
+        needKey(keySystemId, "sessionId", reinterpret_cast<const unsigned char *>(mapInfo.data), mapInfo.size);
+#elif ENABLE(ENCRYPTED_MEDIA_V2)
+        RefPtr<Uint8Array> initData = Uint8Array::create(reinterpret_cast<const unsigned char *>(mapInfo.data), mapInfo.size);
+        needKey(initData);
+#else
+        ASSERT_NOT_REACHED();
+#endif
+        gst_buffer_unmap(data, &mapInfo);
         return true;
     }
-
-    if (!g_strcmp0(contextType, "gst.gl.app_context")) {
-        GstContext* appContext = gst_context_new("gst.gl.app_context", TRUE);
-        GstStructure* structure = gst_context_writable_structure(appContext);
-        gst_structure_set(structure, "context", GST_GL_TYPE_CONTEXT, m_glContext.get(), nullptr);
-        gst_element_set_context(GST_ELEMENT(message->src), appContext);
-        return true;
-    }
-#else
-    UNUSED_PARAM(message);
-#endif // USE(GSTREAMER_GL)
+#endif
 
     return false;
 }
@@ -1087,57 +1105,6 @@
 }
 #endif
 
-void MediaPlayerPrivateGStreamerBase::handleElementMessage(GstMessage* message)
-{
-#if ENABLE(ENCRYPTED_MEDIA) || ENABLE(ENCRYPTED_MEDIA_V2)
-    const GstStructure* structure = gst_message_get_structure(message);
-    if (!gst_structure_has_name(structure, "drm-key-needed"))
-        return;
-
-    LOG_MEDIA_MESSAGE("handling drm-key-needed message");
-#if USE(DXDRM)
-    DiscretixSession* session = dxdrmSession();
-    if (session && session->keyRequested()) {
-        LOG_MEDIA_MESSAGE("key requested already");
-        if (session->ready()) {
-            LOG_MEDIA_MESSAGE("key already negotiated");
-            emitSession();
-        }
-        return;
-    }
-#endif
-    // Here we receive the DRM init data from the pipeline: we will emit
-    // the needkey event with that data and the browser might create a
-    // CDMSession from this event handler. If such a session was created
-    // We will emit the message event from the session to provide the
-    // DRM challenge to the browser and wait for an update. If on the
-    // contrary no session was created we won't wait and let the pipeline
-    // error out by itself.
-    GstBuffer* data;
-    const char* keySystemId;
-    gboolean valid = gst_structure_get(structure, "data", GST_TYPE_BUFFER, &data,
-                                       "key-system-id", G_TYPE_STRING, &keySystemId, nullptr);
-    GstMapInfo mapInfo;
-    if (!valid || !gst_buffer_map(data, &mapInfo, GST_MAP_READ))
-        return;
-
-    GST_DEBUG("scheduling keyNeeded event");
-    // FIXME: Provide a somehow valid sessionId.
-#if ENABLE(ENCRYPTED_MEDIA)
-    needKey(keySystemId, "sessionId", reinterpret_cast<const unsigned char *>(mapInfo.data), mapInfo.size);
-#elif ENABLE(ENCRYPTED_MEDIA_V2)
-    RefPtr<Uint8Array> initData = Uint8Array::create(reinterpret_cast<const unsigned char *>(mapInfo.data), mapInfo.size);
-    needKey(initData);
-#else
-    ASSERT_NOT_REACHED();
-#endif
-    gst_buffer_unmap(data, &mapInfo);
-#else
-    UNUSED_PARAM(message);
-#endif
-}
-
-
 #if ENABLE(ENCRYPTED_MEDIA) || ENABLE(ENCRYPTED_MEDIA_V2)
 void MediaPlayerPrivateGStreamerBase::dispatchDecryptionKey(GstBuffer* buffer)
 {
