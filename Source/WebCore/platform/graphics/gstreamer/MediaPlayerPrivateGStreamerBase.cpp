--- conflicted
+++ resolved
@@ -228,16 +228,13 @@
     , m_fpsSink(0)
     , m_readyState(MediaPlayer::HaveNothing)
     , m_networkState(MediaPlayer::Empty)
-<<<<<<< HEAD
     , m_isEndReached(false)
     , m_sample(0)
+#if USE(GSTREAMER_GL)
+    , m_drawTimer(RunLoop::main(), this, &MediaPlayerPrivateGStreamerBase::repaint())
+#endif
     , m_repaintHandler(0)
     , m_drainHandler(0)
-=======
-#if USE(GSTREAMER_GL)
-    , m_drawTimer(RunLoop::main(), this, &MediaPlayerPrivateGStreamerBase::repaint())
-#endif
->>>>>>> a02dd96e
     , m_usingFallbackVideoSink(false)
 #if ENABLE(ENCRYPTED_MEDIA) && USE(DXDRM)
     , m_dxdrmSession(0)
@@ -279,19 +276,11 @@
 
     g_signal_handlers_disconnect_matched(m_volumeElement.get(), G_SIGNAL_MATCH_DATA, 0, 0, nullptr, nullptr, this);
 
-<<<<<<< HEAD
-#if USE(GSTREAMER_GL)
-    g_cond_clear(&m_drawCondition);
-    g_mutex_clear(&m_drawMutex);
-#endif
-
 #if USE(COORDINATED_GRAPHICS_THREADED)
     g_cond_clear(&m_updateCondition);
     g_mutex_clear(&m_updateMutex);
 #endif
 
-=======
->>>>>>> a02dd96e
     if (m_pipeline) {
         GRefPtr<GstBus> bus = adoptGRef(gst_pipeline_get_bus(GST_PIPELINE(m_pipeline.get())));
         ASSERT(bus);
@@ -707,10 +696,6 @@
 }
 #endif
 
-<<<<<<< HEAD
-#if USE(COORDINATED_GRAPHICS_THREADED)
-void MediaPlayerPrivateGStreamerBase::updateOnCompositorThread()
-=======
 void MediaPlayerPrivateGStreamerBase::repaint()
 {
     ASSERT(m_sample);
@@ -733,8 +718,8 @@
 #endif
 }
 
-void MediaPlayerPrivateGStreamerBase::triggerRepaint(GstSample* sample)
->>>>>>> a02dd96e
+#if USE(COORDINATED_GRAPHICS_THREADED)
+void MediaPlayerPrivateGStreamerBase::updateOnCompositorThread()
 {
     WTF::GMutexLocker<GMutex> lock(m_updateMutex);
 
@@ -838,37 +823,15 @@
 #if USE(TEXTURE_MAPPER_GL) && !USE(COORDINATED_GRAPHICS)
 #if USE(GSTREAMER_GL)
     {
-<<<<<<< HEAD
-        WTF::GMutexLocker<GMutex> lock(m_drawMutex);
-        callOnMainThread([this] {
-                WTF::GMutexLocker<GMutex> lock(m_drawMutex);
-                if (supportsAcceleratedRendering() && m_player->client().mediaPlayerRenderingCanBeAccelerated(m_player) && client())
-                    client()->setPlatformLayerNeedsDisplay();
-                g_cond_signal(&m_drawCondition);
-            });
-        g_cond_wait(&m_drawCondition, &m_drawMutex);
-    }
-#else
-    if (supportsAcceleratedRendering() && m_player->client().mediaPlayerRenderingCanBeAccelerated(m_player) && client()) {
-        client()->setPlatformLayerNeedsDisplay();
-=======
         ASSERT(!isMainThread());
 
         LockHolder locker(m_drawMutex);
         m_drawTimer.startOneShot(0);
         m_drawCondition.wait();
->>>>>>> a02dd96e
     }
 #else
     repaint();
 #endif
-<<<<<<< HEAD
-    return;
-#endif
-
-    m_player->repaint();
-=======
->>>>>>> a02dd96e
 }
 
 void MediaPlayerPrivateGStreamerBase::triggerDrain()
