--- conflicted
+++ resolved
@@ -42,10 +42,7 @@
 #include <wtf/text/CString.h>
 #include <wtf/MathExtras.h>
 #include <wtf/StringPrintStream.h>
-<<<<<<< HEAD
 #include <wtf/UUID.h>
-=======
->>>>>>> 20415689
 
 #include <gst/audio/streamvolume.h>
 #include <gst/video/gstvideometa.h>
@@ -59,10 +56,6 @@
 #else
 #include "WebKitClearKeyDecryptorGStreamer.h"
 #endif
-#endif
-
-#if ENABLE(MEDIA_STREAM) && GST_CHECK_VERSION(1, 10, 0)
-#include "GStreamerMediaStreamSource.h"
 #endif
 
 #if ENABLE(MEDIA_STREAM) && GST_CHECK_VERSION(1, 10, 0)
@@ -191,9 +184,6 @@
 #if ENABLE(MEDIA_STREAM) && GST_CHECK_VERSION(1,10,0)
     gst_element_register(nullptr, "mediastreamsrc", GST_RANK_PRIMARY, WEBKIT_TYPE_MEDIA_STREAM_SRC);
 #endif
-#if ENABLE(MEDIA_STREAM) && GST_CHECK_VERSION(1,10,0)
-    gst_element_register(nullptr, "mediastreamsrc", GST_RANK_PRIMARY, WEBKIT_TYPE_MEDIA_STREAM_SRC);
-#endif
 }
 
 bool MediaPlayerPrivateGStreamerBase::initializeGStreamer()
@@ -254,15 +244,12 @@
         m_hasAlphaChannel = GST_VIDEO_INFO_HAS_ALPHA(&videoInfo);
         m_buffer = gst_sample_get_buffer(sample);
         if (UNLIKELY(!GST_IS_BUFFER(m_buffer)))
-<<<<<<< HEAD
             return;
 
         // If info and meta dimensions aren't the same, gst_video_frame_map() shows a CRITICAL error.
         // This can happen on prerolling (eg: on PLAYING->PAUSED) after a quality change, because the first frame (old quality) is returned.
         GstVideoMeta* meta = gst_buffer_get_video_meta(m_buffer);
         if (UNLIKELY(!(videoInfo.width == int(meta->width) && videoInfo.height == int(meta->height))))
-=======
->>>>>>> 20415689
             return;
 
 #if USE(GSTREAMER_GL)
@@ -344,28 +331,18 @@
 #endif
 #endif
 {
-<<<<<<< HEAD
 #if USE(HOLE_PUNCH_GSTREAMER)
 #if USE(COORDINATED_GRAPHICS_THREADED)
     LockHolder locker(m_platformLayerProxy->lock());
     m_platformLayerProxy->pushNextBuffer(std::make_unique<TextureMapperPlatformLayerBuffer>(0, m_size, TextureMapperGL::ShouldOverwriteRect, GL_DONT_CARE));
 #endif
 #endif
-=======
->>>>>>> 20415689
 }
 
 MediaPlayerPrivateGStreamerBase::~MediaPlayerPrivateGStreamerBase()
 {
 #if USE(TEXTURE_MAPPER_GL) && USE(NICOSIA)
     downcast<Nicosia::ContentLayerTextureMapperImpl>(m_nicosiaLayer->impl()).invalidateClient();
-<<<<<<< HEAD
-=======
-#endif
-
-#if ENABLE(ENCRYPTED_MEDIA)
-    m_protectionCondition.notifyAll();
->>>>>>> 20415689
 #endif
 
     m_notifier->invalidate();
@@ -391,14 +368,11 @@
     if (m_volumeElement)
         g_signal_handlers_disconnect_matched(m_volumeElement.get(), G_SIGNAL_MATCH_DATA, 0, 0, nullptr, nullptr, this);
 
-<<<<<<< HEAD
 #if USE(TEXTURE_MAPPER_GL)
     if (client())
         client()->platformLayerWillBeDestroyed();
 #endif
 
-=======
->>>>>>> 20415689
     // This will release the GStreamer thread from m_drawCondition in non AC mode in case there's an ongoing triggerRepaint call
     // waiting there, and ensure that any triggerRepaint call reaching the lock won't wait on m_drawCondition.
     cancelRepaint(true);
@@ -426,13 +400,10 @@
 
         return GST_BUS_PASS;
     }, this, nullptr);
-<<<<<<< HEAD
 
 #if USE(HOLE_PUNCH_GSTREAMER)
     updateVideoRectangle();
 #endif
-=======
->>>>>>> 20415689
 }
 
 void MediaPlayerPrivateGStreamerBase::clearSamples()
@@ -445,7 +416,6 @@
         m_repaintRequestedHandler = 0;
     }
 
-<<<<<<< HEAD
     if (m_repaintCancelledHandler) {
         g_signal_handler_disconnect(m_videoSink.get(), m_repaintCancelledHandler);
         m_repaintCancelledHandler = 0;
@@ -459,26 +429,6 @@
 
     auto sampleLocker = holdLock(m_sampleMutex);
     m_sample = nullptr;
-=======
-    const GValue* streamEncryptionEventsList = gst_structure_get_value(structure, "stream-encryption-events");
-    ASSERT(streamEncryptionEventsList && GST_VALUE_HOLDS_LIST(streamEncryptionEventsList));
-    unsigned streamEncryptionEventsListSize = gst_value_list_get_size(streamEncryptionEventsList);
-    Vector<GRefPtr<GstEvent>> streamEncryptionEventsVector;
-
-    unsigned i;
-    for (i = 0; i < streamEncryptionEventsListSize; ++i)
-        streamEncryptionEventsVector.append(GRefPtr<GstEvent>(static_cast<GstEvent*>(g_value_get_boxed(gst_value_list_get_value(streamEncryptionEventsList, i)))));
-
-    Vector<String> streamEncryptionAllowedSystemsVector;
-    const GValue* streamEncryptionAllowedSystemsValue = gst_structure_get_value(structure, "available-stream-encryption-systems");
-    const char** streamEncryptionAllowedSystems = reinterpret_cast<const char**>(g_value_get_boxed(streamEncryptionAllowedSystemsValue));
-    if (streamEncryptionAllowedSystems) {
-        for (i = 0; streamEncryptionAllowedSystems[i]; ++i)
-            streamEncryptionAllowedSystemsVector.append(streamEncryptionAllowedSystems[i]);
-    }
-
-    return std::make_pair(streamEncryptionEventsVector, streamEncryptionAllowedSystemsVector);
->>>>>>> 20415689
 }
 
 bool MediaPlayerPrivateGStreamerBase::handleSyncMessage(GstMessage* message)
@@ -499,80 +449,6 @@
     }
 #endif // USE(GSTREAMER_GL)
 
-<<<<<<< HEAD
-=======
-#if ENABLE(ENCRYPTED_MEDIA)
-    if (!g_strcmp0(contextType, "drm-preferred-decryption-system-id")) {
-        if (isMainThread()) {
-            GST_ERROR("can't handle drm-preferred-decryption-system-id need context message in the main thread");
-            ASSERT_NOT_REACHED();
-            return false;
-        }
-        GST_DEBUG_OBJECT(pipeline(), "handling drm-preferred-decryption-system-id need context message");
-        LockHolder lock(m_protectionMutex);
-        std::pair<Vector<GRefPtr<GstEvent>>, Vector<String>> streamEncryptionInformation = extractEventsAndSystemsFromMessage(message);
-        GST_TRACE("found %" G_GSIZE_FORMAT " protection events", streamEncryptionInformation.first.size());
-        Vector<uint8_t> concatenatedInitDataChunks;
-        unsigned concatenatedInitDataChunksNumber = 0;
-        String eventKeySystemIdString;
-
-        for (auto& event : streamEncryptionInformation.first) {
-            GST_TRACE("handling protection event %u", GST_EVENT_SEQNUM(event.get()));
-            const char* eventKeySystemId = nullptr;
-            GstBuffer* data = nullptr;
-            gst_event_parse_protection(event.get(), &eventKeySystemId, &data, nullptr);
-
-            GstMappedBuffer dataMapped(data, GST_MAP_READ);
-            if (!dataMapped) {
-                GST_WARNING("cannot map %s protection data", eventKeySystemId);
-                break;
-            }
-            GST_TRACE("appending init data for %s of size %" G_GSIZE_FORMAT, eventKeySystemId, dataMapped.size());
-            GST_MEMDUMP("init data", reinterpret_cast<const unsigned char*>(dataMapped.data()), dataMapped.size());
-            concatenatedInitDataChunks.append(dataMapped.data(), dataMapped.size());
-            ++concatenatedInitDataChunksNumber;
-            eventKeySystemIdString = eventKeySystemId;
-            if (streamEncryptionInformation.second.contains(eventKeySystemId)) {
-                GST_TRACE("considering init data handled for %s", eventKeySystemId);
-                m_handledProtectionEvents.add(GST_EVENT_SEQNUM(event.get()));
-            }
-        }
-
-        if (!concatenatedInitDataChunksNumber)
-            return false;
-
-        if (concatenatedInitDataChunksNumber > 1)
-            eventKeySystemIdString = emptyString();
-
-        RunLoop::main().dispatch([weakThis = makeWeakPtr(*this), eventKeySystemIdString, initData = WTFMove(concatenatedInitDataChunks)] {
-            if (!weakThis)
-                return;
-
-            GST_DEBUG_OBJECT(weakThis->pipeline(), "scheduling initializationDataEncountered event for %s with concatenated init datas size of %" G_GSIZE_FORMAT, eventKeySystemIdString.utf8().data(), initData.size());
-            GST_MEMDUMP("init datas", initData.data(), initData.size());
-            weakThis->m_player->initializationDataEncountered("cenc"_s, ArrayBuffer::create(initData.data(), initData.size()));
-        });
-
-        GST_INFO_OBJECT(pipeline(), "waiting for a CDM instance");
-        m_protectionCondition.waitFor(m_protectionMutex, Seconds(4), [this] {
-            return this->m_cdmInstance;
-        });
-        if (m_cdmInstance && !m_cdmInstance->keySystem().isEmpty()) {
-            const char* preferredKeySystemUuid = GStreamerEMEUtilities::keySystemToUuid(m_cdmInstance->keySystem());
-            GST_INFO_OBJECT(pipeline(), "working with %s, continuing with %s on %s", m_cdmInstance->keySystem().utf8().data(), preferredKeySystemUuid, GST_MESSAGE_SRC_NAME(message));
-
-            GRefPtr<GstContext> context = adoptGRef(gst_context_new("drm-preferred-decryption-system-id", FALSE));
-            GstStructure* contextStructure = gst_context_writable_structure(context.get());
-            gst_structure_set(contextStructure, "decryption-system-id", G_TYPE_STRING, preferredKeySystemUuid, nullptr);
-            gst_element_set_context(GST_ELEMENT(GST_MESSAGE_SRC(message)), context.get());
-        } else
-            GST_WARNING("no proper CDM instance attached");
-
-        return true;
-    }
-#endif // ENABLE(ENCRYPTED_MEDIA)
-
->>>>>>> 20415689
     return false;
 }
 
@@ -689,7 +565,6 @@
         return m_videoSize;
 
     auto sampleLocker = holdLock(m_sampleMutex);
-<<<<<<< HEAD
 
     GRefPtr<GstCaps> caps;
     if (GST_IS_SAMPLE(m_sample.get())) {
@@ -709,10 +584,6 @@
         if (videoSinkPad)
             caps = gst_pad_get_current_caps(videoSinkPad.get());
     }
-=======
-    if (!GST_IS_SAMPLE(m_sample.get()))
-        return FloatSize();
->>>>>>> 20415689
 
     if (!caps)
         return FloatSize();
@@ -1018,7 +889,6 @@
     player->triggerRepaint(sample);
 }
 
-<<<<<<< HEAD
 void MediaPlayerPrivateGStreamerBase::repaintCancelledCallback(MediaPlayerPrivateGStreamerBase* player)
 {
     player->cancelRepaint();
@@ -1027,10 +897,6 @@
 
 void MediaPlayerPrivateGStreamerBase::cancelRepaint(bool destroying)
 {
-=======
-void MediaPlayerPrivateGStreamerBase::cancelRepaint(bool destroying)
-{
->>>>>>> 20415689
     // The goal of this function is to release the GStreamer thread from m_drawCondition in triggerRepaint() in non-AC case,
     // to avoid a deadlock if the player gets paused while waiting for drawing (see https://bugs.webkit.org/show_bug.cgi?id=170003):
     // the main thread is waiting for the GStreamer thread to pause, but the GStreamer thread is locked waiting for the
@@ -1066,20 +932,6 @@
 {
     GST_DEBUG_OBJECT(pipeline(), "Flushing video sample");
     auto sampleLocker = holdLock(m_sampleMutex);
-<<<<<<< HEAD
-
-    // Replace by a new sample having only the caps, so this dummy sample is still useful to get the dimensions.
-    // This prevents resizing problems when the video changes its quality and a DRAIN is performed.
-    const GstStructure* info = gst_sample_get_info(m_sample.get());
-    m_sample = adoptGRef(gst_sample_new(nullptr, gst_sample_get_caps(m_sample.get()),
-        gst_sample_get_segment(m_sample.get()), info ? gst_structure_copy(info) : nullptr));
-
-    auto proxyOperation =
-        [](TextureMapperPlatformLayerProxy& proxy)
-        {
-            LockHolder locker(proxy.lock());
-
-=======
 
     if (m_sample) {
         // Replace by a new sample having only the caps, so this dummy sample is still useful to get the dimensions.
@@ -1094,7 +946,6 @@
         {
             LockHolder locker(proxy.lock());
 
->>>>>>> 20415689
             if (proxy.isActive())
                 proxy.dropCurrentBufferWhilePreservingTexture();
         };
@@ -1282,14 +1133,11 @@
 
     GRefPtr<GstPad> pad = adoptGRef(gst_element_get_static_pad(appsink, "sink"));
     gst_pad_add_probe(pad.get(), static_cast<GstPadProbeType>(GST_PAD_PROBE_TYPE_QUERY_DOWNSTREAM | GST_PAD_PROBE_TYPE_EVENT_FLUSH), [] (GstPad*, GstPadProbeInfo* info,  gpointer userData) -> GstPadProbeReturn {
-<<<<<<< HEAD
-=======
         // In some platforms (e.g. OpenMAX on the Raspberry Pi) when a resolution change occurs the
         // pipeline has to be drained before a frame with the new resolution can be decoded.
         // In this context, it's important that we don't hold references to any previous frame
         // (e.g. m_sample) so that decoding can continue.
         // We are also not supposed to keep the original frame after a flush.
->>>>>>> 20415689
         if (info->type & GST_PAD_PROBE_TYPE_QUERY_DOWNSTREAM) {
             if (GST_QUERY_TYPE(GST_PAD_PROBE_INFO_QUERY(info)) != GST_QUERY_DRAIN)
                 return GST_PAD_PROBE_OK;
@@ -1508,7 +1356,6 @@
 
 #if ENABLE(ENCRYPTED_MEDIA)
 void MediaPlayerPrivateGStreamerBase::initializationDataEncountered(GstEvent* event)
-<<<<<<< HEAD
 {
     // FIXME: Inform that we are waiting for a key.
     const char* eventKeySystemUUID = nullptr;
@@ -1570,38 +1417,6 @@
 
         GST_DEBUG("scheduling initializationDataEncountered event for %s with init data size of %" G_GSIZE_FORMAT, keySystemUUID.utf8().data(), initData.sizeInBytes());
         GST_TRACE("init data MD5 %s", GStreamerEMEUtilities::initDataMD5(initData).utf8().data());
-=======
-{
-    // FIXME: Inform that we are waiting for a key.
-    const char* eventKeySystemUUID = nullptr;
-    GstBuffer* data = nullptr;
-    gst_event_parse_protection(event, &eventKeySystemUUID, &data, nullptr);
-
-    // Check if the system key of the protection event is the same of the CDM instance.
-    // For example: we can receive a new Widevine protection event but the CDM instance initialized with
-    // Playready, so we ignore this event.
-    if (m_cdmInstance && g_strcmp0(GStreamerEMEUtilities::keySystemToUuid(m_cdmInstance->keySystem()), eventKeySystemUUID)) {
-        GST_DEBUG("The protection event with UUID %s is ignored because it isn't supported by the CDM %s", eventKeySystemUUID, m_cdmInstance->keySystem().utf8().data());
-        return;
-    }
-
-    GstMappedBuffer dataMapped(data, GST_MAP_READ);
-    if (!dataMapped) {
-        GST_WARNING("cannot map %s protection data", eventKeySystemUUID);
-        return;
-    }
-
-    GST_TRACE("init data encountered for %s of size %" G_GSIZE_FORMAT, eventKeySystemUUID, dataMapped.size());
-    GST_MEMDUMP("init data", reinterpret_cast<const uint8_t*>(dataMapped.data()), dataMapped.size());
-    InitData initData(reinterpret_cast<const uint8_t*>(dataMapped.data()), dataMapped.size());
-
-    String eventKeySystemUUIDString = eventKeySystemUUID;
-    RunLoop::main().dispatch([weakThis = makeWeakPtr(*this), eventKeySystemUUID = eventKeySystemUUIDString, initData] {
-        if (!weakThis)
-            return;
-
-        GST_DEBUG("scheduling initializationDataEncountered event for %s with init data size of %" G_GSIZE_FORMAT, eventKeySystemUUID.utf8().data(), initData.sizeInBytes());
->>>>>>> 20415689
         GST_MEMDUMP("init datas", reinterpret_cast<const uint8_t*>(initData.characters8()), initData.sizeInBytes());
         weakThis->m_player->initializationDataEncountered("cenc"_s, ArrayBuffer::create(reinterpret_cast<const uint8_t*>(initData.characters8()), initData.sizeInBytes()));
     });
@@ -1609,7 +1424,6 @@
 
 void MediaPlayerPrivateGStreamerBase::cdmInstanceAttached(CDMInstance& instance)
 {
-<<<<<<< HEAD
     ASSERT(isMainThread());
     GST_DEBUG("CDM instance %p set", &instance);
     m_cdmInstance = &instance;
@@ -1636,25 +1450,6 @@
     GST_DEBUG("detaching CDM instance %p, dispatching event", m_cdmInstance.get());
     m_cdmInstance = nullptr;
     dispatchDecryptionStructure(GUniquePtr<GstStructure>(gst_structure_new("drm-cdm-instance-detached", "cdm-instance", G_TYPE_POINTER, &instance, nullptr)));
-=======
-    if (m_cdmInstance != &instance) {
-        m_cdmInstance = &instance;
-        GST_DEBUG_OBJECT(pipeline(), "CDM instance %p set", m_cdmInstance.get());
-        m_protectionCondition.notifyAll();
-    }
-}
-
-void MediaPlayerPrivateGStreamerBase::cdmInstanceDetached(CDMInstance& instance)
-{
-#ifdef NDEBUG
-    UNUSED_PARAM(instance);
-#endif
-    if (m_cdmInstance == &instance) {
-        GST_DEBUG_OBJECT(pipeline(), "detaching CDM instance %p", m_cdmInstance.get());
-        m_cdmInstance = nullptr;
-        m_protectionCondition.notifyAll();
-    }
->>>>>>> 20415689
 }
 
 void MediaPlayerPrivateGStreamerBase::attemptToDecryptWithInstance(CDMInstance& instance)
@@ -1678,27 +1473,10 @@
     GST_TRACE("emitted decryption cipher key on pipeline, event handled %s, need to resend credentials %s", boolForPrinting(eventHandled));
 }
 
-<<<<<<< HEAD
 void MediaPlayerPrivateGStreamerBase::dispatchDecryptionStructure(GUniquePtr<GstStructure>&& structure)
 {
     bool eventHandled = gst_element_send_event(m_pipeline.get(), gst_event_new_custom(GST_EVENT_CUSTOM_DOWNSTREAM_OOB, structure.release()));
     GST_TRACE("emitted decryption structure on pipeline, event handled %s", boolForPrinting(eventHandled));
-=======
-void MediaPlayerPrivateGStreamerBase::dispatchCDMInstance()
-{
-    // This function dispatches the CDMInstance in GStreamer playback pipeline.
-    if (m_cdmInstance)
-        m_player->attemptToDecryptWithInstance(const_cast<CDMInstance&>(*m_cdmInstance.get()));
-}
-
-void MediaPlayerPrivateGStreamerBase::handleProtectionEvent(GstEvent* event)
-{
-    if (m_handledProtectionEvents.contains(GST_EVENT_SEQNUM(event))) {
-        GST_DEBUG_OBJECT(pipeline(), "event %u already handled", GST_EVENT_SEQNUM(event));
-        return;
-    }
-    initializationDataEncountered(event);
->>>>>>> 20415689
 }
 #endif
 
