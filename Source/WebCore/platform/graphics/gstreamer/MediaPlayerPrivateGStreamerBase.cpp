/*
 * Copyright (C) 2007, 2009 Apple Inc.  All rights reserved.
 * Copyright (C) 2007 Collabora Ltd.  All rights reserved.
 * Copyright (C) 2007 Alp Toker <alp@atoker.com>
 * Copyright (C) 2009 Gustavo Noronha Silva <gns@gnome.org>
 * Copyright (C) 2009, 2010 Igalia S.L
 *
 * This library is free software; you can redistribute it and/or
 * modify it under the terms of the GNU Library General Public
 * License as published by the Free Software Foundation; either
 * version 2 of the License, or (at your option) any later version.
 *
 * This library is distributed in the hope that it will be useful,
 * but WITHOUT ANY WARRANTY; without even the implied warranty of
 * MERCHANTABILITY or FITNESS FOR A PARTICULAR PURPOSE.  See the GNU
 * Library General Public License for more details.
 *
 * You should have received a copy of the GNU Library General Public License
 * aint with this library; see the file COPYING.LIB.  If not, write to
 * the Free Software Foundation, Inc., 51 Franklin Street, Fifth Floor,
 * Boston, MA 02110-1301, USA.
 */

#include "config.h"
#include "MediaPlayerPrivateGStreamerBase.h"

#if ENABLE(VIDEO) && USE(GSTREAMER)

#include "ColorSpace.h"
#include "GStreamerUtilities.h"
#include "GraphicsContext.h"
#include "GraphicsTypes.h"
#include "ImageGStreamer.h"
#include "ImageOrientation.h"
#include "IntRect.h"
#include "MediaPlayer.h"
#include "NotImplemented.h"
#include "UUID.h"
#include "VideoSinkGStreamer.h"
#include "WebKitWebSourceGStreamer.h"
#include <wtf/glib/GMutexLocker.h>
#include <wtf/glib/GUniquePtr.h>
#include <wtf/text/CString.h>
#include <wtf/MathExtras.h>

#include <gst/audio/streamvolume.h>
#include <gst/video/gstvideometa.h>

#if USE(GSTREAMER_GL)
#include <gst/app/gstappsink.h>
#define GST_USE_UNSTABLE_API
#include <gst/gl/gl.h>
#undef GST_USE_UNSTABLE_API

#include "GLContext.h"
#if USE(GLX)
#include "GLContextGLX.h"
#include <gst/gl/x11/gstgldisplay_x11.h>
#endif

#if USE(EGL)
#include <gst/gl/egl/gstgldisplay_egl.h>
#endif

#if PLATFORM(X11)
#include "PlatformDisplayX11.h"
#endif

#if PLATFORM(WAYLAND)
#include "PlatformDisplayWayland.h"
#elif PLATFORM(WPE)
#include "PlatformDisplayWPE.h"
#endif

// gstglapi.h may include eglplatform.h and it includes X.h, which
// defines None, breaking MediaPlayer::None enum
#if PLATFORM(X11) && GST_GL_HAVE_PLATFORM_EGL
#undef None
#endif // PLATFORM(X11) && GST_GL_HAVE_PLATFORM_EGL
#include "VideoTextureCopierGStreamer.h"
#endif // USE(GSTREAMER_GL)

#if USE(TEXTURE_MAPPER_GL)
#include "BitmapTextureGL.h"
#include "BitmapTexturePool.h"
#include "TextureMapperGL.h"
#endif
#if USE(COORDINATED_GRAPHICS_THREADED)
#include "TextureMapperPlatformLayerBuffer.h"
#endif

#define WL_EGL_PLATFORM

#if USE(OPENGL_ES_2)
#if GST_CHECK_VERSION(1, 8, 1)
#if !USE(HOLE_PUNCH_GSTREAMER)
#define GST_USE_UNSTABLE_API
#include <gst/gl/egl/gstglmemoryegl.h>
#undef GST_USE_UNSTABLE_API
#endif
#endif
#include <GLES2/gl2.h>
#include <GLES2/gl2ext.h>
#endif

#include <EGL/egl.h>

#if ENABLE(ENCRYPTED_MEDIA)
#include "WebKitClearKeyDecryptorGStreamer.h"
#endif

#if ENABLE(ENCRYPTED_MEDIA) || ENABLE(LEGACY_ENCRYPTED_MEDIA)
#include <runtime/JSCInlines.h>
#include <runtime/TypedArrayInlines.h>
#include <runtime/Uint8Array.h>
#endif

#if ENABLE(ENCRYPTED_MEDIA) || ENABLE(LEGACY_ENCRYPTED_MEDIA)
#if ENABLE(LEGACY_ENCRYPTED_MEDIA)
#include "CDMPRSessionGStreamer.h"
#endif
#if USE(PLAYREADY)
#include "PlayreadySession.h"
#endif
#include "WebKitPlayReadyDecryptorGStreamer.h"
#endif

#if USE(CAIRO) && ENABLE(ACCELERATED_2D_CANVAS)
#include <cairo-gl.h>
#endif

GST_DEBUG_CATEGORY(webkit_media_player_debug);
#define GST_CAT_DEFAULT webkit_media_player_debug

using namespace std;

namespace WebCore {

void registerWebKitGStreamerElements()
{
    if (!webkitGstCheckVersion(1, 6, 1))
        return;

#if ENABLE(ENCRYPTED_MEDIA)
    GRefPtr<GstElementFactory> clearKeyDecryptorFactory = gst_element_factory_find("webkitclearkey");
    if (!clearKeyDecryptorFactory)
        gst_element_register(0, "webkitclearkey", GST_RANK_PRIMARY + 100, WEBKIT_TYPE_MEDIA_CK_DECRYPT);
#endif

#if (ENABLE(ENCRYPTED_MEDIA) || ENABLE(LEGACY_ENCRYPTED_MEDIA)) && USE(PLAYREADY)
    GRefPtr<GstElementFactory> playReadyDecryptorFactory = gst_element_factory_find("webkitplayreadydec");
    if (!playReadyDecryptorFactory)
        gst_element_register(0, "webkitplayreadydec", GST_RANK_PRIMARY + 100, WEBKIT_TYPE_MEDIA_PLAYREADY_DECRYPT);
#endif
}

static int greatestCommonDivisor(int a, int b)
{
    while (b) {
        int temp = a;
        a = b;
        b = temp % b;
    }

    return ABS(a);
}

#if USE(TEXTURE_MAPPER_GL)
static inline TextureMapperGL::Flags texMapFlagFromOrientation(const ImageOrientation& orientation)
{
    switch (orientation) {
    case DefaultImageOrientation:
        return 0;
    case OriginRightTop:
        return TextureMapperGL::ShouldRotateTexture90;
    case OriginBottomRight:
        return TextureMapperGL::ShouldRotateTexture180;
    case OriginLeftBottom:
        return TextureMapperGL::ShouldRotateTexture270;
    default:
        ASSERT_NOT_REACHED();
    }

    return 0;
}
#endif

#if USE(COORDINATED_GRAPHICS_THREADED) && USE(GSTREAMER_GL)
class GstVideoFrameHolder : public TextureMapperPlatformLayerBuffer::UnmanagedBufferDataHolder {
public:
    explicit GstVideoFrameHolder(GstSample* sample, TextureMapperGL::Flags flags)
    {
        GstVideoInfo videoInfo;
        if (UNLIKELY(!getSampleVideoInfo(sample, videoInfo)))
            return;

        m_size = IntSize(GST_VIDEO_INFO_WIDTH(&videoInfo), GST_VIDEO_INFO_HEIGHT(&videoInfo));
        m_flags = flags | (GST_VIDEO_INFO_HAS_ALPHA(&videoInfo) ? TextureMapperGL::ShouldBlend : 0);

        GstBuffer* buffer = gst_sample_get_buffer(sample);
        if (UNLIKELY(!gst_video_frame_map(&m_videoFrame, &videoInfo, buffer, static_cast<GstMapFlags>(GST_MAP_READ | GST_MAP_GL))))
            return;

        m_textureID = *reinterpret_cast<GLuint*>(m_videoFrame.data[0]);
        m_isValid = true;
    }

    virtual ~GstVideoFrameHolder()
    {
        if (UNLIKELY(!m_isValid))
            return;

        gst_video_frame_unmap(&m_videoFrame);
    }

    const IntSize& size() const { return m_size; }
    TextureMapperGL::Flags flags() const { return m_flags; }
    GLuint textureID() const { return m_textureID; }
    GC3Dint internalFormat() const { return m_internalFormat; }
    bool isValid() const { return m_isValid; }

private:
    GstVideoFrame m_videoFrame;
    IntSize m_size;
    TextureMapperGL::Flags m_flags;
    GLuint m_textureID;
    GC3Dint m_internalFormat;
    bool m_isValid { false };
};
#endif // USE(COORDINATED_GRAPHICS_THREADED) && USE(GSTREAMER_GL)

MediaPlayerPrivateGStreamerBase::MediaPlayerPrivateGStreamerBase(MediaPlayer* player)
    : m_player(player)
    , m_fpsSink(0)
    , m_readyState(MediaPlayer::HaveNothing)
    , m_networkState(MediaPlayer::Empty)
    , m_isEndReached(false)
    , m_sample(0)
#if USE(GSTREAMER_GL)
    , m_drawTimer(RunLoop::main(), this, &MediaPlayerPrivateGStreamerBase::repaint)
#endif
    , m_repaintHandler(0)
    , m_usingFallbackVideoSink(false)
#if ENABLE(ENCRYPTED_MEDIA)
#if USE(PLAYREADY)
    , m_prSession(0)
#endif
#endif
#if ENABLE(LEGACY_ENCRYPTED_MEDIA)
    , m_cdmSession(0)
#endif
{
    g_mutex_init(&m_sampleMutex);
#if USE(COORDINATED_GRAPHICS_THREADED)
    m_platformLayerProxy = adoptRef(new TextureMapperPlatformLayerProxy());
#endif

#if USE(HOLE_PUNCH_GSTREAMER)
#if USE(COORDINATED_GRAPHICS_THREADED)
    LockHolder locker(m_platformLayerProxy->lock());
    m_platformLayerProxy->pushNextBuffer(std::make_unique<TextureMapperPlatformLayerBuffer>(0, m_size, TextureMapperGL::ShouldOverwriteRect, GraphicsContext3D::DONT_CARE));
#endif
#endif

}

MediaPlayerPrivateGStreamerBase::~MediaPlayerPrivateGStreamerBase()
{
    m_notifier.cancelPendingNotifications();

    if (m_videoSink) {
        g_signal_handlers_disconnect_matched(m_videoSink.get(), G_SIGNAL_MATCH_DATA, 0, 0, nullptr, nullptr, this);
#if USE(GSTREAMER_GL)
        if (GST_IS_BIN(m_videoSink.get())) {
            GRefPtr<GstElement> appsink = adoptGRef(gst_bin_get_by_name(GST_BIN_CAST(m_videoSink.get()), "webkit-gl-video-sink"));
            g_signal_handlers_disconnect_by_data(appsink.get(), this);
        }
#endif
    }

    g_mutex_clear(&m_sampleMutex);

    m_player = nullptr;

    if (m_volumeElement)
        g_signal_handlers_disconnect_matched(m_volumeElement.get(), G_SIGNAL_MATCH_DATA, 0, 0, nullptr, nullptr, this);

#if ENABLE(ENCRYPTED_MEDIA)
#if USE(PLAYREADY)
    if (m_prSession)
        delete m_prSession;
    m_prSession = nullptr;
#endif
<<<<<<< HEAD
#elif ENABLE(LEGACY_ENCRYPTED_MEDIA)
    if (m_cdmSession != NULL) {
        delete m_cdmSession;
    }
=======
#elif ENABLE(ENCRYPTED_MEDIA_V2)
    m_cdmSession = nullptr;
>>>>>>> 92a1d7c0
#endif


#if USE(TEXTURE_MAPPER_GL) && !USE(COORDINATED_GRAPHICS)
    if (client())
        client()->platformLayerWillBeDestroyed();
#endif
}

void MediaPlayerPrivateGStreamerBase::setPipeline(GstElement* pipeline)
{
    m_pipeline = pipeline;
#if USE(HOLE_PUNCH_GSTREAMER) && (USE(WESTEROS_SINK) || USE(FUSION_SINK))
    updateVideoRectangle();
#endif
}

void MediaPlayerPrivateGStreamerBase::clearSamples()
{
#if USE(COORDINATED_GRAPHICS_THREADED)
    // Disconnect handlers to ensure that new samples aren't going to arrive
    // before the pipeline destruction
    if (m_repaintHandler) {
        g_signal_handler_disconnect(m_videoSink.get(), m_repaintHandler);
        m_repaintHandler = 0;
    }
#endif

    WTF::GMutexLocker<GMutex> lock(m_sampleMutex);
    m_sample = nullptr;
}

bool MediaPlayerPrivateGStreamerBase::handleSyncMessage(GstMessage* message)
{
    UNUSED_PARAM(message);
#if USE(GSTREAMER_GL)
    if (GST_MESSAGE_TYPE(message) == GST_MESSAGE_NEED_CONTEXT) {
        const gchar* contextType;
        gst_message_parse_context_type(message, &contextType);

        if (!ensureGstGLContext())
            return false;

        if (!g_strcmp0(contextType, GST_GL_DISPLAY_CONTEXT_TYPE)) {
            GRefPtr<GstContext> displayContext = adoptGRef(gst_context_new(GST_GL_DISPLAY_CONTEXT_TYPE, TRUE));
            gst_context_set_gl_display(displayContext.get(), m_glDisplay.get());
            gst_element_set_context(GST_ELEMENT(message->src), displayContext.get());
            return true;
        }

        if (!g_strcmp0(contextType, "gst.gl.app_context")) {
            GRefPtr<GstContext> appContext = adoptGRef(gst_context_new("gst.gl.app_context", TRUE));
            GstStructure* structure = gst_context_writable_structure(appContext.get());
            gst_structure_set(structure, "context", GST_GL_TYPE_CONTEXT, m_glContext.get(), nullptr);
            gst_element_set_context(GST_ELEMENT(message->src), appContext.get());
            return true;
        }
    }
#endif // USE(GSTREAMER_GL)

#if ENABLE(ENCRYPTED_MEDIA) || ENABLE(LEGACY_ENCRYPTED_MEDIA)
    if (GST_MESSAGE_TYPE(message) == GST_MESSAGE_ELEMENT) {
        const GstStructure* structure = gst_message_get_structure(message);
        if (gst_structure_has_name(structure, "drm-key-needed")) {
            GST_DEBUG("handling drm-key-needed message");
#if USE(PLAYREADY)
            PlayreadySession* session = prSession();
            if (session && session->keyRequested()) {
                GST_DEBUG("key requested already");
                if (session->ready()) {
                    GST_DEBUG("key already negotiated");
                    emitSession();
                }
                return false;
            }
#endif
            // Here we receive the DRM init data from the pipeline: we will emit
            // the needkey event with that data and the browser might create a
            // CDMSession from this event handler. If such a session was created
            // We will emit the message event from the session to provide the
            // DRM challenge to the browser and wait for an update. If on the
            // contrary no session was created we won't wait and let the pipeline
            // error out by itself.
            GstBuffer* data;
            const char* keySystemId;
            gboolean valid = gst_structure_get(structure, "data", GST_TYPE_BUFFER, &data,
                                               "key-system-id", G_TYPE_STRING, &keySystemId, nullptr);
            GstMapInfo mapInfo;
            if (!valid || !gst_buffer_map(data, &mapInfo, GST_MAP_READ))
                return false;

            GST_DEBUG("scheduling keyNeeded event");
            // FIXME: Provide a somehow valid sessionId.
#if ENABLE(ENCRYPTED_MEDIA)
            needKey(keySystemId, "sessionId", reinterpret_cast<const unsigned char *>(mapInfo.data), mapInfo.size);
#elif ENABLE(LEGACY_ENCRYPTED_MEDIA)
            RefPtr<Uint8Array> initData = Uint8Array::create(reinterpret_cast<const unsigned char *>(mapInfo.data), mapInfo.size);
            needKey(initData);
#else
            ASSERT_NOT_REACHED();
#endif
            gst_buffer_unmap(data, &mapInfo);
            return true;
        }
    }
#endif // ENABLE(ENCRYPTED_MEDIA) || ENABLE(LEGACY_ENCRYPTED_MEDIA)

    return false;
}

#if USE(GSTREAMER_GL)
GstContext* MediaPlayerPrivateGStreamerBase::requestGLContext(const gchar* contextType, MediaPlayerPrivateGStreamerBase* player)
{
    if (!player->ensureGstGLContext())
        return nullptr;

    if (!g_strcmp0(contextType, GST_GL_DISPLAY_CONTEXT_TYPE)) {
        GstContext* displayContext = gst_context_new(GST_GL_DISPLAY_CONTEXT_TYPE, TRUE);
        gst_context_set_gl_display(displayContext, player->gstGLDisplay());
        return displayContext;
    }

    if (!g_strcmp0(contextType, "gst.gl.app_context")) {
        GstContext* appContext = gst_context_new("gst.gl.app_context", TRUE);
        GstStructure* structure = gst_context_writable_structure(appContext);
        gst_structure_set(structure, "context", GST_GL_TYPE_CONTEXT, player->gstGLContext(), nullptr);
        return appContext;
    }

    return nullptr;
}

bool MediaPlayerPrivateGStreamerBase::ensureGstGLContext()
{
    if (m_glContext)
        return true;

    auto& sharedDisplay = PlatformDisplay::sharedDisplayForCompositing();
    if (!m_glDisplay) {
#if PLATFORM(X11)
#if USE(GLX)
        if (is<PlatformDisplayX11>(sharedDisplay))
            m_glDisplay = GST_GL_DISPLAY(gst_gl_display_x11_new_with_display(downcast<PlatformDisplayX11>(sharedDisplay).native()));
#elif USE(EGL)
        if (is<PlatformDisplayX11>(sharedDisplay))
            m_glDisplay = GST_GL_DISPLAY(gst_gl_display_egl_new_with_egl_display(downcast<PlatformDisplayX11>(sharedDisplay).eglDisplay()));
#endif
#endif

#if PLATFORM(WAYLAND)
        if (is<PlatformDisplayWayland>(sharedDisplay))
            m_glDisplay = GST_GL_DISPLAY(gst_gl_display_egl_new_with_egl_display(downcast<PlatformDisplayWayland>(sharedDisplay).eglDisplay()));
#endif

#if PLATFORM(WPE)
        ASSERT(is<PlatformDisplayWPE>(sharedDisplay));
        m_glDisplay = GST_GL_DISPLAY(gst_gl_display_egl_new_with_egl_display(downcast<PlatformDisplayWPE>(sharedDisplay).eglDisplay()));
#endif

        ASSERT(m_glDisplay);
    }

    GLContext* webkitContext = sharedDisplay.sharingGLContext();
    // EGL and GLX are mutually exclusive, no need for ifdefs here.
    GstGLPlatform glPlatform = webkitContext->isEGLContext() ? GST_GL_PLATFORM_EGL : GST_GL_PLATFORM_GLX;

#if USE(OPENGL_ES_2)
    GstGLAPI glAPI = GST_GL_API_GLES2;
#elif USE(OPENGL)
    GstGLAPI glAPI = GST_GL_API_OPENGL;
#else
    ASSERT_NOT_REACHED();
#endif

    PlatformGraphicsContext3D contextHandle = webkitContext->platformContext();
    if (!contextHandle)
        return false;

    m_glContext = gst_gl_context_new_wrapped(m_glDisplay.get(), reinterpret_cast<guintptr>(contextHandle), glPlatform, glAPI);

    return true;
}
#endif // USE(GSTREAMER_GL)

// Returns the size of the video
FloatSize MediaPlayerPrivateGStreamerBase::naturalSize() const
{
#if USE(HOLE_PUNCH_GSTREAMER)
    // We don't care about the natural size of the video, the external sink will deal with it.
    // This means that the video will always have the size of the <video> component or the default 300x150
    return m_size;
#endif

    if (!hasVideo())
        return FloatSize();

    if (!m_videoSize.isEmpty())
        return m_videoSize;

    WTF::GMutexLocker<GMutex> lock(m_sampleMutex);

    GRefPtr<GstCaps> caps;
    // We may not have enough data available for the video sink yet.
    if (!GST_IS_SAMPLE(m_sample.get()))
        return FloatSize();

    if (GST_IS_SAMPLE(m_sample.get()) && !caps)
        caps = gst_sample_get_caps(m_sample.get());

    if (!caps) {
        GRefPtr<GstPad> videoSinkPad = adoptGRef(gst_element_get_static_pad(m_videoSink.get(), "sink"));
        if (videoSinkPad)
            caps = gst_pad_get_current_caps(videoSinkPad.get());
    }

    if (!caps)
        return FloatSize();

    // TODO: handle possible clean aperture data. See
    // https://bugzilla.gnome.org/show_bug.cgi?id=596571
    // TODO: handle possible transformation matrix. See
    // https://bugzilla.gnome.org/show_bug.cgi?id=596326

    // Get the video PAR and original size, if this fails the
    // video-sink has likely not yet negotiated its caps.
    int pixelAspectRatioNumerator, pixelAspectRatioDenominator, stride;
    IntSize originalSize;
    GstVideoFormat format;
    if (!getVideoSizeAndFormatFromCaps(caps.get(), originalSize, format, pixelAspectRatioNumerator, pixelAspectRatioDenominator, stride))
        return FloatSize();

#if USE(TEXTURE_MAPPER_GL)
    // When using accelerated compositing, if the video is tagged as rotated 90 or 270 degrees, swap width and height.
    if (m_player->client().mediaPlayerRenderingCanBeAccelerated(m_player)) {
        if (m_videoSourceOrientation.usesWidthAsHeight())
            originalSize = originalSize.transposedSize();
    }
#endif

    GST_DEBUG("Original video size: %dx%d", originalSize.width(), originalSize.height());
    GST_DEBUG("Pixel aspect ratio: %d/%d", pixelAspectRatioNumerator, pixelAspectRatioDenominator);

    // Calculate DAR based on PAR and video size.
    int displayWidth = originalSize.width() * pixelAspectRatioNumerator;
    int displayHeight = originalSize.height() * pixelAspectRatioDenominator;

    // Divide display width and height by their GCD to avoid possible overflows.
    int displayAspectRatioGCD = greatestCommonDivisor(displayWidth, displayHeight);
    displayWidth /= displayAspectRatioGCD;
    displayHeight /= displayAspectRatioGCD;

    // Apply DAR to original video size. This is the same behavior as in xvimagesink's setcaps function.
    guint64 width = 0, height = 0;
    if (!(originalSize.height() % displayHeight)) {
        GST_DEBUG("Keeping video original height");
        width = gst_util_uint64_scale_int(originalSize.height(), displayWidth, displayHeight);
        height = static_cast<guint64>(originalSize.height());
    } else if (!(originalSize.width() % displayWidth)) {
        GST_DEBUG("Keeping video original width");
        height = gst_util_uint64_scale_int(originalSize.width(), displayHeight, displayWidth);
        width = static_cast<guint64>(originalSize.width());
    } else {
        GST_DEBUG("Approximating while keeping original video height");
        width = gst_util_uint64_scale_int(originalSize.height(), displayWidth, displayHeight);
        height = static_cast<guint64>(originalSize.height());
    }

    GST_DEBUG("Natural size: %" G_GUINT64_FORMAT "x%" G_GUINT64_FORMAT, width, height);
    m_videoSize = FloatSize(static_cast<int>(width), static_cast<int>(height));
    return m_videoSize;
}

void MediaPlayerPrivateGStreamerBase::setVolume(float volume)
{
    if (!m_volumeElement)
        return;

    GST_DEBUG("Setting volume: %f", volume);
    gst_stream_volume_set_volume(m_volumeElement.get(), GST_STREAM_VOLUME_FORMAT_CUBIC, static_cast<double>(volume));
}

#if PLATFORM(WPE)
float MediaPlayerPrivateGStreamerBase::volume() const
{
    if (!m_volumeElement)
        return 0;

    return gst_stream_volume_get_volume(m_volumeElement.get(), GST_STREAM_VOLUME_FORMAT_CUBIC);
}
#endif

void MediaPlayerPrivateGStreamerBase::notifyPlayerOfVolumeChange()
{
    if (!m_player || !m_volumeElement)
        return;
    double volume;
    volume = gst_stream_volume_get_volume(m_volumeElement.get(), GST_STREAM_VOLUME_FORMAT_CUBIC);
    // get_volume() can return values superior to 1.0 if the user
    // applies software user gain via third party application (GNOME
    // volume control for instance).
    volume = CLAMP(volume, 0.0, 1.0);
    m_player->volumeChanged(static_cast<float>(volume));
}

void MediaPlayerPrivateGStreamerBase::volumeChangedCallback(MediaPlayerPrivateGStreamerBase* player)
{
    // This is called when m_volumeElement receives the notify::volume signal.
    GST_DEBUG("Volume changed to: %f", player->volume());

    player->m_notifier.notify(MainThreadNotification::VolumeChanged, [player] { player->notifyPlayerOfVolumeChange(); });
}

MediaPlayer::NetworkState MediaPlayerPrivateGStreamerBase::networkState() const
{
    return m_networkState;
}

MediaPlayer::ReadyState MediaPlayerPrivateGStreamerBase::readyState() const
{
    return m_readyState;
}

void MediaPlayerPrivateGStreamerBase::sizeChanged()
{
    notImplemented();
}

void MediaPlayerPrivateGStreamerBase::setMuted(bool muted)
{
    if (!m_volumeElement)
        return;

    g_object_set(m_volumeElement.get(), "mute", muted, NULL);
}

bool MediaPlayerPrivateGStreamerBase::muted() const
{
    if (!m_volumeElement)
        return false;

    bool muted;
    g_object_get(m_volumeElement.get(), "mute", &muted, NULL);
    return muted;
}

void MediaPlayerPrivateGStreamerBase::notifyPlayerOfMute()
{
    if (!m_player || !m_volumeElement)
        return;

    gboolean muted;
    g_object_get(m_volumeElement.get(), "mute", &muted, NULL);
    m_player->muteChanged(static_cast<bool>(muted));
}

void MediaPlayerPrivateGStreamerBase::muteChangedCallback(MediaPlayerPrivateGStreamerBase* player)
{
    // This is called when m_volumeElement receives the notify::mute signal.
    player->m_notifier.notify(MainThreadNotification::MuteChanged, [player] { player->notifyPlayerOfMute(); });
}

#if USE(TEXTURE_MAPPER_GL) && !USE(COORDINATED_GRAPHICS_MULTIPROCESS)
void MediaPlayerPrivateGStreamerBase::updateTexture(BitmapTextureGL& texture, GstVideoInfo& videoInfo)
{
    GstBuffer* buffer = gst_sample_get_buffer(m_sample.get());

    GstVideoGLTextureUploadMeta* meta;
    if ((meta = gst_buffer_get_video_gl_texture_upload_meta(buffer))) {
        if (meta->n_textures == 1) { // BRGx & BGRA formats use only one texture.
            guint ids[4] = { texture.id(), 0, 0, 0 };

            if (gst_video_gl_texture_upload_meta_upload(meta, ids))
                return;
        }
    }

    // Right now the TextureMapper only supports chromas with one plane
    ASSERT(GST_VIDEO_INFO_N_PLANES(&videoInfo) == 1);

    GstVideoFrame videoFrame;
    if (!gst_video_frame_map(&videoFrame, &videoInfo, buffer, GST_MAP_READ))
        return;

    int stride = GST_VIDEO_FRAME_PLANE_STRIDE(&videoFrame, 0);
    const void* srcData = GST_VIDEO_FRAME_PLANE_DATA(&videoFrame, 0);
    texture.updateContents(srcData, WebCore::IntRect(0, 0, GST_VIDEO_INFO_WIDTH(&videoInfo), GST_VIDEO_INFO_HEIGHT(&videoInfo)), WebCore::IntPoint(0, 0), stride, BitmapTexture::UpdateCannotModifyOriginalImageData);
    gst_video_frame_unmap(&videoFrame);
}
#endif

#if USE(COORDINATED_GRAPHICS_THREADED)
void MediaPlayerPrivateGStreamerBase::pushTextureToCompositor()
{
#if !USE(GSTREAMER_GL)
    class ConditionNotifier {
    public:
        ConditionNotifier(Lock& lock, Condition& condition)
            : m_locker(lock), m_condition(condition)
        {
        }
        ~ConditionNotifier()
        {
            m_condition.notifyOne();
        }
    private:
        LockHolder m_locker;
        Condition& m_condition;
    };
    ConditionNotifier notifier(m_drawMutex, m_drawCondition);
#endif

    WTF::GMutexLocker<GMutex> lock(m_sampleMutex);
    if (!GST_IS_SAMPLE(m_sample.get()))
        return;

    LockHolder holder(m_platformLayerProxy->lock());

    if (!m_platformLayerProxy->isActive())
        return;

#if USE(GSTREAMER_GL)
    std::unique_ptr<GstVideoFrameHolder> frameHolder = std::make_unique<GstVideoFrameHolder>(m_sample.get(), texMapFlagFromOrientation(m_videoSourceOrientation));
    if (UNLIKELY(!frameHolder->isValid()))
        return;

    std::unique_ptr<TextureMapperPlatformLayerBuffer> layerBuffer = std::make_unique<TextureMapperPlatformLayerBuffer>(frameHolder->textureID(), frameHolder->size(), frameHolder->flags(), GraphicsContext3D::RGBA);
    layerBuffer->setUnmanagedBufferDataHolder(WTFMove(frameHolder));
    m_platformLayerProxy->pushNextBuffer(WTFMove(layerBuffer));
#else
    GstVideoInfo videoInfo;
    if (UNLIKELY(!getSampleVideoInfo(m_sample.get(), videoInfo)))
        return;

    IntSize size = IntSize(GST_VIDEO_INFO_WIDTH(&videoInfo), GST_VIDEO_INFO_HEIGHT(&videoInfo));
    std::unique_ptr<TextureMapperPlatformLayerBuffer> buffer = m_platformLayerProxy->getAvailableBuffer(size, GraphicsContext3D::DONT_CARE);
    if (UNLIKELY(!buffer)) {
        if (UNLIKELY(!m_context3D))
            m_context3D = GraphicsContext3D::create(GraphicsContext3D::Attributes(), nullptr, GraphicsContext3D::RenderToCurrentGLContext);

        RefPtr<BitmapTexture> texture = adoptRef(new BitmapTextureGL(m_context3D.copyRef()));
        texture->reset(size, GST_VIDEO_INFO_HAS_ALPHA(&videoInfo) ? BitmapTexture::SupportsAlpha : BitmapTexture::NoFlag);
        buffer = std::make_unique<TextureMapperPlatformLayerBuffer>(WTFMove(texture));
    }
    updateTexture(buffer->textureGL(), videoInfo);
    buffer->setExtraFlags(texMapFlagFromOrientation(m_videoSourceOrientation) | (GST_VIDEO_INFO_HAS_ALPHA(&videoInfo) ? TextureMapperGL::ShouldBlend : 0));
    m_platformLayerProxy->pushNextBuffer(WTFMove(buffer));
#endif
}
#endif

void MediaPlayerPrivateGStreamerBase::repaint()
{
    ASSERT(m_sample);
    ASSERT(isMainThread());

#if USE(TEXTURE_MAPPER_GL) && !USE(COORDINATED_GRAPHICS)
    if (supportsAcceleratedRendering() && m_player->client().mediaPlayerRenderingCanBeAccelerated(m_player) && client()) {
        client()->setPlatformLayerNeedsDisplay();
#if USE(GSTREAMER_GL)
        m_drawCondition.notifyOne();
#endif
        return;
    }
#endif

    m_player->repaint();

#if USE(GSTREAMER_GL)
    m_drawCondition.notifyOne();
#endif
}

void MediaPlayerPrivateGStreamerBase::triggerRepaint(GstSample* sample)
{
    bool triggerResize;
    {
        WTF::GMutexLocker<GMutex> lock(m_sampleMutex);
        triggerResize = !m_sample;
        m_sample = sample;
    }

    if (triggerResize) {
        GST_DEBUG("First sample reached the sink, triggering video dimensions update");
        m_notifier.notify(MainThreadNotification::SizeChanged, [this] { m_player->sizeChanged(); });
    }

#if USE(COORDINATED_GRAPHICS_THREADED)
#if USE(GSTREAMER_GL)
    pushTextureToCompositor();
#else
    {
        LockHolder lock(m_drawMutex);
        if (!m_platformLayerProxy->scheduleUpdateOnCompositorThread([this] { this->pushTextureToCompositor(); }))
            return;
        m_drawCondition.wait(m_drawMutex);
    }
#endif
    return;
#else
#if USE(GSTREAMER_GL)
    {
        ASSERT(!isMainThread());

        LockHolder locker(m_drawMutex);
        m_drawTimer.startOneShot(0);
        m_drawCondition.wait(m_drawMutex);
    }
#else
    repaint();
#endif
#endif
}

#if !USE(HOLE_PUNCH_GSTREAMER)
void MediaPlayerPrivateGStreamerBase::repaintCallback(MediaPlayerPrivateGStreamerBase* player, GstSample* sample)
{
    player->triggerRepaint(sample);
}
#endif

#if USE(GSTREAMER_GL)
GstFlowReturn MediaPlayerPrivateGStreamerBase::newSampleCallback(GstElement* sink, MediaPlayerPrivateGStreamerBase* player)
{
    GRefPtr<GstSample> sample = adoptGRef(gst_app_sink_pull_sample(GST_APP_SINK(sink)));
    player->triggerRepaint(sample.get());
    return GST_FLOW_OK;
}

GstFlowReturn MediaPlayerPrivateGStreamerBase::newPrerollCallback(GstElement* sink, MediaPlayerPrivateGStreamerBase* player)
{
    GRefPtr<GstSample> sample = adoptGRef(gst_app_sink_pull_preroll(GST_APP_SINK(sink)));
    player->triggerRepaint(sample.get());
    return GST_FLOW_OK;
}

void MediaPlayerPrivateGStreamerBase::clearCurrentBuffer()
{
    WTF::GMutexLocker<GMutex> lock(m_sampleMutex);
    m_sample.clear();

    {
        LockHolder locker(m_platformLayerProxy->lock());

        if (m_platformLayerProxy->isActive())
            m_platformLayerProxy->dropCurrentBufferWhilePreservingTexture();
    }
}
#endif

void MediaPlayerPrivateGStreamerBase::setSize(const IntSize& size)
{
    if (size == m_size)
        return;

    GST_INFO("Setting size to %dx%d", size.width(), size.height());
    m_size = size;

#if USE(WESTEROS_SINK) || USE(FUSION_SINK)
    updateVideoRectangle();
#endif
}

void MediaPlayerPrivateGStreamerBase::setPosition(const IntPoint& position)
{
    if (position == m_position)
        return;

    m_position = position;

#if USE(WESTEROS_SINK) || USE(FUSION_SINK)
    updateVideoRectangle();
#endif
}

#if USE(WESTEROS_SINK) || USE(FUSION_SINK)
void MediaPlayerPrivateGStreamerBase::updateVideoRectangle()
{
    if (!m_pipeline)
        return;

    GRefPtr<GstElement> sinkElement;
    g_object_get(m_pipeline.get(), "video-sink", &sinkElement.outPtr(), nullptr);
    if(!sinkElement)
        return;

    GST_INFO("Setting video sink size and position to x:%d y:%d, width=%d, height=%d", m_position.x(), m_position.y(), m_size.width(), m_size.height());

    GUniquePtr<gchar> rectString(g_strdup_printf("%d,%d,%d,%d", m_position.x(), m_position.y(), m_size.width(),m_size.height()));
    g_object_set(sinkElement.get(), "rectangle", rectString.get(), nullptr);
}
#endif

void MediaPlayerPrivateGStreamerBase::paint(GraphicsContext& context, const FloatRect& rect)
{
    if (context.paintingDisabled())
        return;

    if (!m_player->visible())
        return;

    WTF::GMutexLocker<GMutex> lock(m_sampleMutex);
    if (!GST_IS_SAMPLE(m_sample.get()))
        return;

    ImagePaintingOptions paintingOptions(CompositeCopy);
    if (m_player->client().mediaPlayerRenderingCanBeAccelerated(m_player))
        paintingOptions.m_orientationDescription.setImageOrientationEnum(m_videoSourceOrientation);

    RefPtr<ImageGStreamer> gstImage = ImageGStreamer::createImage(m_sample.get());
    if (!gstImage)
        return;

    if (Image* image = reinterpret_cast<Image*>(gstImage->image().get()))
        context.drawImage(*image, rect, gstImage->rect(), paintingOptions);
}

#if USE(TEXTURE_MAPPER_GL) && !USE(COORDINATED_GRAPHICS)
void MediaPlayerPrivateGStreamerBase::paintToTextureMapper(TextureMapper& textureMapper, const FloatRect& targetRect, const TransformationMatrix& matrix, float opacity)
{
    if (!m_player->visible())
        return;

    if (m_usingFallbackVideoSink) {
        RefPtr<BitmapTexture> texture;
        IntSize size;
        TextureMapperGL::Flags flags;
        {
            WTF::GMutexLocker<GMutex> lock(m_sampleMutex);

            GstVideoInfo videoInfo;
            if (UNLIKELY(!getSampleVideoInfo(m_sample.get(), videoInfo)))
                return;

            size = IntSize(GST_VIDEO_INFO_WIDTH(&videoInfo), GST_VIDEO_INFO_HEIGHT(&videoInfo));
            flags = texMapFlagFromOrientation(m_videoSourceOrientation) | (GST_VIDEO_INFO_HAS_ALPHA(&videoInfo) ? TextureMapperGL::ShouldBlend : 0);
            texture = textureMapper.acquireTextureFromPool(size, GST_VIDEO_INFO_HAS_ALPHA(&videoInfo) ? BitmapTexture::SupportsAlpha : BitmapTexture::NoFlag);
            updateTexture(static_cast<BitmapTextureGL&>(*texture), videoInfo);
        }
        TextureMapperGL& texmapGL = reinterpret_cast<TextureMapperGL&>(textureMapper);
        BitmapTextureGL* textureGL = static_cast<BitmapTextureGL*>(texture.get());
        texmapGL.drawTexture(textureGL->id(), flags, textureGL->size(), targetRect, matrix, opacity);
        return;
    }

#if USE(GSTREAMER_GL)
    WTF::GMutexLocker<GMutex> lock(m_sampleMutex);

    GstVideoInfo videoInfo;
    if (!getSampleVideoInfo(m_sample.get(), videoInfo))
        return;

    GstBuffer* buffer = gst_sample_get_buffer(m_sample.get());
    GstVideoFrame videoFrame;
    if (!gst_video_frame_map(&videoFrame, &videoInfo, buffer, static_cast<GstMapFlags>(GST_MAP_READ | GST_MAP_GL)))
        return;

    unsigned textureID = *reinterpret_cast<unsigned*>(videoFrame.data[0]);
    TextureMapperGL::Flags flags = texMapFlagFromOrientation(m_videoSourceOrientation) | (GST_VIDEO_INFO_HAS_ALPHA(&videoInfo) ? TextureMapperGL::ShouldBlend : 0);

    IntSize size = IntSize(GST_VIDEO_INFO_WIDTH(&videoInfo), GST_VIDEO_INFO_HEIGHT(&videoInfo));
    TextureMapperGL& textureMapperGL = reinterpret_cast<TextureMapperGL&>(textureMapper);
    textureMapperGL.drawTexture(textureID, flags, size, targetRect, matrix, opacity);
    gst_video_frame_unmap(&videoFrame);
#endif
}
#endif

#if USE(GSTREAMER_GL)
#if USE(CAIRO) && ENABLE(ACCELERATED_2D_CANVAS)
// This should be called with the sample mutex locked.
GLContext* MediaPlayerPrivateGStreamerBase::prepareContextForCairoPaint(GstVideoInfo& videoInfo, IntSize& size, IntSize& rotatedSize)
{
    if (!getSampleVideoInfo(m_sample.get(), videoInfo))
        return nullptr;

    GLContext* context = PlatformDisplay::sharedDisplayForCompositing().sharingGLContext();
    context->makeContextCurrent();

    // Thread-awareness is a huge performance hit on non-Intel drivers.
    cairo_gl_device_set_thread_aware(context->cairoDevice(), FALSE);

    size = IntSize(GST_VIDEO_INFO_WIDTH(&videoInfo), GST_VIDEO_INFO_HEIGHT(&videoInfo));
    rotatedSize = m_videoSourceOrientation.usesWidthAsHeight() ? size.transposedSize() : size;

    return context;
}

// This should be called with the sample mutex locked.
bool MediaPlayerPrivateGStreamerBase::paintToCairoSurface(cairo_surface_t* outputSurface, cairo_device_t* device, GstVideoInfo& videoInfo, const IntSize& size, const IntSize& rotatedSize, bool flipY)
{
    GstBuffer* buffer = gst_sample_get_buffer(m_sample.get());
    GstVideoFrame videoFrame;
    if (!gst_video_frame_map(&videoFrame, &videoInfo, buffer, static_cast<GstMapFlags>(GST_MAP_READ | GST_MAP_GL)))
        return false;

    unsigned textureID = *reinterpret_cast<unsigned*>(videoFrame.data[0]);
    RefPtr<cairo_surface_t> surface = adoptRef(cairo_gl_surface_create_for_texture(device, CAIRO_CONTENT_COLOR_ALPHA, textureID, size.width(), size.height()));
    RefPtr<cairo_t> cr = adoptRef(cairo_create(outputSurface));

    switch (m_videoSourceOrientation) {
    case DefaultImageOrientation:
        break;
    case OriginRightTop:
        cairo_translate(cr.get(), rotatedSize.width() * 0.5, rotatedSize.height() * 0.5);
        cairo_rotate(cr.get(), piOverTwoDouble);
        cairo_translate(cr.get(), -rotatedSize.height() * 0.5, -rotatedSize.width() * 0.5);
        break;
    case OriginBottomRight:
        cairo_translate(cr.get(), rotatedSize.width() * 0.5, rotatedSize.height() * 0.5);
        cairo_rotate(cr.get(), piDouble);
        cairo_translate(cr.get(), -rotatedSize.width() * 0.5, -rotatedSize.height() * 0.5);
        break;
    case OriginLeftBottom:
        cairo_translate(cr.get(), rotatedSize.width() * 0.5, rotatedSize.height() * 0.5);
        cairo_rotate(cr.get(), 3 * piOverTwoDouble);
        cairo_translate(cr.get(), -rotatedSize.height() * 0.5, -rotatedSize.width() * 0.5);
        break;
    default:
        ASSERT_NOT_REACHED();
        break;
    }

    if (flipY) {
        cairo_scale(cr.get(), 1.0f, -1.0f);
        cairo_translate(cr.get(), 0.0f, -size.height());
    }

    cairo_set_source_surface(cr.get(), surface.get(), 0, 0);
    cairo_set_operator(cr.get(), CAIRO_OPERATOR_SOURCE);
    cairo_paint(cr.get());

    gst_video_frame_unmap(&videoFrame);

    return true;
}
#endif // USE(CAIRO) && ENABLE(ACCELERATED_2D_CANVAS)

bool MediaPlayerPrivateGStreamerBase::copyVideoTextureToPlatformTexture(GraphicsContext3D* context, Platform3DObject outputTexture, GC3Denum outputTarget, GC3Dint level, GC3Denum internalFormat, GC3Denum format, GC3Denum type, bool premultiplyAlpha, bool flipY)
{
#if USE(GSTREAMER_GL)
    UNUSED_PARAM(context);

    if (m_usingFallbackVideoSink)
        return false;

    if (premultiplyAlpha)
        return false;

    WTF::GMutexLocker<GMutex> lock(m_sampleMutex);

    GstVideoInfo videoInfo;
    if (!getSampleVideoInfo(m_sample.get(), videoInfo))
        return false;

    GstBuffer* buffer = gst_sample_get_buffer(m_sample.get());
    GstVideoFrame videoFrame;
    if (!gst_video_frame_map(&videoFrame, &videoInfo, buffer, static_cast<GstMapFlags>(GST_MAP_READ | GST_MAP_GL)))
        return false;

    IntSize size(GST_VIDEO_INFO_WIDTH(&videoInfo), GST_VIDEO_INFO_HEIGHT(&videoInfo));
    if (m_videoSourceOrientation.usesWidthAsHeight())
        size = size.transposedSize();
    unsigned textureID = *reinterpret_cast<unsigned*>(videoFrame.data[0]);

    if (!m_videoTextureCopier)
        m_videoTextureCopier = std::make_unique<VideoTextureCopierGStreamer>();

    bool copied = m_videoTextureCopier->copyVideoTextureToPlatformTexture(textureID, size, outputTexture, outputTarget, level, internalFormat, format, type, flipY, m_videoSourceOrientation);

    gst_video_frame_unmap(&videoFrame);

    return copied;
#else
    return false;
#endif
}

NativeImagePtr MediaPlayerPrivateGStreamerBase::nativeImageForCurrentTime()
{
#if USE(CAIRO) && ENABLE(ACCELERATED_2D_CANVAS)
    if (m_usingFallbackVideoSink)
        return nullptr;

    GstVideoInfo videoInfo;
    IntSize size, rotatedSize;
    WTF::GMutexLocker<GMutex> lock(m_sampleMutex);
    GLContext* context = prepareContextForCairoPaint(videoInfo, size, rotatedSize);
    if (!context)
        return nullptr;

    RefPtr<cairo_surface_t> rotatedSurface = adoptRef(cairo_gl_surface_create(context->cairoDevice(), CAIRO_CONTENT_COLOR_ALPHA, rotatedSize.width(), rotatedSize.height()));
    if (!paintToCairoSurface(rotatedSurface.get(), context->cairoDevice(), videoInfo, size, rotatedSize, false))
        return nullptr;

    return rotatedSurface;
#else
    return nullptr;
#endif
}
#endif

void MediaPlayerPrivateGStreamerBase::setVideoSourceOrientation(const ImageOrientation& orientation)
{
    if (m_videoSourceOrientation == orientation)
        return;

    m_videoSourceOrientation = orientation;
}

bool MediaPlayerPrivateGStreamerBase::supportsFullscreen() const
{
    return true;
}

PlatformMedia MediaPlayerPrivateGStreamerBase::platformMedia() const
{
    return NoPlatformMedia;
}

MediaPlayer::MovieLoadType MediaPlayerPrivateGStreamerBase::movieLoadType() const
{
    if (m_readyState == MediaPlayer::HaveNothing)
        return MediaPlayer::Unknown;

    if (isLiveStream())
        return MediaPlayer::LiveStream;

    return MediaPlayer::Download;
}

#if USE(GSTREAMER_GL)
GstElement* MediaPlayerPrivateGStreamerBase::createGLAppSink()
{
    if (!webkitGstCheckVersion(1, 8, 0))
        return nullptr;

    GstElement* appsink = gst_element_factory_make("appsink", "webkit-gl-video-sink");
    if (!appsink)
        return nullptr;

    g_object_set(appsink, "enable-last-sample", FALSE, "emit-signals", TRUE, "max-buffers", 1, nullptr);
    g_signal_connect(appsink, "new-sample", G_CALLBACK(newSampleCallback), this);
    g_signal_connect(appsink, "new-preroll", G_CALLBACK(newPrerollCallback), this);

    return appsink;
}

gboolean appSinkSinkQuery(GstPad* pad, GstObject* parent, GstQuery* query)
{
    gboolean result = FALSE;
    auto* player = static_cast<MediaPlayerPrivateGStreamerBase*>(g_object_get_data(G_OBJECT(parent), "player"));

    switch (GST_QUERY_TYPE (query)) {
    case GST_QUERY_DRAIN: {
        player->clearCurrentBuffer();
        result = TRUE;
        break;
    }
    default:
        result = gst_pad_query_default(pad, parent, query);
        break;
    }

    return result;
}

GstElement* MediaPlayerPrivateGStreamerBase::createVideoSinkGL()
{
    // FIXME: Currently it's not possible to get the video frames and caps using this approach until
    // the pipeline gets into playing state. Due to this, trying to grab a frame and painting it by some
    // other mean (canvas or webgl) before playing state can result in a crash.
    // This is being handled in https://bugs.webkit.org/show_bug.cgi?id=159460.
    if (!webkitGstCheckVersion(1, 8, 0))
        return nullptr;

    gboolean result = TRUE;
    GstElement* videoSink = gst_bin_new("webkitvideosinkbin");
    GstElement* upload = gst_element_factory_make("glupload", nullptr);
    GstElement* colorconvert = gst_element_factory_make("glcolorconvert", nullptr);
    GstElement* appsink = createGLAppSink();

    if (!appsink || !upload || !colorconvert) {
        GST_WARNING("Failed to create GstGL elements");
        gst_object_unref(videoSink);

        if (upload)
            gst_object_unref(upload);
        if (colorconvert)
            gst_object_unref(colorconvert);
        if (appsink)
            gst_object_unref(appsink);

        return nullptr;
    }

    gst_bin_add_many(GST_BIN(videoSink), upload, colorconvert, appsink, nullptr);

    GRefPtr<GstCaps> caps = adoptGRef(gst_caps_from_string("video/x-raw(" GST_CAPS_FEATURE_MEMORY_GL_MEMORY "), format = (string) { RGBA }"));

    result &= gst_element_link_pads(upload, "src", colorconvert, "sink");
    result &= gst_element_link_pads_filtered(colorconvert, "src", appsink, "sink", caps.get());

    GRefPtr<GstPad> pad = adoptGRef(gst_element_get_static_pad(upload, "sink"));
    gst_element_add_pad(videoSink, gst_ghost_pad_new("sink", pad.get()));

    pad = adoptGRef(gst_element_get_static_pad(appsink, "sink"));
    gst_pad_add_probe (pad.get(), GST_PAD_PROBE_TYPE_EVENT_FLUSH, [] (GstPad*, GstPadProbeInfo* info,  gpointer userData) -> GstPadProbeReturn {
        if (GST_EVENT_TYPE (GST_PAD_PROBE_INFO_EVENT (info)) != GST_EVENT_FLUSH_START)
           return GST_PAD_PROBE_OK;

        auto* player = static_cast<MediaPlayerPrivateGStreamerBase*>(userData);
        player->clearCurrentBuffer();
        return GST_PAD_PROBE_OK;
     }, this, nullptr);
 
     g_object_set_data(G_OBJECT(appsink), "player", (gpointer) this);
     gst_pad_set_query_function(pad.get(), appSinkSinkQuery);

    if (!result) {
        GST_WARNING("Failed to link GstGL elements");
        gst_object_unref(videoSink);
        videoSink = nullptr;
    }
    return videoSink;
}
#endif

#if !USE(HOLE_PUNCH_GSTREAMER)
GstElement* MediaPlayerPrivateGStreamerBase::createVideoSink()
{
#if USE(GSTREAMER_GL)
    m_videoSink = createVideoSinkGL();
#endif

    if (!m_videoSink) {
        m_usingFallbackVideoSink = true;
        m_videoSink = webkitVideoSinkNew();
        m_repaintHandler = g_signal_connect_swapped(m_videoSink.get(), "repaint-requested", G_CALLBACK(repaintCallback), this);
    }

    GstElement* videoSink = nullptr;
    m_fpsSink = gst_element_factory_make("fpsdisplaysink", "sink");
    if (m_fpsSink) {
        g_object_set(m_fpsSink.get(), "silent", TRUE , nullptr);

        // Turn off text overlay unless logging is enabled.
#if LOG_DISABLED
        g_object_set(m_fpsSink.get(), "text-overlay", FALSE , nullptr);
#else
        if (!isLogChannelEnabled("Media"))
            g_object_set(m_fpsSink.get(), "text-overlay", FALSE , nullptr);
#endif // LOG_DISABLED

        if (g_object_class_find_property(G_OBJECT_GET_CLASS(m_fpsSink.get()), "video-sink")) {
            g_object_set(m_fpsSink.get(), "video-sink", m_videoSink.get(), nullptr);
            videoSink = m_fpsSink.get();
        } else
            m_fpsSink = nullptr;
    }

    if (!m_fpsSink)
        videoSink = m_videoSink.get();

    ASSERT(videoSink);

    return videoSink;
}
#endif

void MediaPlayerPrivateGStreamerBase::setStreamVolumeElement(GstStreamVolume* volume)
{
    ASSERT(!m_volumeElement);
    m_volumeElement = volume;

    // We don't set the initial volume because we trust the sink to keep it for us. See
    // https://bugs.webkit.org/show_bug.cgi?id=118974 for more information.
    if (!m_player->platformVolumeConfigurationRequired()) {
        GST_DEBUG("Setting stream volume to %f", m_player->volume());
        g_object_set(m_volumeElement.get(), "volume", m_player->volume(), NULL);
    } else
        GST_DEBUG("Not setting stream volume, trusting system one");

    GST_DEBUG("Setting stream muted %d",  m_player->muted());
    g_object_set(m_volumeElement.get(), "mute", m_player->muted(), NULL);

    g_signal_connect_swapped(m_volumeElement.get(), "notify::volume", G_CALLBACK(volumeChangedCallback), this);
    g_signal_connect_swapped(m_volumeElement.get(), "notify::mute", G_CALLBACK(muteChangedCallback), this);
}

unsigned MediaPlayerPrivateGStreamerBase::decodedFrameCount() const
{
    guint64 decodedFrames = 0;
    if (m_fpsSink)
        g_object_get(m_fpsSink.get(), "frames-rendered", &decodedFrames, NULL);
    return static_cast<unsigned>(decodedFrames);
}

unsigned MediaPlayerPrivateGStreamerBase::droppedFrameCount() const
{
    guint64 framesDropped = 0;
    if (m_fpsSink)
        g_object_get(m_fpsSink.get(), "frames-dropped", &framesDropped, NULL);
    return static_cast<unsigned>(framesDropped);
}

unsigned MediaPlayerPrivateGStreamerBase::audioDecodedByteCount() const
{
    GstQuery* query = gst_query_new_position(GST_FORMAT_BYTES);
    gint64 position = 0;

    if (audioSink() && gst_element_query(audioSink(), query))
        gst_query_parse_position(query, 0, &position);

    gst_query_unref(query);
    return static_cast<unsigned>(position);
}

unsigned MediaPlayerPrivateGStreamerBase::videoDecodedByteCount() const
{
    GstQuery* query = gst_query_new_position(GST_FORMAT_BYTES);
    gint64 position = 0;

    if (gst_element_query(m_videoSink.get(), query))
        gst_query_parse_position(query, 0, &position);

    gst_query_unref(query);
    return static_cast<unsigned>(position);
}

#if USE(PLAYREADY)
PlayreadySession* MediaPlayerPrivateGStreamerBase::prSession() const
{
    PlayreadySession* session = nullptr;
#if ENABLE(ENCRYPTED_MEDIA)
    session = m_prSession;
#elif ENABLE(LEGACY_ENCRYPTED_MEDIA)
    if (m_cdmSession) {
        CDMPRSessionGStreamer* cdmSession = static_cast<CDMPRSessionGStreamer*>(m_cdmSession);
        session = static_cast<PlayreadySession*>(cdmSession);
    }
#endif
    return session;
}
#endif

#if USE(PLAYREADY)
void MediaPlayerPrivateGStreamerBase::emitSession()
{
    PlayreadySession* session = prSession();
    if (!session->ready())
        return;

    gst_element_send_event(m_pipeline.get(), gst_event_new_custom(GST_EVENT_CUSTOM_DOWNSTREAM_OOB,
        gst_structure_new("playready-session", "session", G_TYPE_POINTER, session, nullptr)));
}
#endif

#if ENABLE(ENCRYPTED_MEDIA)
MediaPlayer::MediaKeyException MediaPlayerPrivateGStreamerBase::addKey(const String& keySystem, const unsigned char* keyData, unsigned keyLength, const unsigned char* /* initData */, unsigned /* initDataLength */ , const String& sessionID)
{
    GST_DEBUG("addKey system: %s, length: %u, session: %s", keySystem.utf8().data(), keyLength, sessionID.utf8().data());

#if USE(PLAYREADY)
    if (equalIgnoringASCIICase(keySystem, "com.microsoft.playready")
        || equalIgnoringASCIICase(keySystem, "com.youtube.playready")) {
        RefPtr<Uint8Array> key = Uint8Array::create(keyData, keyLength);
        RefPtr<Uint8Array> nextMessage;
        unsigned short errorCode;
        uint32_t systemCode;
        bool result = m_prSession->playreadyProcessKey(key.get(), nextMessage, errorCode, systemCode);

        if (errorCode || !result) {
            GST_DEBUG("Error processing key: errorCode: %u, result: %d", errorCode, result);
            return MediaPlayer::InvalidPlayerState;
        }

        // XXX: use nextMessage here and send a new keyMessage is ack is needed?
        emitSession();

        m_player->keyAdded(keySystem, sessionID);

        return MediaPlayer::NoError;
    }
#endif

    if (!equalIgnoringASCIICase(keySystem, "org.w3.clearkey"))
        return MediaPlayer::KeySystemNotSupported;

    GstBuffer* buffer = gst_buffer_new_wrapped(g_memdup(keyData, keyLength), keyLength);
    dispatchDecryptionKey(buffer);
    gst_buffer_unref(buffer);

    m_player->keyAdded(keySystem, sessionID);

    return MediaPlayer::NoError;
}

MediaPlayer::MediaKeyException MediaPlayerPrivateGStreamerBase::generateKeyRequest(const String& keySystem, const unsigned char* initDataPtr, unsigned initDataLength, const String& customData)
{
    GST_DEBUG("generating key request for system: %s", keySystem.utf8().data());
#if USE(PLAYREADY)
    if (equalIgnoringASCIICase(keySystem, "com.microsoft.playready")
        || equalIgnoringASCIICase(keySystem, "com.youtube.playready")) {
        if (!m_prSession)
            m_prSession = new PlayreadySession();
        if (m_prSession->ready()) {
            emitSession();
            return MediaPlayer::NoError;
        }

        unsigned short errorCode;
        uint32_t systemCode;
        RefPtr<Uint8Array> initData = Uint8Array::create(initDataPtr, initDataLength);
        String destinationURL;
        RefPtr<Uint8Array> result = m_prSession->playreadyGenerateKeyRequest(initData.get(), customData, destinationURL, errorCode, systemCode);
        if (errorCode) {
            GST_ERROR("the key request wasn't properly generated");
            return MediaPlayer::InvalidPlayerState;
        }

        if (m_prSession->ready()) {
            emitSession();
            return MediaPlayer::NoError;
        }
        URL url(URL(), destinationURL);
        m_player->keyMessage(keySystem, createCanonicalUUIDString(), result->data(), result->length(), url);
        return MediaPlayer::NoError;
    }
#endif

    if (!equalIgnoringASCIICase(keySystem, "org.w3.clearkey"))
        return MediaPlayer::KeySystemNotSupported;

    m_player->keyMessage(keySystem, createCanonicalUUIDString(), initDataPtr, initDataLength, URL());
    return MediaPlayer::NoError;
}

MediaPlayer::MediaKeyException MediaPlayerPrivateGStreamerBase::cancelKeyRequest(const String& /* keySystem */ , const String& /* sessionID */)
{
    GST_DEBUG("cancelKeyRequest");
    return MediaPlayer::KeySystemNotSupported;
}

void MediaPlayerPrivateGStreamerBase::needKey(const String& keySystem, const String& sessionId, const unsigned char* initData, unsigned initDataLength)
{
    if (!m_player->keyNeeded(keySystem, sessionId, initData, initDataLength))
        GST_DEBUG("no event handler for key needed");
}
#endif

#if ENABLE(LEGACY_ENCRYPTED_MEDIA)
void MediaPlayerPrivateGStreamerBase::needKey(RefPtr<Uint8Array> initData)
{
    if (!m_player->keyNeeded(initData.get()))
        GST_DEBUG("no event handler for key needed");
}

void MediaPlayerPrivateGStreamerBase::setCDMSession(CDMSession* session)
{
    GST_DEBUG("setting CDM session to %p", session);
    m_cdmSession = session;
}

void MediaPlayerPrivateGStreamerBase::keyAdded()
{
#if USE(PLAYREADY)
    emitSession();
#endif
}

std::unique_ptr<CDMSession> MediaPlayerPrivateGStreamerBase::createSession(const String& keySystem, CDMSessionClient* client)
{
    if (!supportsKeySystem(keySystem, emptyString()))
        return nullptr;

    GST_DEBUG("creating key session for %s", keySystem.utf8().data());
#if USE(PLAYREADY)
    if (equalIgnoringASCIICase(keySystem, "com.microsoft.playready")
        || equalIgnoringASCIICase(keySystem, "com.youtube.playready"))
        return std::make_unique<CDMPRSessionGStreamer>(client);
#endif

    return nullptr;
}
#endif // ENABLE(LEGACY_ENCRYPTED_MEDIA)

#if ENABLE(ENCRYPTED_MEDIA) || ENABLE(LEGACY_ENCRYPTED_MEDIA)
void MediaPlayerPrivateGStreamerBase::dispatchDecryptionKey(GstBuffer* buffer)
{
    gst_element_send_event(m_pipeline.get(), gst_event_new_custom(GST_EVENT_CUSTOM_DOWNSTREAM_OOB,
        gst_structure_new("drm-cipher", "key", GST_TYPE_BUFFER, buffer, nullptr)));
}
#endif

bool MediaPlayerPrivateGStreamerBase::supportsKeySystem(const String& keySystem, const String& mimeType)
{
    GST_DEBUG("Checking for KeySystem support with %s and type %s", keySystem.utf8().data(), mimeType.utf8().data());

#if ENABLE(ENCRYPTED_MEDIA)
    if (equalIgnoringASCIICase(keySystem, "org.w3.clearkey"))
        return true;
#endif

#if USE(PLAYREADY) && ENABLE(LEGACY_ENCRYPTED_MEDIA)
    if (equalIgnoringASCIICase(keySystem, "com.microsoft.playready")
        || equalIgnoringASCIICase(keySystem, "com.youtube.playready"))
        return true;
#endif

    return false;
}

MediaPlayer::SupportsType MediaPlayerPrivateGStreamerBase::extendedSupportsType(const MediaEngineSupportParameters& parameters, MediaPlayer::SupportsType result)
{
#if ENABLE(ENCRYPTED_MEDIA)
    // From: <http://dvcs.w3.org/hg/html-media/raw-file/eme-v0.1b/encrypted-media/encrypted-media.html#dom-canplaytype>
    // In addition to the steps in the current specification, this method must run the following steps:

    // 1. Check whether the Key System is supported with the specified container and codec type(s) by following the steps for the first matching condition from the following list:
    //    If keySystem is null, continue to the next step.
    if (parameters.keySystem.isNull() || parameters.keySystem.isEmpty())
        return result;

    // If keySystem contains an unrecognized or unsupported Key System, return the empty string
    if (!supportsKeySystem(parameters.keySystem, emptyString()))
        result = MediaPlayer::IsNotSupported;
#else
    UNUSED_PARAM(parameters);
#endif
    return result;
}

}

#endif // USE(GSTREAMER)<|MERGE_RESOLUTION|>--- conflicted
+++ resolved
@@ -291,15 +291,8 @@
         delete m_prSession;
     m_prSession = nullptr;
 #endif
-<<<<<<< HEAD
 #elif ENABLE(LEGACY_ENCRYPTED_MEDIA)
-    if (m_cdmSession != NULL) {
-        delete m_cdmSession;
-    }
-=======
-#elif ENABLE(ENCRYPTED_MEDIA_V2)
     m_cdmSession = nullptr;
->>>>>>> 92a1d7c0
 #endif
 
 
