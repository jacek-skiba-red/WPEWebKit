--- conflicted
+++ resolved
@@ -138,14 +138,12 @@
     , m_usingFallbackVideoSink(false)
 {
     g_mutex_init(&m_sampleMutex);
-<<<<<<< HEAD
 #if USE(GSTREAMER_GL)
     g_cond_init(&m_drawCondition);
     g_mutex_init(&m_drawMutex);
-=======
+#endif
 #if USE(COORDINATED_GRAPHICS_THREADED)
     m_platformLayerProxy = adoptRef(new TextureMapperPlatformLayerProxy());
->>>>>>> 0d1ce330
 #endif
 }
 
@@ -413,9 +411,8 @@
 }
 
 #if USE(TEXTURE_MAPPER_GL) && !USE(COORDINATED_GRAPHICS_MULTIPROCESS)
-void MediaPlayerPrivateGStreamerBase::updateTexture(BitmapTextureGL& texture, GstVideoInfo& videoInfo)
-{
-<<<<<<< HEAD
+PassRefPtr<BitmapTexture> MediaPlayerPrivateGStreamerBase::updateTexture(TextureMapper* textureMapper)
+{
     WTF::GMutexLocker<GMutex> lock(m_sampleMutex);
     if (!GST_IS_SAMPLE(m_sample.get()))
         return nullptr;
@@ -430,12 +427,40 @@
         return nullptr;
 
     IntSize size = IntSize(GST_VIDEO_INFO_WIDTH(&videoInfo), GST_VIDEO_INFO_HEIGHT(&videoInfo));
-    RefPtr<BitmapTexture> texture = textureMapper->acquireTextureFromPool(size, GST_VIDEO_INFO_HAS_ALPHA(&videoInfo) ? BitmapTexture::SupportsAlpha : BitmapTexture::NoFlag);
+    RefPtr<BitmapTexture> texture = textureMapper->acquireTextureFromPool(size, GST_VIDEO_INFO_HAS_ALPHA(&videoInfo));
     GstBuffer* buffer = gst_sample_get_buffer(m_sample.get());
-=======
+
+#if GST_CHECK_VERSION(1, 1, 0)
+    GstVideoGLTextureUploadMeta* meta;
+    if ((meta = gst_buffer_get_video_gl_texture_upload_meta(buffer))) {
+        if (meta->n_textures == 1) { // BRGx & BGRA formats use only one texture.
+            const BitmapTextureGL* textureGL = static_cast<const BitmapTextureGL*>(texture.get());
+            guint ids[4] = { textureGL->id(), 0, 0, 0 };
+
+            if (gst_video_gl_texture_upload_meta_upload(meta, ids))
+                return texture;
+        }
+    }
+#endif
+
+    // Right now the TextureMapper only supports chromas with one plane
+    ASSERT(GST_VIDEO_INFO_N_PLANES(&videoInfo) == 1);
+
+    GstVideoFrame videoFrame;
+    if (!gst_video_frame_map(&videoFrame, &videoInfo, buffer, GST_MAP_READ))
+        return nullptr;
+
+    int stride = GST_VIDEO_FRAME_PLANE_STRIDE(&videoFrame, 0);
+    const void* srcData = GST_VIDEO_FRAME_PLANE_DATA(&videoFrame, 0);
+    texture->updateContents(srcData, WebCore::IntRect(WebCore::IntPoint(0, 0), size), WebCore::IntPoint(0, 0), stride, BitmapTexture::UpdateCannotModifyOriginalImageData);
+    gst_video_frame_unmap(&videoFrame);
+    return texture;
+}
+
+void MediaPlayerPrivateGStreamerBase::updateTexture(BitmapTextureGL& texture, GstVideoInfo& videoInfo)
+{
     IntSize size = IntSize(GST_VIDEO_INFO_WIDTH(&videoInfo), GST_VIDEO_INFO_HEIGHT(&videoInfo));
-    GstBuffer* buffer = gst_sample_get_buffer(m_sample);
->>>>>>> 0d1ce330
+    GstBuffer* buffer = gst_sample_get_buffer(m_sample.get());
 
 #if GST_CHECK_VERSION(1, 1, 0)
     GstVideoGLTextureUploadMeta* meta;
@@ -470,7 +495,33 @@
         m_sample = sample;
     }
 
-<<<<<<< HEAD
+#if USE(COORDINATED_GRAPHICS_THREADED)
+    GstCaps* caps = gst_sample_get_caps(m_sample.get());
+    if (UNLIKELY(!caps))
+        return;
+
+    GstVideoInfo videoInfo;
+    gst_video_info_init(&videoInfo);
+    if (UNLIKELY(!gst_video_info_from_caps(&videoInfo, caps)))
+        return;
+
+    IntSize size = IntSize(GST_VIDEO_INFO_WIDTH(&videoInfo), GST_VIDEO_INFO_HEIGHT(&videoInfo));
+
+    unique_ptr<TextureMapperPlatformLayerBuffer> buffer = m_platformLayerProxy->getAvailableBuffer(size);
+    if (UNLIKELY(!buffer)) {
+        if (UNLIKELY(!m_context3D))
+            m_context3D = GraphicsContext3D::create(GraphicsContext3D::Attributes(), nullptr);
+
+        RefPtr<BitmapTexture> texture = adoptRef(new BitmapTextureGL(m_context3D));
+        texture->reset(size, GST_VIDEO_INFO_HAS_ALPHA(&videoInfo));
+        buffer = std::make_unique<TextureMapperPlatformLayerBuffer>(WTF::move(texture));
+    }
+
+    updateTexture(buffer->textureGL(), videoInfo);
+    m_platformLayerProxy->pushNextBuffer(WTF::move(buffer));
+    return;
+#endif
+
 #if USE(GSTREAMER_GL)
     {
         ASSERT(!isMainThread());
@@ -481,34 +532,6 @@
             // Rendering should be done from the main thread
             // because this is where the GL APIs were initialized.
             WTF::GMutexLocker<GMutex> lock(m_drawMutex);
-=======
-#if USE(COORDINATED_GRAPHICS_THREADED)
-    GstCaps* caps = gst_sample_get_caps(m_sample);
-    if (UNLIKELY(!caps))
-        return;
-
-    GstVideoInfo videoInfo;
-    gst_video_info_init(&videoInfo);
-    if (UNLIKELY(!gst_video_info_from_caps(&videoInfo, caps)))
-        return;
-
-    IntSize size = IntSize(GST_VIDEO_INFO_WIDTH(&videoInfo), GST_VIDEO_INFO_HEIGHT(&videoInfo));
-
-    unique_ptr<TextureMapperPlatformLayerBuffer> buffer = m_platformLayerProxy->getAvailableBuffer(size);
-    if (UNLIKELY(!buffer)) {
-        if (UNLIKELY(!m_context3D))
-            m_context3D = GraphicsContext3D::create(GraphicsContext3D::Attributes(), nullptr);
-
-        RefPtr<BitmapTexture> texture = adoptRef(new BitmapTextureGL(m_context3D));
-        texture->reset(size, GST_VIDEO_INFO_HAS_ALPHA(&videoInfo));
-        buffer = std::make_unique<TextureMapperPlatformLayerBuffer>(WTF::move(texture));
-    }
-    updateTexture(buffer->textureGL(), videoInfo);
-    m_platformLayerProxy->pushNextBuffer(WTF::move(buffer));
-    return;
-#endif
-
->>>>>>> 0d1ce330
 #if USE(TEXTURE_MAPPER_GL) && !USE(COORDINATED_GRAPHICS)
             if (supportsAcceleratedRendering() && m_player->client().mediaPlayerRenderingCanBeAccelerated(m_player) && client())
                 client()->setPlatformLayerNeedsDisplay();
@@ -569,7 +592,6 @@
     if (!m_player->visible())
         return;
 
-<<<<<<< HEAD
     if (m_usingFallbackVideoSink) {
         if (RefPtr<BitmapTexture> texture = updateTexture(textureMapper))
             textureMapper->drawTexture(*texture.get(), targetRect, matrix, opacity);
@@ -604,29 +626,6 @@
     textureMapperGL->drawTexture(textureID, flags, size, targetRect, matrix, opacity);
     gst_video_frame_unmap(&videoFrame);
 #endif
-=======
-    RefPtr<BitmapTexture> texture;
-    {
-        WTF::GMutexLocker<GMutex> lock(m_sampleMutex);
-
-        if (!m_sample)
-            return;
-
-        GstCaps* caps = gst_sample_get_caps(m_sample);
-        if (UNLIKELY(!caps))
-            return;
-
-        GstVideoInfo videoInfo;
-        gst_video_info_init(&videoInfo);
-        if (UNLIKELY(!gst_video_info_from_caps(&videoInfo, caps)))
-            return;
-
-        IntSize size = IntSize(GST_VIDEO_INFO_WIDTH(&videoInfo), GST_VIDEO_INFO_HEIGHT(&videoInfo));
-        texture = textureMapper->acquireTextureFromPool(size, GST_VIDEO_INFO_HAS_ALPHA(&videoInfo));
-        updateTexture(static_cast<BitmapTextureGL&>(*texture), videoInfo);
-    }
-    textureMapper->drawTexture(*texture.get(), targetRect, matrix, opacity);
->>>>>>> 0d1ce330
 }
 #endif
 
