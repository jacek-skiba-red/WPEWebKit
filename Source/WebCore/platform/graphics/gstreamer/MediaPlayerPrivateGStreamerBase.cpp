--- conflicted
+++ resolved
@@ -302,11 +302,7 @@
 
 MediaPlayerPrivateGStreamerBase::~MediaPlayerPrivateGStreamerBase()
 {
-<<<<<<< HEAD
-#if ENABLE(LEGACY_ENCRYPTED_MEDIA_V1) || ENABLE(LEGACY_ENCRYPTED_MEDIA)
-=======
-#if ENABLE(LEGACY_ENCRYPTED_MEDIA) || ENABLE(ENCRYPTED_MEDIA)
->>>>>>> 99ec6508
+#if ENABLE(LEGACY_ENCRYPTED_MEDIA_V1) || ENABLE(LEGACY_ENCRYPTED_MEDIA) || ENABLE(ENCRYPTED_MEDIA)
     m_protectionCondition.notifyOne();
 #endif
     m_notifier.cancelPendingNotifications();
@@ -351,7 +347,6 @@
 #endif
 }
 
-<<<<<<< HEAD
 void MediaPlayerPrivateGStreamerBase::clearSamples()
 {
 #if USE(COORDINATED_GRAPHICS_THREADED)
@@ -372,10 +367,7 @@
     m_sample = nullptr;
 }
 
-#if ENABLE(LEGACY_ENCRYPTED_MEDIA_V1) || ENABLE(LEGACY_ENCRYPTED_MEDIA)
-=======
-#if ENABLE(LEGACY_ENCRYPTED_MEDIA) || ENABLE(ENCRYPTED_MEDIA)
->>>>>>> 99ec6508
+#if ENABLE(LEGACY_ENCRYPTED_MEDIA_V1) || ENABLE(LEGACY_ENCRYPTED_MEDIA) || ENABLE(ENCRYPTED_MEDIA)
 static std::pair<Vector<GRefPtr<GstEvent>>, Vector<String>> extractEventsAndSystemsFromMessage(GstMessage* message)
 {
     const GstStructure* structure = gst_message_get_structure(message);
@@ -417,11 +409,7 @@
     }
 #endif // USE(GSTREAMER_GL)
 
-<<<<<<< HEAD
-#if ENABLE(LEGACY_ENCRYPTED_MEDIA_V1) || ENABLE(LEGACY_ENCRYPTED_MEDIA)
-=======
-#if ENABLE(LEGACY_ENCRYPTED_MEDIA) || ENABLE(ENCRYPTED_MEDIA)
->>>>>>> 99ec6508
+#if ENABLE(LEGACY_ENCRYPTED_MEDIA_V1) || ENABLE(LEGACY_ENCRYPTED_MEDIA) || ENABLE(ENCRYPTED_MEDIA)
     if (!g_strcmp0(contextType, "drm-preferred-decryption-system-id")) {
         if (isMainThread()) {
             GST_ERROR("can't handle drm-preferred-decryption-system-id need context message in the main thread");
@@ -497,21 +485,13 @@
             GST_DEBUG("scheduling keyNeeded event for %s with concatenated init datas size of %" G_GSIZE_FORMAT, eventKeySystemIdString.utf8().data(), initData.size());
             GST_MEMDUMP("init datas", initData.data(), initData.size());
 
-#if ENABLE(LEGACY_ENCRYPTED_MEDIA)
             // FIXME: Provide a somehow valid sessionId.
 #if ENABLE(LEGACY_ENCRYPTED_MEDIA_V1)
             needKey(keySystemUuidToId(eventKeySystemIdString).string(), "sessionId", initData.data(), initData.size());
 #elif ENABLE(LEGACY_ENCRYPTED_MEDIA)
             RefPtr<Uint8Array> initDataArray = Uint8Array::create(initData.data(), initData.size());
             needKey(initDataArray);
-<<<<<<< HEAD
-#else
-            ASSERT_NOT_REACHED();
-#endif
-=======
-
-#endif
-#if ENABLE(ENCRYPTED_MEDIA)
+#elif ENABLE(ENCRYPTED_MEDIA)
             fprintf(stderr, "MediaPlayerPrivateGStreamerBase: got init data of size %zu\n", initData.size());
             m_player->initializationDataEncountered(ASCIILiteral("hoi"), ArrayBuffer::create(initData.data(), initData.size()));
 
@@ -519,9 +499,9 @@
             LockHolder lock(m_protectionMutex);
             m_lastGenerateKeyRequestKeySystemUuid = AtomicString(CLEAR_KEY_PROTECTION_SYSTEM_UUID);
             m_protectionCondition.notifyOne();
-#endif
-
->>>>>>> 99ec6508
+#else
+            ASSERT_NOT_REACHED();
+#endif
         });
 
         GST_INFO("waiting for a key request to arrive");
@@ -541,11 +521,7 @@
 
         return true;
     }
-<<<<<<< HEAD
-#endif // ENABLE(LEGACY_ENCRYPTED_MEDIA_V1) || ENABLE(LEGACY_ENCRYPTED_MEDIA)
-=======
-#endif // ENABLE(LEGACY_ENCRYPTED_MEDIA) || ENABLE(ENCRYPTED_MEDIA)
->>>>>>> 99ec6508
+#endif // ENABLE(LEGACY_ENCRYPTED_MEDIA_V1) || ENABLE(LEGACY_ENCRYPTED_MEDIA) || ENABLE(ENCRYPTED_MEDIA)
 
     return false;
 }
@@ -1854,9 +1830,8 @@
 {
     GST_INFO("Checking for KeySystem support with %s and type %s: false.", keySystem.utf8().data(), mimeType.utf8().data());
 
-<<<<<<< HEAD
-#if ENABLE(LEGACY_ENCRYPTED_MEDIA_V1)
-    if (equalIgnoringASCIICase(keySystem, "org.w3.clearkey"))
+#if ENABLE(LEGACY_ENCRYPTED_MEDIA_V1) || ENABLE(ENCRYPTED_MEDIA)
+    if (equalLettersIgnoringASCIICase(keySystem, "org.w3.clearkey"))
         return true;
 #endif
 
@@ -1870,10 +1845,6 @@
     if (CDMPrivateOpenCDMWidevine::supportsKeySystemAndMimeType(keySystem, mimeType))
         return true;
 #endif
-=======
-    if (equalLettersIgnoringASCIICase(keySystem, "org.w3.clearkey"))
-        return true;
->>>>>>> 99ec6508
 
     return false;
 }
