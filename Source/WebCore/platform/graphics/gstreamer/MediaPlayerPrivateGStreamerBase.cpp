--- conflicted
+++ resolved
@@ -42,11 +42,7 @@
 #include <wtf/glib/GUniquePtr.h>
 #include <wtf/text/CString.h>
 #include <wtf/MathExtras.h>
-<<<<<<< HEAD
-#include <wtf/UUID.h>
-=======
 #include <wtf/StringPrintStream.h>
->>>>>>> 106bd92a
 
 #include <gst/audio/streamvolume.h>
 #include <gst/video/gstvideometa.h>
@@ -350,7 +346,19 @@
 void MediaPlayerPrivateGStreamerBase::setPipeline(GstElement* pipeline)
 {
     m_pipeline = pipeline;
-<<<<<<< HEAD
+
+    GRefPtr<GstBus> bus = adoptGRef(gst_pipeline_get_bus(GST_PIPELINE(m_pipeline.get())));
+    gst_bus_set_sync_handler(bus.get(), [](GstBus*, GstMessage* message, gpointer userData) {
+        auto& player = *static_cast<MediaPlayerPrivateGStreamerBase*>(userData);
+
+        if (player.handleSyncMessage(message)) {
+            gst_message_unref(message);
+            return GST_BUS_DROP;
+        }
+
+        return GST_BUS_PASS;
+    }, this, nullptr);
+
 #if USE(HOLE_PUNCH_GSTREAMER)
     updateVideoRectangle();
 #endif
@@ -379,20 +387,6 @@
 
     WTF::GMutexLocker<GMutex> lock(m_sampleMutex);
     m_sample = nullptr;
-=======
-
-    GRefPtr<GstBus> bus = adoptGRef(gst_pipeline_get_bus(GST_PIPELINE(m_pipeline.get())));
-    gst_bus_set_sync_handler(bus.get(), [](GstBus*, GstMessage* message, gpointer userData) {
-        auto& player = *static_cast<MediaPlayerPrivateGStreamerBase*>(userData);
-
-        if (player.handleSyncMessage(message)) {
-            gst_message_unref(message);
-            return GST_BUS_DROP;
-        }
-
-        return GST_BUS_PASS;
-    }, this, nullptr);
->>>>>>> 106bd92a
 }
 
 #if ENABLE(ENCRYPTED_MEDIA)
