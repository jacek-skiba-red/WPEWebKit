--- conflicted
+++ resolved
@@ -121,7 +121,7 @@
 #include "TextureMapperContextAttributes.h"
 #include "TextureMapperGL.h"
 #include "TextureMapperPlatformLayerBuffer.h"
-<<<<<<< HEAD
+#include "TextureMapperPlatformLayerProxy.h"
 #endif
 
 #define WL_EGL_PLATFORM
@@ -153,9 +153,6 @@
 #include "WebKitPlayReadyDecryptorGStreamer.h"
 #endif
 
-=======
-#include "TextureMapperPlatformLayerProxy.h"
->>>>>>> 64c46ac9
 #if USE(CAIRO) && ENABLE(ACCELERATED_2D_CANVAS)
 #include <cairo-gl.h>
 #endif
@@ -168,22 +165,10 @@
 
 namespace WebCore {
 
-<<<<<<< HEAD
-#if ENABLE(LEGACY_ENCRYPTED_MEDIA_V1) || ENABLE(LEGACY_ENCRYPTED_MEDIA)
-// Fake UUID (well, actually not, just a special value) to break m_protectionCondition.waitFor() in handleSyncMessage().
-static const String ABORT_ENCRYPTION_SETUP_PROTECTION_SYSTEM_UUID = "abort";
-#endif
-
-#if ENABLE(NATIVE_AUDIO)
-static const GstStreamVolumeFormat VOLUME_FORMAT = GST_STREAM_VOLUME_FORMAT_LINEAR;
-#else
-static const GstStreamVolumeFormat VOLUME_FORMAT = GST_STREAM_VOLUME_FORMAT_CUBIC;
-=======
 #if ENABLE(NATIVE_AUDIO)
 static const GstStreamVolumeFormat volumeFormat = GST_STREAM_VOLUME_FORMAT_LINEAR;
 #else
 static const GstStreamVolumeFormat volumeFormat = GST_STREAM_VOLUME_FORMAT_CUBIC;
->>>>>>> 64c46ac9
 #endif
 
 
@@ -197,13 +182,8 @@
     if (!clearKeyDecryptorFactory)
         gst_element_register(nullptr, "webkitclearkey", GST_RANK_PRIMARY + 100, WEBKIT_TYPE_MEDIA_CK_DECRYPT);
 
-<<<<<<< HEAD
-#if (ENABLE(LEGACY_ENCRYPTED_MEDIA) || ENABLE(LEGACY_ENCRYPTED_MEDIA_V1)) && USE(OPENCDM)
-    GRefPtr<GstElementFactory> widevineDecryptorFactory = gst_element_factory_find("webkitopencdmwidevine");
-=======
 #if USE(OPENCDM)
     GRefPtr<GstElementFactory> widevineDecryptorFactory = adoptGRef(gst_element_factory_find("webkitopencdmwidevine"));
->>>>>>> 64c46ac9
     if (!widevineDecryptorFactory)
         gst_element_register(0, "webkitopencdmwidevine", GST_RANK_PRIMARY + 100, WEBKIT_TYPE_OPENCDM_WIDEVINE_DECRYPT);
     GRefPtr<GstElementFactory> playReadyDecryptorFactory = adoptGRef(gst_element_factory_find("webkitplayreadydec"));
@@ -213,14 +193,6 @@
 #endif
 }
 
-<<<<<<< HEAD
-#if ENABLE(LEGACY_ENCRYPTED_MEDIA_V1)
-static const char* keySystemUuidToId(const char*);
-#endif
-
-#if ENABLE(LEGACY_ENCRYPTED_MEDIA_V1) || ENABLE(LEGACY_ENCRYPTED_MEDIA)
-static const char* keySystemIdToUuid(const char*);
-=======
 bool MediaPlayerPrivateGStreamerBase::initializeGStreamerAndRegisterWebKitElements()
 {
     if (!initializeGStreamer())
@@ -238,7 +210,6 @@
     GRefPtr<GstElementFactory> srcFactory = adoptGRef(gst_element_factory_find("webkitwebsrc"));
     if (!srcFactory)
         gst_element_register(0, "webkitwebsrc", GST_RANK_PRIMARY + 100, WEBKIT_TYPE_WEB_SRC);
->>>>>>> 64c46ac9
 #endif
 
     return true;
@@ -327,14 +298,8 @@
     , m_networkState(MediaPlayer::Empty)
     , m_isEndReached(false)
     , m_usingFallbackVideoSink(false)
-<<<<<<< HEAD
-#if ENABLE(LEGACY_ENCRYPTED_MEDIA)
-    , m_cdmSession(0)
-#endif
+    , m_drawTimer(RunLoop::main(), this, &MediaPlayerPrivateGStreamerBase::repaint)
     , m_weakPtrFactory(this)
-=======
-    , m_drawTimer(RunLoop::main(), this, &MediaPlayerPrivateGStreamerBase::repaint)
->>>>>>> 64c46ac9
 {
     g_mutex_init(&m_sampleMutex);
 #if USE(COORDINATED_GRAPHICS_THREADED)
@@ -378,16 +343,7 @@
     if (m_volumeElement)
         g_signal_handlers_disconnect_matched(m_volumeElement.get(), G_SIGNAL_MATCH_DATA, 0, 0, nullptr, nullptr, this);
 
-<<<<<<< HEAD
-#if ENABLE(LEGACY_ENCRYPTED_MEDIA)
-    m_cdmSession = nullptr;
-#endif
-
-
 #if USE(TEXTURE_MAPPER_GL)
-=======
-#if USE(TEXTURE_MAPPER_GL) && !USE(COORDINATED_GRAPHICS)
->>>>>>> 64c46ac9
     if (client())
         client()->platformLayerWillBeDestroyed();
 #endif
@@ -506,114 +462,6 @@
                 GST_WARNING("cannot map %s protection data", eventKeySystemId);
                 break;
             }
-<<<<<<< HEAD
-            GST_DEBUG("handling drm-preferred-decryption-system-id need context message");
-            LockHolder lock(m_protectionMutex);
-            std::pair<Vector<GRefPtr<GstEvent>>, Vector<String>> streamEncryptionInformation = extractEventsAndSystemsFromMessage(message);
-            GST_TRACE("found %" G_GSIZE_FORMAT " protection events", streamEncryptionInformation.first.size());
-            Vector<uint8_t> concatenatedInitDataChunks;
-            unsigned concatenatedInitDataChunksNumber = 0;
-            const char* eventKeySystemId = nullptr;
-#if USE(PLAYREADY)
-            PlayreadySession* prSession = nullptr;
-#endif
-
-            for (auto& event : streamEncryptionInformation.first) {
-                GST_TRACE("handling protection event %u", GST_EVENT_SEQNUM(event.get()));
-                GstBuffer* data = nullptr;
-                gst_event_parse_protection(event.get(), &eventKeySystemId, &data, nullptr);
-
-                // Here we receive the DRM init data from the pipeline: we will emit
-                // the needkey event with that data and the browser might create a
-                // CDMSession from this event handler. If such a session was created
-                // We will emit the message event from the session to provide the
-                // DRM challenge to the browser and wait for an update. If on the
-                // contrary no session was created we won't wait and let the pipeline
-                // error out by itself.
-                GstMapInfo mapInfo;
-                if (!gst_buffer_map(data, &mapInfo, GST_MAP_READ)) {
-                    GST_WARNING("cannot map %s protection data", eventKeySystemId);
-                    break;
-                }
-
-#if USE(PLAYREADY)
-                if (webkit_media_playready_decrypt_is_playready_key_system_id(eventKeySystemId)) {
-                    Vector<uint8_t> initDataVector;
-                    initDataVector.append(reinterpret_cast<uint8_t*>(mapInfo.data), mapInfo.size);
-#if ENABLE(LEGACY_ENCRYPTED_MEDIA_V1)
-                    bool prSessionAlreadyExisted = false;
-                    LockHolder prSessionsLocker(m_prSessionsMutex);
-                    prSession = prSessionByInitData(initDataVector, true);
-                    if (prSession)
-                        prSessionAlreadyExisted = true;
-                    else {
-                        // Preventively creating a new session now, when we still know what pipeline caused the event
-                        prSession = createPlayreadySession(initDataVector,
-                            getPipeline(GST_ELEMENT(message->src)), true);
-                    }
-                    prSessionsLocker.unlockEarly();
-                    if (!prSessionAlreadyExisted) {
-                        LockHolder locker(prSession->mutex());
-                        if (prSession->keyRequested() || prSession->ready()) {
-                            GST_DEBUG("playready key requested already");
-                            if (prSession->ready()) {
-                                GST_DEBUG("playready key already negotiated");
-                                emitPlayReadySession(prSession);
-                            }
-                            if (streamEncryptionInformation.second.contains(eventKeySystemId)) {
-                                GST_TRACE("considering init data handled for %s", eventKeySystemId);
-                                m_handledProtectionEvents.add(GST_EVENT_SEQNUM(event.get()));
-                            }
-                            return false;
-                        }
-                    }
-#elif ENABLE(LEGACY_ENCRYPTED_MEDIA)
-                    prSession = this->prSession();
-                    if (prSession && (prSession->keyRequested() || prSession->ready())) {
-                        GST_DEBUG("playready key requested already");
-                        if (prSession->ready()) {
-                            GST_DEBUG("playready key already negotiated");
-                            emitPlayReadySession(prSession);
-                        }
-                        if (streamEncryptionInformation.second.contains(eventKeySystemId)) {
-                            GST_TRACE("considering init data handled for %s", eventKeySystemId);
-                            m_handledProtectionEvents.add(GST_EVENT_SEQNUM(event.get()));
-                        }
-                        return false;
-                    }
-#endif
-                }
-#endif
-
-#if USE(OPENCDM)
-#if ENABLE(LEGACY_ENCRYPTED_MEDIA_V1)
-                LockHolder locker(m_cdmSessionMutex);
-#endif
-                if (m_cdmSession && (m_cdmSession->keyRequested() || m_cdmSession->ready())) {
-                    GST_DEBUG("ocdm key requested already");
-                    if (m_cdmSession->ready()) {
-                        GST_DEBUG("ocdm key already negotiated");
-                        emitOpenCDMSession();
-                    }
-                    return false;
-                }
-#endif
-
-                GST_TRACE("appending init data for %s of size %u", eventKeySystemId, mapInfo.size);
-                GST_MEMDUMP("init data", reinterpret_cast<const unsigned char *>(mapInfo.data), mapInfo.size);
-                concatenatedInitDataChunks.append(mapInfo.data, mapInfo.size);
-                ++concatenatedInitDataChunksNumber;
-                if (streamEncryptionInformation.second.contains(eventKeySystemId)) {
-                    GST_TRACE("considering init data handled for %s", eventKeySystemId);
-#if ENABLE(LEGACY_ENCRYPTED_MEDIA_V1)
-                    Vector<uint8_t> initDataVector;
-                    initDataVector.append(reinterpret_cast<uint8_t*>(mapInfo.data), mapInfo.size);
-                    m_initDatas.add(String(eventKeySystemId), WTFMove(initDataVector));
-#endif
-                    m_handledProtectionEvents.add(GST_EVENT_SEQNUM(event.get()));
-                }
-                gst_buffer_unmap(data, &mapInfo);
-=======
             GST_TRACE("appending init data for %s of size %" G_GSIZE_FORMAT, eventKeySystemId, mapInfo.size);
             GST_MEMDUMP("init data", reinterpret_cast<const unsigned char *>(mapInfo.data), mapInfo.size);
             concatenatedInitDataChunks.append(mapInfo.data, mapInfo.size);
@@ -622,7 +470,6 @@
             if (streamEncryptionInformation.second.contains(eventKeySystemId)) {
                 GST_TRACE("considering init data handled for %s", eventKeySystemId);
                 m_handledProtectionEvents.add(GST_EVENT_SEQNUM(event.get()));
->>>>>>> 64c46ac9
             }
             gst_buffer_unmap(data, &mapInfo);
         }
@@ -630,59 +477,13 @@
         if (!concatenatedInitDataChunksNumber)
             return false;
 
-<<<<<<< HEAD
-            if (concatenatedInitDataChunksNumber > 1)
-                eventKeySystemId = "";
-=======
         if (concatenatedInitDataChunksNumber > 1)
             eventKeySystemIdString = emptyString();
->>>>>>> 64c46ac9
 
         RunLoop::main().dispatch([weakThis = m_weakPtrFactory.createWeakPtr(*this), eventKeySystemIdString, initData = WTFMove(concatenatedInitDataChunks)] {
             if (!weakThis)
                 return;
 
-<<<<<<< HEAD
-            WeakPtr<MediaPlayerPrivateGStreamerBase> weakThis = createWeakPtr();
-
-            RunLoop::main().dispatch([weakThis, eventKeySystemId, sessionId, initData = WTFMove(concatenatedInitDataChunks)] {
-                if (!weakThis) {
-                    GST_DEBUG("the player private has been destroyed, returning");
-                    return;
-                }
-
-                GST_DEBUG("scheduling keyNeeded event for %s with concatenated init datas size of %" G_GSIZE_FORMAT, eventKeySystemId, initData.size());
-                GST_MEMDUMP("init datas", initData.data(), initData.size());
-
-                // FIXME: Provide a somehow valid sessionId.
-#if ENABLE(LEGACY_ENCRYPTED_MEDIA_V1)
-                weakThis->needKey(keySystemUuidToId(eventKeySystemId), "sessionId", initData.data(), initData.size());
-#elif ENABLE(LEGACY_ENCRYPTED_MEDIA)
-                RefPtr<Uint8Array> initDataArray = Uint8Array::create(initData.data(), initData.size());
-                weakThis->needKey(initDataArray);
-#else
-                ASSERT_NOT_REACHED();
-#endif
-            });
-
-            GST_INFO("waiting for a key request to arrive");
-            m_protectionCondition.waitFor(m_protectionMutex, Seconds(4), [this] {
-                return !this->m_lastGenerateKeyRequestKeySystemUuid.isEmpty();
-            });
-            if (!m_lastGenerateKeyRequestKeySystemUuid.isEmpty() && m_lastGenerateKeyRequestKeySystemUuid != ABORT_ENCRYPTION_SETUP_PROTECTION_SYSTEM_UUID) {
-                GST_INFO("got a key request, continuing with %s on %s", m_lastGenerateKeyRequestKeySystemUuid.utf8().data(), GST_MESSAGE_SRC_NAME(message));
-
-                GRefPtr<GstContext> context = adoptGRef(gst_context_new("drm-preferred-decryption-system-id", FALSE));
-                GstStructure* contextStructure = gst_context_writable_structure(context.get());
-                gst_structure_set(contextStructure, "decryption-system-id", G_TYPE_STRING, m_lastGenerateKeyRequestKeySystemUuid.utf8().data(), nullptr);
-                gst_element_set_context(GST_ELEMENT(GST_MESSAGE_SRC(message)), context.get());
-            } else
-                GST_WARNING("did not get a proper key request");
-
-            return true;
-        }
-#endif // ENABLE(LEGACY_ENCRYPTED_MEDIA_V1) || ENABLE(LEGACY_ENCRYPTED_MEDIA)
-=======
             GST_DEBUG("scheduling initializationDataEncountered event for %s with concatenated init datas size of %" G_GSIZE_FORMAT, eventKeySystemIdString.utf8().data(), initData.size());
             GST_MEMDUMP("init datas", initData.data(), initData.size());
             weakThis->m_player->initializationDataEncountered(ASCIILiteral("cenc"), ArrayBuffer::create(initData.data(), initData.size()));
@@ -704,7 +505,6 @@
             GST_WARNING("no proper CDM instance attached");
 
         return true;
->>>>>>> 64c46ac9
     }
 #endif // ENABLE(ENCRYPTED_MEDIA)
 
@@ -890,11 +690,7 @@
         return;
 
     GST_DEBUG("Setting volume: %f", volume);
-<<<<<<< HEAD
-    gst_stream_volume_set_volume(m_volumeElement.get(), VOLUME_FORMAT, static_cast<double>(volume));
-=======
     gst_stream_volume_set_volume(m_volumeElement.get(), volumeFormat, static_cast<double>(volume));
->>>>>>> 64c46ac9
 }
 
 float MediaPlayerPrivateGStreamerBase::volume() const
@@ -902,11 +698,7 @@
     if (!m_volumeElement)
         return 0;
 
-<<<<<<< HEAD
-    return gst_stream_volume_get_volume(m_volumeElement.get(), VOLUME_FORMAT);
-=======
     return gst_stream_volume_get_volume(m_volumeElement.get(), volumeFormat);
->>>>>>> 64c46ac9
 }
 
 
@@ -915,11 +707,7 @@
     if (!m_player || !m_volumeElement)
         return;
     double volume;
-<<<<<<< HEAD
-    volume = gst_stream_volume_get_volume(m_volumeElement.get(), VOLUME_FORMAT);
-=======
     volume = gst_stream_volume_get_volume(m_volumeElement.get(), volumeFormat);
->>>>>>> 64c46ac9
     // get_volume() can return values superior to 1.0 if the user
     // applies software user gain via third party application (GNOME
     // volume control for instance).
@@ -1179,16 +967,8 @@
     // Replace by a new sample having only the caps, so this dummy sample is still useful to get the dimensions.
     // This prevents resizing problems when the video changes its quality and a DRAIN is performed.
     const GstStructure* info = gst_sample_get_info(m_sample.get());
-<<<<<<< HEAD
-    GstStructure* infoCopy = nullptr;
-    if (info)
-        infoCopy = gst_structure_copy(info);
-    m_sample = adoptGRef(gst_sample_new(nullptr, gst_sample_get_caps(m_sample.get()),
-        gst_sample_get_segment(m_sample.get()), infoCopy));
-=======
     m_sample = adoptGRef(gst_sample_new(nullptr, gst_sample_get_caps(m_sample.get()),
         gst_sample_get_segment(m_sample.get()), info ? gst_structure_copy(info) : nullptr));
->>>>>>> 64c46ac9
 
     {
         LockHolder locker(m_platformLayerProxy->lock());
@@ -1464,15 +1244,6 @@
             if (GST_EVENT_TYPE (GST_PAD_PROBE_INFO_EVENT (info)) != GST_EVENT_FLUSH_START)
                 return GST_PAD_PROBE_OK;
 
-<<<<<<< HEAD
-        auto* player = static_cast<MediaPlayerPrivateGStreamerBase*>(userData);
-        player->clearCurrentBuffer();
-        return GST_PAD_PROBE_OK;
-     }, this, nullptr);
-
-     g_object_set_data(G_OBJECT(appsink), "player", (gpointer) this);
-     gst_pad_set_query_function(pad.get(), appSinkSinkQuery);
-=======
             auto* player = static_cast<MediaPlayerPrivateGStreamerBase*>(userData);
             player->clearCurrentBuffer();
             return GST_PAD_PROBE_OK;
@@ -1480,7 +1251,6 @@
 
     g_object_set_data(G_OBJECT(appsink), "player", (gpointer) this);
     gst_pad_set_query_function(pad.get(), appSinkSinkQuery);
->>>>>>> 64c46ac9
 
     if (!result) {
         GST_WARNING("Failed to link GstGL elements");
@@ -1645,338 +1415,12 @@
     GST_TRACE("emitted decryption cipher key on pipeline, event handled %s, need to resend credentials %s", boolForPrinting(eventHandled), boolForPrinting(m_needToResendCredentials));
 }
 
-<<<<<<< HEAD
-#if USE(OPENCDM)
-CDMSessionOpenCDM* MediaPlayerPrivateGStreamerBase::openCDMSession()
-{
-    if (!m_cdmSession)
-        return nullptr;
-
-#if ENABLE(LEGACY_ENCRYPTED_MEDIA)
-    return static_cast<CDMSessionOpenCDM*>(m_cdmSession);
-#else
-    return static_cast<CDMSessionOpenCDM*>(m_cdmSession.get());
-#endif // ENABLE(LEGACY_ENCRYPTED_MEDIA)
-}
-
-void MediaPlayerPrivateGStreamerBase::emitOpenCDMSession()
-{
-    CDMSessionOpenCDM* cdmSession = openCDMSession();
-    if (!cdmSession)
-        return;
-
-    const String& sessionId = cdmSession->sessionId();
-    if (sessionId.isEmpty())
-        return;
-
-    bool eventHandled = gst_element_send_event(m_pipeline.get(), gst_event_new_custom(GST_EVENT_CUSTOM_DOWNSTREAM_OOB,
-        gst_structure_new("drm-session", "session", G_TYPE_STRING, sessionId.utf8().data(), nullptr)));
-    GST_TRACE("emitted OpenCDM session on pipeline, event handled %s", eventHandled ? "yes" : "no");
-}
-
-void MediaPlayerPrivateGStreamerBase::resetOpenCDMSession()
-{
-    if (!m_cdmSession)
-        return;
-#if ENABLE(LEGACY_ENCRYPTED_MEDIA)
-    m_cdmSession = nullptr;
-#else
-    m_cdmSession.reset();
-#endif // ENABLE(LEGACY_ENCRYPTED_MEDIA)
-}
-#endif // USE(OPENCDM)
-
-#if ENABLE(LEGACY_ENCRYPTED_MEDIA_V1)
-MediaPlayer::MediaKeyException MediaPlayerPrivateGStreamerBase::addKey(const String& keySystem, const unsigned char* keyData, unsigned keyLength, const unsigned char* /* initData */, unsigned /* initDataLength */ , const String& sessionID)
-{
-    GST_DEBUG("addKey system: %s, length: %u, session: %s", keySystem.utf8().data(), keyLength, sessionID.utf8().data());
-
-#if USE(PLAYREADY)
-    if (equalIgnoringASCIICase(keySystem, PLAYREADY_PROTECTION_SYSTEM_ID)
-        || equalIgnoringASCIICase(keySystem, PLAYREADY_YT_PROTECTION_SYSTEM_ID)) {
-        RefPtr<Uint8Array> key = Uint8Array::create(keyData, keyLength);
-        RefPtr<Uint8Array> nextMessage;
-        unsigned short errorCode;
-        uint32_t systemCode;
-        PlayreadySession* prSession = prSessionBySessionId(sessionID);
-        bool result = prSession->playreadyProcessKey(key.get(), nextMessage, errorCode, systemCode);
-
-        if (errorCode || !result) {
-            GST_ERROR("Error processing key: errorCode: %u, result: %d", errorCode, result);
-            return MediaPlayer::InvalidPlayerState;
-        }
-
-        // XXX: use nextMessage here and send a new keyMessage is ack is needed?
-        emitPlayReadySession(prSession);
-
-        m_player->keyAdded(keySystem, sessionID);
-
-        return MediaPlayer::NoError;
-    }
-#endif
-#if USE(OPENCDM)
-    if (CDMPrivateOpenCDM::supportsKeySystem(keySystem)) {
-        RefPtr<Uint8Array> key = Uint8Array::create(keyData, keyLength);
-        RefPtr<Uint8Array> nextMessage;
-        unsigned short errorCode = 0;
-        uint32_t systemCode;
-        bool result = m_cdmSession->update(key.get(), nextMessage, errorCode, systemCode);
-        if (errorCode || !result) {
-            GST_ERROR("Error processing key: errorCode: %u, result: %d", errorCode, result);
-            return MediaPlayer::InvalidPlayerState;
-        }
-        emitOpenCDMSession();
-        m_player->keyAdded(keySystem, sessionID);
-        return MediaPlayer::NoError;
-    }
-#endif
-    if (equalIgnoringASCIICase(keySystem, "org.w3.clearkey")) {
-        GstBuffer* buffer = gst_buffer_new_wrapped(g_memdup(keyData, keyLength), keyLength);
-        dispatchDecryptionKey(buffer);
-        gst_buffer_unref(buffer);
-
-        m_player->keyAdded(keySystem, sessionID);
-
-        return MediaPlayer::NoError;
-    }
-
-    return MediaPlayer::KeySystemNotSupported;
-}
-
-void MediaPlayerPrivateGStreamerBase::trimInitData(String keySystemUuid, const unsigned char*& initDataPtr, unsigned &initDataLength)
-{
-    if (initDataLength < 8 || keySystemUuid.length() < 16)
-        return;
-
-    // "pssh" box format (simplified) as described by ISO/IEC 14496-12:2012(E) and ISO/IEC 23001-7.
-    // - Atom length (4 bytes).
-    // - Atom name ("pssh", 4 bytes).
-    // - Version (1 byte).
-    // - Flags (3 bytes).
-    // - Encryption system id (16 bytes).
-    // - ...
-
-    const unsigned char* chunkBase = initDataPtr;
-
-    // Big/little-endian independent way to convert 4 bytes into a 32-bit word.
-    uint32_t chunkSize = 0x1000000 * chunkBase[0] + 0x10000 * chunkBase[1] + 0x100 * chunkBase[2] + chunkBase[3];
-
-    while (chunkBase + chunkSize < initDataPtr + initDataLength) {
-        StringBuilder parsedKeySystemBuilder;
-        for (unsigned char i = 0; i < 16; i++) {
-            if (i == 4 || i == 6 || i == 8 || i == 10)
-                parsedKeySystemBuilder.append("-");
-            parsedKeySystemBuilder.append(String::format("%02hhx", chunkBase[12+i]));
-        }
-
-        String parsedKeySystem = parsedKeySystemBuilder.toString();
-
-        if (chunkBase[4] != 'p' || chunkBase[5] != 's' || chunkBase[6] != 's' || chunkBase[7] != 'h') {
-            GST_DEBUG("pssh not found");
-            return;
-        }
-
-        if (parsedKeySystem == keySystemUuid) {
-            initDataPtr = chunkBase;
-            initDataLength = chunkSize;
-            return;
-        }
-
-        chunkBase += chunkSize;
-        chunkSize = 0x1000000 * chunkBase[0] + 0x10000 * chunkBase[1] + 0x100 * chunkBase[2] + chunkBase[3];
-    }
-
-}
-
-MediaPlayer::MediaKeyException MediaPlayerPrivateGStreamerBase::generateKeyRequest(const String& keySystem, const unsigned char* initDataPtr, unsigned initDataLength, const String& customData)
-{
-    receivedGenerateKeyRequest(keySystem);
-    GST_DEBUG("generating key request for system: %s, init data size %u", keySystem.utf8().data(), initDataLength);
-    GST_MEMDUMP("init data", initDataPtr, initDataLength);
-#if USE(PLAYREADY)
-    if (equalIgnoringASCIICase(keySystem, PLAYREADY_PROTECTION_SYSTEM_ID)
-        || equalIgnoringASCIICase(keySystem, PLAYREADY_YT_PROTECTION_SYSTEM_ID)) {
-        // For now we do not know if all protection systems should drop the pssh box, but during
-        // testing of PR, we found that it is mandatory (found using the EME certification tests)
-        // so for PR we remove the pssh and size, only ship the actual initdata.
-        trimInitData(keySystemIdToUuid(keySystem.utf8().data()), initDataPtr, initDataLength);
-
-        // At this point, the initData is comparable to the one reaching handleProtectionEvent(),
-        // so it can be used to find prSession.
-        Vector<uint8_t> initDataVector;
-        initDataVector.append(reinterpret_cast<const uint8_t*>(initDataPtr), initDataLength);
-        LockHolder prSessionsLocker(m_prSessionsMutex);
-        PlayreadySession* prSession = prSessionByInitData(initDataVector, true);
-        if (!prSession)
-            GST_ERROR("prSession should already have been created when handling the protection events");
-        prSessionsLocker.unlockEarly();
-
-        LockHolder locker(prSession->mutex());
-        if (prSession->ready()) {
-            emitPlayReadySession(prSession);
-            return MediaPlayer::NoError;
-        }
-        if (prSession->keyRequested()) {
-            GST_DEBUG("previous key request already ongoing");
-            return MediaPlayer::NoError;
-        }
-
-        // there can be only 1 pssh, so skip this one (fixed lemgth)
-        // Data: <4 bytes total length><4 bytes FCC><4 bytes length ex this><Given Bytes in last length field><16 bytes GUID><4 bytes length ex this><Given Bytes in last length field>
-        // https://www.w3.org/TR/2014/WD-encrypted-media-20140828/cenc-format.html
-        unsigned int boxLength = 0;
-        if (initDataPtr[4] == 'p' && initDataPtr[5] == 's' && initDataPtr[6] == 's' && initDataPtr[7] == 'h')  {
-            boxLength = 4 + 4 + 16 +
-                        4 + (((initDataPtr[8] << 24) | (initDataPtr[9] << 16) |  (initDataPtr[10] << 8) | (initDataPtr[11])) * 16) +
-                        4;
-        }
-        GST_TRACE("current init data size %u, substracted %u", initDataLength, boxLength);
-        GST_MEMDUMP ("init data", &(initDataPtr[boxLength]), (initDataLength - boxLength));
-
-        unsigned short errorCode;
-        uint32_t systemCode;
-        RefPtr<Uint8Array> initData = Uint8Array::create(&(initDataPtr[boxLength]), initDataLength-boxLength);
-        String destinationURL;
-        RefPtr<Uint8Array> result = prSession->playreadyGenerateKeyRequest(initData.get(), customData, destinationURL, errorCode, systemCode);
-        if (errorCode) {
-            GST_ERROR("the key request wasn't properly generated");
-            return MediaPlayer::InvalidPlayerState;
-        }
-
-        if (prSession->ready()) {
-            emitPlayReadySession(prSession);
-            return MediaPlayer::NoError;
-        }
-        URL url(URL(), destinationURL);
-        GST_TRACE("playready generateKeyRequest result size %u, sessionId: %s", result->length(), prSession->sessionId().utf8().data());
-        GST_MEMDUMP("result", result->data(), result->length());
-        m_player->keyMessage(keySystem, prSession->sessionId(), result->data(), result->length(), url);
-        return MediaPlayer::NoError;
-    }
-#endif
-#if USE(OPENCDM)
-    if (CDMPrivateOpenCDM::supportsKeySystem(keySystem)) {
-        LockHolder locker(m_cdmSessionMutex);
-        if (!m_cdmSession)
-            m_cdmSession = CDMPrivateOpenCDM::createSession(nullptr, this);
-        if (m_cdmSession->ready()) {
-            emitOpenCDMSession();
-            return MediaPlayer::NoError;
-        }
-
-        trimInitData(keySystemIdToUuid(keySystem), initDataPtr, initDataLength);
-        String mimeType;
-        if (equalIgnoringASCIICase(keySystem, WIDEVINE_PROTECTION_SYSTEM_ID))
-            mimeType = "video/mp4";
-        else if (equalIgnoringASCIICase(keySystem, PLAYREADY_PROTECTION_SYSTEM_ID)
-            || equalIgnoringASCIICase(keySystem, PLAYREADY_YT_PROTECTION_SYSTEM_ID))
-            mimeType = "video/x-h264";
-
-        unsigned short errorCode = 0;
-        uint32_t systemCode;
-        RefPtr<Uint8Array> initData = Uint8Array::create(initDataPtr, initDataLength);
-        String destinationURL;
-        RefPtr<Uint8Array> result = m_cdmSession->generateKeyRequest(mimeType, initData.get(), destinationURL, errorCode, systemCode);
-        if (errorCode) {
-            GST_ERROR("the key request wasn't properly generated");
-            return MediaPlayer::InvalidPlayerState;
-        }
-
-        if (m_cdmSession->ready()) {
-            emitOpenCDMSession();
-            return MediaPlayer::NoError;
-        }
-        if (!result)
-            return MediaPlayer::NoError;
-        URL url(URL(), destinationURL);
-        GST_TRACE("OpenCDM generateKeyRequest result size %u", result->length());
-        GST_MEMDUMP("result", result->data(), result->length());
-        m_player->keyMessage(keySystem, m_cdmSession->sessionId(), result->data(), result->length(), url);
-        return MediaPlayer::NoError;
-    }
-#endif
-    if (equalIgnoringASCIICase(keySystem, "org.w3.clearkey")) {
-        trimInitData(keySystemIdToUuid(keySystem.utf8().data()), initDataPtr, initDataLength);
-        GST_TRACE("current init data size %u", initDataLength);
-        GST_MEMDUMP("init data", initDataPtr, initDataLength);
-        m_player->keyMessage(keySystem, createCanonicalUUIDString(), initDataPtr, initDataLength, URL());
-        return MediaPlayer::NoError;
-    }
-    return MediaPlayer::KeySystemNotSupported;
-}
-
-MediaPlayer::MediaKeyException MediaPlayerPrivateGStreamerBase::cancelKeyRequest(const String& /* keySystem */ , const String& /* sessionID */)
-{
-    GST_DEBUG("cancelKeyRequest");
-    return MediaPlayer::KeySystemNotSupported;
-}
-
-void MediaPlayerPrivateGStreamerBase::needKey(const String& keySystem, const String& sessionId, const unsigned char* initData, unsigned initDataLength)
-{
-    if (!m_player->keyNeeded(keySystem, sessionId, initData, initDataLength))
-        GST_DEBUG("no event handler for key needed");
-}
-#endif // ENABLE(LEGACY_ENCRYPTED_MEDIA_V1)
-
-#if ENABLE(LEGACY_ENCRYPTED_MEDIA)
-void MediaPlayerPrivateGStreamerBase::needKey(RefPtr<Uint8Array> initData)
-{
-    if (!m_player->keyNeeded(initData.get()))
-        GST_INFO("no event handler for key needed");
-}
-
-void MediaPlayerPrivateGStreamerBase::setCDMSession(CDMSession* session)
-{
-    GST_DEBUG("setting CDM session to %p", session);
-    m_cdmSession = session;
-}
-
-void MediaPlayerPrivateGStreamerBase::keyAdded()
-{
-#if USE(PLAYREADY)
-    // FIXME: This won't work properly when using more than one session at the same time.
-    emitPlayReadySession(prSession());
-#endif
-
-#if USE(OPENCDM)
-    if (m_cdmSession)
-        emitOpenCDMSession();
-#endif // USE(OPENCDM)
-}
-
-std::unique_ptr<CDMSession> MediaPlayerPrivateGStreamerBase::createSession(const String& keySystem, CDMSessionClient* client)
-{
-    if (!supportsKeySystem(keySystem, emptyString()))
-        return nullptr;
-
-    GST_DEBUG("creating key session for %s", keySystem.utf8().data());
-#if USE(PLAYREADY)
-    if (equalIgnoringASCIICase(keySystem, PLAYREADY_PROTECTION_SYSTEM_ID)
-        || equalIgnoringASCIICase(keySystem, PLAYREADY_YT_PROTECTION_SYSTEM_ID))
-        return std::make_unique<CDMPRSessionGStreamer>(client, this);
-#endif
-
-#if USE(OPENCDM)
-    if (CDMPrivateOpenCDM::supportsKeySystem(keySystem))
-        return CDMPrivateOpenCDM::createSession(client, this);
-#endif // USE(OPENCDM)
-    return nullptr;
-}
-#endif // ENABLE(LEGACY_ENCRYPTED_MEDIA)
-
-#if ENABLE(LEGACY_ENCRYPTED_MEDIA_V1) || ENABLE(LEGACY_ENCRYPTED_MEDIA)
-void MediaPlayerPrivateGStreamerBase::dispatchDecryptionKey(GstBuffer* buffer)
-{
-    gst_element_send_event(m_pipeline.get(), gst_event_new_custom(GST_EVENT_CUSTOM_DOWNSTREAM_OOB,
-        gst_structure_new("drm-cipher", "key", GST_TYPE_BUFFER, buffer, nullptr)));
-=======
 void MediaPlayerPrivateGStreamerBase::dispatchDecryptionSession(const String& sessionId)
 {
     bool eventHandled = gst_element_send_event(m_pipeline.get(), gst_event_new_custom(GST_EVENT_CUSTOM_DOWNSTREAM_OOB,
         gst_structure_new("drm-session", "session", G_TYPE_STRING, sessionId.utf8().data(), nullptr)));
     m_needToResendCredentials = m_handledProtectionEvents.size() > 0;
     GST_TRACE("emitted decryption session %s on pipeline, event handled %s, need to resend credentials %s", sessionId.utf8().data(), boolForPrinting(eventHandled), boolForPrinting(m_needToResendCredentials));
->>>>>>> 64c46ac9
 }
 
 void MediaPlayerPrivateGStreamerBase::handleProtectionEvent(GstEvent* event)
@@ -1984,141 +1428,17 @@
     if (m_handledProtectionEvents.contains(GST_EVENT_SEQNUM(event))) {
         GST_DEBUG("event %u already handled", GST_EVENT_SEQNUM(event));
         m_handledProtectionEvents.remove(GST_EVENT_SEQNUM(event));
-<<<<<<< HEAD
-        return;
-    }
-
-#if USE(PLAYREADY)
-    PlayreadySession* prSession = nullptr;
-    if (webkit_media_playready_decrypt_is_playready_key_system_id(eventKeySystemId)) {
-        Vector<uint8_t> initDataVector;
-        initDataVector.append(reinterpret_cast<uint8_t*>(mapInfo.data), mapInfo.size);
-        bool prSessionAlreadyExisted = false;
-
-#if ENABLE(LEGACY_ENCRYPTED_MEDIA_V1)
-        LockHolder prSessionsLocker(m_prSessionsMutex);
-        prSession = prSessionByInitData(initDataVector, true);
-        if (prSession)
-            prSessionAlreadyExisted = true;
-        else
-            prSession = createPlayreadySession(initDataVector, getPipeline(element), true);
-        prSessionsLocker.unlockEarly();
-#endif
-
-#if ENABLE(LEGACY_ENCRYPTED_MEDIA)
-        prSession = this->prSession();
-        if (prSession)
-            prSessionAlreadyExisted = true;
-#endif
-
-        if (prSessionAlreadyExisted) {
-#if ENABLE(LEGACY_ENCRYPTED_MEDIA_V1)
-            LockHolder locker(prSession->mutex());
-#endif
-            if (prSession->keyRequested() || prSession->ready()) {
-                if (prSession->ready())
-                    emitPlayReadySession(prSession);
-                return;
-            }
-        }
-    }
-#endif // USE(PLAYREADY)
-
-#if USE(OPENCDM)
-#if ENABLE(LEGACY_ENCRYPTED_MEDIA_V1)
-    LockHolder locker(m_cdmSessionMutex);
-#endif
-    if (m_cdmSession && (m_cdmSession->keyRequested() || m_cdmSession->ready())) {
-        GST_DEBUG("ocdm key requested already");
-        if (m_cdmSession->ready()) {
-            GST_DEBUG("ocdm key already negotiated");
-            emitOpenCDMSession();
-=======
         if (m_needToResendCredentials) {
             GST_DEBUG("resending credentials");
             attemptToDecryptWithLocalInstance();
->>>>>>> 64c46ac9
         }
         return;
     }
 
-<<<<<<< HEAD
-    GST_DEBUG("scheduling keyNeeded event for %s with init data size of %u", eventKeySystemId, mapInfo.size);
-#if ENABLE(LEGACY_ENCRYPTED_MEDIA_V1)
-#if USE(PLAYREADY)
-    String sessionId = prSession->sessionId();
-#else
-    String sessionId = createCanonicalUUIDString();
-#endif
-    needKey(keySystemUuidToId(eventKeySystemId), sessionId, mapInfo.data, mapInfo.size);
-#elif ENABLE(LEGACY_ENCRYPTED_MEDIA)
-    RefPtr<Uint8Array> initDataArray = Uint8Array::create(mapInfo.data, mapInfo.size);
-    needKey(initDataArray);
-#else
-    ASSERT_NOT_REACHED();
-#endif
-    gst_buffer_unmap(data, &mapInfo);
-}
-
-void MediaPlayerPrivateGStreamerBase::receivedGenerateKeyRequest(const String& keySystem)
-{
-    GST_DEBUG("received generate key request for %s", keySystem.utf8().data());
-    m_lastGenerateKeyRequestKeySystemUuid = keySystemIdToUuid(keySystem.utf8().data());
-    m_protectionCondition.notifyOne();
-}
-
-void MediaPlayerPrivateGStreamerBase::abortEncryptionSetup()
-{
-    GST_DEBUG("aborting wait for generateKeyRequest() during encryption setup");
-    this->m_lastGenerateKeyRequestKeySystemUuid = ABORT_ENCRYPTION_SETUP_PROTECTION_SYSTEM_UUID;
-    m_protectionCondition.notifyOne();
-}
-
-static const char* keySystemIdToUuid(const char* id)
-{
-#if ENABLE(LEGACY_ENCRYPTED_MEDIA_V1)
-    if (!g_ascii_strcasecmp(id, CLEAR_KEY_PROTECTION_SYSTEM_ID))
-        return CLEAR_KEY_PROTECTION_SYSTEM_UUID;
-#endif
-
-#if USE(PLAYREADY) || USE(OPENCDM)
-    if (!g_ascii_strcasecmp(id, PLAYREADY_PROTECTION_SYSTEM_ID)
-        || !g_ascii_strcasecmp(id, PLAYREADY_YT_PROTECTION_SYSTEM_ID))
-        return PLAYREADY_PROTECTION_SYSTEM_UUID;
-#endif
-
-#if USE(OPENCDM)
-    if (!g_ascii_strcasecmp(id, WIDEVINE_PROTECTION_SYSTEM_ID))
-        return WIDEVINE_PROTECTION_SYSTEM_UUID;
-#endif
-
-    return { };
-}
-#endif // ENABLE(LEGACY_ENCRYPTED_MEDIA_V1) || ENABLE(LEGACY_ENCRYPTED_MEDIA)
-
-#if ENABLE(LEGACY_ENCRYPTED_MEDIA_V1)
-static const char* keySystemUuidToId(const char* uuid)
-{
-    if (!g_ascii_strcasecmp(uuid, CLEAR_KEY_PROTECTION_SYSTEM_UUID))
-        return CLEAR_KEY_PROTECTION_SYSTEM_ID;
-
-#if USE(PLAYREADY) || USE(OPENCDM)
-    if (!g_ascii_strcasecmp(uuid, PLAYREADY_PROTECTION_SYSTEM_UUID))
-        return PLAYREADY_PROTECTION_SYSTEM_ID;
-#endif
-
-#if USE(OPENCDM)
-    if (!g_ascii_strcasecmp(uuid, WIDEVINE_PROTECTION_SYSTEM_UUID))
-        return WIDEVINE_PROTECTION_SYSTEM_ID;
-#endif
-
-    return { };
-=======
     const gchar* eventKeySystemId = nullptr;
     gst_event_parse_protection(event, &eventKeySystemId, nullptr, nullptr);
     GST_WARNING("FIXME: unhandled protection event for %s", eventKeySystemId);
     ASSERT_NOT_REACHED();
->>>>>>> 64c46ac9
 }
 #endif
 
@@ -2130,16 +1450,7 @@
     result = GStreamerEMEUtilities::isClearKeyKeySystem(keySystem);
 #endif
 
-<<<<<<< HEAD
-#if (ENABLE(LEGACY_ENCRYPTED_MEDIA_V1) || ENABLE(LEGACY_ENCRYPTED_MEDIA)) && USE(OPENCDM)
-    if (CDMPrivateOpenCDM::supportsKeySystemAndMimeType(keySystem, mimeType))
-        result = true;
-#endif
-
-    GST_INFO("Checking for KeySystem support with '%s' and type '%s': %s.", keySystem.utf8().data(), mimeType.utf8().data(), result ? "true" : "false");
-=======
     GST_DEBUG("checking for KeySystem support with %s and type %s: %s", keySystem.utf8().data(), mimeType.utf8().data(), boolForPrinting(result));
->>>>>>> 64c46ac9
     return result;
 }
 
