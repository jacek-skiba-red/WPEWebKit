/*
 * Copyright (C) 2007, 2009 Apple Inc.  All rights reserved.
 * Copyright (C) 2007 Collabora Ltd.  All rights reserved.
 * Copyright (C) 2007 Alp Toker <alp@atoker.com>
 * Copyright (C) 2009 Gustavo Noronha Silva <gns@gnome.org>
 * Copyright (C) 2009, 2010, 2015, 2016 Igalia S.L
 * Copyright (C) 2015, 2016 Metrological Group B.V.
 *
 * This library is free software; you can redistribute it and/or
 * modify it under the terms of the GNU Library General Public
 * License as published by the Free Software Foundation; either
 * version 2 of the License, or (at your option) any later version.
 *
 * This library is distributed in the hope that it will be useful,
 * but WITHOUT ANY WARRANTY; without even the implied warranty of
 * MERCHANTABILITY or FITNESS FOR A PARTICULAR PURPOSE.  See the GNU
 * Library General Public License for more details.
 *
 * You should have received a copy of the GNU Library General Public License
 * aint with this library; see the file COPYING.LIB.  If not, write to
 * the Free Software Foundation, Inc., 51 Franklin Street, Fifth Floor,
 * Boston, MA 02110-1301, USA.
 */

#include "config.h"
#include "MediaPlayerPrivateGStreamerBase.h"

#if ENABLE(VIDEO) && USE(GSTREAMER)

#include "GStreamerUtilities.h"
#include "GraphicsContext.h"
#include "GraphicsTypes.h"
#include "ImageGStreamer.h"
#include "ImageOrientation.h"
#include "IntRect.h"
#include "Logging.h"
#include "MediaPlayer.h"
#include "NotImplemented.h"
#include "SharedBuffer.h"
#include "VideoSinkGStreamer.h"
#include "WebKitWebSourceGStreamer.h"
#include <wtf/glib/GMutexLocker.h>
#include <wtf/glib/GUniquePtr.h>
#include <wtf/text/AtomicString.h>
#include <wtf/text/CString.h>
#include <wtf/MathExtras.h>
#include <wtf/UUID.h>

#include <gst/audio/streamvolume.h>
#include <gst/video/gstvideometa.h>

#if USE(GSTREAMER_GL)
#if G_BYTE_ORDER == G_LITTLE_ENDIAN
#define GST_GL_CAPS_FORMAT "{ BGRx, BGRA }"
#define TEXTURE_MAPPER_COLOR_CONVERT_FLAG TextureMapperGL::ShouldConvertTextureBGRAToRGBA
#define TEXTURE_COPIER_COLOR_CONVERT_FLAG VideoTextureCopierGStreamer::ColorConversion::ConvertBGRAToRGBA
#else
#define GST_GL_CAPS_FORMAT "{ xRGB, ARGB }"
#define TEXTURE_MAPPER_COLOR_CONVERT_FLAG TextureMapperGL::ShouldConvertTextureARGBToRGBA
#define TEXTURE_COPIER_COLOR_CONVERT_FLAG VideoTextureCopierGStreamer::ColorConversion::ConvertARGBToRGBA
#endif

#include <gst/app/gstappsink.h>

#if USE(LIBEPOXY)
// Include the <epoxy/gl.h> header before <gst/gl/gl.h>.
#include <epoxy/gl.h>
#endif

#define GST_USE_UNSTABLE_API
#include <gst/gl/gl.h>
#undef GST_USE_UNSTABLE_API

#include "GLContext.h"
#if USE(GLX)
#include "GLContextGLX.h"
#include <gst/gl/x11/gstgldisplay_x11.h>
#endif

#if USE(EGL)
#include "GLContextEGL.h"
#include <gst/gl/egl/gstgldisplay_egl.h>
#endif

#if PLATFORM(X11)
#include "PlatformDisplayX11.h"
#endif

#if PLATFORM(WAYLAND)
#include "PlatformDisplayWayland.h"
#elif PLATFORM(WPE)
#include "PlatformDisplayWPE.h"
#endif

// gstglapi.h may include eglplatform.h and it includes X.h, which
// defines None, breaking MediaPlayer::None enum
#if PLATFORM(X11) && GST_GL_HAVE_PLATFORM_EGL
#undef None
#endif // PLATFORM(X11) && GST_GL_HAVE_PLATFORM_EGL
#include "VideoTextureCopierGStreamer.h"
#endif // USE(GSTREAMER_GL)

#if USE(TEXTURE_MAPPER_GL)
#include "BitmapTextureGL.h"
#include "BitmapTexturePool.h"
#include "TextureMapperGL.h"
#include "TextureMapperPlatformLayerBuffer.h"
<<<<<<< HEAD
#endif

#define WL_EGL_PLATFORM
#include <EGL/egl.h>

#if ENABLE(ENCRYPTED_MEDIA) && USE(OPENCDM)
#include "CDMOpenCDM.h"
#include "WebKitOpenCDMPlayReadyDecryptorGStreamer.h"
#include "WebKitOpenCDMWidevineDecryptorGStreamer.h"
#endif

=======
>>>>>>> 76cbf4aa
#if USE(CAIRO) && ENABLE(ACCELERATED_2D_CANVAS)
#include <cairo-gl.h>
#endif
#endif // USE(TEXTURE_MAPPER_GL)

#if ENABLE(ENCRYPTED_MEDIA)
<<<<<<< HEAD
#include "CDMInstance.h"
=======
>>>>>>> 76cbf4aa
#include "SharedBuffer.h"
#include "WebKitClearKeyDecryptorGStreamer.h"
#endif

GST_DEBUG_CATEGORY(webkit_media_player_debug);
#define GST_CAT_DEFAULT webkit_media_player_debug

using namespace std;

namespace WebCore {

void registerWebKitGStreamerElements()
{
<<<<<<< HEAD
=======
#if ENABLE(ENCRYPTED_MEDIA)
>>>>>>> 76cbf4aa
    if (!webkitGstCheckVersion(1, 6, 1))
        return;

#if ENABLE(ENCRYPTED_MEDIA)
    GRefPtr<GstElementFactory> clearKeyDecryptorFactory = gst_element_factory_find("webkitclearkey");
    if (!clearKeyDecryptorFactory)
        gst_element_register(nullptr, "webkitclearkey", GST_RANK_PRIMARY + 100, WEBKIT_TYPE_MEDIA_CK_DECRYPT);

#if USE(OPENCDM)
    GRefPtr<GstElementFactory> widevineDecryptorFactory = gst_element_factory_find("webkitopencdmwidevine");
    if (!widevineDecryptorFactory)
        gst_element_register(0, "webkitopencdmwidevine", GST_RANK_PRIMARY + 100, WEBKIT_TYPE_OPENCDM_WIDEVINE_DECRYPT);
    GRefPtr<GstElementFactory> playReadyDecryptorFactory = gst_element_factory_find("webkitplayreadydec");
    if (!playReadyDecryptorFactory)
        gst_element_register(0, "webkitplayreadydec", GST_RANK_PRIMARY + 100, WEBKIT_TYPE_OPENCDM_PLAYREADY_DECRYPT);

    if (!CDM::supportsKeySystem(PLAYREADY_PROTECTION_SYSTEM_ID) || !CDM::supportsKeySystem(WIDEVINE_PROTECTION_SYSTEM_ID))
        CDM::registerCDMFactory(*new CDMFactoryOpenCDM);
#endif
#endif
}

<<<<<<< HEAD
#if ENABLE(ENCRYPTED_MEDIA)
static AtomicString keySystemIdToUuid(const AtomicString&);
#endif
=======
bool MediaPlayerPrivateGStreamerBase::initializeGStreamerAndRegisterWebKitElements()
{
    if (!initializeGStreamer())
        return false;

    registerWebKitGStreamerElements();

    GRefPtr<GstElementFactory> srcFactory = adoptGRef(gst_element_factory_find("webkitwebsrc"));
    if (!srcFactory) {
        GST_DEBUG_CATEGORY_INIT(webkit_media_player_debug, "webkitmediaplayer", 0, "WebKit media player");
        gst_element_register(0, "webkitwebsrc", GST_RANK_PRIMARY + 100, WEBKIT_TYPE_WEB_SRC);
    }

    return true;
}
>>>>>>> 76cbf4aa

static int greatestCommonDivisor(int a, int b)
{
    while (b) {
        int temp = a;
        a = b;
        b = temp % b;
    }

    return ABS(a);
}

#if USE(TEXTURE_MAPPER_GL)
static inline TextureMapperGL::Flags texMapFlagFromOrientation(const ImageOrientation& orientation)
{
    switch (orientation) {
    case DefaultImageOrientation:
        return 0;
    case OriginRightTop:
        return TextureMapperGL::ShouldRotateTexture90;
    case OriginBottomRight:
        return TextureMapperGL::ShouldRotateTexture180;
    case OriginLeftBottom:
        return TextureMapperGL::ShouldRotateTexture270;
    default:
        ASSERT_NOT_REACHED();
    }

    return 0;
}
#endif

#if USE(GSTREAMER_GL)
class GstVideoFrameHolder : public TextureMapperPlatformLayerBuffer::UnmanagedBufferDataHolder {
public:
    explicit GstVideoFrameHolder(GstSample* sample, TextureMapperGL::Flags flags)
    {
        GstVideoInfo videoInfo;
        if (UNLIKELY(!getSampleVideoInfo(sample, videoInfo)))
            return;

        m_size = IntSize(GST_VIDEO_INFO_WIDTH(&videoInfo), GST_VIDEO_INFO_HEIGHT(&videoInfo));
        m_flags = flags | (GST_VIDEO_INFO_HAS_ALPHA(&videoInfo) ? TextureMapperGL::ShouldBlend : 0) | TEXTURE_MAPPER_COLOR_CONVERT_FLAG;

        GstBuffer* buffer = gst_sample_get_buffer(sample);
        if (UNLIKELY(!gst_video_frame_map(&m_videoFrame, &videoInfo, buffer, static_cast<GstMapFlags>(GST_MAP_READ | GST_MAP_GL))))
            return;

        m_textureID = *reinterpret_cast<GLuint*>(m_videoFrame.data[0]);
        m_isValid = true;
    }

    virtual ~GstVideoFrameHolder()
    {
        if (UNLIKELY(!m_isValid))
            return;

        gst_video_frame_unmap(&m_videoFrame);
    }

    const IntSize& size() const { return m_size; }
    TextureMapperGL::Flags flags() const { return m_flags; }
    GLuint textureID() const { return m_textureID; }
    GC3Dint internalFormat() const { return m_internalFormat; }
    bool isValid() const { return m_isValid; }

private:
    GstVideoFrame m_videoFrame;
    IntSize m_size;
    TextureMapperGL::Flags m_flags;
    GLuint m_textureID;
    GC3Dint m_internalFormat;
    bool m_isValid { false };
};
#endif // USE(GSTREAMER_GL)

MediaPlayerPrivateGStreamerBase::MediaPlayerPrivateGStreamerBase(MediaPlayer* player)
    : m_notifier(MainThreadNotifier<MainThreadNotification>::create())
    , m_player(player)
    , m_fpsSink(nullptr)
    , m_readyState(MediaPlayer::HaveNothing)
    , m_networkState(MediaPlayer::Empty)
<<<<<<< HEAD
    , m_isEndReached(false)
#if USE(GSTREAMER_GL) || USE(COORDINATED_GRAPHICS_THREADED)
    , m_drawTimer(RunLoop::main(), this, &MediaPlayerPrivateGStreamerBase::repaint)
#endif
    , m_repaintHandler(0)
    , m_drainHandler(0)
    , m_usingFallbackVideoSink(false)
#if ENABLE(ENCRYPTED_MEDIA) && USE(OPENCDM)
    , m_initDataProcessed(false)
#endif
{
    g_mutex_init(&m_sampleMutex);
#if USE(COORDINATED_GRAPHICS_THREADED)
    m_platformLayerProxy = adoptRef(new TextureMapperPlatformLayerProxy());
#endif

#if USE(HOLE_PUNCH_GSTREAMER)
#if USE(COORDINATED_GRAPHICS_THREADED)
    LockHolder locker(m_platformLayerProxy->lock());
    m_platformLayerProxy->pushNextBuffer(std::make_unique<TextureMapperPlatformLayerBuffer>(0, m_size, TextureMapperGL::ShouldOverwriteRect, GraphicsContext3D::DONT_CARE));
#endif
#endif

=======
    , m_drawTimer(RunLoop::main(), this, &MediaPlayerPrivateGStreamerBase::repaint)
#if USE(TEXTURE_MAPPER_GL)
    , m_platformLayerProxy(adoptRef(new TextureMapperPlatformLayerProxy()))
#endif
{
    g_mutex_init(&m_sampleMutex);
>>>>>>> 76cbf4aa
}

MediaPlayerPrivateGStreamerBase::~MediaPlayerPrivateGStreamerBase()
{
<<<<<<< HEAD
#if ENABLE(ENCRYPTED_MEDIA)
    m_protectionCondition.notifyOne();
#endif
    m_notifier.cancelPendingNotifications();

#if USE(GSTREAMER_GL) || USE(COORDINATED_GRAPHICS_THREADED)
    m_drawTimer.stop();
    {
        LockHolder locker(m_drawMutex);
        m_drawCondition.notifyOne();
    }
#endif
=======
    m_notifier->invalidate();
>>>>>>> 76cbf4aa

    if (m_videoSink) {
        g_signal_handlers_disconnect_matched(m_videoSink.get(), G_SIGNAL_MATCH_DATA, 0, 0, nullptr, nullptr, this);
#if USE(GSTREAMER_GL)
        if (GST_IS_BIN(m_videoSink.get())) {
            GRefPtr<GstElement> appsink = adoptGRef(gst_bin_get_by_name(GST_BIN_CAST(m_videoSink.get()), "webkit-gl-video-sink"));
            g_signal_handlers_disconnect_by_data(appsink.get(), this);
        }
#endif
    }

    if (m_volumeElement)
        g_signal_handlers_disconnect_matched(m_volumeElement.get(), G_SIGNAL_MATCH_DATA, 0, 0, nullptr, nullptr, this);

<<<<<<< HEAD
#if USE(TEXTURE_MAPPER_GL) && !USE(COORDINATED_GRAPHICS)
    if (client())
        client()->platformLayerWillBeDestroyed();
#endif

=======
    // This will release the GStreamer thread from m_drawCondition if AC is disabled.
    cancelRepaint();

    // The change to GST_STATE_NULL state is always synchronous. So after this gets executed we don't need to worry
    // about handlers running in the GStreamer thread.
>>>>>>> 76cbf4aa
    if (m_pipeline)
        gst_element_set_state(m_pipeline.get(), GST_STATE_NULL);

    g_mutex_clear(&m_sampleMutex);

    m_player = nullptr;
}

void MediaPlayerPrivateGStreamerBase::setPipeline(GstElement* pipeline)
{
    m_pipeline = pipeline;
#if USE(HOLE_PUNCH_GSTREAMER)
    updateVideoRectangle();
#endif
}

<<<<<<< HEAD
void MediaPlayerPrivateGStreamerBase::clearSamples()
{
#if USE(COORDINATED_GRAPHICS_THREADED)
    // Disconnect handlers to ensure that new samples aren't going to arrive
    // before the pipeline destruction
    if (m_repaintHandler) {
        g_signal_handler_disconnect(m_videoSink.get(), m_repaintHandler);
        m_repaintHandler = 0;
    }

    if (m_drainHandler) {
        g_signal_handler_disconnect(m_videoSink.get(), m_drainHandler);
        m_drainHandler = 0;
    }
#endif

    WTF::GMutexLocker<GMutex> lock(m_sampleMutex);
    m_sample = nullptr;
}

#if ENABLE(ENCRYPTED_MEDIA)
static std::pair<Vector<GRefPtr<GstEvent>>, Vector<String>> extractEventsAndSystemsFromMessage(GstMessage* message)
{
    const GstStructure* structure = gst_message_get_structure(message);

    const GValue* streamEncryptionAllowedSystemsValue = gst_structure_get_value(structure, "stream-encryption-systems");
    ASSERT(streamEncryptionAllowedSystemsValue && G_VALUE_HOLDS(streamEncryptionAllowedSystemsValue, G_TYPE_STRV));
    const char** streamEncryptionAllowedSystems = reinterpret_cast<const char**>(g_value_get_boxed(streamEncryptionAllowedSystemsValue));
    ASSERT(streamEncryptionAllowedSystems);
    Vector<String> streamEncryptionAllowedSystemsVector;
    unsigned i;
    for (i = 0; streamEncryptionAllowedSystems[i]; ++i)
        streamEncryptionAllowedSystemsVector.append(streamEncryptionAllowedSystems[i]);

    const GValue* streamEncryptionEventsList = gst_structure_get_value(structure, "stream-encryption-events");
    ASSERT(streamEncryptionEventsList && GST_VALUE_HOLDS_LIST(streamEncryptionEventsList));
    unsigned streamEncryptionEventsListSize = gst_value_list_get_size(streamEncryptionEventsList);
    Vector<GRefPtr<GstEvent>> streamEncryptionEventsVector;
    for (i = 0; i < streamEncryptionEventsListSize; ++i)
        streamEncryptionEventsVector.append(GRefPtr<GstEvent>(static_cast<GstEvent*>(g_value_get_boxed(gst_value_list_get_value(streamEncryptionEventsList, i)))));

    return std::make_pair(streamEncryptionEventsVector, streamEncryptionAllowedSystemsVector);
}
#endif

=======
>>>>>>> 76cbf4aa
bool MediaPlayerPrivateGStreamerBase::handleSyncMessage(GstMessage* message)
{
    UNUSED_PARAM(message);
    if (GST_MESSAGE_TYPE(message) != GST_MESSAGE_NEED_CONTEXT)
        return false;

    const gchar* contextType;
    gst_message_parse_context_type(message, &contextType);

#if USE(GSTREAMER_GL)
    GRefPtr<GstContext> elementContext = adoptGRef(requestGLContext(contextType, this));
    if (elementContext) {
        gst_element_set_context(GST_ELEMENT(message->src), elementContext.get());
        return true;
    }
#endif // USE(GSTREAMER_GL)

<<<<<<< HEAD
#if ENABLE(ENCRYPTED_MEDIA)
    if (!g_strcmp0(contextType, "drm-preferred-decryption-system-id")) {
        if (isMainThread()) {
            GST_ERROR("can't handle drm-preferred-decryption-system-id need context message in the main thread");
            ASSERT_NOT_REACHED();
            return false;
        }
        GST_DEBUG("handling drm-preferred-decryption-system-id need context message");
        std::pair<Vector<GRefPtr<GstEvent>>, Vector<String>> streamEncryptionInformation = extractEventsAndSystemsFromMessage(message);
        GST_TRACE("found %" G_GSIZE_FORMAT " protection events", streamEncryptionInformation.first.size());
        Vector<uint8_t> concatenatedInitDataChunks;
        unsigned concatenatedInitDataChunksNumber = 0;
        String eventKeySystemIdString;

        for (auto& event : streamEncryptionInformation.first) {
            GST_TRACE("handling protection event %u", GST_EVENT_SEQNUM(event.get()));
            const char* eventKeySystemId = nullptr;
            GstBuffer* data = nullptr;
            gst_event_parse_protection(event.get(), &eventKeySystemId, &data, nullptr);

#if USE(OPENCDM)
            if (canWebKitMediaOpenCDMPlayReadyDecryptorAcceptUuid(eventKeySystemId)) {
                LockHolder locker(m_protectInitDataProcessing);
                if (m_initDataProcessed) {
                    GST_DEBUG("init data already processed already for %s, bailing out", eventKeySystemId);
                    m_handledProtectionEvents.add(GST_EVENT_SEQNUM(event.get()));
                    return false;
                } else
                    m_initDataProcessed = true;
            }
#endif

            GstMapInfo mapInfo;
            if (!gst_buffer_map(data, &mapInfo, GST_MAP_READ)) {
                GST_WARNING("cannot map %s protection data", eventKeySystemId);
                break;
            }
            GST_TRACE("appending init data for %s of size %" G_GSIZE_FORMAT, eventKeySystemId, mapInfo.size);
            GST_MEMDUMP("init data", reinterpret_cast<const unsigned char *>(mapInfo.data), mapInfo.size);
            concatenatedInitDataChunks.append(mapInfo.data, mapInfo.size);
            ++concatenatedInitDataChunksNumber;
            eventKeySystemIdString = eventKeySystemId;
            if (streamEncryptionInformation.second.contains(eventKeySystemId)) {
                GST_TRACE("considering init data handled for %s", eventKeySystemId);
                m_handledProtectionEvents.add(GST_EVENT_SEQNUM(event.get()));
            }
            gst_buffer_unmap(data, &mapInfo);
        }

        if (!concatenatedInitDataChunksNumber)
            return false;

        if (concatenatedInitDataChunksNumber > 1)
            eventKeySystemIdString = emptyString();

        String sessionId(createCanonicalUUIDString());

        RunLoop::main().dispatch([this, eventKeySystemIdString, sessionId, initData = WTFMove(concatenatedInitDataChunks)] {
            GST_DEBUG("scheduling keyNeeded event for %s with concatenated init datas size of %" G_GSIZE_FORMAT, eventKeySystemIdString.utf8().data(), initData.size());
            GST_MEMDUMP("init datas", initData.data(), initData.size());

            m_player->initializationDataEncountered(ASCIILiteral("cenc"), ArrayBuffer::create(initData.data(), initData.size()));
        });

        GST_INFO("waiting for a CDM instance");
        LockHolder lock(m_protectionMutex);
        m_protectionCondition.waitFor(m_protectionMutex, Seconds(4), [this] {
            return this->m_cdmInstance;
        });
        if (m_cdmInstance && !m_cdmInstance->keySystem().isEmpty()) {
            const char* preferredKeySystemUuid = keySystemIdToUuid(m_cdmInstance->keySystem()).string().utf8().data();
            GST_INFO("working with %s, continuing with %s on %s", m_cdmInstance->keySystem().utf8().data(), preferredKeySystemUuid, GST_MESSAGE_SRC_NAME(message));

            GRefPtr<GstContext> context = adoptGRef(gst_context_new("drm-preferred-decryption-system-id", FALSE));
            GstStructure* contextStructure = gst_context_writable_structure(context.get());
            gst_structure_set(contextStructure, "decryption-system-id", G_TYPE_STRING, preferredKeySystemUuid, nullptr);
            gst_element_set_context(GST_ELEMENT(GST_MESSAGE_SRC(message)), context.get());
        } else
            GST_WARNING("no proper CDM instance attached");

        return true;
    }
#endif // ENABLE(ENCRYPTED_MEDIA)

=======
>>>>>>> 76cbf4aa
    return false;
}

#if USE(GSTREAMER_GL)
GstContext* MediaPlayerPrivateGStreamerBase::requestGLContext(const gchar* contextType, MediaPlayerPrivateGStreamerBase* player)
{
    if (!player->ensureGstGLContext())
        return nullptr;

    if (!g_strcmp0(contextType, GST_GL_DISPLAY_CONTEXT_TYPE)) {
        GstContext* displayContext = gst_context_new(GST_GL_DISPLAY_CONTEXT_TYPE, TRUE);
        gst_context_set_gl_display(displayContext, player->gstGLDisplay());
        return displayContext;
    }

    if (!g_strcmp0(contextType, "gst.gl.app_context")) {
        GstContext* appContext = gst_context_new("gst.gl.app_context", TRUE);
        GstStructure* structure = gst_context_writable_structure(appContext);
#if GST_CHECK_VERSION(1, 11, 0)
        gst_structure_set(structure, "context", GST_TYPE_GL_CONTEXT, player->gstGLContext(), nullptr);
#else
        gst_structure_set(structure, "context", GST_GL_TYPE_CONTEXT, player->gstGLContext(), nullptr);
#endif
        return appContext;
    }

    return nullptr;
}

bool MediaPlayerPrivateGStreamerBase::ensureGstGLContext()
{
    if (m_glContext)
        return true;

    auto& sharedDisplay = PlatformDisplay::sharedDisplayForCompositing();
    if (!m_glDisplay) {
#if PLATFORM(X11)
#if USE(GLX)
        if (is<PlatformDisplayX11>(sharedDisplay))
            m_glDisplay = GST_GL_DISPLAY(gst_gl_display_x11_new_with_display(downcast<PlatformDisplayX11>(sharedDisplay).native()));
#elif USE(EGL)
        if (is<PlatformDisplayX11>(sharedDisplay))
            m_glDisplay = GST_GL_DISPLAY(gst_gl_display_egl_new_with_egl_display(downcast<PlatformDisplayX11>(sharedDisplay).eglDisplay()));
#endif
#endif

#if PLATFORM(WAYLAND)
        if (is<PlatformDisplayWayland>(sharedDisplay))
            m_glDisplay = GST_GL_DISPLAY(gst_gl_display_egl_new_with_egl_display(downcast<PlatformDisplayWayland>(sharedDisplay).eglDisplay()));
#endif

#if PLATFORM(WPE)
        ASSERT(is<PlatformDisplayWPE>(sharedDisplay));
        m_glDisplay = GST_GL_DISPLAY(gst_gl_display_egl_new_with_egl_display(downcast<PlatformDisplayWPE>(sharedDisplay).eglDisplay()));
#endif

        ASSERT(m_glDisplay);
    }

    GLContext* webkitContext = sharedDisplay.sharingGLContext();
    // EGL and GLX are mutually exclusive, no need for ifdefs here.
    GstGLPlatform glPlatform = webkitContext->isEGLContext() ? GST_GL_PLATFORM_EGL : GST_GL_PLATFORM_GLX;

#if USE(OPENGL_ES_2)
    GstGLAPI glAPI = GST_GL_API_GLES2;
#elif USE(OPENGL)
    GstGLAPI glAPI = GST_GL_API_OPENGL;
#else
    ASSERT_NOT_REACHED();
#endif

    PlatformGraphicsContext3D contextHandle = webkitContext->platformContext();
    if (!contextHandle)
        return false;

    m_glContext = gst_gl_context_new_wrapped(m_glDisplay.get(), reinterpret_cast<guintptr>(contextHandle), glPlatform, glAPI);

    return true;
}
#endif // USE(GSTREAMER_GL)

// Returns the size of the video
FloatSize MediaPlayerPrivateGStreamerBase::naturalSize() const
{
    if (!hasVideo())
        return FloatSize();

    if (!m_videoSize.isEmpty())
        return m_videoSize;

    WTF::GMutexLocker<GMutex> lock(m_sampleMutex);

    GRefPtr<GstCaps> caps;
    // We may not have enough data available for the video sink yet.
    if (!GST_IS_SAMPLE(m_sample.get()))
        return FloatSize();

    if (GST_IS_SAMPLE(m_sample.get()) && !caps)
        caps = gst_sample_get_caps(m_sample.get());

    if (!caps) {
        GRefPtr<GstPad> videoSinkPad = adoptGRef(gst_element_get_static_pad(m_videoSink.get(), "sink"));
        if (videoSinkPad)
            caps = gst_pad_get_current_caps(videoSinkPad.get());
    }

    if (!caps)
        return FloatSize();

    // TODO: handle possible clean aperture data. See
    // https://bugzilla.gnome.org/show_bug.cgi?id=596571
    // TODO: handle possible transformation matrix. See
    // https://bugzilla.gnome.org/show_bug.cgi?id=596326

    // Get the video PAR and original size, if this fails the
    // video-sink has likely not yet negotiated its caps.
    int pixelAspectRatioNumerator, pixelAspectRatioDenominator, stride;
    IntSize originalSize;
    GstVideoFormat format;
    if (!getVideoSizeAndFormatFromCaps(caps.get(), originalSize, format, pixelAspectRatioNumerator, pixelAspectRatioDenominator, stride))
        return FloatSize();

#if USE(TEXTURE_MAPPER_GL)
    // When using accelerated compositing, if the video is tagged as rotated 90 or 270 degrees, swap width and height.
    if (m_renderingCanBeAccelerated) {
        if (m_videoSourceOrientation.usesWidthAsHeight())
            originalSize = originalSize.transposedSize();
    }
#endif

    GST_DEBUG("Original video size: %dx%d", originalSize.width(), originalSize.height());
    GST_DEBUG("Pixel aspect ratio: %d/%d", pixelAspectRatioNumerator, pixelAspectRatioDenominator);

    // Calculate DAR based on PAR and video size.
    int displayWidth = originalSize.width() * pixelAspectRatioNumerator;
    int displayHeight = originalSize.height() * pixelAspectRatioDenominator;

    // Divide display width and height by their GCD to avoid possible overflows.
    int displayAspectRatioGCD = greatestCommonDivisor(displayWidth, displayHeight);
    displayWidth /= displayAspectRatioGCD;
    displayHeight /= displayAspectRatioGCD;

    // Apply DAR to original video size. This is the same behavior as in xvimagesink's setcaps function.
    guint64 width = 0, height = 0;
    if (!(originalSize.height() % displayHeight)) {
        GST_DEBUG("Keeping video original height");
        width = gst_util_uint64_scale_int(originalSize.height(), displayWidth, displayHeight);
        height = static_cast<guint64>(originalSize.height());
    } else if (!(originalSize.width() % displayWidth)) {
        GST_DEBUG("Keeping video original width");
        height = gst_util_uint64_scale_int(originalSize.width(), displayHeight, displayWidth);
        width = static_cast<guint64>(originalSize.width());
    } else {
        GST_DEBUG("Approximating while keeping original video height");
        width = gst_util_uint64_scale_int(originalSize.height(), displayWidth, displayHeight);
        height = static_cast<guint64>(originalSize.height());
    }

    GST_DEBUG("Natural size: %" G_GUINT64_FORMAT "x%" G_GUINT64_FORMAT, width, height);
    m_videoSize = FloatSize(static_cast<int>(width), static_cast<int>(height));
    return m_videoSize;
}

void MediaPlayerPrivateGStreamerBase::setVolume(float volume)
{
    if (!m_volumeElement)
        return;

    GST_DEBUG("Setting volume: %f", volume);
    gst_stream_volume_set_volume(m_volumeElement.get(), GST_STREAM_VOLUME_FORMAT_CUBIC, static_cast<double>(volume));
}

float MediaPlayerPrivateGStreamerBase::volume() const
{
    if (!m_volumeElement)
        return 0;

    return gst_stream_volume_get_volume(m_volumeElement.get(), GST_STREAM_VOLUME_FORMAT_CUBIC);
}


void MediaPlayerPrivateGStreamerBase::notifyPlayerOfVolumeChange()
{
    if (!m_player || !m_volumeElement)
        return;
    double volume;
    volume = gst_stream_volume_get_volume(m_volumeElement.get(), GST_STREAM_VOLUME_FORMAT_CUBIC);
    // get_volume() can return values superior to 1.0 if the user
    // applies software user gain via third party application (GNOME
    // volume control for instance).
    volume = CLAMP(volume, 0.0, 1.0);
    m_player->volumeChanged(static_cast<float>(volume));
}

void MediaPlayerPrivateGStreamerBase::volumeChangedCallback(MediaPlayerPrivateGStreamerBase* player)
{
    // This is called when m_volumeElement receives the notify::volume signal.
    GST_DEBUG("Volume changed to: %f", player->volume());

    player->m_notifier->notify(MainThreadNotification::VolumeChanged, [player] { player->notifyPlayerOfVolumeChange(); });
}

MediaPlayer::NetworkState MediaPlayerPrivateGStreamerBase::networkState() const
{
    return m_networkState;
}

MediaPlayer::ReadyState MediaPlayerPrivateGStreamerBase::readyState() const
{
    return m_readyState;
}

void MediaPlayerPrivateGStreamerBase::sizeChanged()
{
    notImplemented();
}

void MediaPlayerPrivateGStreamerBase::setMuted(bool muted)
{
    if (!m_volumeElement)
        return;

    g_object_set(m_volumeElement.get(), "mute", muted, nullptr);
}

bool MediaPlayerPrivateGStreamerBase::muted() const
{
    if (!m_volumeElement)
        return false;

    gboolean muted;
    g_object_get(m_volumeElement.get(), "mute", &muted, nullptr);
    return muted;
}

void MediaPlayerPrivateGStreamerBase::notifyPlayerOfMute()
{
    if (!m_player || !m_volumeElement)
        return;

    gboolean muted;
    g_object_get(m_volumeElement.get(), "mute", &muted, nullptr);
    m_player->muteChanged(static_cast<bool>(muted));
}

void MediaPlayerPrivateGStreamerBase::muteChangedCallback(MediaPlayerPrivateGStreamerBase* player)
{
    // This is called when m_volumeElement receives the notify::mute signal.
    player->m_notifier->notify(MainThreadNotification::MuteChanged, [player] { player->notifyPlayerOfMute(); });
}

void MediaPlayerPrivateGStreamerBase::acceleratedRenderingStateChanged()
{
    m_renderingCanBeAccelerated = m_player && m_player->client().mediaPlayerAcceleratedCompositingEnabled();
}

#if USE(TEXTURE_MAPPER_GL)
void MediaPlayerPrivateGStreamerBase::updateTexture(BitmapTextureGL& texture, GstVideoInfo& videoInfo)
{
    GstBuffer* buffer = gst_sample_get_buffer(m_sample.get());

    GstVideoGLTextureUploadMeta* meta;
    if ((meta = gst_buffer_get_video_gl_texture_upload_meta(buffer))) {
        if (meta->n_textures == 1) { // BRGx & BGRA formats use only one texture.
            guint ids[4] = { texture.id(), 0, 0, 0 };

            if (gst_video_gl_texture_upload_meta_upload(meta, ids))
                return;
        }
    }

    // Right now the TextureMapper only supports chromas with one plane
    ASSERT(GST_VIDEO_INFO_N_PLANES(&videoInfo) == 1);

    GstVideoFrame videoFrame;
    if (!gst_video_frame_map(&videoFrame, &videoInfo, buffer, GST_MAP_READ))
        return;

    int stride = GST_VIDEO_FRAME_PLANE_STRIDE(&videoFrame, 0);
    const void* srcData = GST_VIDEO_FRAME_PLANE_DATA(&videoFrame, 0);
    texture.updateContents(srcData, WebCore::IntRect(0, 0, GST_VIDEO_INFO_WIDTH(&videoInfo), GST_VIDEO_INFO_HEIGHT(&videoInfo)), WebCore::IntPoint(0, 0), stride, BitmapTexture::UpdateCannotModifyOriginalImageData);
    gst_video_frame_unmap(&videoFrame);
}
#endif

#if USE(TEXTURE_MAPPER_GL)
void MediaPlayerPrivateGStreamerBase::pushTextureToCompositor()
{
#if !USE(GSTREAMER_GL)
    class ConditionNotifier {
    public:
        ConditionNotifier(Lock& lock, Condition& condition)
            : m_locker(lock), m_condition(condition)
        {
        }
        ~ConditionNotifier()
        {
            m_condition.notifyOne();
        }
    private:
        LockHolder m_locker;
        Condition& m_condition;
    };
    ConditionNotifier notifier(m_drawMutex, m_drawCondition);
#endif

    WTF::GMutexLocker<GMutex> lock(m_sampleMutex);
    if (!GST_IS_SAMPLE(m_sample.get()))
        return;

    LockHolder holder(m_platformLayerProxy->lock());

    if (!m_platformLayerProxy->isActive())
        return;

#if USE(GSTREAMER_GL)
    std::unique_ptr<GstVideoFrameHolder> frameHolder = std::make_unique<GstVideoFrameHolder>(m_sample.get(), texMapFlagFromOrientation(m_videoSourceOrientation));
    if (UNLIKELY(!frameHolder->isValid()))
        return;

    std::unique_ptr<TextureMapperPlatformLayerBuffer> layerBuffer = std::make_unique<TextureMapperPlatformLayerBuffer>(frameHolder->textureID(), frameHolder->size(), frameHolder->flags(), GraphicsContext3D::RGBA);
    layerBuffer->setUnmanagedBufferDataHolder(WTFMove(frameHolder));
    m_platformLayerProxy->pushNextBuffer(WTFMove(layerBuffer));
#else
    GstVideoInfo videoInfo;
    if (UNLIKELY(!getSampleVideoInfo(m_sample.get(), videoInfo)))
        return;

    IntSize size = IntSize(GST_VIDEO_INFO_WIDTH(&videoInfo), GST_VIDEO_INFO_HEIGHT(&videoInfo));
    std::unique_ptr<TextureMapperPlatformLayerBuffer> buffer = m_platformLayerProxy->getAvailableBuffer(size, GraphicsContext3D::DONT_CARE);
    if (UNLIKELY(!buffer)) {
        if (UNLIKELY(!m_context3D))
            m_context3D = GraphicsContext3D::create(GraphicsContext3DAttributes(), nullptr, GraphicsContext3D::RenderToCurrentGLContext);

        auto texture = BitmapTextureGL::create(*m_context3D);
        texture->reset(size, GST_VIDEO_INFO_HAS_ALPHA(&videoInfo) ? BitmapTexture::SupportsAlpha : BitmapTexture::NoFlag);
        buffer = std::make_unique<TextureMapperPlatformLayerBuffer>(WTFMove(texture));
    }
    updateTexture(buffer->textureGL(), videoInfo);
    buffer->setExtraFlags(texMapFlagFromOrientation(m_videoSourceOrientation) | (GST_VIDEO_INFO_HAS_ALPHA(&videoInfo) ? TextureMapperGL::ShouldBlend : 0));
    m_platformLayerProxy->pushNextBuffer(WTFMove(buffer));
#endif // USE(GSTREAMER_GL)
}
#endif // USE(TEXTURE_MAPPER_GL)

void MediaPlayerPrivateGStreamerBase::repaint()
{
    ASSERT(m_sample);
    ASSERT(isMainThread());

    m_player->repaint();

    LockHolder lock(m_drawMutex);
    m_drawCondition.notifyOne();
}

void MediaPlayerPrivateGStreamerBase::triggerRepaint(GstSample* sample)
{
    bool triggerResize;
    {
        WTF::GMutexLocker<GMutex> lock(m_sampleMutex);
        triggerResize = !m_sample;
        m_sample = sample;
    }

    if (triggerResize) {
        GST_DEBUG("First sample reached the sink, triggering video dimensions update");
        m_notifier->notify(MainThreadNotification::SizeChanged, [this] { m_player->sizeChanged(); });
    }

    if (!m_renderingCanBeAccelerated) {
        LockHolder locker(m_drawMutex);
        m_drawTimer.startOneShot(0_s);
        m_drawCondition.wait(m_drawMutex);
        return;
    }

#if USE(TEXTURE_MAPPER_GL)
#if USE(GSTREAMER_GL)
    pushTextureToCompositor();
#else
    {
        LockHolder lock(m_drawMutex);
        if (!m_platformLayerProxy->scheduleUpdateOnCompositorThread([this] { this->pushTextureToCompositor(); }))
            return;
        m_drawCondition.wait(m_drawMutex);
    }
#endif
#endif // USE(TEXTURE_MAPPER_GL)
}

void MediaPlayerPrivateGStreamerBase::repaintCallback(MediaPlayerPrivateGStreamerBase* player, GstSample* sample)
{
    player->triggerRepaint(sample);
}

void MediaPlayerPrivateGStreamerBase::cancelRepaint()
{
    if (!m_renderingCanBeAccelerated) {
        m_drawTimer.stop();
        LockHolder locker(m_drawMutex);
        m_drawCondition.notifyOne();
    }
}

<<<<<<< HEAD
#if !USE(HOLE_PUNCH_GSTREAMER)
void MediaPlayerPrivateGStreamerBase::repaintCallback(MediaPlayerPrivateGStreamerBase* player, GstSample* sample)
=======
void MediaPlayerPrivateGStreamerBase::repaintCancelledCallback(MediaPlayerPrivateGStreamerBase* player)
>>>>>>> 76cbf4aa
{
    player->cancelRepaint();
}
#endif

#if USE(GSTREAMER_GL)
GstFlowReturn MediaPlayerPrivateGStreamerBase::newSampleCallback(GstElement* sink, MediaPlayerPrivateGStreamerBase* player)
{
    GRefPtr<GstSample> sample = adoptGRef(gst_app_sink_pull_sample(GST_APP_SINK(sink)));
    player->triggerRepaint(sample.get());
    return GST_FLOW_OK;
}

GstFlowReturn MediaPlayerPrivateGStreamerBase::newPrerollCallback(GstElement* sink, MediaPlayerPrivateGStreamerBase* player)
{
    GRefPtr<GstSample> sample = adoptGRef(gst_app_sink_pull_preroll(GST_APP_SINK(sink)));
    player->triggerRepaint(sample.get());
    return GST_FLOW_OK;
}

<<<<<<< HEAD
void MediaPlayerPrivateGStreamerBase::clearCurrentBuffer()
=======
void MediaPlayerPrivateGStreamerBase::flushCurrentBuffer()
>>>>>>> 76cbf4aa
{
    WTF::GMutexLocker<GMutex> lock(m_sampleMutex);
    m_sample.clear();

<<<<<<< HEAD
    LockHolder holder(m_platformLayerProxy->lock());

    if (!m_platformLayerProxy->isActive())
        return;

    // FIXME: Remove this black frame while drain or flush event
    // we can make a copy current frame to the temporal texture,
    // or make the decoder's buffer pool more flexible.
    m_platformLayerProxy->pushNextBuffer(std::make_unique<TextureMapperPlatformLayerBuffer>(0, m_size, 0, GraphicsContext3D::DONT_CARE));
=======
    {
        LockHolder locker(m_platformLayerProxy->lock());

        if (m_platformLayerProxy->isActive())
            m_platformLayerProxy->dropCurrentBufferWhilePreservingTexture();
    }
>>>>>>> 76cbf4aa
}
#endif

void MediaPlayerPrivateGStreamerBase::setSize(const IntSize& size)
{
    if (size == m_size)
        return;

    GST_INFO("Setting size to %dx%d", size.width(), size.height());
    m_size = size;

#if USE(HOLE_PUNCH_GSTREAMER)
    updateVideoRectangle();
#endif
}

void MediaPlayerPrivateGStreamerBase::setPosition(const IntPoint& position)
{
    if (position == m_position)
        return;

    m_position = position;

#if USE(HOLE_PUNCH_GSTREAMER)
    updateVideoRectangle();
#endif
}

#if USE(HOLE_PUNCH_GSTREAMER)
void MediaPlayerPrivateGStreamerBase::updateVideoRectangle()
{
    if (!m_pipeline)
        return;

    GRefPtr<GstElement> sinkElement;
    g_object_get(m_pipeline.get(), "video-sink", &sinkElement.outPtr(), nullptr);
    if(!sinkElement)
        return;

    GST_INFO("Setting video sink size and position to x:%d y:%d, width=%d, height=%d", m_position.x(), m_position.y(), m_size.width(), m_size.height());

    GUniquePtr<gchar> rectString(g_strdup_printf("%d,%d,%d,%d", m_position.x(), m_position.y(), m_size.width(),m_size.height()));
    g_object_set(sinkElement.get(), "rectangle", rectString.get(), nullptr);
}
#endif

void MediaPlayerPrivateGStreamerBase::paint(GraphicsContext& context, const FloatRect& rect)
{
    if (context.paintingDisabled())
        return;

    if (!m_player->visible())
        return;

    WTF::GMutexLocker<GMutex> lock(m_sampleMutex);
    if (!GST_IS_SAMPLE(m_sample.get()))
        return;

    ImagePaintingOptions paintingOptions(CompositeCopy);
    if (m_renderingCanBeAccelerated)
        paintingOptions.m_orientationDescription.setImageOrientationEnum(m_videoSourceOrientation);

    RefPtr<ImageGStreamer> gstImage = ImageGStreamer::createImage(m_sample.get());
    if (!gstImage)
        return;

    if (Image* image = reinterpret_cast<Image*>(gstImage->image()))
        context.drawImage(*image, rect, gstImage->rect(), paintingOptions);
}

#if USE(GSTREAMER_GL)
bool MediaPlayerPrivateGStreamerBase::copyVideoTextureToPlatformTexture(GraphicsContext3D* context, Platform3DObject outputTexture, GC3Denum outputTarget, GC3Dint level, GC3Denum internalFormat, GC3Denum format, GC3Denum type, bool premultiplyAlpha, bool flipY)
{
    UNUSED_PARAM(context);

    if (m_usingFallbackVideoSink)
        return false;

    if (premultiplyAlpha)
        return false;

    WTF::GMutexLocker<GMutex> lock(m_sampleMutex);

    GstVideoInfo videoInfo;
    if (!getSampleVideoInfo(m_sample.get(), videoInfo))
        return false;

    GstBuffer* buffer = gst_sample_get_buffer(m_sample.get());
    GstVideoFrame videoFrame;
    if (!gst_video_frame_map(&videoFrame, &videoInfo, buffer, static_cast<GstMapFlags>(GST_MAP_READ | GST_MAP_GL)))
        return false;

    IntSize size(GST_VIDEO_INFO_WIDTH(&videoInfo), GST_VIDEO_INFO_HEIGHT(&videoInfo));
    if (m_videoSourceOrientation.usesWidthAsHeight())
        size = size.transposedSize();
    unsigned textureID = *reinterpret_cast<unsigned*>(videoFrame.data[0]);

    if (!m_videoTextureCopier)
        m_videoTextureCopier = std::make_unique<VideoTextureCopierGStreamer>(TEXTURE_COPIER_COLOR_CONVERT_FLAG);

    bool copied = m_videoTextureCopier->copyVideoTextureToPlatformTexture(textureID, size, outputTexture, outputTarget, level, internalFormat, format, type, flipY, m_videoSourceOrientation);

    gst_video_frame_unmap(&videoFrame);

    return copied;
}

NativeImagePtr MediaPlayerPrivateGStreamerBase::nativeImageForCurrentTime()
{
#if USE(CAIRO) && ENABLE(ACCELERATED_2D_CANVAS)
    if (m_usingFallbackVideoSink)
        return nullptr;

    WTF::GMutexLocker<GMutex> lock(m_sampleMutex);

    GstVideoInfo videoInfo;
    if (!getSampleVideoInfo(m_sample.get(), videoInfo))
        return nullptr;

    GstBuffer* buffer = gst_sample_get_buffer(m_sample.get());
    GstVideoFrame videoFrame;
    if (!gst_video_frame_map(&videoFrame, &videoInfo, buffer, static_cast<GstMapFlags>(GST_MAP_READ | GST_MAP_GL)))
        return nullptr;

    IntSize size(GST_VIDEO_INFO_WIDTH(&videoInfo), GST_VIDEO_INFO_HEIGHT(&videoInfo));
    if (m_videoSourceOrientation.usesWidthAsHeight())
        size = size.transposedSize();

    GLContext* context = PlatformDisplay::sharedDisplayForCompositing().sharingGLContext();
    context->makeContextCurrent();

    if (!m_videoTextureCopier)
        m_videoTextureCopier = std::make_unique<VideoTextureCopierGStreamer>(TEXTURE_COPIER_COLOR_CONVERT_FLAG);

    unsigned textureID = *reinterpret_cast<unsigned*>(videoFrame.data[0]);
    bool copied = m_videoTextureCopier->copyVideoTextureToPlatformTexture(textureID, size, 0, GraphicsContext3D::TEXTURE_2D, 0, GraphicsContext3D::RGBA, GraphicsContext3D::RGBA, GraphicsContext3D::UNSIGNED_BYTE, false, m_videoSourceOrientation);
    gst_video_frame_unmap(&videoFrame);

    if (!copied)
        return nullptr;

    return adoptRef(cairo_gl_surface_create_for_texture(context->cairoDevice(), CAIRO_CONTENT_COLOR_ALPHA, m_videoTextureCopier->resultTexture(), size.width(), size.height()));
#else
    return nullptr;
#endif
}
#endif // USE(GSTREAMER_GL)

void MediaPlayerPrivateGStreamerBase::setVideoSourceOrientation(const ImageOrientation& orientation)
{
    if (m_videoSourceOrientation == orientation)
        return;

    m_videoSourceOrientation = orientation;
}

bool MediaPlayerPrivateGStreamerBase::supportsFullscreen() const
{
    return true;
}

PlatformMedia MediaPlayerPrivateGStreamerBase::platformMedia() const
{
    return NoPlatformMedia;
}

MediaPlayer::MovieLoadType MediaPlayerPrivateGStreamerBase::movieLoadType() const
{
    if (m_readyState == MediaPlayer::HaveNothing)
        return MediaPlayer::Unknown;

    if (isLiveStream())
        return MediaPlayer::LiveStream;

    return MediaPlayer::Download;
}

#if USE(GSTREAMER_GL)
GstElement* MediaPlayerPrivateGStreamerBase::createGLAppSink()
{
    if (!webkitGstCheckVersion(1, 8, 0))
        return nullptr;

    GstElement* appsink = gst_element_factory_make("appsink", "webkit-gl-video-sink");
    if (!appsink)
        return nullptr;

    g_object_set(appsink, "enable-last-sample", FALSE, "emit-signals", TRUE, "max-buffers", 1, nullptr);
    g_signal_connect(appsink, "new-sample", G_CALLBACK(newSampleCallback), this);
    g_signal_connect(appsink, "new-preroll", G_CALLBACK(newPrerollCallback), this);

    GRefPtr<GstPad> pad = adoptGRef(gst_element_get_static_pad(appsink, "sink"));
    gst_pad_add_probe (pad.get(), GST_PAD_PROBE_TYPE_EVENT_FLUSH, [] (GstPad*, GstPadProbeInfo* info,  gpointer userData) -> GstPadProbeReturn {
        if (GST_EVENT_TYPE (GST_PAD_PROBE_INFO_EVENT (info)) != GST_EVENT_FLUSH_START)
            return GST_PAD_PROBE_OK;

        auto* player = static_cast<MediaPlayerPrivateGStreamerBase*>(userData);
        player->flushCurrentBuffer();
        return GST_PAD_PROBE_OK;
    }, this, nullptr);

    return appsink;
}

gboolean appSinkSinkQuery(GstPad* pad, GstObject* parent, GstQuery* query)
{
    gboolean result = FALSE;
    auto* player = static_cast<MediaPlayerPrivateGStreamerBase*>(g_object_get_data(G_OBJECT(parent), "player"));

    switch (GST_QUERY_TYPE (query)) {
    case GST_QUERY_DRAIN: {
        player->clearCurrentBuffer();
        result = TRUE;
        break;
    }
    default:
        result = gst_pad_query_default(pad, parent, query);
        break;
    }

    return result;
}

GstElement* MediaPlayerPrivateGStreamerBase::createVideoSinkGL()
{
    // FIXME: Currently it's not possible to get the video frames and caps using this approach until
    // the pipeline gets into playing state. Due to this, trying to grab a frame and painting it by some
    // other mean (canvas or webgl) before playing state can result in a crash.
    // This is being handled in https://bugs.webkit.org/show_bug.cgi?id=159460.
    if (!webkitGstCheckVersion(1, 8, 0))
        return nullptr;

    gboolean result = TRUE;
    GstElement* videoSink = gst_bin_new("webkitvideosinkbin");
    GstElement* upload = gst_element_factory_make("glupload", nullptr);
    GstElement* colorconvert = gst_element_factory_make("glcolorconvert", nullptr);
    GstElement* appsink = createGLAppSink();

    if (!appsink || !upload || !colorconvert) {
        GST_WARNING("Failed to create GstGL elements");
        gst_object_unref(videoSink);

        if (upload)
            gst_object_unref(upload);
        if (colorconvert)
            gst_object_unref(colorconvert);
        if (appsink)
            gst_object_unref(appsink);

        return nullptr;
    }

    gst_bin_add_many(GST_BIN(videoSink), upload, colorconvert, appsink, nullptr);

    GRefPtr<GstCaps> caps = adoptGRef(gst_caps_from_string("video/x-raw(" GST_CAPS_FEATURE_MEMORY_GL_MEMORY "), format = (string) " GST_GL_CAPS_FORMAT));

    result &= gst_element_link_pads(upload, "src", colorconvert, "sink");
    result &= gst_element_link_pads_filtered(colorconvert, "src", appsink, "sink", caps.get());

    GRefPtr<GstPad> pad = adoptGRef(gst_element_get_static_pad(upload, "sink"));
    gst_element_add_pad(videoSink, gst_ghost_pad_new("sink", pad.get()));

    pad = adoptGRef(gst_element_get_static_pad(appsink, "sink"));
    gst_pad_add_probe (pad.get(), GST_PAD_PROBE_TYPE_EVENT_FLUSH, [] (GstPad*, GstPadProbeInfo* info,  gpointer userData) -> GstPadProbeReturn {
        if (GST_EVENT_TYPE (GST_PAD_PROBE_INFO_EVENT (info)) != GST_EVENT_FLUSH_START)
           return GST_PAD_PROBE_OK;

        auto* player = static_cast<MediaPlayerPrivateGStreamerBase*>(userData);
        player->clearCurrentBuffer();
        return GST_PAD_PROBE_OK;
     }, this, nullptr);
 
     g_object_set_data(G_OBJECT(appsink), "player", (gpointer) this);
     gst_pad_set_query_function(pad.get(), appSinkSinkQuery);

    if (!result) {
        GST_WARNING("Failed to link GstGL elements");
        gst_object_unref(videoSink);
        videoSink = nullptr;
    }
    return videoSink;
}
#endif // USE(GSTREAMER_GL)

#if !USE(HOLE_PUNCH_GSTREAMER)
GstElement* MediaPlayerPrivateGStreamerBase::createVideoSink()
{
    acceleratedRenderingStateChanged();

#if USE(GSTREAMER_GL)
    if (m_renderingCanBeAccelerated)
        m_videoSink = createVideoSinkGL();
#endif

    if (!m_videoSink) {
        m_usingFallbackVideoSink = true;
        m_videoSink = webkitVideoSinkNew();
<<<<<<< HEAD
        m_repaintHandler = g_signal_connect_swapped(m_videoSink.get(), "repaint-requested", G_CALLBACK(repaintCallback), this);
=======
        g_signal_connect_swapped(m_videoSink.get(), "repaint-requested", G_CALLBACK(repaintCallback), this);
        g_signal_connect_swapped(m_videoSink.get(), "repaint-cancelled", G_CALLBACK(repaintCancelledCallback), this);
>>>>>>> 76cbf4aa
    }

    GstElement* videoSink = nullptr;
    m_fpsSink = gst_element_factory_make("fpsdisplaysink", "sink");
    if (m_fpsSink) {
        g_object_set(m_fpsSink.get(), "silent", TRUE , nullptr);

        // Turn off text overlay unless logging is enabled.
#if LOG_DISABLED
        g_object_set(m_fpsSink.get(), "text-overlay", FALSE , nullptr);
#else
        if (!isLogChannelEnabled("Media"))
            g_object_set(m_fpsSink.get(), "text-overlay", FALSE , nullptr);
#endif // LOG_DISABLED

        if (g_object_class_find_property(G_OBJECT_GET_CLASS(m_fpsSink.get()), "video-sink")) {
            g_object_set(m_fpsSink.get(), "video-sink", m_videoSink.get(), nullptr);
            videoSink = m_fpsSink.get();
        } else
            m_fpsSink = nullptr;
    }

    if (!m_fpsSink)
        videoSink = m_videoSink.get();

    ASSERT(videoSink);

    return videoSink;
}
#endif

void MediaPlayerPrivateGStreamerBase::setStreamVolumeElement(GstStreamVolume* volume)
{
    ASSERT(!m_volumeElement);
    m_volumeElement = volume;

    // We don't set the initial volume because we trust the sink to keep it for us. See
    // https://bugs.webkit.org/show_bug.cgi?id=118974 for more information.
    if (!m_player->platformVolumeConfigurationRequired()) {
        GST_DEBUG("Setting stream volume to %f", m_player->volume());
        g_object_set(m_volumeElement.get(), "volume", m_player->volume(), nullptr);
    } else
        GST_DEBUG("Not setting stream volume, trusting system one");

    GST_DEBUG("Setting stream muted %d",  m_player->muted());
    g_object_set(m_volumeElement.get(), "mute", m_player->muted(), nullptr);

    g_signal_connect_swapped(m_volumeElement.get(), "notify::volume", G_CALLBACK(volumeChangedCallback), this);
    g_signal_connect_swapped(m_volumeElement.get(), "notify::mute", G_CALLBACK(muteChangedCallback), this);
}

unsigned MediaPlayerPrivateGStreamerBase::decodedFrameCount() const
{
    guint64 decodedFrames = 0;
    if (m_fpsSink)
        g_object_get(m_fpsSink.get(), "frames-rendered", &decodedFrames, nullptr);
    return static_cast<unsigned>(decodedFrames);
}

unsigned MediaPlayerPrivateGStreamerBase::droppedFrameCount() const
{
    guint64 framesDropped = 0;
    if (m_fpsSink)
        g_object_get(m_fpsSink.get(), "frames-dropped", &framesDropped, nullptr);
    return static_cast<unsigned>(framesDropped);
}

unsigned MediaPlayerPrivateGStreamerBase::audioDecodedByteCount() const
{
    GstQuery* query = gst_query_new_position(GST_FORMAT_BYTES);
    gint64 position = 0;

    if (audioSink() && gst_element_query(audioSink(), query))
        gst_query_parse_position(query, 0, &position);

    gst_query_unref(query);
    return static_cast<unsigned>(position);
}

unsigned MediaPlayerPrivateGStreamerBase::videoDecodedByteCount() const
{
    GstQuery* query = gst_query_new_position(GST_FORMAT_BYTES);
    gint64 position = 0;

    if (gst_element_query(m_videoSink.get(), query))
        gst_query_parse_position(query, 0, &position);

    gst_query_unref(query);
    return static_cast<unsigned>(position);
}

<<<<<<< HEAD
#if ENABLE(ENCRYPTED_MEDIA)
#if USE(OPENCDM)
void MediaPlayerPrivateGStreamerBase::emitSession(const String& sessionId)
{
    if (sessionId.isEmpty())
        return;
    bool eventHandled = gst_element_send_event(m_pipeline.get(), gst_event_new_custom(GST_EVENT_CUSTOM_DOWNSTREAM_OOB,
        gst_structure_new("drm-session", "session", G_TYPE_STRING, sessionId.utf8().data(), nullptr)));
    GST_TRACE("emitted OpenCDM session on pipeline, event handled %s", eventHandled ? "yes" : "no");
}

void MediaPlayerPrivateGStreamerBase::resetOpenCDMFlag()
{
    m_initDataProcessed = false;
}
#endif

void MediaPlayerPrivateGStreamerBase::cdmInstanceAttached(const CDMInstance& instance)
{
    ASSERT(!m_cdmInstance);
    m_cdmInstance = &instance;
    GST_DEBUG("CDM instance %p set", m_cdmInstance.get());
    m_protectionCondition.notifyOne();
}

void MediaPlayerPrivateGStreamerBase::cdmInstanceDetached(const CDMInstance& instance)
{
#ifdef NDEBUG
    UNUSED_PARAM(instance);
#endif
    ASSERT(m_cdmInstance.get() == &instance);
    GST_DEBUG("detaching CDM instance %p", m_cdmInstance.get());
    m_cdmInstance = nullptr;
    m_protectionCondition.notifyOne();
}

void MediaPlayerPrivateGStreamerBase::attemptToDecryptWithInstance(const CDMInstance&)
{
}

void MediaPlayerPrivateGStreamerBase::dispatchDecryptionKey(GstBuffer* buffer)
{
    gst_element_send_event(m_pipeline.get(), gst_event_new_custom(GST_EVENT_CUSTOM_DOWNSTREAM_OOB,
        gst_structure_new("drm-cipher", "key", GST_TYPE_BUFFER, buffer, nullptr)));
}

void MediaPlayerPrivateGStreamerBase::handleProtectionEvent(GstEvent* event)
{
    const gchar* eventKeySystemId = nullptr;
    GstBuffer* data = nullptr;
    gst_event_parse_protection(event, &eventKeySystemId, &data, nullptr);

    GstMapInfo mapInfo;
    if (!gst_buffer_map(data, &mapInfo, GST_MAP_READ)) {
        GST_WARNING("cannot map %s protection data", eventKeySystemId);
        return;
    }

    GST_MEMDUMP("init datas", mapInfo.data, mapInfo.size);

    if (m_handledProtectionEvents.contains(GST_EVENT_SEQNUM(event))) {
        GST_DEBUG("event %u already handled", GST_EVENT_SEQNUM(event));
        m_handledProtectionEvents.remove(GST_EVENT_SEQNUM(event));
        return;
    }

    GST_WARNING("FIXME: scheduling keyNeeded event for %s with init data size of %u", eventKeySystemId, mapInfo.size);
    ASSERT_NOT_REACHED();
    gst_buffer_unmap(data, &mapInfo);
}

static AtomicString keySystemIdToUuid(const AtomicString& id)
{
    if (equalIgnoringASCIICase(id, CLEAR_KEY_PROTECTION_SYSTEM_ID))
        return AtomicString(CLEAR_KEY_PROTECTION_SYSTEM_UUID);

#if USE(OPENCDM)
    if (equalIgnoringASCIICase(id, PLAYREADY_PROTECTION_SYSTEM_ID)
        || equalIgnoringASCIICase(id, PLAYREADY_YT_PROTECTION_SYSTEM_ID))
        return AtomicString(PLAYREADY_PROTECTION_SYSTEM_UUID);

    if (equalIgnoringASCIICase(id, WIDEVINE_PROTECTION_SYSTEM_ID))
        return AtomicString(WIDEVINE_PROTECTION_SYSTEM_UUID);
#endif

    return { };
}
#endif

bool MediaPlayerPrivateGStreamerBase::supportsKeySystem(const String& keySystem, const String& mimeType)
{
    bool result = false;

#if ENABLE(ENCRYPTED_MEDIA)
    if (equalLettersIgnoringASCIICase(keySystem, "org.w3.clearkey"))
        result = true;
#endif

    GST_INFO("Checking for KeySystem support with '%s' and type '%s': %s.", keySystem.utf8().data(), mimeType.utf8().data(), result ? "true" : "false");
=======
bool MediaPlayerPrivateGStreamerBase::supportsKeySystem(const String& keySystem, const String& mimeType)
{
    bool result = false;

#if ENABLE(ENCRYPTED_MEDIA)
    if (equalLettersIgnoringASCIICase(keySystem, "org.w3.clearkey"))
        result = true;
#endif

    GST_DEBUG("checking for KeySystem support with %s and type %s: %s", keySystem.utf8().data(), mimeType.utf8().data(), result ? "true" : "false");
>>>>>>> 76cbf4aa
    return result;
}

MediaPlayer::SupportsType MediaPlayerPrivateGStreamerBase::extendedSupportsType(const MediaEngineSupportParameters&, MediaPlayer::SupportsType result)
{
    return result;
}

}

#endif // USE(GSTREAMER)<|MERGE_RESOLUTION|>--- conflicted
+++ resolved
@@ -65,6 +65,11 @@
 #if USE(LIBEPOXY)
 // Include the <epoxy/gl.h> header before <gst/gl/gl.h>.
 #include <epoxy/gl.h>
+#define __gl2_h_
+
+#include <gst/gl/gstglconfig.h>
+#undef GST_GL_HAVE_GLSYNC
+#define GST_GL_HAVE_GLSYNC 1
 #endif
 
 #define GST_USE_UNSTABLE_API
@@ -105,32 +110,21 @@
 #include "BitmapTexturePool.h"
 #include "TextureMapperGL.h"
 #include "TextureMapperPlatformLayerBuffer.h"
-<<<<<<< HEAD
-#endif
-
-#define WL_EGL_PLATFORM
-#include <EGL/egl.h>
-
-#if ENABLE(ENCRYPTED_MEDIA) && USE(OPENCDM)
+
+#if USE(CAIRO) && ENABLE(ACCELERATED_2D_CANVAS)
+#include <cairo-gl.h>
+#endif
+#endif // USE(TEXTURE_MAPPER_GL)
+
+#if ENABLE(ENCRYPTED_MEDIA)
+#include "CDMInstance.h"
+#include "SharedBuffer.h"
+#include "WebKitClearKeyDecryptorGStreamer.h"
+#if USE(OPENCDM)
 #include "CDMOpenCDM.h"
 #include "WebKitOpenCDMPlayReadyDecryptorGStreamer.h"
 #include "WebKitOpenCDMWidevineDecryptorGStreamer.h"
 #endif
-
-=======
->>>>>>> 76cbf4aa
-#if USE(CAIRO) && ENABLE(ACCELERATED_2D_CANVAS)
-#include <cairo-gl.h>
-#endif
-#endif // USE(TEXTURE_MAPPER_GL)
-
-#if ENABLE(ENCRYPTED_MEDIA)
-<<<<<<< HEAD
-#include "CDMInstance.h"
-=======
->>>>>>> 76cbf4aa
-#include "SharedBuffer.h"
-#include "WebKitClearKeyDecryptorGStreamer.h"
 #endif
 
 GST_DEBUG_CATEGORY(webkit_media_player_debug);
@@ -142,10 +136,6 @@
 
 void registerWebKitGStreamerElements()
 {
-<<<<<<< HEAD
-=======
-#if ENABLE(ENCRYPTED_MEDIA)
->>>>>>> 76cbf4aa
     if (!webkitGstCheckVersion(1, 6, 1))
         return;
 
@@ -168,27 +158,31 @@
 #endif
 }
 
-<<<<<<< HEAD
+bool MediaPlayerPrivateGStreamerBase::initializeGStreamerAndRegisterWebKitElements()
+{
+    if (!initializeGStreamer())
+        return false;
+
+    registerWebKitGStreamerElements();
+
+    static bool gstDebugEnabled = false;
+    if (!gstDebugEnabled) {
+        GST_DEBUG_CATEGORY_INIT(webkit_media_player_debug, "webkitmediaplayer", 0, "WebKit media player");
+        gstDebugEnabled = true;
+    }
+
+#if USE(GSTREAMER_WEBKIT_HTTP_SRC)
+    GRefPtr<GstElementFactory> srcFactory = adoptGRef(gst_element_factory_find("webkitwebsrc"));
+    if (!srcFactory)
+        gst_element_register(0, "webkitwebsrc", GST_RANK_PRIMARY + 100, WEBKIT_TYPE_WEB_SRC);
+#endif
+
+    return true;
+}
+
 #if ENABLE(ENCRYPTED_MEDIA)
 static AtomicString keySystemIdToUuid(const AtomicString&);
 #endif
-=======
-bool MediaPlayerPrivateGStreamerBase::initializeGStreamerAndRegisterWebKitElements()
-{
-    if (!initializeGStreamer())
-        return false;
-
-    registerWebKitGStreamerElements();
-
-    GRefPtr<GstElementFactory> srcFactory = adoptGRef(gst_element_factory_find("webkitwebsrc"));
-    if (!srcFactory) {
-        GST_DEBUG_CATEGORY_INIT(webkit_media_player_debug, "webkitmediaplayer", 0, "WebKit media player");
-        gst_element_register(0, "webkitwebsrc", GST_RANK_PRIMARY + 100, WEBKIT_TYPE_WEB_SRC);
-    }
-
-    return true;
-}
->>>>>>> 76cbf4aa
 
 static int greatestCommonDivisor(int a, int b)
 {
@@ -271,13 +265,8 @@
     , m_fpsSink(nullptr)
     , m_readyState(MediaPlayer::HaveNothing)
     , m_networkState(MediaPlayer::Empty)
-<<<<<<< HEAD
     , m_isEndReached(false)
-#if USE(GSTREAMER_GL) || USE(COORDINATED_GRAPHICS_THREADED)
     , m_drawTimer(RunLoop::main(), this, &MediaPlayerPrivateGStreamerBase::repaint)
-#endif
-    , m_repaintHandler(0)
-    , m_drainHandler(0)
     , m_usingFallbackVideoSink(false)
 #if ENABLE(ENCRYPTED_MEDIA) && USE(OPENCDM)
     , m_initDataProcessed(false)
@@ -295,23 +284,14 @@
 #endif
 #endif
 
-=======
-    , m_drawTimer(RunLoop::main(), this, &MediaPlayerPrivateGStreamerBase::repaint)
-#if USE(TEXTURE_MAPPER_GL)
-    , m_platformLayerProxy(adoptRef(new TextureMapperPlatformLayerProxy()))
-#endif
-{
-    g_mutex_init(&m_sampleMutex);
->>>>>>> 76cbf4aa
 }
 
 MediaPlayerPrivateGStreamerBase::~MediaPlayerPrivateGStreamerBase()
 {
-<<<<<<< HEAD
 #if ENABLE(ENCRYPTED_MEDIA)
     m_protectionCondition.notifyOne();
 #endif
-    m_notifier.cancelPendingNotifications();
+    m_notifier->invalidate();
 
 #if USE(GSTREAMER_GL) || USE(COORDINATED_GRAPHICS_THREADED)
     m_drawTimer.stop();
@@ -320,9 +300,6 @@
         m_drawCondition.notifyOne();
     }
 #endif
-=======
-    m_notifier->invalidate();
->>>>>>> 76cbf4aa
 
     if (m_videoSink) {
         g_signal_handlers_disconnect_matched(m_videoSink.get(), G_SIGNAL_MATCH_DATA, 0, 0, nullptr, nullptr, this);
@@ -337,19 +314,16 @@
     if (m_volumeElement)
         g_signal_handlers_disconnect_matched(m_volumeElement.get(), G_SIGNAL_MATCH_DATA, 0, 0, nullptr, nullptr, this);
 
-<<<<<<< HEAD
 #if USE(TEXTURE_MAPPER_GL) && !USE(COORDINATED_GRAPHICS)
     if (client())
         client()->platformLayerWillBeDestroyed();
 #endif
 
-=======
     // This will release the GStreamer thread from m_drawCondition if AC is disabled.
     cancelRepaint();
 
     // The change to GST_STATE_NULL state is always synchronous. So after this gets executed we don't need to worry
     // about handlers running in the GStreamer thread.
->>>>>>> 76cbf4aa
     if (m_pipeline)
         gst_element_set_state(m_pipeline.get(), GST_STATE_NULL);
 
@@ -366,15 +340,19 @@
 #endif
 }
 
-<<<<<<< HEAD
 void MediaPlayerPrivateGStreamerBase::clearSamples()
 {
 #if USE(COORDINATED_GRAPHICS_THREADED)
     // Disconnect handlers to ensure that new samples aren't going to arrive
     // before the pipeline destruction
-    if (m_repaintHandler) {
-        g_signal_handler_disconnect(m_videoSink.get(), m_repaintHandler);
-        m_repaintHandler = 0;
+    if (m_repaintRequestedHandler) {
+        g_signal_handler_disconnect(m_videoSink.get(), m_repaintRequestedHandler);
+        m_repaintRequestedHandler = 0;
+    }
+
+    if (m_repaintCancelledHandler) {
+        g_signal_handler_disconnect(m_videoSink.get(), m_repaintCancelledHandler);
+        m_repaintCancelledHandler = 0;
     }
 
     if (m_drainHandler) {
@@ -412,8 +390,6 @@
 }
 #endif
 
-=======
->>>>>>> 76cbf4aa
 bool MediaPlayerPrivateGStreamerBase::handleSyncMessage(GstMessage* message)
 {
     UNUSED_PARAM(message);
@@ -431,7 +407,6 @@
     }
 #endif // USE(GSTREAMER_GL)
 
-<<<<<<< HEAD
 #if ENABLE(ENCRYPTED_MEDIA)
     if (!g_strcmp0(contextType, "drm-preferred-decryption-system-id")) {
         if (isMainThread()) {
@@ -516,8 +491,6 @@
     }
 #endif // ENABLE(ENCRYPTED_MEDIA)
 
-=======
->>>>>>> 76cbf4aa
     return false;
 }
 
@@ -909,10 +882,17 @@
 #endif // USE(TEXTURE_MAPPER_GL)
 }
 
+#if !USE(HOLE_PUNCH_GSTREAMER)
 void MediaPlayerPrivateGStreamerBase::repaintCallback(MediaPlayerPrivateGStreamerBase* player, GstSample* sample)
 {
     player->triggerRepaint(sample);
 }
+
+void MediaPlayerPrivateGStreamerBase::repaintCancelledCallback(MediaPlayerPrivateGStreamerBase* player)
+{
+    player->cancelRepaint();
+}
+#endif
 
 void MediaPlayerPrivateGStreamerBase::cancelRepaint()
 {
@@ -923,17 +903,6 @@
     }
 }
 
-<<<<<<< HEAD
-#if !USE(HOLE_PUNCH_GSTREAMER)
-void MediaPlayerPrivateGStreamerBase::repaintCallback(MediaPlayerPrivateGStreamerBase* player, GstSample* sample)
-=======
-void MediaPlayerPrivateGStreamerBase::repaintCancelledCallback(MediaPlayerPrivateGStreamerBase* player)
->>>>>>> 76cbf4aa
-{
-    player->cancelRepaint();
-}
-#endif
-
 #if USE(GSTREAMER_GL)
 GstFlowReturn MediaPlayerPrivateGStreamerBase::newSampleCallback(GstElement* sink, MediaPlayerPrivateGStreamerBase* player)
 {
@@ -949,33 +918,17 @@
     return GST_FLOW_OK;
 }
 
-<<<<<<< HEAD
 void MediaPlayerPrivateGStreamerBase::clearCurrentBuffer()
-=======
-void MediaPlayerPrivateGStreamerBase::flushCurrentBuffer()
->>>>>>> 76cbf4aa
 {
     WTF::GMutexLocker<GMutex> lock(m_sampleMutex);
     m_sample.clear();
 
-<<<<<<< HEAD
-    LockHolder holder(m_platformLayerProxy->lock());
-
-    if (!m_platformLayerProxy->isActive())
-        return;
-
-    // FIXME: Remove this black frame while drain or flush event
-    // we can make a copy current frame to the temporal texture,
-    // or make the decoder's buffer pool more flexible.
-    m_platformLayerProxy->pushNextBuffer(std::make_unique<TextureMapperPlatformLayerBuffer>(0, m_size, 0, GraphicsContext3D::DONT_CARE));
-=======
     {
         LockHolder locker(m_platformLayerProxy->lock());
 
         if (m_platformLayerProxy->isActive())
             m_platformLayerProxy->dropCurrentBufferWhilePreservingTexture();
     }
->>>>>>> 76cbf4aa
 }
 #endif
 
@@ -1173,7 +1126,7 @@
             return GST_PAD_PROBE_OK;
 
         auto* player = static_cast<MediaPlayerPrivateGStreamerBase*>(userData);
-        player->flushCurrentBuffer();
+        player->clearCurrentBuffer();
         return GST_PAD_PROBE_OK;
     }, this, nullptr);
 
@@ -1273,12 +1226,8 @@
     if (!m_videoSink) {
         m_usingFallbackVideoSink = true;
         m_videoSink = webkitVideoSinkNew();
-<<<<<<< HEAD
-        m_repaintHandler = g_signal_connect_swapped(m_videoSink.get(), "repaint-requested", G_CALLBACK(repaintCallback), this);
-=======
-        g_signal_connect_swapped(m_videoSink.get(), "repaint-requested", G_CALLBACK(repaintCallback), this);
-        g_signal_connect_swapped(m_videoSink.get(), "repaint-cancelled", G_CALLBACK(repaintCancelledCallback), this);
->>>>>>> 76cbf4aa
+        m_repaintRequestedHandler = g_signal_connect_swapped(m_videoSink.get(), "repaint-requested", G_CALLBACK(repaintCallback), this);
+        m_repaintCancelledHandler = g_signal_connect_swapped(m_videoSink.get(), "repaint-cancelled", G_CALLBACK(repaintCancelledCallback), this);
     }
 
     GstElement* videoSink = nullptr;
@@ -1370,7 +1319,6 @@
     return static_cast<unsigned>(position);
 }
 
-<<<<<<< HEAD
 #if ENABLE(ENCRYPTED_MEDIA)
 #if USE(OPENCDM)
 void MediaPlayerPrivateGStreamerBase::emitSession(const String& sessionId)
@@ -1470,18 +1418,6 @@
 #endif
 
     GST_INFO("Checking for KeySystem support with '%s' and type '%s': %s.", keySystem.utf8().data(), mimeType.utf8().data(), result ? "true" : "false");
-=======
-bool MediaPlayerPrivateGStreamerBase::supportsKeySystem(const String& keySystem, const String& mimeType)
-{
-    bool result = false;
-
-#if ENABLE(ENCRYPTED_MEDIA)
-    if (equalLettersIgnoringASCIICase(keySystem, "org.w3.clearkey"))
-        result = true;
-#endif
-
-    GST_DEBUG("checking for KeySystem support with %s and type %s: %s", keySystem.utf8().data(), mimeType.utf8().data(), result ? "true" : "false");
->>>>>>> 76cbf4aa
     return result;
 }
 
