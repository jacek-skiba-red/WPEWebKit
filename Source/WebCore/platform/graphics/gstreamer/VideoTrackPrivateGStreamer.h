/*
 * Copyright (C) 2013 Cable Television Laboratories, Inc.
 *
 * Redistribution and use in source and binary forms, with or without
 * modification, are permitted provided that the following conditions
 * are met:
 *
 * 1. Redistributions of source code must retain the above copyright
 * notice, this list of conditions and the following disclaimer.
 * 2. Redistributions in binary form must reproduce the above copyright
 * notice, this list of conditions and the following disclaimer in the
 * documentation and/or other materials provided with the distribution.
 *
 * THIS SOFTWARE IS PROVIDED BY THE COPYRIGHT HOLDERS AND CONTRIBUTORS ``AS IS'' AND ANY
 * EXPRESS OR IMPLIED WARRANTIES, INCLUDING, BUT NOT LIMITED TO, THE IMPLIED
 * WARRANTIES OF MERCHANTABILITY AND FITNESS FOR A PARTICULAR PURPOSE ARE
 * DISCLAIMED. IN NO EVENT SHALL APPLE INC. OR ITS CONTRIBUTORS BE LIABLE FOR ANY
 * DIRECT, INDIRECT, INCIDENTAL, SPECIAL, EXEMPLARY, OR CONSEQUENTIAL DAMAGES
 * (INCLUDING, BUT NOT LIMITED TO, PROCUREMENT OF SUBSTITUTE GOODS OR SERVICES;
 * LOSS OF USE, DATA, OR PROFITS; OR BUSINESS INTERRUPTION) HOWEVER CAUSED AND ON
 * ANY THEORY OF LIABILITY, WHETHER IN CONTRACT, STRICT LIABILITY, OR TORT
 * (INCLUDING NEGLIGENCE OR OTHERWISE) ARISING IN ANY WAY OUT OF THE USE OF THIS
 * SOFTWARE, EVEN IF ADVISED OF THE POSSIBILITY OF SUCH DAMAGE.
 */

#ifndef VideoTrackPrivateGStreamer_h
#define VideoTrackPrivateGStreamer_h

#if ENABLE(VIDEO) && USE(GSTREAMER) && ENABLE(VIDEO_TRACK)

#include "GRefPtrGStreamer.h"
#include "TrackPrivateBaseGStreamer.h"
#include "VideoTrackPrivate.h"

namespace WebCore {

class VideoTrackPrivateGStreamer final : public VideoTrackPrivate, public TrackPrivateBaseGStreamer {
public:
    static PassRefPtr<VideoTrackPrivateGStreamer> create(GRefPtr<GstElement> playbin, gint index, GRefPtr<GstPad> pad)
    {
        return adoptRef(new VideoTrackPrivateGStreamer(playbin, index, pad));
    }

    void disconnect() override;

    void setSelected(bool) override;
    void setActive(bool enabled) override { setSelected(enabled); }

    int trackIndex() const override { return m_index; }

<<<<<<< HEAD
    virtual AtomicString id() const override { return m_id; }
    virtual AtomicString label() const override { return m_label; }
    virtual AtomicString language() const override { return m_language; }
=======
    AtomicString label() const override { return m_label; }
    AtomicString language() const override { return m_language; }
>>>>>>> 743ea2ab

private:
    VideoTrackPrivateGStreamer(GRefPtr<GstElement> playbin, gint index, GRefPtr<GstPad>);

    AtomicString m_id;
    GRefPtr<GstElement> m_playbin;
};

} // namespace WebCore

#endif // ENABLE(VIDEO) && USE(GSTREAMER) && ENABLE(VIDEO_TRACK)

#endif // VideoTrackPrivateGStreamer_h<|MERGE_RESOLUTION|>--- conflicted
+++ resolved
@@ -48,14 +48,9 @@
 
     int trackIndex() const override { return m_index; }
 
-<<<<<<< HEAD
-    virtual AtomicString id() const override { return m_id; }
-    virtual AtomicString label() const override { return m_label; }
-    virtual AtomicString language() const override { return m_language; }
-=======
+    AtomicString id() const override { return m_id; }
     AtomicString label() const override { return m_label; }
     AtomicString language() const override { return m_language; }
->>>>>>> 743ea2ab
 
 private:
     VideoTrackPrivateGStreamer(GRefPtr<GstElement> playbin, gint index, GRefPtr<GstPad>);
