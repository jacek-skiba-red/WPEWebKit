/*
 * Copyright (C) 2007, 2009 Apple Inc.  All rights reserved.
 * Copyright (C) 2007 Collabora Ltd. All rights reserved.
 * Copyright (C) 2007 Alp Toker <alp@atoker.com>
 * Copyright (C) 2009, 2010 Igalia S.L
 * Copyright (C) 2014 Cable Television Laboratories, Inc.
 *
 * This library is free software; you can redistribute it and/or
 * modify it under the terms of the GNU Library General Public
 * License as published by the Free Software Foundation; either
 * version 2 of the License, or (at your option) any later version.
 *
 * This library is distributed in the hope that it will be useful,
 * but WITHOUT ANY WARRANTY; without even the implied warranty of
 * MERCHANTABILITY or FITNESS FOR A PARTICULAR PURPOSE.  See the GNU
 * Library General Public License for more details.
 *
 * You should have received a copy of the GNU Library General Public License
 * aint with this library; see the file COPYING.LIB.  If not, write to
 * the Free Software Foundation, Inc., 51 Franklin Street, Fifth Floor,
 * Boston, MA 02110-1301, USA.
 */

#ifndef MediaPlayerPrivateGStreamer_h
#define MediaPlayerPrivateGStreamer_h
#if ENABLE(VIDEO) && USE(GSTREAMER)

#include "GRefPtrGStreamer.h"
#include "MediaPlayerPrivateGStreamerBase.h"
#include "Timer.h"

#include <glib.h>
#include <gst/gst.h>
#include <gst/pbutils/install-plugins.h>
#include <wtf/Forward.h>
#include <wtf/RunLoop.h>
#include <wtf/WeakPtr.h>

#if ENABLE(VIDEO_TRACK) && USE(GSTREAMER_MPEGTS)
#include <wtf/text/AtomicStringHash.h>
#endif

typedef struct _GstBuffer GstBuffer;
typedef struct _GstMessage GstMessage;
typedef struct _GstElement GstElement;
typedef struct _GstMpegtsSection GstMpegtsSection;

namespace WebCore {

#if ENABLE(WEB_AUDIO)
class AudioSourceProvider;
class AudioSourceProviderGStreamer;
#endif

class AudioTrackPrivateGStreamer;
class InbandMetadataTextTrackPrivateGStreamer;
class InbandTextTrackPrivateGStreamer;
class MediaPlayerRequestInstallMissingPluginsCallback;
class VideoTrackPrivateGStreamer;

#if ENABLE(MEDIA_SOURCE)
class MediaSourcePrivateClient;
#endif

class MediaPlayerPrivateGStreamer : public MediaPlayerPrivateGStreamerBase {
public:
    explicit MediaPlayerPrivateGStreamer(MediaPlayer*);
    ~MediaPlayerPrivateGStreamer();

    static void registerMediaEngine(MediaEngineRegistrar);
    void handleMessage(GstMessage*);
    void handlePluginInstallerResult(GstInstallPluginsReturn);

    bool hasVideo() const override { return m_hasVideo; }
    bool hasAudio() const override { return m_hasAudio; }

    void load(const String &url) override;
#if ENABLE(MEDIA_SOURCE)
    void load(const String& url, MediaSourcePrivateClient* mediaSource) override;
#endif

#if ENABLE(MEDIA_STREAM)
    void load(MediaStreamPrivate&) override;
#endif
    void commitLoad();
    void cancelLoad() override;

    void prepareToPlay() override;
    void play() override;
    virtual void pause() override;

    bool paused() const override;
    bool seeking() const override;

    float duration() const override;
    float currentTime() const override;
    virtual void seek(float) override;

    void setRate(float) override;
    double rate() const override;
    void setPreservesPitch(bool) override;

    void setPreload(MediaPlayer::Preload) override;
    void fillTimerFired();

    std::unique_ptr<PlatformTimeRanges> buffered() const override;
    virtual float maxTimeSeekable() const override;
    bool didLoadingProgress() const override;
    unsigned long long totalBytes() const override;
    float maxTimeLoaded() const override;

    void loadStateChanged();
    void timeChanged();
    void didEnd();
    void notifyDurationChanged();
    virtual void durationChanged();
    void loadingFailed(MediaPlayer::NetworkState);

    virtual void sourceChanged();

    GstElement* audioSink() const override;
    virtual void configurePlaySink() { };

    void simulateAudioInterruption() override;

    virtual bool changePipelineState(GstState);

#if ENABLE(WEB_AUDIO)
    AudioSourceProvider* audioSourceProvider() override { return reinterpret_cast<AudioSourceProvider*>(m_audioSourceProvider.get()); }
#endif

    bool isLiveStream() const override { return m_isStreaming; }

    bool handleSyncMessage(GstMessage*) override;

private:
    static void getSupportedTypes(HashSet<String, ASCIICaseInsensitiveHash>&);
    static MediaPlayer::SupportsType supportsType(const MediaEngineSupportParameters&);

    static bool isAvailable();

    WeakPtr<MediaPlayerPrivateGStreamer> createWeakPtr() { return m_weakPtrFactory.createWeakPtr(); }

    GstElement* createAudioSink() override;

    float playbackPosition() const;

<<<<<<< HEAD
    virtual void updateStates();
    virtual void asyncStateChangeDone();
=======
    void updateStates();
    void asyncStateChangeDone();
>>>>>>> 1ff09855

    void createGSTPlayBin();

    bool loadNextLocation();
    void mediaLocationChanged(GstMessage*);

    virtual void setDownloadBuffering();
    void processBufferingStats(GstMessage*);
#if ENABLE(VIDEO_TRACK) && USE(GSTREAMER_MPEGTS)
    void processMpegTsSection(GstMpegtsSection*);
#endif
#if ENABLE(VIDEO_TRACK)
    void processTableOfContents(GstMessage*);
    void processTableOfContentsEntry(GstTocEntry*, GstTocEntry* parent);
#endif
    virtual bool doSeek(gint64 position, float rate, GstSeekFlags seekType);
    virtual void updatePlaybackRate();

    String engineDescription() const override { return "GStreamer"; }
    bool didPassCORSAccessCheck() const override;
    bool canSaveMediaData() const override;

protected:
    void cacheDuration();

    bool m_buffering;
    int m_bufferingPercentage;
    mutable float m_cachedPosition;
    bool m_downloadFinished;
    bool m_errorOccured;
    mutable gfloat m_mediaDuration;
    bool m_paused;
    float m_playbackRate;
    GstState m_requestedState;
    bool m_resetPipeline;
    bool m_seeking;
    bool m_seekIsPending;
    bool m_volumeAndMuteInitialized;

    void readyTimerFired();

    void notifyPlayerOfVideo();
    void notifyPlayerOfVideoCaps();
    void notifyPlayerOfAudio();

#if ENABLE(VIDEO_TRACK)
    void notifyPlayerOfText();
    void newTextSample();
#endif

    void setAudioStreamProperties(GObject*);

    static void setAudioStreamPropertiesCallback(MediaPlayerPrivateGStreamer*, GObject*);

    static void sourceChangedCallback(MediaPlayerPrivateGStreamer*);
    static void videoChangedCallback(MediaPlayerPrivateGStreamer*);
    static void videoSinkCapsChangedCallback(MediaPlayerPrivateGStreamer*);
    static void audioChangedCallback(MediaPlayerPrivateGStreamer*);
#if ENABLE(VIDEO_TRACK)
    static void textChangedCallback(MediaPlayerPrivateGStreamer*);
    static GstFlowReturn newTextSampleCallback(MediaPlayerPrivateGStreamer*);
#endif
    static gboolean durationChangedCallback(MediaPlayerPrivateGStreamer*);

    WeakPtrFactory<MediaPlayerPrivateGStreamer> m_weakPtrFactory;

    GRefPtr<GstElement> m_source;
#if ENABLE(VIDEO_TRACK)
    GRefPtr<GstElement> m_textAppSink;
    GRefPtr<GstPad> m_textAppSinkPad;
#endif
    float m_seekTime;
    bool m_changingRate;
    mutable bool m_isEndReached;
    mutable bool m_isStreaming;
    GstStructure* m_mediaLocations;
    int m_mediaLocationCurrentIndex;
    bool m_playbackRatePause;
    float m_timeOfOverlappingSeek;
    bool m_canFallBackToLastFinishedSeekPosition;
    float m_lastPlaybackRate;
<<<<<<< HEAD
=======
    bool m_errorOccured;
    bool m_downloadFinished;
    float m_durationAtEOS;
>>>>>>> 1ff09855
    Timer m_fillTimer;
    float m_maxTimeLoaded;
    MediaPlayer::Preload m_preload;
    bool m_delayingLoad;
    mutable float m_maxTimeLoadedAtLastDidLoadingProgress;
    bool m_hasVideo;
    bool m_hasAudio;
    RunLoop::Timer<MediaPlayerPrivateGStreamer> m_readyTimerHandler;
    mutable unsigned long long m_totalBytes;
    URL m_url;
    bool m_preservesPitch;
    mutable double m_lastQuery;
#if ENABLE(WEB_AUDIO)
    std::unique_ptr<AudioSourceProviderGStreamer> m_audioSourceProvider;
#endif
    GRefPtr<GstElement> m_autoAudioSink;
    RefPtr<MediaPlayerRequestInstallMissingPluginsCallback> m_missingPluginsCallback;
#if ENABLE(VIDEO_TRACK)
    Vector<RefPtr<AudioTrackPrivateGStreamer>> m_audioTracks;
    Vector<RefPtr<InbandTextTrackPrivateGStreamer>> m_textTracks;
    Vector<RefPtr<VideoTrackPrivateGStreamer>> m_videoTracks;
    RefPtr<InbandMetadataTextTrackPrivateGStreamer> m_chaptersTrack;
#endif
#if ENABLE(VIDEO_TRACK) && USE(GSTREAMER_MPEGTS)
    HashMap<AtomicString, RefPtr<InbandMetadataTextTrackPrivateGStreamer>> m_metadataTracks;
#endif
    virtual bool isMediaSource() const { return false; }

    Mutex m_pendingAsyncOperationsLock;
    GList* m_pendingAsyncOperations;
};
}

#endif // USE(GSTREAMER)
#endif<|MERGE_RESOLUTION|>--- conflicted
+++ resolved
@@ -145,13 +145,8 @@
 
     float playbackPosition() const;
 
-<<<<<<< HEAD
     virtual void updateStates();
     virtual void asyncStateChangeDone();
-=======
-    void updateStates();
-    void asyncStateChangeDone();
->>>>>>> 1ff09855
 
     void createGSTPlayBin();
 
@@ -175,14 +170,12 @@
     bool canSaveMediaData() const override;
 
 protected:
-    void cacheDuration();
-
     bool m_buffering;
     int m_bufferingPercentage;
     mutable float m_cachedPosition;
     bool m_downloadFinished;
     bool m_errorOccured;
-    mutable gfloat m_mediaDuration;
+    mutable gfloat m_durationAtEOS;
     bool m_paused;
     float m_playbackRate;
     GstState m_requestedState;
@@ -233,12 +226,6 @@
     float m_timeOfOverlappingSeek;
     bool m_canFallBackToLastFinishedSeekPosition;
     float m_lastPlaybackRate;
-<<<<<<< HEAD
-=======
-    bool m_errorOccured;
-    bool m_downloadFinished;
-    float m_durationAtEOS;
->>>>>>> 1ff09855
     Timer m_fillTimer;
     float m_maxTimeLoaded;
     MediaPlayer::Preload m_preload;
