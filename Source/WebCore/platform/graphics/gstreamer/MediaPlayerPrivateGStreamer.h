/*
 * Copyright (C) 2007, 2009 Apple Inc.  All rights reserved.
 * Copyright (C) 2007 Collabora Ltd. All rights reserved.
 * Copyright (C) 2007 Alp Toker <alp@atoker.com>
 * Copyright (C) 2009, 2010 Igalia S.L
 * Copyright (C) 2014 Cable Television Laboratories, Inc.
 *
 * This library is free software; you can redistribute it and/or
 * modify it under the terms of the GNU Library General Public
 * License as published by the Free Software Foundation; either
 * version 2 of the License, or (at your option) any later version.
 *
 * This library is distributed in the hope that it will be useful,
 * but WITHOUT ANY WARRANTY; without even the implied warranty of
 * MERCHANTABILITY or FITNESS FOR A PARTICULAR PURPOSE.  See the GNU
 * Library General Public License for more details.
 *
 * You should have received a copy of the GNU Library General Public License
 * aint with this library; see the file COPYING.LIB.  If not, write to
 * the Free Software Foundation, Inc., 51 Franklin Street, Fifth Floor,
 * Boston, MA 02110-1301, USA.
 */

#ifndef MediaPlayerPrivateGStreamer_h
#define MediaPlayerPrivateGStreamer_h
#if ENABLE(VIDEO) && USE(GSTREAMER)

#include "GRefPtrGStreamer.h"
#include "MediaPlayerPrivateGStreamerBase.h"
#include "Timer.h"

#include <glib.h>
#include <gst/gst.h>
#include <gst/pbutils/install-plugins.h>
#include <wtf/Forward.h>
#include <wtf/gobject/GSourceWrap.h>

#if ENABLE(VIDEO_TRACK) && USE(GSTREAMER_MPEGTS)
#include <wtf/text/AtomicStringHash.h>
#endif

#if ENABLE(MEDIA_SOURCE)
#include "MediaSourceGStreamer.h"
#endif

#if ENABLE(ENCRYPTED_MEDIA_V2)
#include <wtf/threads/BinarySemaphore.h>
#endif

typedef struct _GstBuffer GstBuffer;
typedef struct _GstMessage GstMessage;
typedef struct _GstElement GstElement;
typedef struct _GstMpegtsSection GstMpegtsSection;

namespace WebCore {

#if ENABLE(WEB_AUDIO)
class AudioSourceProvider;
class AudioSourceProviderGStreamer;
#endif

class AudioTrackPrivateGStreamer;
class InbandMetadataTextTrackPrivateGStreamer;
class InbandTextTrackPrivateGStreamer;
class VideoTrackPrivateGStreamer;

class MediaPlayerPrivateGStreamer : public MediaPlayerPrivateGStreamerBase {
public:
    explicit MediaPlayerPrivateGStreamer(MediaPlayer*);
    ~MediaPlayerPrivateGStreamer();

    static void registerMediaEngine(MediaEngineRegistrar);
<<<<<<< HEAD
    void handleSyncMessage(GstMessage*);
=======
>>>>>>> c211ba16
    gboolean handleMessage(GstMessage*);
    void handlePluginInstallerResult(GstInstallPluginsReturn);

    bool hasVideo() const { return m_hasVideo; }
    bool hasAudio() const { return m_hasAudio; }

    void load(const String &url);
#if ENABLE(MEDIA_SOURCE)
    void load(const String& url, MediaSourcePrivateClient*);
#endif
#if ENABLE(MEDIA_STREAM)
    void load(MediaStreamPrivate*);
#endif
    void commitLoad();
    void cancelLoad();

    void prepareToPlay();
    void play();
    void pause();

    bool paused() const;
    bool seeking() const;

    float duration() const;
    float currentTime() const;
    void seek(float);

    void setRate(float);
    double rate() const override;
    void setPreservesPitch(bool);

    void setPreload(MediaPlayer::Preload);
    void fillTimerFired();

    std::unique_ptr<PlatformTimeRanges> buffered() const;
    float maxTimeSeekable() const;
    bool didLoadingProgress() const;
    unsigned long long totalBytes() const;
    float maxTimeLoaded() const;

    void loadStateChanged();
    void timeChanged();
    void didEnd();
    void durationChanged();
    void loadingFailed(MediaPlayer::NetworkState);

    void videoChanged();
    void videoCapsChanged();
    void audioChanged();
    void notifyPlayerOfVideo();
    void notifyPlayerOfVideoCaps();
    void notifyPlayerOfAudio();

#if ENABLE(VIDEO_TRACK)
    void textChanged();
    void notifyPlayerOfText();

    void newTextSample();
    void notifyPlayerOfNewTextSample();
#endif

    void sourceChanged();
    GstElement* audioSink() const;

    void setAudioStreamProperties(GObject*);

    void simulateAudioInterruption();

    bool changePipelineState(GstState);

#if ENABLE(WEB_AUDIO)
    AudioSourceProvider* audioSourceProvider() { return reinterpret_cast<AudioSourceProvider*>(m_audioSourceProvider.get()); }
#endif

#if ENABLE(ENCRYPTED_MEDIA_V2)
    void needKey(RefPtr<Uint8Array>);
    void signalDRM();
#endif

private:
    static void getSupportedTypes(HashSet<String>&);
    static MediaPlayer::SupportsType supportsType(const MediaEngineSupportParameters&);

    static bool isAvailable();
#if ENABLE(ENCRYPTED_MEDIA_V2)
    static MediaPlayer::SupportsType extendedSupportsType(const MediaEngineSupportParameters&);
    static void needKeyEventFromMain(void *invocation);
#endif
    static bool supportsKeySystem(const String& keySystem, const String& mimeType);

    GstElement* createAudioSink();

    float playbackPosition() const;

    void cacheDuration();
    void updateStates();
    void asyncStateChangeDone();

    void createGSTPlayBin();

    bool loadNextLocation();
    void mediaLocationChanged(GstMessage*);

    void setDownloadBuffering();
    void processBufferingStats(GstMessage*);
#if ENABLE(VIDEO_TRACK) && USE(GSTREAMER_MPEGTS)
    void processMpegTsSection(GstMpegtsSection*);
#endif
#if ENABLE(VIDEO_TRACK)
    void processTableOfContents(GstMessage*);
    void processTableOfContentsEntry(GstTocEntry*, GstTocEntry* parent);
#endif
    bool doSeek(gint64 position, float rate, GstSeekFlags seekType);
    void updatePlaybackRate();


    virtual String engineDescription() const { return "GStreamer"; }
    virtual bool isLiveStream() const { return m_isStreaming; }
    virtual bool didPassCORSAccessCheck() const;
    virtual bool canSaveMediaData() const override;

#if ENABLE(ENCRYPTED_MEDIA_V2)
    std::unique_ptr<CDMSession> createSession(const String&);
#endif

#if ENABLE(MEDIA_SOURCE)
    // TODO: Implement
    virtual unsigned long totalVideoFrames() { return 0; }
    virtual unsigned long droppedVideoFrames() { return 0; }
    virtual unsigned long corruptedVideoFrames() { return 0; }
    virtual MediaTime totalFrameDelay() { return MediaTime::zeroTime(); }
#endif

private:
    GRefPtr<GstElement> m_source;
#if ENABLE(VIDEO_TRACK)
    GRefPtr<GstElement> m_textAppSink;
    GRefPtr<GstPad> m_textAppSinkPad;
#endif
    float m_seekTime;
    bool m_changingRate;
    float m_endTime;
    mutable bool m_isStreaming;
    GstStructure* m_mediaLocations;
    int m_mediaLocationCurrentIndex;
    bool m_resetPipeline;
    bool m_paused;
    bool m_playbackRatePause;
    bool m_seeking;
    bool m_seekIsPending;
    float m_timeOfOverlappingSeek;
    bool m_canFallBackToLastFinishedSeekPosition;
    bool m_buffering;
    float m_playbackRate;
    float m_lastPlaybackRate;
    bool m_errorOccured;
    mutable gfloat m_mediaDuration;
    bool m_downloadFinished;
    Timer m_fillTimer;
    float m_maxTimeLoaded;
    int m_bufferingPercentage;
    MediaPlayer::Preload m_preload;
    bool m_delayingLoad;
    bool m_mediaDurationKnown;
    mutable float m_maxTimeLoadedAtLastDidLoadingProgress;
    bool m_volumeAndMuteInitialized;
    bool m_hasVideo;
    bool m_hasAudio;
    GSourceWrap::Static m_audioTimerHandler;
    GSourceWrap::Static m_textTimerHandler;
    GSourceWrap::Static m_videoTimerHandler;
    GSourceWrap::Static m_videoCapsTimerHandler;
    GSourceWrap::Static m_readyTimerHandler;
    mutable unsigned long long m_totalBytes;
    URL m_url;
    bool m_preservesPitch;
    mutable float m_cachedPosition;
    mutable double m_lastQuery;
#if ENABLE(WEB_AUDIO)
    std::unique_ptr<AudioSourceProviderGStreamer> m_audioSourceProvider;
#endif
    GstState m_requestedState;
    GRefPtr<GstElement> m_autoAudioSink;
    bool m_missingPlugins;
#if ENABLE(VIDEO_TRACK)
    Vector<RefPtr<AudioTrackPrivateGStreamer>> m_audioTracks;
    Vector<RefPtr<InbandTextTrackPrivateGStreamer>> m_textTracks;
    Vector<RefPtr<VideoTrackPrivateGStreamer>> m_videoTracks;
    RefPtr<InbandMetadataTextTrackPrivateGStreamer> m_chaptersTrack;
#endif
#if ENABLE(VIDEO_TRACK) && USE(GSTREAMER_MPEGTS)
    HashMap<AtomicString, RefPtr<InbandMetadataTextTrackPrivateGStreamer>> m_metadataTracks;
#endif
#if ENABLE(MEDIA_SOURCE)
    RefPtr<MediaSourcePrivateClient> m_mediaSource;
    bool isMediaSource() const { return m_mediaSource; }
#else
    bool isMediaSource() const { return false; }
#endif
<<<<<<< HEAD
#if USE(GSTREAMER_GL)
    GstGLContext* m_glContext;
    GstGLDisplay* m_glDisplay;
#endif
#if ENABLE(ENCRYPTED_MEDIA) || ENABLE(ENCRYPTED_MEDIA_V2)
    BinarySemaphore m_drmKeySemaphore;
#endif
=======
>>>>>>> c211ba16
};
}

#endif // USE(GSTREAMER)
#endif<|MERGE_RESOLUTION|>--- conflicted
+++ resolved
@@ -70,10 +70,7 @@
     ~MediaPlayerPrivateGStreamer();
 
     static void registerMediaEngine(MediaEngineRegistrar);
-<<<<<<< HEAD
     void handleSyncMessage(GstMessage*);
-=======
->>>>>>> c211ba16
     gboolean handleMessage(GstMessage*);
     void handlePluginInstallerResult(GstInstallPluginsReturn);
 
@@ -273,7 +270,6 @@
 #else
     bool isMediaSource() const { return false; }
 #endif
-<<<<<<< HEAD
 #if USE(GSTREAMER_GL)
     GstGLContext* m_glContext;
     GstGLDisplay* m_glDisplay;
@@ -281,8 +277,6 @@
 #if ENABLE(ENCRYPTED_MEDIA) || ENABLE(ENCRYPTED_MEDIA_V2)
     BinarySemaphore m_drmKeySemaphore;
 #endif
-=======
->>>>>>> c211ba16
 };
 }
 
