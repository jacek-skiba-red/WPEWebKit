/*
 * Copyright (C) 2007, 2009 Apple Inc.  All rights reserved.
 * Copyright (C) 2007 Collabora Ltd. All rights reserved.
 * Copyright (C) 2007 Alp Toker <alp@atoker.com>
 * Copyright (C) 2014 Cable Television Laboratories, Inc.
 * Copyright (C) 2009, 2019 Igalia S.L
 * Copyright (C) 2015, 2019 Metrological Group B.V.
 *
 * This library is free software; you can redistribute it and/or
 * modify it under the terms of the GNU Library General Public
 * License as published by the Free Software Foundation; either
 * version 2 of the License, or (at your option) any later version.
 *
 * This library is distributed in the hope that it will be useful,
 * but WITHOUT ANY WARRANTY; without even the implied warranty of
 * MERCHANTABILITY or FITNESS FOR A PARTICULAR PURPOSE.  See the GNU
 * Library General Public License for more details.
 *
 * You should have received a copy of the GNU Library General Public License
 * aint with this library; see the file COPYING.LIB.  If not, write to
 * the Free Software Foundation, Inc., 51 Franklin Street, Fifth Floor,
 * Boston, MA 02110-1301, USA.
 */

#pragma once

#if ENABLE(VIDEO) && USE(GSTREAMER)

#include "AbortableTaskQueue.h"
#include "GStreamerCommon.h"
#include "GStreamerEMEUtilities.h"
#include "ImageOrientation.h"
#include "Logging.h"
#include "MainThreadNotifier.h"
#include "MediaPlayerPrivate.h"
#include "PlatformLayer.h"
#include "TrackPrivateBaseGStreamer.h"
#include <glib.h>
#include <gst/gst.h>
#include <gst/pbutils/install-plugins.h>
#include <wtf/Atomics.h>
#include <wtf/Condition.h>
#include <wtf/DataMutex.h>
#include <wtf/Forward.h>
#include <wtf/Lock.h>
#include <wtf/LoggerHelper.h>
#include <wtf/RunLoop.h>
#include <wtf/WeakPtr.h>
#include <wtf/text/AtomStringHash.h>

typedef struct _GstMpegtsSection GstMpegtsSection;

#if USE(GSTREAMER_GL)
#if USE(LIBEPOXY)
// Include the <epoxy/gl.h> header before <gst/gl/gl.h>.
#include <epoxy/gl.h>
#endif // USE(LIBEPOXY)

#define GST_USE_UNSTABLE_API
#include <gst/gl/gl.h>
#undef GST_USE_UNSTABLE_API
#endif

#if USE(TEXTURE_MAPPER_GL)
#include "TextureMapperGL.h"
#if USE(NICOSIA)
#include "NicosiaContentLayerTextureMapperImpl.h"
#else
#include "TextureMapperPlatformLayerProxyProvider.h"
#endif
#endif

#if ENABLE(ENCRYPTED_MEDIA)
#include "CDMProxy.h"
#endif

typedef struct _GstStreamVolume GstStreamVolume;
typedef struct _GstVideoInfo GstVideoInfo;

#if USE(WPE_VIDEO_PLANE_DISPLAY_DMABUF)
struct wpe_video_plane_display_dmabuf_source;
#endif

namespace WebCore {

class BitmapTextureGL;
class GLContext;
class GraphicsContext;
class GraphicsContextGL;
class IntSize;
class IntRect;
class VideoTextureCopierGStreamer;

#if USE(TEXTURE_MAPPER_GL)
class TextureMapperPlatformLayerProxy;
#endif

#if ENABLE(WEB_AUDIO)
class AudioSourceProvider;
class AudioSourceProviderGStreamer;
#endif

class AudioTrackPrivateGStreamer;
class InbandMetadataTextTrackPrivateGStreamer;
class InbandTextTrackPrivateGStreamer;
class MediaPlayerRequestInstallMissingPluginsCallback;
class VideoTrackPrivateGStreamer;

#if USE(TEXTURE_MAPPER_DMABUF)
class GBMBufferSwapchain;
#endif

void registerWebKitGStreamerElements();

// Use eager initialization for the WeakPtrFactory since we construct WeakPtrs on another thread.
class MediaPlayerPrivateGStreamer : public MediaPlayerPrivateInterface
    , public CanMakeWeakPtr<MediaPlayerPrivateGStreamer, WeakPtrFactoryInitialization::Eager>
#if !RELEASE_LOG_DISABLED
    , private LoggerHelper
#endif
#if USE(TEXTURE_MAPPER_GL)
#if USE(NICOSIA)
    , public Nicosia::ContentLayerTextureMapperImpl::Client
#else
    , public PlatformLayer
#endif
#endif
{
    WTF_MAKE_FAST_ALLOCATED;
public:
    MediaPlayerPrivateGStreamer(MediaPlayer*);
    virtual ~MediaPlayerPrivateGStreamer();

    static void registerMediaEngine(MediaEngineRegistrar);
    static bool supportsKeySystem(const String& keySystem, const String& mimeType);

    bool hasVideo() const final { return m_hasVideo; }
    bool hasAudio() const final { return m_hasAudio; }
    void load(const String &url) override;
#if ENABLE(MEDIA_SOURCE)
    void load(const URL&, const ContentType&, MediaSourcePrivateClient&) override;
#endif
#if ENABLE(MEDIA_STREAM)
    void load(MediaStreamPrivate&) override;
#endif
    void cancelLoad() final;
    void prepareToPlay() final;
    void play() override;
    void pause() override;
    bool paused() const final;
    bool seeking() const override { return m_isSeeking; }
    void seek(const MediaTime&) override;
    void setRate(float) override;
    double rate() const final;
    void setPreservesPitch(bool) final; 
    void setPreload(MediaPlayer::Preload) final;
    FloatSize naturalSize() const final;
    void setVolume(float) final;
    float volume() const final;
    void setMuted(bool) final;
    MediaPlayer::NetworkState networkState() const final;
    MediaPlayer::ReadyState readyState() const final;
    void setPageIsVisible(bool visible) final;
    void setPageIsSuspended(bool suspended) final;
    void setPresentationSize(const IntSize&) final;
    // Prefer MediaTime based methods over float based.
    float duration() const final { return durationMediaTime().toFloat(); }
    double durationDouble() const final { return durationMediaTime().toDouble(); }
    MediaTime durationMediaTime() const override;
    float currentTime() const final { return currentMediaTime().toFloat(); }
    double currentTimeDouble() const final { return currentMediaTime().toDouble(); }
    MediaTime currentMediaTime() const override;
    std::unique_ptr<PlatformTimeRanges> buffered() const override;
    void seek(float time) final { seek(MediaTime::createWithFloat(time)); }
    void seekDouble(double time) final { seek(MediaTime::createWithDouble(time)); }
    float maxTimeSeekable() const final { return maxMediaTimeSeekable().toFloat(); }
    MediaTime maxMediaTimeSeekable() const override;
    double minTimeSeekable() const final { return minMediaTimeSeekable().toFloat(); }
    MediaTime minMediaTimeSeekable() const final { return MediaTime::zeroTime(); }
    bool didLoadingProgress() const final;
    unsigned long long totalBytes() const final;
    bool hasSingleSecurityOrigin() const final;
    std::optional<bool> wouldTaintOrigin(const SecurityOrigin&) const final;
    void simulateAudioInterruption() final;
#if ENABLE(WEB_AUDIO)
    AudioSourceProvider* audioSourceProvider() final;
#endif
    void paint(GraphicsContext&, const FloatRect&) final;
    DestinationColorSpace colorSpace() final;
    bool supportsFullscreen() const final;
    MediaPlayer::MovieLoadType movieLoadType() const final;

    std::optional<VideoPlaybackQualityMetrics> videoPlaybackQualityMetrics() final;
    unsigned decodedFrameCount() const final;
    void acceleratedRenderingStateChanged() final;
    bool performTaskAtMediaTime(Function<void()>&&, const MediaTime&) override;

#if USE(TEXTURE_MAPPER_GL)
    PlatformLayer* platformLayer() const override;
#if PLATFORM(WIN_CAIRO)
    // FIXME: Accelerated rendering has not been implemented for WinCairo yet.
    bool supportsAcceleratedRendering() const override { return false; }
#else
    bool supportsAcceleratedRendering() const override { return true; }
#endif
#endif

#if ENABLE(ENCRYPTED_MEDIA)
    void cdmInstanceAttached(CDMInstance&) final;
    void cdmInstanceDetached(CDMInstance&) final;
    void attemptToDecryptWithInstance(CDMInstance&) final;
    bool waitingForKey() const final;

    void handleProtectionEvent(GstEvent*);
#endif

#if USE(GSTREAMER_GL)
    bool copyVideoTextureToPlatformTexture(GraphicsContextGL*, PlatformGLObject, GCGLenum, GCGLint, GCGLenum, GCGLenum, GCGLenum, bool, bool) override;
    RefPtr<NativeImage> nativeImageForCurrentTime() override;
#endif

    void updateEnabledVideoTrack();
    void updateEnabledAudioTrack();
    void playbin3SendSelectStreamsIfAppropriate();

    void updateVideoOrientation(const GstTagList*);

    // Append pipeline interface
    // FIXME: Use the client interface pattern, AppendPipeline does not need the full interface to this class just for this function.
    bool handleNeedContextMessage(GstMessage*);

    void handleStreamCollectionMessage(GstMessage*);
    void handleMessage(GstMessage*);

    void triggerRepaint(GRefPtr<GstSample>&&);
#if USE(GSTREAMER_GL)
    void flushCurrentBuffer();
#endif

    void handleTextSample(GstSample*, const char* streamId);

#if !RELEASE_LOG_DISABLED
    const Logger& logger() const final { return m_logger; }
    const char* logClassName() const override { return "MediaPlayerPrivateGStreamer"; }
    const void* logIdentifier() const final { return reinterpret_cast<const void*>(m_logIdentifier); }
    WTFLogChannel& logChannel() const override;

    const void* mediaPlayerLogIdentifier() { return logIdentifier(); }
    const Logger& mediaPlayerLogger() { return logger(); }
#endif

    // This AbortableTaskQueue must be aborted everytime a flush is sent downstream from the main thread
    // to avoid deadlocks from threads in the playback pipeline waiting for the main thread.
    AbortableTaskQueue& sinkTaskQueue() { return m_sinkTaskQueue; }

#if USE(GSTREAMER_HOLEPUNCH)
    class GStreamerHolePunchHost : public ThreadSafeRefCounted<GStreamerHolePunchHost> {
    public:
        static Ref<GStreamerHolePunchHost> create(MediaPlayerPrivateGStreamer& playerPrivate)
        {
            return adoptRef(*new GStreamerHolePunchHost(playerPrivate));
        }

        void setVideoRectangle(const IntRect& rect)
        {
            if (m_playerPrivate)
                m_playerPrivate->setVideoRectangle(rect);
        }

        void playerPrivateWillBeDestroyed() { m_playerPrivate = nullptr; }
    private:
        explicit GStreamerHolePunchHost(MediaPlayerPrivateGStreamer& playerPrivate)
            : m_playerPrivate(&playerPrivate)
        { }

        MediaPlayerPrivateGStreamer* m_playerPrivate;
    };
    void setVideoRectangle(const IntRect& rect);
#endif

protected:
    enum MainThreadNotification {
        VideoChanged = 1 << 0,
        VideoCapsChanged = 1 << 1,
        AudioChanged = 1 << 2,
        VolumeChanged = 1 << 3,
        MuteChanged = 1 << 4,
        TextChanged = 1 << 5,
        StreamCollectionChanged = 1 << 7
    };

    static bool isAvailable();

    virtual void durationChanged();
    virtual void sourceSetup(GstElement*);
    virtual bool changePipelineState(GstState);
    virtual void updatePlaybackRate();

#if USE(GSTREAMER_HOLEPUNCH)
    GstElement* createHolePunchVideoSink();
    void pushNextHolePunchBuffer();
    bool shouldIgnoreIntrinsicSize() final { return true; }
#endif

#if USE(TEXTURE_MAPPER_DMABUF)
    GstElement* createVideoSinkDMABuf();
#endif
#if USE(GSTREAMER_GL)
    GstElement* createVideoSinkGL();
#endif

#if USE(TEXTURE_MAPPER_GL)
    void pushTextureToCompositor();
#if USE(NICOSIA)
    void swapBuffersIfNeeded() final;
#else
    RefPtr<TextureMapperPlatformLayerProxy> proxy() const final;
    void swapBuffersIfNeeded() final;
#endif
#endif

#if USE(TEXTURE_MAPPER_DMABUF)
    void pushDMABufToCompositor();
#endif

    GstElement* videoSink() const { return m_videoSink.get(); }

    void setStreamVolumeElement(GstStreamVolume*);

    GstElement* pipeline() const { return m_pipeline.get(); }

    void repaint();
    void cancelRepaint(bool destroying = false);

    static void repaintCancelledCallback(MediaPlayerPrivateGStreamer*);

    void notifyPlayerOfVolumeChange();
    void notifyPlayerOfMute();

    static void volumeChangedCallback(MediaPlayerPrivateGStreamer*);
    static void muteChangedCallback(MediaPlayerPrivateGStreamer*);

    void readyTimerFired();

    template <typename TrackPrivateType> void notifyPlayerOfTrack();

    void ensureAudioSourceProvider();
    void checkPlayingConsistency();

    virtual bool doSeek(const MediaTime& position, float rate, GstSeekFlags);
    void invalidateCachedPosition() const;

    static void sourceSetupCallback(MediaPlayerPrivateGStreamer*, GstElement*);
    static void videoChangedCallback(MediaPlayerPrivateGStreamer*);
    static void audioChangedCallback(MediaPlayerPrivateGStreamer*);
    static void textChangedCallback(MediaPlayerPrivateGStreamer*);

    void timeChanged();
    void loadingFailed(MediaPlayer::NetworkState, MediaPlayer::ReadyState = MediaPlayer::ReadyState::HaveNothing, bool forceNotifications = false);
    void loadStateChanged();

#if USE(TEXTURE_MAPPER_GL)
    void updateTextureMapperFlags();
#endif

    Ref<MainThreadNotifier<MainThreadNotification>> m_notifier;
    MediaPlayer* m_player;
    String m_referrer;
    mutable std::optional<MediaTime> m_cachedPosition;
    mutable MediaTime m_cachedDuration;
    bool m_canFallBackToLastFinishedSeekPosition { false };
    bool m_isChangingRate { false };
    bool m_didDownloadFinish { false };
    bool m_didErrorOccur { false };
    mutable bool m_isEndReached { false };
    mutable std::optional<bool> m_isLiveStream;
    bool m_isPaused { true };
    float m_playbackRate { 1 };
    GstState m_currentState { GST_STATE_NULL };
    GstState m_oldState { GST_STATE_NULL };
    GstState m_requestedState { GST_STATE_VOID_PENDING };
    bool m_shouldResetPipeline { false };
    bool m_isSeeking { false };
    bool m_isSeekPending { false };
    MediaTime m_seekTime;
    GRefPtr<GstElement> m_source { nullptr };
    bool m_areVolumeAndMuteInitialized { false };

#if USE(TEXTURE_MAPPER_GL)
    TextureMapperGL::Flags m_textureMapperFlags { TextureMapperGL::NoFlag };
#endif

    GRefPtr<GstStreamVolume> m_volumeElement;
    GRefPtr<GstElement> m_audioSink;
    GRefPtr<GstElement> m_videoSink;
    GRefPtr<GstElement> m_pipeline;
    IntSize m_size;

    MediaPlayer::ReadyState m_readyState { MediaPlayer::ReadyState::HaveNothing };
    mutable MediaPlayer::NetworkState m_networkState { MediaPlayer::NetworkState::Empty };

    mutable Lock m_sampleMutex;
    GRefPtr<GstSample> m_sample;

    mutable FloatSize m_videoSize;
    bool m_isUsingFallbackVideoSink { false };
    bool m_canRenderingBeAccelerated { false };

    bool m_isBeingDestroyed WTF_GUARDED_BY_LOCK(m_drawLock) { false };

#if USE(GSTREAMER_GL)
    std::unique_ptr<VideoTextureCopierGStreamer> m_videoTextureCopier;
    GRefPtr<GstGLColorConvert> m_colorConvert;
    GRefPtr<GstCaps> m_colorConvertInputCaps;
    GRefPtr<GstCaps> m_colorConvertOutputCaps;
#endif

    ImageOrientation m_videoSourceOrientation;

#if ENABLE(ENCRYPTED_MEDIA)
    Lock m_cdmAttachmentLock;
    Condition m_cdmAttachmentCondition;
    RefPtr<CDMInstanceProxy> m_cdmInstance;

    Lock m_protectionMutex; // Guards access to m_handledProtectionEvents.
    HashSet<uint32_t> m_handledProtectionEvents;

    bool m_isWaitingForKey { false };
#endif

    std::optional<GstVideoDecoderPlatform> m_videoDecoderPlatform;

    String errorMessage() const override { return m_errorMessage; }

    void incrementDecodedVideoFramesCount() { m_decodedVideoFrames++; }
    uint64_t decodedVideoFramesCount() const { return m_decodedVideoFrames; }

    bool updateVideoSinkStatistics();

private:
    class TaskAtMediaTimeScheduler {
    public:
        enum PlaybackDirection {
            Forward, // Schedule when targetTime <= currentTime. Used on forward playback, when playbackRate >= 0.
            Backward // Schedule when targetTime >= currentTime. Used on backward playback, when playbackRate < 0.
        };
        void setTask(Function<void()>&& task, const MediaTime& targetTime, PlaybackDirection playbackDirection)
        {
            m_targetTime = targetTime;
            m_task = WTFMove(task);
            m_playbackDirection = playbackDirection;
        }
        std::optional<Function<void()>> checkTaskForScheduling(const MediaTime& currentTime)
        {
            if (!m_targetTime.isValid() || !currentTime.isFinite()
                || (m_playbackDirection == Forward && currentTime < m_targetTime)
                || (m_playbackDirection == Backward && currentTime > m_targetTime))
                return std::optional<Function<void()>>();
            m_targetTime = MediaTime::invalidTime();
            return WTFMove(m_task);
        }
    private:
        MediaTime m_targetTime = MediaTime::invalidTime();
        PlaybackDirection m_playbackDirection = Forward;
        Function<void()> m_task = Function<void()>();
    };

    bool isPlayerShuttingDown() const { return m_isPlayerShuttingDown.load(); }
    MediaTime maxTimeLoaded() const;
    bool setVideoSourceOrientation(ImageOrientation);
    MediaTime platformDuration() const;
    bool isMuted() const;
    void commitLoad();
    void fillTimerFired();
    void didEnd();

    GstElement* createVideoSink();
    GstElement* createAudioSink();
    GstElement* audioSink() const;

    bool isMediaStreamPlayer() const;

    friend class MediaPlayerFactoryGStreamer;
    static void getSupportedTypes(HashSet<String, ASCIICaseInsensitiveHash>&);
    static MediaPlayer::SupportsType supportsType(const MediaEngineSupportParameters&);

    void syncOnClock(bool sync);

    GstClockTime gstreamerPositionFromSinks() const;
    MediaTime playbackPosition() const;

    virtual void updateStates();
    void finishSeek();
    virtual void asyncStateChangeDone() { }

    void createGSTPlayBin(const URL&);

    bool loadNextLocation();
    void mediaLocationChanged(GstMessage*);

    virtual void updateDownloadBufferingFlag();
    void processBufferingStats(GstMessage*);
    void updateBufferingStatus(GstBufferingMode, double percentage);
    void updateMaxTimeLoaded(double percentage);

#if USE(GSTREAMER_MPEGTS)
    void processMpegTsSection(GstMpegtsSection*);
#endif

    void processTableOfContents(GstMessage*);
    void processTableOfContentsEntry(GstTocEntry*);

    String engineDescription() const override { return "GStreamer"_s; }
    bool didPassCORSAccessCheck() const override;
    bool canSaveMediaData() const override;

    void purgeOldDownloadFiles(const String& downloadFilePrefixPath);
    void configureDownloadBuffer(GstElement*);
    static void downloadBufferFileCreatedCallback(MediaPlayerPrivateGStreamer*);

    void configureDepayloader(GstElement*);
    void configureVideoDecoder(GstElement*);
    void configureElement(GstElement*);
<<<<<<< HEAD
#if PLATFORM(BROADCOM) || USE(WESTEROS_SINK) || PLATFORM(AMLOGIC) || PLATFORM(REALTEK)
=======
#if PLATFORM(BROADCOM) || USE(WESTEROS_SINK)
>>>>>>> ef4bcf4c
    void configureElementPlatformQuirks(GstElement*);
#endif

    void setPlaybinURL(const URL& urlString);

    void updateTracks(const GRefPtr<GstObject>& collectionOwner);
    void videoSinkCapsChanged(GstPad*);
    void updateVideoSizeAndOrientationFromCaps(const GstCaps*);
    bool hasFirstVideoSampleReachedSink() const;

#if ENABLE(ENCRYPTED_MEDIA)
    bool isCDMAttached() const { return m_cdmInstance; }
    void attemptToDecryptWithLocalInstance();
    void initializationDataEncountered(InitData&&);
    InitData parseInitDataFromProtectionMessage(GstMessage*);
    bool waitForCDMAttachment();
#endif

    void configureMediaStreamAudioTracks();
    void invalidateCachedPositionOnNextIteration() const;

    Atomic<bool> m_isPlayerShuttingDown;
    GRefPtr<GstElement> m_textSink;
    GUniquePtr<GstStructure> m_mediaLocations;
    int m_mediaLocationCurrentIndex { 0 };
    bool m_isPlaybackRatePaused { false };
    MediaTime m_timeOfOverlappingSeek;
    // Last playback rate sent through a GStreamer seek.
    float m_lastPlaybackRate { 1 };
    Timer m_fillTimer;
    MediaTime m_maxTimeLoaded;
    bool m_loadingStalled { false };
    MediaPlayer::Preload m_preload;
    bool m_isDelayingLoad { false };
    mutable MediaTime m_maxTimeLoadedAtLastDidLoadingProgress;
    bool m_hasVideo { false };
    bool m_hasAudio { false };
    Condition m_drawCondition;
    Lock m_drawLock;
    RunLoop::Timer<MediaPlayerPrivateGStreamer> m_drawTimer WTF_GUARDED_BY_LOCK(m_drawLock);
    RunLoop::Timer<MediaPlayerPrivateGStreamer> m_readyTimerHandler;
#if USE(TEXTURE_MAPPER_GL)
#if USE(NICOSIA)
    RefPtr<Nicosia::ContentLayer> m_nicosiaLayer;
#else
    RefPtr<TextureMapperPlatformLayerProxy> m_platformLayerProxy;
#endif
#endif
    bool m_isBuffering { false };
    int m_bufferingPercentage { 0 };
    bool m_hasWebKitWebSrcSentEOS { false };
    mutable unsigned long long m_totalBytes { 0 };
    URL m_url;
    bool m_shouldPreservePitch { false };
    bool m_isLegacyPlaybin;
#if ENABLE(MEDIA_STREAM)
    RefPtr<MediaStreamPrivate> m_streamPrivate;
#endif

    bool m_isMuted { false };
    bool m_visible { false };
    bool m_suspended { false };

    // playbin3 only:
    bool m_waitingForStreamsSelectedEvent { true };
    AtomString m_currentAudioStreamId; // Currently playing.
    AtomString m_currentVideoStreamId;
    AtomString m_currentTextStreamId;
    AtomString m_wantedAudioStreamId; // Set in JavaScript.
    AtomString m_wantedVideoStreamId;
    AtomString m_wantedTextStreamId;
    AtomString m_requestedAudioStreamId; // Expected in the next STREAMS_SELECTED message.
    AtomString m_requestedVideoStreamId;
    AtomString m_requestedTextStreamId;

#if ENABLE(WEB_AUDIO)
    std::unique_ptr<AudioSourceProviderGStreamer> m_audioSourceProvider;
#endif
    GRefPtr<GstElement> m_downloadBuffer;
    Vector<RefPtr<MediaPlayerRequestInstallMissingPluginsCallback>> m_missingPluginCallbacks;

    HashMap<AtomString, Ref<AudioTrackPrivateGStreamer>> m_audioTracks;
    HashMap<AtomString, Ref<VideoTrackPrivateGStreamer>> m_videoTracks;
    HashMap<AtomString, Ref<InbandTextTrackPrivateGStreamer>> m_textTracks;
    RefPtr<InbandMetadataTextTrackPrivateGStreamer> m_chaptersTrack;
#if USE(GSTREAMER_MPEGTS)
    HashMap<AtomString, RefPtr<InbandMetadataTextTrackPrivateGStreamer>> m_metadataTracks;
#endif
    virtual bool isMediaSource() const { return false; }

    uint64_t m_httpResponseTotalSize { 0 };
    uint64_t m_networkReadPosition { 0 };
    mutable uint64_t m_readPositionAtLastDidLoadingProgress { 0 };

    HashSet<RefPtr<WebCore::SecurityOrigin>> m_origins;
    std::optional<bool> m_hasTaintedOrigin { std::nullopt };

    GRefPtr<GstElement> m_fpsSink { nullptr };
    uint64_t m_totalVideoFrames { 0 };
    uint64_t m_droppedVideoFrames { 0 };
    uint64_t m_decodedVideoFrames { 0 };

    DataMutex<TaskAtMediaTimeScheduler> m_TaskAtMediaTimeSchedulerDataMutex;

private:
    std::optional<VideoFrameMetadata> videoFrameMetadata() final;
    uint64_t m_sampleCount { 0 };
    uint64_t m_lastVideoFrameMetadataSampleCount { 0 };
#if USE(WPE_VIDEO_PLANE_DISPLAY_DMABUF)
    GUniquePtr<struct wpe_video_plane_display_dmabuf_source> m_wpeVideoPlaneDisplayDmaBuf;
#endif
#if !RELEASE_LOG_DISABLED
    Ref<const Logger> m_logger;
    const void* m_logIdentifier;
#endif

    String m_errorMessage;

#if USE(TEXTURE_MAPPER_DMABUF)
    RefPtr<GBMBufferSwapchain> m_swapchain;
#endif

    GRefPtr<GstStreamCollection> m_streamCollection;

    AbortableTaskQueue m_sinkTaskQueue;

<<<<<<< HEAD
#if USE(GSTREAMER_HOLEPUNCH)
    RefPtr<GStreamerHolePunchHost> m_gstreamerHolePunchHost;
    Lock m_holePunchLock;
#endif

=======
>>>>>>> ef4bcf4c
    bool m_didTryToRecoverPlayingState { false };
};

}
#endif // ENABLE(VIDEO) && USE(GSTREAMER)<|MERGE_RESOLUTION|>--- conflicted
+++ resolved
@@ -521,11 +521,7 @@
     void configureDepayloader(GstElement*);
     void configureVideoDecoder(GstElement*);
     void configureElement(GstElement*);
-<<<<<<< HEAD
 #if PLATFORM(BROADCOM) || USE(WESTEROS_SINK) || PLATFORM(AMLOGIC) || PLATFORM(REALTEK)
-=======
-#if PLATFORM(BROADCOM) || USE(WESTEROS_SINK)
->>>>>>> ef4bcf4c
     void configureElementPlatformQuirks(GstElement*);
 #endif
 
@@ -652,14 +648,11 @@
 
     AbortableTaskQueue m_sinkTaskQueue;
 
-<<<<<<< HEAD
 #if USE(GSTREAMER_HOLEPUNCH)
     RefPtr<GStreamerHolePunchHost> m_gstreamerHolePunchHost;
     Lock m_holePunchLock;
 #endif
 
-=======
->>>>>>> ef4bcf4c
     bool m_didTryToRecoverPlayingState { false };
 };
 
