--- conflicted
+++ resolved
@@ -179,14 +179,6 @@
 
     void setPlaybinURL(const URL& urlString);
     void loadFull(const String& url, const gchar* playbinName, const String& pipelineName);
-<<<<<<< HEAD
-=======
-
-#if GST_CHECK_VERSION(1, 10, 0)
-    void updateTracks();
-    void clearTracks();
-#endif
->>>>>>> 20415689
 
 #if GST_CHECK_VERSION(1, 10, 0)
     void updateTracks();
@@ -265,18 +257,11 @@
     mutable unsigned long long m_totalBytes;
     URL m_url;
     bool m_preservesPitch;
-<<<<<<< HEAD
+    mutable std::optional<Seconds> m_lastQueryTime;
     bool m_isLegacyPlaybin;
 #if GST_CHECK_VERSION(1, 10, 0)
     GRefPtr<GstStreamCollection> m_streamCollection;
     FloatSize naturalSize() const override;
-=======
-    mutable std::optional<Seconds> m_lastQueryTime;
-    bool m_isLegacyPlaybin;
-#if GST_CHECK_VERSION(1, 10, 0)
-    GRefPtr<GstStreamCollection> m_streamCollection;
-    FloatSize naturalSize() const final;
->>>>>>> 20415689
 #if ENABLE(MEDIA_STREAM)
     RefPtr<MediaStreamPrivate> m_streamPrivate;
 #endif // ENABLE(MEDIA_STREAM)
@@ -284,10 +269,7 @@
     String m_currentAudioStreamId;
     String m_currentVideoStreamId;
     String m_currentTextStreamId;
-<<<<<<< HEAD
     mutable double m_lastQuery;
-=======
->>>>>>> 20415689
 #if ENABLE(WEB_AUDIO)
     std::unique_ptr<AudioSourceProviderGStreamer> m_audioSourceProvider;
 #endif
