/*
 * Copyright (C) 2007, 2009 Apple Inc.  All rights reserved.
 * Copyright (C) 2007 Collabora Ltd. All rights reserved.
 * Copyright (C) 2007 Alp Toker <alp@atoker.com>
 * Copyright (C) 2009, 2010 Igalia S.L
 * Copyright (C) 2014 Cable Television Laboratories, Inc.
 *
 * This library is free software; you can redistribute it and/or
 * modify it under the terms of the GNU Library General Public
 * License as published by the Free Software Foundation; either
 * version 2 of the License, or (at your option) any later version.
 *
 * This library is distributed in the hope that it will be useful,
 * but WITHOUT ANY WARRANTY; without even the implied warranty of
 * MERCHANTABILITY or FITNESS FOR A PARTICULAR PURPOSE.  See the GNU
 * Library General Public License for more details.
 *
 * You should have received a copy of the GNU Library General Public License
 * aint with this library; see the file COPYING.LIB.  If not, write to
 * the Free Software Foundation, Inc., 51 Franklin Street, Fifth Floor,
 * Boston, MA 02110-1301, USA.
 */

#ifndef MediaPlayerPrivateGStreamer_h
#define MediaPlayerPrivateGStreamer_h
#if ENABLE(VIDEO) && USE(GSTREAMER)

#include "GRefPtrGStreamer.h"
#include "MediaPlayerPrivateGStreamerBase.h"
#include "Timer.h"

#include <glib.h>
#include <gst/gst.h>
#include <gst/pbutils/install-plugins.h>
#include <wtf/Forward.h>
#include <wtf/RunLoop.h>
#include <wtf/WeakPtr.h>
#include <wtf/glib/GSourceWrap.h>

#if ENABLE(VIDEO_TRACK) && USE(GSTREAMER_MPEGTS)
#include <wtf/text/AtomicStringHash.h>
#endif

typedef struct _GstBuffer GstBuffer;
typedef struct _GstMessage GstMessage;
typedef struct _GstElement GstElement;
typedef struct _GstMpegtsSection GstMpegtsSection;

namespace WebCore {

#if ENABLE(WEB_AUDIO)
class AudioSourceProvider;
class AudioSourceProviderGStreamer;
#endif

class AudioTrackPrivateGStreamer;
class InbandMetadataTextTrackPrivateGStreamer;
class InbandTextTrackPrivateGStreamer;
class MediaPlayerRequestInstallMissingPluginsCallback;
class VideoTrackPrivateGStreamer;

#if ENABLE(MEDIA_SOURCE)
class MediaSourcePrivateClient;
#endif

class MediaPlayerPrivateGStreamer : public MediaPlayerPrivateGStreamerBase {
public:
    explicit MediaPlayerPrivateGStreamer(MediaPlayer*);
    ~MediaPlayerPrivateGStreamer();

    static void registerMediaEngine(MediaEngineRegistrar);
    void handleMessage(GstMessage*);
    void handlePluginInstallerResult(GstInstallPluginsReturn);

    bool hasVideo() const override { return m_hasVideo; }
    bool hasAudio() const override { return m_hasAudio; }

    void load(const String &url) override;
#if ENABLE(MEDIA_SOURCE)
    void load(const String& url, MediaSourcePrivateClient* mediaSource) override;
#endif

#if ENABLE(MEDIA_STREAM)
    void load(MediaStreamPrivate&) override;
#endif
    void commitLoad();
    void cancelLoad() override;

    void prepareToPlay() override;
    void play() override;
    void pause() override;

    bool paused() const override;
    bool seeking() const override;

    float duration() const override;
    float currentTime() const override;
    void seek(float) override;

    void setRate(float) override;
    double rate() const override;
    void setPreservesPitch(bool) override;

    void setPreload(MediaPlayer::Preload) override;
    void fillTimerFired();

    std::unique_ptr<PlatformTimeRanges> buffered() const override;
    float maxTimeSeekable() const override;
    bool didLoadingProgress() const override;
    unsigned long long totalBytes() const override;
    float maxTimeLoaded() const override;

    void loadStateChanged();
    void timeChanged();
    void didEnd();
    void notifyDurationChanged();
    virtual void durationChanged();
    void loadingFailed(MediaPlayer::NetworkState);

<<<<<<< HEAD
    void videoChanged();
    void videoCapsChanged();
    void audioChanged();
    void notifyPlayerOfVideo();
    void notifyPlayerOfVideoCaps();
    void notifyPlayerOfAudio();

#if ENABLE(VIDEO_TRACK)
    void textChanged();
    void notifyPlayerOfText();

    void newTextSample();
    void notifyPlayerOfNewTextSample();
#endif

    virtual void sourceChanged();
=======
    void sourceChanged();
>>>>>>> 999f0c4d
    GstElement* audioSink() const override;
    void configurePlaySink();

    void simulateAudioInterruption() override;

    bool changePipelineState(GstState);

#if ENABLE(WEB_AUDIO)
    AudioSourceProvider* audioSourceProvider() override { return reinterpret_cast<AudioSourceProvider*>(m_audioSourceProvider.get()); }
#endif

    bool isLiveStream() const override { return m_isStreaming; }

    bool handleSyncMessage(GstMessage*) override;

private:
    static void getSupportedTypes(HashSet<String>&);
    static MediaPlayer::SupportsType supportsType(const MediaEngineSupportParameters&);

    static bool isAvailable();

    WeakPtr<MediaPlayerPrivateGStreamer> createWeakPtr() { return m_weakPtrFactory.createWeakPtr(); }

    GstElement* createAudioSink() override;

    float playbackPosition() const;

    virtual void updateStates();
    void asyncStateChangeDone();

    void createGSTPlayBin();

    bool loadNextLocation();
    void mediaLocationChanged(GstMessage*);

    void setDownloadBuffering();
    void processBufferingStats(GstMessage*);
#if ENABLE(VIDEO_TRACK) && USE(GSTREAMER_MPEGTS)
    void processMpegTsSection(GstMpegtsSection*);
#endif
#if ENABLE(VIDEO_TRACK)
    void processTableOfContents(GstMessage*);
    void processTableOfContentsEntry(GstTocEntry*, GstTocEntry* parent);
#endif
    virtual bool doSeek(gint64 position, float rate, GstSeekFlags seekType);
    virtual void updatePlaybackRate();

    String engineDescription() const override { return "GStreamer"; }
    bool didPassCORSAccessCheck() const override;
    bool canSaveMediaData() const override;

protected:
    void cacheDuration();

    bool m_buffering;
    int m_bufferingPercentage;
    mutable float m_cachedPosition;
    bool m_changingRate;
    bool m_downloadFinished;
    bool m_errorOccured;
    mutable bool m_isStreaming;
    mutable gfloat m_mediaDuration;
    bool m_paused;
    float m_playbackRate;
    GstState m_requestedState;
    bool m_resetPipeline;
    bool m_seeking;
    bool m_seekIsPending;
    float m_seekTime;
    bool m_volumeAndMuteInitialized;

    void readyTimerFired();

    void notifyPlayerOfVideo();
    void notifyPlayerOfVideoCaps();
    void notifyPlayerOfAudio();

#if ENABLE(VIDEO_TRACK)
    void notifyPlayerOfText();
    void newTextSample();
#endif

    void setAudioStreamProperties(GObject*);

    static void setAudioStreamPropertiesCallback(MediaPlayerPrivateGStreamer*, GObject*);

    static void sourceChangedCallback(MediaPlayerPrivateGStreamer*);
    static void videoChangedCallback(MediaPlayerPrivateGStreamer*);
    static void videoSinkCapsChangedCallback(MediaPlayerPrivateGStreamer*);
    static void audioChangedCallback(MediaPlayerPrivateGStreamer*);
#if ENABLE(VIDEO_TRACK)
    static void textChangedCallback(MediaPlayerPrivateGStreamer*);
    static GstFlowReturn newTextSampleCallback(MediaPlayerPrivateGStreamer*);
#endif

    WeakPtrFactory<MediaPlayerPrivateGStreamer> m_weakPtrFactory;

    GRefPtr<GstElement> m_source;
#if ENABLE(VIDEO_TRACK)
    GRefPtr<GstElement> m_textAppSink;
    GRefPtr<GstPad> m_textAppSinkPad;
#endif
    float m_endTime;
    GstStructure* m_mediaLocations;
    int m_mediaLocationCurrentIndex;
    bool m_playbackRatePause;
    float m_timeOfOverlappingSeek;
    bool m_canFallBackToLastFinishedSeekPosition;
    float m_lastPlaybackRate;
    Timer m_fillTimer;
    float m_maxTimeLoaded;
    MediaPlayer::Preload m_preload;
    bool m_delayingLoad;
    bool m_mediaDurationKnown;
    mutable float m_maxTimeLoadedAtLastDidLoadingProgress;
    bool m_hasVideo;
    bool m_hasAudio;
    GSourceWrap::Static m_readyTimerHandler;
    mutable unsigned long long m_totalBytes;
    URL m_url;
    bool m_preservesPitch;
    mutable double m_lastQuery;
#if ENABLE(WEB_AUDIO)
    std::unique_ptr<AudioSourceProviderGStreamer> m_audioSourceProvider;
#endif
    GRefPtr<GstElement> m_autoAudioSink;
    RefPtr<MediaPlayerRequestInstallMissingPluginsCallback> m_missingPluginsCallback;
#if ENABLE(VIDEO_TRACK)
    Vector<RefPtr<AudioTrackPrivateGStreamer>> m_audioTracks;
    Vector<RefPtr<InbandTextTrackPrivateGStreamer>> m_textTracks;
    Vector<RefPtr<VideoTrackPrivateGStreamer>> m_videoTracks;
    RefPtr<InbandMetadataTextTrackPrivateGStreamer> m_chaptersTrack;
#endif
#if ENABLE(VIDEO_TRACK) && USE(GSTREAMER_MPEGTS)
    HashMap<AtomicString, RefPtr<InbandMetadataTextTrackPrivateGStreamer>> m_metadataTracks;
#endif
    bool isMediaSource() const { return false; }

    Mutex m_pendingAsyncOperationsLock;
    GList* m_pendingAsyncOperations;
};
}

#endif // USE(GSTREAMER)
#endif<|MERGE_RESOLUTION|>--- conflicted
+++ resolved
@@ -117,26 +117,8 @@
     virtual void durationChanged();
     void loadingFailed(MediaPlayer::NetworkState);
 
-<<<<<<< HEAD
-    void videoChanged();
-    void videoCapsChanged();
-    void audioChanged();
-    void notifyPlayerOfVideo();
-    void notifyPlayerOfVideoCaps();
-    void notifyPlayerOfAudio();
-
-#if ENABLE(VIDEO_TRACK)
-    void textChanged();
-    void notifyPlayerOfText();
-
-    void newTextSample();
-    void notifyPlayerOfNewTextSample();
-#endif
-
     virtual void sourceChanged();
-=======
-    void sourceChanged();
->>>>>>> 999f0c4d
+
     GstElement* audioSink() const override;
     void configurePlaySink();
 
