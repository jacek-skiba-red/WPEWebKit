/*
 * Copyright (C) 2007, 2009 Apple Inc.  All rights reserved.
 * Copyright (C) 2007 Collabora Ltd. All rights reserved.
 * Copyright (C) 2007 Alp Toker <alp@atoker.com>
 * Copyright (C) 2009, 2010 Igalia S.L
 * Copyright (C) 2014 Cable Television Laboratories, Inc.
 *
 * This library is free software; you can redistribute it and/or
 * modify it under the terms of the GNU Library General Public
 * License as published by the Free Software Foundation; either
 * version 2 of the License, or (at your option) any later version.
 *
 * This library is distributed in the hope that it will be useful,
 * but WITHOUT ANY WARRANTY; without even the implied warranty of
 * MERCHANTABILITY or FITNESS FOR A PARTICULAR PURPOSE.  See the GNU
 * Library General Public License for more details.
 *
 * You should have received a copy of the GNU Library General Public License
 * aint with this library; see the file COPYING.LIB.  If not, write to
 * the Free Software Foundation, Inc., 51 Franklin Street, Fifth Floor,
 * Boston, MA 02110-1301, USA.
 */

#ifndef MediaPlayerPrivateGStreamer_h
#define MediaPlayerPrivateGStreamer_h
#if ENABLE(VIDEO) && USE(GSTREAMER)

#include "GRefPtrGStreamer.h"
#include "MediaPlayerPrivateGStreamerBase.h"
#include "Timer.h"

#include <glib.h>
#include <gst/gst.h>
#include <gst/pbutils/install-plugins.h>
#include <wtf/Forward.h>
<<<<<<< HEAD
#include <wtf/glib/GSourceWrap.h>
=======
#include <wtf/RunLoop.h>
#include <wtf/WeakPtr.h>
#include <wtf/glib/GThreadSafeMainLoopSource.h>
>>>>>>> 0f177a83

#if ENABLE(VIDEO_TRACK) && USE(GSTREAMER_MPEGTS)
#include <wtf/text/AtomicStringHash.h>
#endif

#if ENABLE(MEDIA_SOURCE)
#include "MediaSourceGStreamer.h"
#endif

typedef struct _GstBuffer GstBuffer;
typedef struct _GstMessage GstMessage;
typedef struct _GstElement GstElement;
typedef struct _GstMpegtsSection GstMpegtsSection;

namespace WebCore {

#if ENABLE(WEB_AUDIO)
class AudioSourceProvider;
class AudioSourceProviderGStreamer;
#endif

class AudioTrackPrivateGStreamer;
class InbandMetadataTextTrackPrivateGStreamer;
class InbandTextTrackPrivateGStreamer;
class MediaPlayerRequestInstallMissingPluginsCallback;
class VideoTrackPrivateGStreamer;

class MediaPlayerPrivateGStreamer : public MediaPlayerPrivateGStreamerBase {
public:
    explicit MediaPlayerPrivateGStreamer(MediaPlayer*);
    ~MediaPlayerPrivateGStreamer();

    static void registerMediaEngine(MediaEngineRegistrar);
    void handleMessage(GstMessage*);
    void handlePluginInstallerResult(GstInstallPluginsReturn);

    bool hasVideo() const override { return m_hasVideo; }
    bool hasAudio() const override { return m_hasAudio; }

    void load(const String &url) override;
#if ENABLE(MEDIA_SOURCE)
    void load(const String& url, MediaSourcePrivateClient*) override;
#endif
#if ENABLE(MEDIA_STREAM)
    void load(MediaStreamPrivate&) override;
#endif
    void commitLoad();
    void cancelLoad() override;

    void prepareToPlay() override;
    void play() override;
    void pause() override;

    bool paused() const override;
    bool seeking() const override;

    float duration() const override;
    float currentTime() const override;
    void seek(float) override;

    void setRate(float) override;
    double rate() const override;
    void setPreservesPitch(bool) override;

    void setPreload(MediaPlayer::Preload) override;
    void fillTimerFired();

    std::unique_ptr<PlatformTimeRanges> buffered() const override;
    float maxTimeSeekable() const override;
    bool didLoadingProgress() const override;
    unsigned long long totalBytes() const override;
    float maxTimeLoaded() const override;

    void loadStateChanged();
    void timeChanged();
    void didEnd();
    void durationChanged();
    void loadingFailed(MediaPlayer::NetworkState);

    void videoChanged();
    void videoCapsChanged();
    void audioChanged();
    void notifyPlayerOfVideo();
    void notifyPlayerOfVideoCaps();
    void notifyPlayerOfAudio();

#if ENABLE(VIDEO_TRACK)
    void textChanged();
    void notifyPlayerOfText();

    void newTextSample();
    void notifyPlayerOfNewTextSample();
#endif

    void sourceChanged();
    GstElement* audioSink() const override;

    void setAudioStreamProperties(GObject*);

    void simulateAudioInterruption() override;

    bool changePipelineState(GstState);

#if ENABLE(WEB_AUDIO)
    AudioSourceProvider* audioSourceProvider() override { return reinterpret_cast<AudioSourceProvider*>(m_audioSourceProvider.get()); }
#endif

private:
    static void getSupportedTypes(HashSet<String>&);
    static MediaPlayer::SupportsType supportsType(const MediaEngineSupportParameters&);

    static bool isAvailable();

    WeakPtr<MediaPlayerPrivateGStreamer> createWeakPtr() { return m_weakPtrFactory.createWeakPtr(); }

    GstElement* createAudioSink() override;

    float playbackPosition() const;

    void cacheDuration();
    void updateStates();
    void asyncStateChangeDone();

    void createGSTPlayBin();

    bool loadNextLocation();
    void mediaLocationChanged(GstMessage*);

    void setDownloadBuffering();
    void processBufferingStats(GstMessage*);
#if ENABLE(VIDEO_TRACK) && USE(GSTREAMER_MPEGTS)
    void processMpegTsSection(GstMpegtsSection*);
#endif
#if ENABLE(VIDEO_TRACK)
    void processTableOfContents(GstMessage*);
    void processTableOfContentsEntry(GstTocEntry*, GstTocEntry* parent);
#endif
    bool doSeek(gint64 position, float rate, GstSeekFlags seekType);
    void updatePlaybackRate();

    String engineDescription() const override { return "GStreamer"; }
    bool isLiveStream() const override { return m_isStreaming; }
    bool didPassCORSAccessCheck() const override;
    bool canSaveMediaData() const override;

#if ENABLE(MEDIA_SOURCE)
    // TODO: Implement
    unsigned long totalVideoFrames() override { return 0; }
    unsigned long droppedVideoFrames() override { return 0; }
    unsigned long corruptedVideoFrames() override { return 0; }
    MediaTime totalFrameDelay() override { return MediaTime::zeroTime(); }
#endif

    void readyTimerFired();

    WeakPtrFactory<MediaPlayerPrivateGStreamer> m_weakPtrFactory;

    GRefPtr<GstElement> m_source;
#if ENABLE(VIDEO_TRACK)
    GRefPtr<GstElement> m_textAppSink;
    GRefPtr<GstPad> m_textAppSinkPad;
#endif
    float m_seekTime;
    bool m_changingRate;
    float m_endTime;
    bool m_isEndReached;
    mutable bool m_isStreaming;
    GstStructure* m_mediaLocations;
    int m_mediaLocationCurrentIndex;
    bool m_resetPipeline;
    bool m_paused;
    bool m_playbackRatePause;
    bool m_seeking;
    bool m_seekIsPending;
    float m_timeOfOverlappingSeek;
    bool m_canFallBackToLastFinishedSeekPosition;
    bool m_buffering;
    float m_playbackRate;
    float m_lastPlaybackRate;
    bool m_errorOccured;
    mutable gfloat m_mediaDuration;
    bool m_downloadFinished;
    Timer m_fillTimer;
    float m_maxTimeLoaded;
    int m_bufferingPercentage;
    MediaPlayer::Preload m_preload;
    bool m_delayingLoad;
    bool m_mediaDurationKnown;
    mutable float m_maxTimeLoadedAtLastDidLoadingProgress;
    bool m_volumeAndMuteInitialized;
    bool m_hasVideo;
    bool m_hasAudio;
<<<<<<< HEAD
    GSourceWrap::Static m_audioTimerHandler;
    GSourceWrap::Static m_textTimerHandler;
    GSourceWrap::Static m_videoTimerHandler;
    GSourceWrap::Static m_videoCapsTimerHandler;
    GSourceWrap::Static m_readyTimerHandler;
=======
    GThreadSafeMainLoopSource m_audioTimerHandler;
    GThreadSafeMainLoopSource m_textTimerHandler;
    GThreadSafeMainLoopSource m_videoTimerHandler;
    GThreadSafeMainLoopSource m_videoCapsTimerHandler;
    RunLoop::Timer<MediaPlayerPrivateGStreamer> m_readyTimerHandler;
>>>>>>> 0f177a83
    mutable unsigned long long m_totalBytes;
    URL m_url;
    bool m_preservesPitch;
#if ENABLE(WEB_AUDIO)
    std::unique_ptr<AudioSourceProviderGStreamer> m_audioSourceProvider;
#endif
    GstState m_requestedState;
    GRefPtr<GstElement> m_autoAudioSink;
    RefPtr<MediaPlayerRequestInstallMissingPluginsCallback> m_missingPluginsCallback;
#if ENABLE(VIDEO_TRACK)
    Vector<RefPtr<AudioTrackPrivateGStreamer>> m_audioTracks;
    Vector<RefPtr<InbandTextTrackPrivateGStreamer>> m_textTracks;
    Vector<RefPtr<VideoTrackPrivateGStreamer>> m_videoTracks;
    RefPtr<InbandMetadataTextTrackPrivateGStreamer> m_chaptersTrack;
#endif
#if ENABLE(VIDEO_TRACK) && USE(GSTREAMER_MPEGTS)
    HashMap<AtomicString, RefPtr<InbandMetadataTextTrackPrivateGStreamer>> m_metadataTracks;
#endif
#if ENABLE(MEDIA_SOURCE)
    RefPtr<MediaSourcePrivateClient> m_mediaSource;
    bool isMediaSource() const { return m_mediaSource; }
#else
    bool isMediaSource() const { return false; }
#endif
};
}

#endif // USE(GSTREAMER)
#endif<|MERGE_RESOLUTION|>--- conflicted
+++ resolved
@@ -33,13 +33,9 @@
 #include <gst/gst.h>
 #include <gst/pbutils/install-plugins.h>
 #include <wtf/Forward.h>
-<<<<<<< HEAD
-#include <wtf/glib/GSourceWrap.h>
-=======
 #include <wtf/RunLoop.h>
 #include <wtf/WeakPtr.h>
-#include <wtf/glib/GThreadSafeMainLoopSource.h>
->>>>>>> 0f177a83
+#include <wtf/glib/GSourceWrap.h>
 
 #if ENABLE(VIDEO_TRACK) && USE(GSTREAMER_MPEGTS)
 #include <wtf/text/AtomicStringHash.h>
@@ -232,19 +228,11 @@
     bool m_volumeAndMuteInitialized;
     bool m_hasVideo;
     bool m_hasAudio;
-<<<<<<< HEAD
     GSourceWrap::Static m_audioTimerHandler;
     GSourceWrap::Static m_textTimerHandler;
     GSourceWrap::Static m_videoTimerHandler;
     GSourceWrap::Static m_videoCapsTimerHandler;
-    GSourceWrap::Static m_readyTimerHandler;
-=======
-    GThreadSafeMainLoopSource m_audioTimerHandler;
-    GThreadSafeMainLoopSource m_textTimerHandler;
-    GThreadSafeMainLoopSource m_videoTimerHandler;
-    GThreadSafeMainLoopSource m_videoCapsTimerHandler;
     RunLoop::Timer<MediaPlayerPrivateGStreamer> m_readyTimerHandler;
->>>>>>> 0f177a83
     mutable unsigned long long m_totalBytes;
     URL m_url;
     bool m_preservesPitch;
