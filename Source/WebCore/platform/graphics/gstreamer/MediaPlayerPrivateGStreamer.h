--- conflicted
+++ resolved
@@ -72,11 +72,7 @@
     ~MediaPlayerPrivateGStreamer();
 
     static void registerMediaEngine(MediaEngineRegistrar);
-<<<<<<< HEAD
     void handleSyncMessage(GstMessage*);
-=======
-    gboolean handleSyncMessage(GstMessage*);
->>>>>>> aafa26bb
     gboolean handleMessage(GstMessage*);
     void handlePluginInstallerResult(GstInstallPluginsReturn);
 
@@ -277,14 +273,8 @@
 #else
     bool isMediaSource() const { return false; }
 #endif
-<<<<<<< HEAD
 #if ENABLE(ENCRYPTED_MEDIA) || ENABLE(ENCRYPTED_MEDIA_V2)
     BinarySemaphore m_drmKeySemaphore;
-=======
-#if USE(GSTREAMER_GL)
-    GstGLContext* m_glContext;
-    GstGLDisplay* m_glDisplay;
->>>>>>> aafa26bb
 #endif
 };
 }
