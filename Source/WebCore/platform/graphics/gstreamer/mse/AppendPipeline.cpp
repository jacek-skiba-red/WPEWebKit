--- conflicted
+++ resolved
@@ -347,20 +347,8 @@
     const gchar* contextType = nullptr;
     gst_message_parse_context_type(message, &contextType);
     GST_TRACE("context type: %s", contextType);
-<<<<<<< HEAD
-    if (!g_strcmp0(contextType, "drm-preferred-decryption-system-id")
-        && m_appendState != AppendPipeline::AppendState::KeyNegotiation)
-        setAppendState(AppendPipeline::AppendState::KeyNegotiation);
-
-    // MediaPlayerPrivateGStreamerBase will take care of setting up encryption.
-=======
-
-    LockHolder locker(m_appendStateTransitionLock);
-    if (m_appendState == AppendState::Invalid)
-        return;
 
     // MediaPlayerPrivateGStreamerBase will take care of setting up encryption if needed.
->>>>>>> c6f57338
     if (m_playerPrivate)
         m_playerPrivate->handleSyncMessage(message);
 }
@@ -791,13 +779,8 @@
 {
     ASSERT(WTF::isMainThread());
 
-<<<<<<< HEAD
     {
         LockHolder locker(m_newSampleLock);
-
-        // If we were in KeyNegotiation but samples are coming, assume we're already OnGoing
-        if (m_appendState == AppendState::KeyNegotiation)
-            setAppendState(AppendState::Ongoing);
 
         // Ignore samples if we're not expecting them. Refuse processing if we're in Invalid state.
         if (m_appendState != AppendState::Ongoing && m_appendState != AppendState::Sampling) {
@@ -809,17 +792,6 @@
             m_newSampleCondition.notifyOne();
             return;
         }
-=======
-    // Ignore samples if we're not expecting them. Refuse processing if we're in Invalid state.
-    if (m_appendState != AppendState::Ongoing && m_appendState != AppendState::Sampling) {
-        GST_WARNING("Unexpected sample, appendState=%s", dumpAppendState(m_appendState));
-        // FIXME: Return ERROR and find a more robust way to detect that all the
-        // data has been processed, so we don't need to resort to these hacks.
-        // All in all, return OK, even if it's not the proper thing to do. We don't want to break the demuxer.
-        gst_sample_unref(sample);
-        return;
-    }
->>>>>>> c6f57338
 
         RefPtr<MediaSampleGStreamer> mediaSample = WebCore::MediaSampleGStreamer::create(sample, m_presentationSize, trackId());
 
@@ -1330,15 +1302,9 @@
 
     // Release the m_pendingDecryptionStructure object since
     // gst_event_new_custom() takes over ownership of it.
-<<<<<<< HEAD
-    gst_element_send_event(m_pipeline.get(), gst_event_new_custom(GST_EVENT_CUSTOM_DOWNSTREAM_OOB, m_pendingDecryptionStructure.release()));
-
-    setAppendState(AppendState::Ongoing);
-=======
     bool wasEventHandled = gst_element_send_event(m_pipeline.get(), gst_event_new_custom(GST_EVENT_CUSTOM_DOWNSTREAM_OOB, m_pendingDecryptionStructure.release()));
     GST_TRACE("dispatched key to append pipeline %p, handled %s", this, boolForPrinting(wasEventHandled));
     return wasEventHandled;
->>>>>>> c6f57338
 }
 
 bool AppendPipeline::dispatchDecryptionStructure(GUniquePtr<GstStructure>&& structure)
