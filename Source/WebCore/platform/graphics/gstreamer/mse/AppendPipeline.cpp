/*
 * Copyright (C) 2016, 2017 Metrological Group B.V.
 * Copyright (C) 2016, 2017 Igalia S.L
 *
 * This library is free software; you can redistribute it and/or
 * modify it under the terms of the GNU Library General Public
 * License as published by the Free Software Foundation; either
 * version 2 of the License, or (at your option) any later version.
 *
 * This library is distributed in the hope that it will be useful,
 * but WITHOUT ANY WARRANTY; without even the implied warranty of
 * MERCHANTABILITY or FITNESS FOR A PARTICULAR PURPOSE.  See the GNU
 * Library General Public License for more details.
 *
 * You should have received a copy of the GNU Library General Public License
 * aint with this library; see the file COPYING.LIB.  If not, write to
 * the Free Software Foundation, Inc., 51 Franklin Street, Fifth Floor,
 * Boston, MA 02110-1301, USA.
 */

#include "config.h"
#include "AppendPipeline.h"

#if ENABLE(VIDEO) && USE(GSTREAMER) && ENABLE(MEDIA_SOURCE)

#include "AudioTrackPrivateGStreamer.h"
#include "GRefPtrGStreamer.h"
#include "GStreamerEMEUtilities.h"
#include "GStreamerMediaDescription.h"
<<<<<<< HEAD
#include "GStreamerMediaSample.h"
#include "GStreamerUtilities.h"
=======
#include "MediaSampleGStreamer.h"
>>>>>>> 106bd92a
#include "InbandTextTrackPrivateGStreamer.h"
#include "MediaDescription.h"
#include "SourceBufferPrivateGStreamer.h"
#include "VideoTrackPrivateGStreamer.h"
#include <gst/app/gstappsink.h>
#include <gst/app/gstappsrc.h>
#include <gst/gst.h>
#include <gst/pbutils/pbutils.h>
#include <gst/video/video.h>
#include <wtf/Condition.h>
#include <wtf/SetForScope.h>
#include <wtf/glib/GLibUtilities.h>
#include <wtf/glib/RunLoopSourcePriority.h>

GST_DEBUG_CATEGORY_EXTERN(webkit_mse_debug);
#define GST_CAT_DEFAULT webkit_mse_debug

namespace WebCore {

static const char* dumpAppendState(AppendPipeline::AppendState appendState)
{
    switch (appendState) {
    case AppendPipeline::AppendState::Invalid:
        return "Invalid";
    case AppendPipeline::AppendState::NotStarted:
        return "NotStarted";
    case AppendPipeline::AppendState::Ongoing:
        return "Ongoing";
    case AppendPipeline::AppendState::KeyNegotiation:
        return "KeyNegotiation";
    case AppendPipeline::AppendState::DataStarve:
        return "DataStarve";
    case AppendPipeline::AppendState::Sampling:
        return "Sampling";
    case AppendPipeline::AppendState::LastSample:
        return "LastSample";
    case AppendPipeline::AppendState::Aborting:
        return "Aborting";
    default:
        return "(unknown)";
    }
}

static void appendPipelineAppsrcNeedData(GstAppSrc*, guint, AppendPipeline*);
static void appendPipelineDemuxerPadAdded(GstElement*, GstPad*, AppendPipeline*);
static void appendPipelineDemuxerPadRemoved(GstElement*, GstPad*, AppendPipeline*);
static void appendPipelineAppsinkCapsChanged(GObject*, GParamSpec*, AppendPipeline*);
static GstPadProbeReturn appendPipelineAppsrcDataLeaving(GstPad*, GstPadProbeInfo*, AppendPipeline*);
#if !LOG_DISABLED
static GstPadProbeReturn appendPipelinePadProbeDebugInformation(GstPad*, GstPadProbeInfo*, struct PadProbeInformation*);
#endif
static GstPadProbeReturn appendPipelineDemuxerBlackHolePadProbe(GstPad*, GstPadProbeInfo*, gpointer);
static GstFlowReturn appendPipelineAppsinkNewSample(GstElement*, AppendPipeline*);
static void appendPipelineAppsinkEOS(GstElement*, AppendPipeline*);
static void appendPipelineDemuxerNoMorePads(GstElement*, AppendPipeline* appendPipeline);

static void appendPipelineNeedContextMessageCallback(GstBus*, GstMessage* message, AppendPipeline* appendPipeline)
{
    GST_TRACE("received callback");
    appendPipeline->handleNeedContextSyncMessage(message);
}

static void appendPipelineApplicationMessageCallback(GstBus*, GstMessage* message, AppendPipeline* appendPipeline)
{
    appendPipeline->handleApplicationMessage(message);
}

#if ENABLE(ENCRYPTED_MEDIA)
static void appendPipelineElementMessageCallback(GstBus*, GstMessage* message, AppendPipeline* appendPipeline)
{
    appendPipeline->handleElementMessage(message);
}
#endif

static void appendPipelineStateChangeMessageCallback(GstBus*, GstMessage* message, AppendPipeline* appendPipeline)
{
    appendPipeline->handleStateChangeMessage(message);
}

<<<<<<< HEAD
// Auxiliary class to compute the sample duration when GStreamer provides an invalid one.
class BufferMetadataCompleter {
public:
    BufferMetadataCompleter()
        : m_sampleDuration(MediaTime::invalidTime())
        , m_lastPts(MediaTime::invalidTime())
        , m_lastDts(MediaTime::invalidTime())
        , m_ptsOffset(MediaTime::invalidTime())
    {
    }

    void completeMissingMetadata(GstBuffer* buffer)
    {
        if (buffer) {
	    GST_TRACE("Before: PTS=%" GST_TIME_FORMAT "  DTS=%" GST_TIME_FORMAT "  DUR=%" GST_TIME_FORMAT "\n", 
			    GST_TIME_ARGS(GST_BUFFER_PTS(buffer)),
			    GST_TIME_ARGS(GST_BUFFER_DTS(buffer)),
			    GST_TIME_ARGS(GST_BUFFER_DURATION(buffer)));

            if (!GST_BUFFER_DURATION_IS_VALID(buffer)) {
                if (m_sampleDuration.isValid()) {
                    // Some containers like webm and audio/x-opus don't supply a duration. Let's use the one supplied by the caps.
                    GST_BUFFER_DURATION(buffer) = toGstClockTime(m_sampleDuration);
                } else if (m_lastPts.isValid()) {
                    m_sampleDuration = MediaTime(GST_BUFFER_PTS(buffer), GST_SECOND) - m_lastPts;
                    GST_BUFFER_DURATION(buffer) = toGstClockTime(m_sampleDuration);
                } else if (GST_BUFFER_PTS_IS_VALID(buffer)) {
                    // Some containers like webm don't supply a duration. Let's assume 60fps and let the gap sample hack fill the gaps if the duration was actually longer.
                    // The duration for the next samples will be computed using PTS differences.
                    GST_BUFFER_DURATION(buffer) = toGstClockTime(MediaTime(1, 60));
                }
            }

            if (!GST_BUFFER_DTS_IS_VALID(buffer) && GST_BUFFER_PTS_IS_VALID(buffer)) {
                // If we had a last DTS and the PTS hasn't varied too much (continuous samples), DTS++.
                if (m_lastDts.isValid() && abs(m_lastPts + MediaTime(GST_BUFFER_DURATION(buffer), GST_SECOND) - MediaTime(GST_BUFFER_PTS(buffer), GST_SECOND)) < MediaTime(1, 2))
                    GST_BUFFER_DTS(buffer) = toGstClockTime(m_lastDts + MediaTime(GST_BUFFER_DURATION(buffer), GST_SECOND));
                else
                    GST_BUFFER_DTS(buffer) = toGstClockTime(MediaTime(GST_BUFFER_PTS(buffer), GST_SECOND) + MediaTime(GST_BUFFER_DURATION(buffer), GST_SECOND));
		GST_TRACE("DTS FILLED: %" GST_TIME_FORMAT "\n", GST_TIME_ARGS(GST_BUFFER_DTS(buffer)));
            }

            // If the first sample (DTS=0) doesn't start with PTS=0, compute a negative offset.
            if (!GST_BUFFER_DTS(buffer) && GST_BUFFER_PTS(buffer) && !m_ptsOffset.isValid()) {
                m_ptsOffset = MediaTime(GST_BUFFER_DTS(buffer), GST_SECOND) - MediaTime(GST_BUFFER_PTS(buffer), GST_SECOND);
                GST_TRACE("Setting an offset of %s\n", m_ptsOffset.toString().utf8().data());
            }

            // Apply the offset to zero-align the first sample and also correct the next ones.
            if (m_ptsOffset.isValid())
                GST_BUFFER_PTS(buffer) += toGstClockTime(m_ptsOffset);

            m_lastPts = MediaTime(GST_BUFFER_PTS(buffer), GST_SECOND);
            m_lastDts = MediaTime(GST_BUFFER_DTS(buffer), GST_SECOND);

	    GST_TRACE("After: PTS=%" GST_TIME_FORMAT "  DTS=%" GST_TIME_FORMAT "  DUR=%" GST_TIME_FORMAT "\n", 
			    GST_TIME_ARGS(GST_BUFFER_PTS(buffer)),
			    GST_TIME_ARGS(GST_BUFFER_DTS(buffer)),
			    GST_TIME_ARGS(GST_BUFFER_DURATION(buffer)));
        }
    }

private:
    MediaTime m_sampleDuration;
    MediaTime m_lastPts;
    MediaTime m_lastDts;
    MediaTime m_ptsOffset;
};

=======
>>>>>>> 106bd92a
AppendPipeline::AppendPipeline(Ref<MediaSourceClientGStreamerMSE> mediaSourceClient, Ref<SourceBufferPrivateGStreamer> sourceBufferPrivate, MediaPlayerPrivateGStreamerMSE& playerPrivate)
    : m_mediaSourceClient(mediaSourceClient.get())
    , m_sourceBufferPrivate(sourceBufferPrivate.get())
    , m_playerPrivate(&playerPrivate)
    , m_id(0)
    , m_busAlreadyNotifiedOfAvailablesamples(false)
    , m_appsrcAtLeastABufferLeft(false)
    , m_appsrcNeedDataReceived(false)
    , m_appsrcDataLeavingProbeId(0)
    , m_appendState(AppendState::NotStarted)
    , m_abortPending(false)
    , m_streamType(Unknown)
{
    ASSERT(WTF::isMainThread());

    GST_TRACE("Creating AppendPipeline (%p)", this);

    // FIXME: give a name to the pipeline, maybe related with the track it's managing.
    // The track name is still unknown at this time, though.
    m_pipeline = gst_pipeline_new(nullptr);

    m_bus = adoptGRef(gst_pipeline_get_bus(GST_PIPELINE(m_pipeline.get())));
    gst_bus_add_signal_watch_full(m_bus.get(), RunLoopSourcePriority::RunLoopDispatcher);
    gst_bus_enable_sync_message_emission(m_bus.get());

    g_signal_connect(m_bus.get(), "sync-message::need-context", G_CALLBACK(appendPipelineNeedContextMessageCallback), this);
    g_signal_connect(m_bus.get(), "message::application", G_CALLBACK(appendPipelineApplicationMessageCallback), this);
#if ENABLE(ENCRYPTED_MEDIA)
    g_signal_connect(m_bus.get(), "message::element", G_CALLBACK(appendPipelineElementMessageCallback), this);
#endif
    g_signal_connect(m_bus.get(), "message::state-changed", G_CALLBACK(appendPipelineStateChangeMessageCallback), this);

    // We assign the created instances here instead of adoptRef() because gst_bin_add_many()
    // below will already take the initial reference and we need an additional one for us.
    m_appsrc = gst_element_factory_make("appsrc", nullptr);

    const String& type = m_sourceBufferPrivate->type().containerType();
    if (type.endsWith("mp4"))
        m_demux = gst_element_factory_make("qtdemux", nullptr);
    else if (type.endsWith("webm"))
        m_demux = gst_element_factory_make("matroskademux", nullptr);
    else
        ASSERT_NOT_REACHED();

    m_appsink = gst_element_factory_make("appsink", nullptr);

    gst_app_sink_set_emit_signals(GST_APP_SINK(m_appsink.get()), TRUE);
    gst_base_sink_set_sync(GST_BASE_SINK(m_appsink.get()), FALSE);

    GRefPtr<GstPad> appsinkPad = adoptGRef(gst_element_get_static_pad(m_appsink.get(), "sink"));
    g_signal_connect(appsinkPad.get(), "notify::caps", G_CALLBACK(appendPipelineAppsinkCapsChanged), this);

    setAppsrcDataLeavingProbe();

#if !LOG_DISABLED
    GRefPtr<GstPad> demuxerPad = adoptGRef(gst_element_get_static_pad(m_demux.get(), "sink"));
    m_demuxerDataEnteringPadProbeInformation.appendPipeline = this;
    m_demuxerDataEnteringPadProbeInformation.description = "demuxer data entering";
    m_demuxerDataEnteringPadProbeInformation.probeId = gst_pad_add_probe(demuxerPad.get(), GST_PAD_PROBE_TYPE_BUFFER, reinterpret_cast<GstPadProbeCallback>(appendPipelinePadProbeDebugInformation), &m_demuxerDataEnteringPadProbeInformation, nullptr);
    m_appsinkDataEnteringPadProbeInformation.appendPipeline = this;
    m_appsinkDataEnteringPadProbeInformation.description = "appsink data entering";
    m_appsinkDataEnteringPadProbeInformation.probeId = gst_pad_add_probe(appsinkPad.get(), GST_PAD_PROBE_TYPE_BUFFER, reinterpret_cast<GstPadProbeCallback>(appendPipelinePadProbeDebugInformation), &m_appsinkDataEnteringPadProbeInformation, nullptr);
#endif

    // These signals won't be connected outside of the lifetime of "this".
    g_signal_connect(m_appsrc.get(), "need-data", G_CALLBACK(appendPipelineAppsrcNeedData), this);
    g_signal_connect(m_demux.get(), "pad-added", G_CALLBACK(appendPipelineDemuxerPadAdded), this);
    g_signal_connect(m_demux.get(), "pad-removed", G_CALLBACK(appendPipelineDemuxerPadRemoved), this);
    g_signal_connect(m_demux.get(), "no-more-pads", G_CALLBACK(appendPipelineDemuxerNoMorePads), this);
    g_signal_connect(m_appsink.get(), "new-sample", G_CALLBACK(appendPipelineAppsinkNewSample), this);
    g_signal_connect(m_appsink.get(), "eos", G_CALLBACK(appendPipelineAppsinkEOS), this);

    // Add_many will take ownership of a reference. That's why we used an assignment before.
    gst_bin_add_many(GST_BIN(m_pipeline.get()), m_appsrc.get(), m_demux.get(), nullptr);
    gst_element_link(m_appsrc.get(), m_demux.get());

    gst_element_set_state(m_pipeline.get(), GST_STATE_READY);
};

AppendPipeline::~AppendPipeline()
{
    ASSERT(WTF::isMainThread());

    GST_TRACE("Destroying AppendPipeline (%p)", this);

    setAppendState(AppendState::Invalid);

    {
        LockHolder locker(m_padAddRemoveLock);
        m_playerPrivate = nullptr;
        m_padAddRemoveCondition.notifyOne();
    }

    // FIXME: Maybe notify appendComplete here?

    if (m_pipeline) {
        ASSERT(m_bus);
        g_signal_handlers_disconnect_by_func(m_bus.get(), reinterpret_cast<gpointer>(appendPipelineNeedContextMessageCallback), this);
        gst_bus_disable_sync_message_emission(m_bus.get());
        gst_bus_remove_signal_watch(m_bus.get());
        gst_element_set_state(m_pipeline.get(), GST_STATE_NULL);
        m_pipeline = nullptr;
    }

    if (m_appsrc) {
        removeAppsrcDataLeavingProbe();
        g_signal_handlers_disconnect_by_data(m_appsrc.get(), this);
        m_appsrc = nullptr;
    }

    if (m_demux) {
#if !LOG_DISABLED
        GRefPtr<GstPad> demuxerPad = adoptGRef(gst_element_get_static_pad(m_demux.get(), "sink"));
        gst_pad_remove_probe(demuxerPad.get(), m_demuxerDataEnteringPadProbeInformation.probeId);
#endif

        g_signal_handlers_disconnect_by_data(m_demux.get(), this);
        m_demux = nullptr;
    }

    if (m_appsink) {
        GRefPtr<GstPad> appsinkPad = adoptGRef(gst_element_get_static_pad(m_appsink.get(), "sink"));
        g_signal_handlers_disconnect_by_data(appsinkPad.get(), this);
        g_signal_handlers_disconnect_by_data(m_appsink.get(), this);

#if !LOG_DISABLED
        gst_pad_remove_probe(appsinkPad.get(), m_appsinkDataEnteringPadProbeInformation.probeId);
#endif

        m_appsink = nullptr;
    }

    m_appsinkCaps = nullptr;
    m_demuxerSrcPadCaps = nullptr;
};

void AppendPipeline::clearPlayerPrivate()
{
    ASSERT(WTF::isMainThread());
    GST_DEBUG("cleaning private player");

    // Make sure that AppendPipeline won't process more data from now on and
    // instruct handleNewSample to abort itself from now on as well.
    setAppendState(AppendState::Invalid);

    {
        LockHolder locker(m_padAddRemoveLock);
        m_playerPrivate = nullptr;
        m_padAddRemoveCondition.notifyOne();
    }

    // And now that no handleNewSample operations will remain stalled waiting
    // for the main thread, stop the pipeline.
    if (m_pipeline)
        gst_element_set_state(m_pipeline.get(), GST_STATE_NULL);
}

void AppendPipeline::handleNeedContextSyncMessage(GstMessage* message)
{
    const gchar* contextType = nullptr;
    gst_message_parse_context_type(message, &contextType);
    GST_TRACE("context type: %s", contextType);

    LockHolder locker(m_appendStateTransitionLock);
    if (m_appendState == AppendState::Invalid)
        return;

    if (!g_strcmp0(contextType, "drm-preferred-decryption-system-id")) {
        if (WTF::isMainThread())
            transitionTo(AppendState::KeyNegotiation, true);
        else {
            GstStructure* structure = gst_structure_new("transition-main-thread", "transition", G_TYPE_INT, AppendState::KeyNegotiation, nullptr);
            GstMessage* message = gst_message_new_application(GST_OBJECT(m_demux.get()), structure);
            if (gst_bus_post(m_bus.get(), message)) {
                GST_TRACE("transition-main-thread KeyNegotiation sent to the bus");
                m_appendStateTransitionCondition.wait(m_appendStateTransitionLock);
            }
        }
    }

    // MediaPlayerPrivateGStreamerBase will take care of setting up encryption.
    if (m_playerPrivate)
        m_playerPrivate->handleSyncMessage(message);
}

void AppendPipeline::handleApplicationMessage(GstMessage* message)
{
    ASSERT(WTF::isMainThread());

    const GstStructure* structure = gst_message_get_structure(message);

    if (gst_structure_has_name(structure, "appsrc-need-data")) {
        handleAppsrcNeedDataReceived();
        return;
    }

    if (gst_structure_has_name(structure, "appsrc-buffer-left")) {
        handleAppsrcAtLeastABufferLeft();
        return;
    }

    if (gst_structure_has_name(structure, "demuxer-connect-to-appsink")) {
        GRefPtr<GstPad> demuxerSrcPad;
        gst_structure_get(structure, "demuxer-src-pad", G_TYPE_OBJECT, &demuxerSrcPad.outPtr(), nullptr);
        ASSERT(demuxerSrcPad);
        connectDemuxerSrcPadToAppsink(demuxerSrcPad.get());
        return;
    }

    if (gst_structure_has_name(structure, "transition-main-thread")) {
        GST_TRACE("Received transition-main-thread in main thread");
        AppendState nextState;
        gst_structure_get(structure, "transition", G_TYPE_INT, &nextState, nullptr);
        transitionTo(nextState, false);
        return;
    }

    if (gst_structure_has_name(structure, "appsink-caps-changed")) {
        appsinkCapsChanged();
        return;
    }

    if (gst_structure_has_name(structure, "appsink-new-sample")) {
        m_busAlreadyNotifiedOfAvailablesamples = false;
        consumeAppSinkAvailableSamples();
        return;
    }

    if (gst_structure_has_name(structure, "appsink-eos")) {
        appsinkEOS();
        return;
    }

    if (gst_structure_has_name(structure, "demuxer-no-more-pads")) {
        demuxerNoMorePads();
        return;
    }

    ASSERT_NOT_REACHED();
}

void AppendPipeline::demuxerNoMorePads()
{
    GST_TRACE("calling didReceiveInitializationSegment");
    didReceiveInitializationSegment();
    GST_TRACE("set pipeline to playing");
    gst_element_set_state(m_pipeline.get(), GST_STATE_PLAYING);
}

#if ENABLE(ENCRYPTED_MEDIA)
void AppendPipeline::handleElementMessage(GstMessage* message)
{
    ASSERT(WTF::isMainThread());

    const GstStructure* structure = gst_message_get_structure(message);
    GST_TRACE("%s message from %s", gst_structure_get_name(structure), GST_MESSAGE_SRC_NAME(message));
    if (m_playerPrivate && gst_structure_has_name(structure, "drm-key-needed")) {
        if (m_appendState != AppendPipeline::AppendState::KeyNegotiation)
            setAppendState(AppendPipeline::AppendState::KeyNegotiation);

        GST_DEBUG("sending drm-key-needed message from %s to the player", GST_MESSAGE_SRC_NAME(message));
        GRefPtr<GstEvent> event;
        gst_structure_get(structure, "event", GST_TYPE_EVENT, &event.outPtr(), nullptr);
        m_playerPrivate->handleProtectionEvent(event.get());
    }
}
#endif

void AppendPipeline::handleStateChangeMessage(GstMessage* message)
{
    ASSERT(WTF::isMainThread());

    if (GST_MESSAGE_SRC(message) == reinterpret_cast<GstObject*>(m_pipeline.get())) {
        GstState currentState, newState;
        gst_message_parse_state_changed(message, &currentState, &newState, nullptr);
        CString sourceBufferType = String(m_sourceBufferPrivate->type().raw())
            .replace("/", "_").replace(" ", "_")
            .replace("\"", "").replace("\'", "").utf8();
        CString dotFileName = String::format("webkit-append-%s-%s_%s",
            sourceBufferType.data(),
            gst_element_state_get_name(currentState),
            gst_element_state_get_name(newState)).utf8();
        GST_DEBUG_BIN_TO_DOT_FILE_WITH_TS(GST_BIN(m_pipeline.get()), GST_DEBUG_GRAPH_SHOW_ALL, dotFileName.data());
    }
}

void AppendPipeline::handleAppsrcNeedDataReceived()
{
    if (!m_appsrcAtLeastABufferLeft) {
        GST_TRACE("discarding until at least a buffer leaves appsrc");
        return;
    }

    ASSERT(m_appendState == AppendState::KeyNegotiation || m_appendState == AppendState::Ongoing || m_appendState == AppendState::Sampling);
    ASSERT(!m_appsrcNeedDataReceived);

    GST_TRACE("received need-data from appsrc");

    m_appsrcNeedDataReceived = true;
    checkEndOfAppend();
}

void AppendPipeline::handleAppsrcAtLeastABufferLeft()
{
    m_appsrcAtLeastABufferLeft = true;
    GST_TRACE("received buffer-left from appsrc");
#if LOG_DISABLED
    removeAppsrcDataLeavingProbe();
#endif
}

gint AppendPipeline::id()
{
    ASSERT(WTF::isMainThread());

    if (m_id)
        return m_id;

    static gint s_totalAudio = 0;
    static gint s_totalVideo = 0;
    static gint s_totalText = 0;

    switch (m_streamType) {
    case Audio:
        m_id = ++s_totalAudio;
        break;
    case Video:
        m_id = ++s_totalVideo;
        break;
    case Text:
        m_id = ++s_totalText;
        break;
    case Unknown:
    case Invalid:
        GST_ERROR("Trying to get id for a pipeline of Unknown/Invalid type");
        ASSERT_NOT_REACHED();
        break;
    }

    GST_DEBUG("streamType=%d, id=%d", static_cast<int>(m_streamType), m_id);

    return m_id;
}

void AppendPipeline::setAppendState(AppendState newAppendState)
{
    ASSERT(WTF::isMainThread());
    // Valid transitions:
    // NotStarted-->Ongoing-->DataStarve-->NotStarted
    //           |         |            `->Aborting-->NotStarted
    //           |         `->Sampling-···->Sampling-->LastSample-->NotStarted
    //           |         |                                     `->Aborting-->NotStarted
    //           |         `->KeyNegotiation-->Ongoing-->[...]
    //           `->Aborting-->NotStarted
    AppendState oldAppendState = m_appendState;
    AppendState nextAppendState = AppendState::Invalid;

    if (oldAppendState != newAppendState)
        GST_TRACE("%s --> %s", dumpAppendState(oldAppendState), dumpAppendState(newAppendState));

    bool ok = false;
    bool mustCheckEndOfAppend = false;

    switch (oldAppendState) {
    case AppendState::NotStarted:
        switch (newAppendState) {
        case AppendState::Ongoing:
            ok = true;
            gst_element_set_state(m_pipeline.get(), GST_STATE_PLAYING);
            break;
        case AppendState::NotStarted:
            ok = true;
            if (m_pendingBuffer) {
                GST_TRACE("pushing pending buffer %p", m_pendingBuffer.get());
                gst_app_src_push_buffer(GST_APP_SRC(appsrc()), m_pendingBuffer.leakRef());
                nextAppendState = AppendState::Ongoing;
            }
            break;
        case AppendState::Aborting:
            ok = true;
            nextAppendState = AppendState::NotStarted;
            break;
        case AppendState::Invalid:
            ok = true;
            break;
        default:
            break;
        }
        break;
    case AppendState::KeyNegotiation:
        switch (newAppendState) {
        case AppendState::Ongoing:
            ok = true;
            mustCheckEndOfAppend = true;
            break;
        case AppendState::Invalid:
            ok = true;
            break;
        default:
            break;
        }
        break;
    case AppendState::Ongoing:
        switch (newAppendState) {
        case AppendState::KeyNegotiation:
        case AppendState::Sampling:
        case AppendState::Invalid:
            ok = true;
            break;
        case AppendState::DataStarve:
            ok = true;
            GST_DEBUG("received all pending samples");
            m_sourceBufferPrivate->didReceiveAllPendingSamples();
            if (m_abortPending)
                nextAppendState = AppendState::Aborting;
            else
                nextAppendState = AppendState::NotStarted;
            break;
        default:
            break;
        }
        break;
    case AppendState::DataStarve:
        switch (newAppendState) {
        case AppendState::NotStarted:
        case AppendState::Invalid:
            ok = true;
            break;
        case AppendState::Aborting:
            ok = true;
            nextAppendState = AppendState::NotStarted;
            break;
        default:
            break;
        }
        break;
    case AppendState::Sampling:
        switch (newAppendState) {
        case AppendState::Sampling:
        case AppendState::Invalid:
            ok = true;
            break;
        case AppendState::LastSample:
            ok = true;
            GST_DEBUG("received all pending samples");
            m_sourceBufferPrivate->didReceiveAllPendingSamples();
            if (m_abortPending)
                nextAppendState = AppendState::Aborting;
            else
                nextAppendState = AppendState::NotStarted;
            break;
        default:
            break;
        }
        break;
    case AppendState::LastSample:
        switch (newAppendState) {
        case AppendState::NotStarted:
        case AppendState::Invalid:
            ok = true;
            break;
        case AppendState::Aborting:
            ok = true;
            nextAppendState = AppendState::NotStarted;
            break;
        default:
            break;
        }
        break;
    case AppendState::Aborting:
        switch (newAppendState) {
        case AppendState::NotStarted:
            ok = true;
            resetPipeline();
            m_abortPending = false;
            nextAppendState = AppendState::NotStarted;
            break;
        case AppendState::Invalid:
            ok = true;
            break;
        default:
            break;
        }
        break;
    case AppendState::Invalid:
        ok = true;
        break;
    }

    if (ok)
        m_appendState = newAppendState;
    else
        GST_ERROR("Invalid append state transition %s --> %s", dumpAppendState(oldAppendState), dumpAppendState(newAppendState));

    ASSERT(ok);

    if (mustCheckEndOfAppend)
        checkEndOfAppend();

    if (nextAppendState != AppendState::Invalid)
        setAppendState(nextAppendState);
}

void AppendPipeline::parseDemuxerSrcPadCaps(GstCaps* demuxerSrcPadCaps)
{
    ASSERT(WTF::isMainThread());

    m_demuxerSrcPadCaps = adoptGRef(demuxerSrcPadCaps);
    m_streamType = WebCore::MediaSourceStreamTypeGStreamer::Unknown;

    GstStructure* structure = gst_caps_get_structure(m_demuxerSrcPadCaps.get(), 0);
    bool sizeConfigured = false;

#if GST_CHECK_VERSION(1, 5, 3) && ENABLE(ENCRYPTED_MEDIA)
    if (gst_structure_has_name(structure, "application/x-cenc")) {
        // Any previous decryptor should have been removed from the pipeline by disconnectFromAppSinkFromStreamingThread()
        ASSERT(!m_decryptor);

        m_decryptor = GStreamerEMEUtilities::createDecryptor(gst_structure_get_string(structure, "protection-system"));
        if (!m_decryptor) {
            GST_ERROR("decryptor not found for caps: %" GST_PTR_FORMAT, m_demuxerSrcPadCaps.get());
            return;
        }

        const gchar* originalMediaType = gst_structure_get_string(structure, "original-media-type");

        if (!MediaPlayerPrivateGStreamerMSE::supportsCodec(originalMediaType)) {
            m_presentationSize = WebCore::FloatSize();
            m_streamType = WebCore::MediaSourceStreamTypeGStreamer::Invalid;
        } else if (g_str_has_prefix(originalMediaType, "video/")) {
            int width = 0;
            int height = 0;
            float finalHeight = 0;

            if (gst_structure_get_int(structure, "width", &width) && gst_structure_get_int(structure, "height", &height)) {
                int ratioNumerator = 1;
                int ratioDenominator = 1;

                gst_structure_get_fraction(structure, "pixel-aspect-ratio", &ratioNumerator, &ratioDenominator);
                finalHeight = height * ((float) ratioDenominator / (float) ratioNumerator);
            }

            m_presentationSize = WebCore::FloatSize(width, finalHeight);
            m_streamType = WebCore::MediaSourceStreamTypeGStreamer::Video;
        } else {
            m_presentationSize = WebCore::FloatSize();
            if (g_str_has_prefix(originalMediaType, "audio/"))
                m_streamType = WebCore::MediaSourceStreamTypeGStreamer::Audio;
            else if (g_str_has_prefix(originalMediaType, "text/"))
                m_streamType = WebCore::MediaSourceStreamTypeGStreamer::Text;
        }
        sizeConfigured = true;
    }
#endif

    if (!sizeConfigured) {
        const char* structureName = gst_structure_get_name(structure);
        GstVideoInfo info;

        if (!MediaPlayerPrivateGStreamerMSE::supportsCodec(structureName)) {
            m_presentationSize = WebCore::FloatSize();
            m_streamType = WebCore::MediaSourceStreamTypeGStreamer::Invalid;
        } else if (g_str_has_prefix(structureName, "video/") && gst_video_info_from_caps(&info, demuxerSrcPadCaps)) {
            float width, height;

            width = info.width;
            height = info.height * ((float) info.par_d / (float) info.par_n);

            m_presentationSize = WebCore::FloatSize(width, height);
            m_streamType = WebCore::MediaSourceStreamTypeGStreamer::Video;
        } else {
            m_presentationSize = WebCore::FloatSize();
            if (g_str_has_prefix(structureName, "audio/"))
                m_streamType = WebCore::MediaSourceStreamTypeGStreamer::Audio;
            else if (g_str_has_prefix(structureName, "text/"))
                m_streamType = WebCore::MediaSourceStreamTypeGStreamer::Text;
        }
    }
}

void AppendPipeline::appsinkCapsChanged()
{
    ASSERT(WTF::isMainThread());

    if (!m_appsink)
        return;

    GRefPtr<GstPad> pad = adoptGRef(gst_element_get_static_pad(m_appsink.get(), "sink"));
    GRefPtr<GstCaps> caps = adoptGRef(gst_pad_get_current_caps(pad.get()));

    if (!caps)
        return;

    // This means that we're right after a new track has appeared. Otherwise, it's a caps change inside the same track.
    bool previousCapsWereNull = !m_appsinkCaps;

    if (m_appsinkCaps != caps) {
        m_appsinkCaps = WTFMove(caps);
        if (m_playerPrivate)
            m_playerPrivate->trackDetected(this, m_track, previousCapsWereNull);
        gst_element_set_state(m_pipeline.get(), GST_STATE_PLAYING);
    }
}

void AppendPipeline::checkEndOfAppend()
{
    ASSERT(WTF::isMainThread());

    if (!m_appsrcNeedDataReceived || (m_appendState != AppendState::Ongoing && m_appendState != AppendState::Sampling))
        return;

    GST_TRACE("end of append data mark was received");

    switch (m_appendState) {
    case AppendState::Ongoing:
        GST_TRACE("DataStarve");
        m_appsrcNeedDataReceived = false;
        setAppendState(AppendState::DataStarve);
        break;
    case AppendState::Sampling:
        GST_TRACE("LastSample");
        m_appsrcNeedDataReceived = false;
        setAppendState(AppendState::LastSample);
        break;
    default:
        ASSERT_NOT_REACHED();
        break;
    }
}

void AppendPipeline::appsinkNewSample(GstSample* sample)
{
    ASSERT(WTF::isMainThread());

<<<<<<< HEAD
    // If we were in KeyNegotiation but samples are coming, assume we're already OnGoing
    if (m_appendState == AppendState::KeyNegotiation)
        setAppendState(AppendState::Ongoing);

    // Ignore samples if we're not expecting them. Refuse processing if we're in Invalid state.
    if (m_appendState != AppendState::Ongoing && m_appendState != AppendState::Sampling) {
        GST_WARNING("Unexpected sample, appendState=%s", dumpAppendState(m_appendState));
        // FIXME: Return ERROR and find a more robust way to detect that all the
        // data has been processed, so we don't need to resort to these hacks.
        // All in all, return OK, even if it's not the proper thing to do. We don't want to break the demuxer.
        gst_sample_unref(sample);
        return;
    }
=======
    {
        LockHolder locker(m_newSampleLock);

        // If we were in KeyNegotiation but samples are coming, assume we're already OnGoing
        if (m_appendState == AppendState::KeyNegotiation)
            setAppendState(AppendState::Ongoing);

        // Ignore samples if we're not expecting them. Refuse processing if we're in Invalid state.
        if (m_appendState != AppendState::Ongoing && m_appendState != AppendState::Sampling) {
            GST_WARNING("Unexpected sample, appendState=%s", dumpAppendState(m_appendState));
            // FIXME: Return ERROR and find a more robust way to detect that all the
            // data has been processed, so we don't need to resort to these hacks.
            // All in all, return OK, even if it's not the proper thing to do. We don't want to break the demuxer.
            m_flowReturn = GST_FLOW_OK;
            m_newSampleCondition.notifyOne();
            return;
        }

        RefPtr<MediaSampleGStreamer> mediaSample = WebCore::MediaSampleGStreamer::create(sample, m_presentationSize, trackId());

        GST_TRACE("append: trackId=%s PTS=%s DTS=%s DUR=%s presentationSize=%.0fx%.0f",
            mediaSample->trackID().string().utf8().data(),
            mediaSample->presentationTime().toString().utf8().data(),
            mediaSample->decodeTime().toString().utf8().data(),
            mediaSample->duration().toString().utf8().data(),
            mediaSample->presentationSize().width(), mediaSample->presentationSize().height());
>>>>>>> 106bd92a

    GstBuffer* buffer = gst_sample_get_buffer(sample);
    if (!buffer) {
        GST_WARNING("Received sample without buffer from appsink. Why?");
        gst_sample_unref(sample);
        return;
    }

<<<<<<< HEAD
    // This increases sample refcount, as GStreamerMediaSample manages its own reference.
    // We must still unref our own current ref before exiting this method.
    RefPtr<GStreamerMediaSample> mediaSample = WebCore::GStreamerMediaSample::create(sample, m_presentationSize, trackId());

    GST_TRACE("append: trackId=%s PTS=%s DTS=%s DUR=%s presentationSize=%.0fx%.0f %s%s",
        mediaSample->trackID().string().utf8().data(),
        mediaSample->presentationTime().toString().utf8().data(),
        mediaSample->decodeTime().toString().utf8().data(),
        mediaSample->duration().toString().utf8().data(),
        mediaSample->presentationSize().width(), mediaSample->presentationSize().height(),
        mediaSample->flags() == MediaSample::SampleFlags::IsSync ? "[SYNC]" : "",
        mediaSample->flags() == MediaSample::SampleFlags::IsNonDisplaying ? "[NON-DISPLAYING]" : "");

    // If we're beyond the duration, ignore this sample and the remaining ones.
    MediaTime duration = m_mediaSourceClient->duration();
    if (duration.isValid() && !duration.isIndefinite() && mediaSample->presentationTime() > duration) {
        GST_DEBUG("Detected sample (%f) beyond the duration (%f), declaring LastSample", mediaSample->presentationTime().toFloat(), duration.toFloat());
        setAppendState(AppendState::LastSample);
        gst_sample_unref(sample);
        return;
    }
=======
        // Add a gap sample if a gap is detected before the first sample.
        if (mediaSample->decodeTime() == MediaTime::zeroTime()
            && mediaSample->presentationTime() > MediaTime::zeroTime()
            && mediaSample->presentationTime() <= MediaTime(1, 10)) {
            GST_DEBUG("Adding gap offset");
            mediaSample->applyPtsOffset(MediaTime::zeroTime());
        }
>>>>>>> 106bd92a

    // Add a gap sample if a gap is detected before the first sample.
    if (mediaSample->decodeTime() == MediaTime::zeroTime()
        && mediaSample->presentationTime() > MediaTime::zeroTime()
        && mediaSample->presentationTime() <= MediaTime(1, 10)) {
        GST_DEBUG("Adding gap offset");
        mediaSample->applyPtsOffset(MediaTime::zeroTime());
    }

    m_sourceBufferPrivate->didReceiveSample(*mediaSample);
    setAppendState(AppendState::Sampling);
    gst_sample_unref(sample);
}

void AppendPipeline::appsinkEOS()
{
    ASSERT(WTF::isMainThread());

    switch (m_appendState) {
    case AppendState::Aborting:
        // Ignored. Operation completion will be managed by the Aborting->NotStarted transition.
        return;
    case AppendState::Ongoing:
        // Finish Ongoing and Sampling states.
        setAppendState(AppendState::DataStarve);
        break;
    case AppendState::Sampling:
        setAppendState(AppendState::LastSample);
        break;
    default:
        GST_DEBUG("Unexpected EOS");
        break;
    }
}

void AppendPipeline::didReceiveInitializationSegment()
{
    ASSERT(WTF::isMainThread());

    WebCore::SourceBufferPrivateClient::InitializationSegment initializationSegment;

    GST_DEBUG("Notifying SourceBuffer for track %s", (m_track) ? m_track->id().string().utf8().data() : nullptr);
    initializationSegment.duration = m_mediaSourceClient->duration();

    switch (m_streamType) {
    case Audio: {
        WebCore::SourceBufferPrivateClient::InitializationSegment::AudioTrackInformation info;
        info.track = static_cast<AudioTrackPrivateGStreamer*>(m_track.get());
        info.description = WebCore::GStreamerMediaDescription::create(m_demuxerSrcPadCaps.get());
        initializationSegment.audioTracks.append(info);
        break;
    }
    case Video: {
        WebCore::SourceBufferPrivateClient::InitializationSegment::VideoTrackInformation info;
        info.track = static_cast<VideoTrackPrivateGStreamer*>(m_track.get());
        info.description = WebCore::GStreamerMediaDescription::create(m_demuxerSrcPadCaps.get());
        initializationSegment.videoTracks.append(info);
        break;
    }
    default:
        GST_ERROR("Unsupported stream type or codec");
        break;
    }

    m_sourceBufferPrivate->didReceiveInitializationSegment(initializationSegment);
}

AtomicString AppendPipeline::trackId()
{
    ASSERT(WTF::isMainThread());

    if (!m_track)
        return AtomicString();

    return m_track->id();
}

void AppendPipeline::consumeAppSinkAvailableSamples()
{
    ASSERT(WTF::isMainThread());

    GstSample *sample;
    int batchedSampleCount = 0;
    while ((sample = gst_app_sink_try_pull_sample(GST_APP_SINK(m_appsink.get()), 0))) {
        appsinkNewSample(sample);
        batchedSampleCount++;
    }

    GST_DEBUG("batchedSampleCount = %d", batchedSampleCount);

    if (batchedSampleCount > 0) {
        checkEndOfAppend();
    }
}

void AppendPipeline::resetPipeline()
{
    ASSERT(WTF::isMainThread());
    GST_DEBUG("resetting pipeline");
    m_appsrcAtLeastABufferLeft = false;
    setAppsrcDataLeavingProbe();

    gst_element_set_state(m_pipeline.get(), GST_STATE_READY);
    gst_element_get_state(m_pipeline.get(), nullptr, nullptr, 0);

#if (!(LOG_DISABLED || defined(GST_DISABLE_GST_DEBUG)))
    {
        static unsigned i = 0;
        // This is here for debugging purposes. It does not make sense to have it as class member.
        WTF::String  dotFileName = String::format("reset-pipeline-%d", ++i);
        gst_debug_bin_to_dot_file(GST_BIN(m_pipeline.get()), GST_DEBUG_GRAPH_SHOW_ALL, dotFileName.utf8().data());
    }
#endif

}

void AppendPipeline::setAppsrcDataLeavingProbe()
{
    if (m_appsrcDataLeavingProbeId)
        return;

    GST_TRACE("setting appsrc data leaving probe");

    GRefPtr<GstPad> appsrcPad = adoptGRef(gst_element_get_static_pad(m_appsrc.get(), "src"));
    m_appsrcDataLeavingProbeId = gst_pad_add_probe(appsrcPad.get(), GST_PAD_PROBE_TYPE_BUFFER, reinterpret_cast<GstPadProbeCallback>(appendPipelineAppsrcDataLeaving), this, nullptr);
}

void AppendPipeline::removeAppsrcDataLeavingProbe()
{
    if (!m_appsrcDataLeavingProbeId)
        return;

    GST_TRACE("removing appsrc data leaving probe");

    GRefPtr<GstPad> appsrcPad = adoptGRef(gst_element_get_static_pad(m_appsrc.get(), "src"));
    gst_pad_remove_probe(appsrcPad.get(), m_appsrcDataLeavingProbeId);
    m_appsrcDataLeavingProbeId = 0;
}

void AppendPipeline::abort()
{
    ASSERT(WTF::isMainThread());
    GST_DEBUG("aborting");

    m_pendingBuffer = nullptr;

    // Abort already ongoing.
    if (m_abortPending)
        return;

    m_abortPending = true;
    if (m_appendState == AppendState::NotStarted)
        setAppendState(AppendState::Aborting);
    // Else, the automatic state transitions will take care when the ongoing append finishes.
}

GstFlowReturn AppendPipeline::pushNewBuffer(GstBuffer* buffer)
{
    GstFlowReturn result;

    if (m_abortPending) {
        m_pendingBuffer = adoptGRef(buffer);
        result = GST_FLOW_OK;
    } else {
        setAppendState(AppendPipeline::AppendState::Ongoing);
        GST_TRACE("pushing new buffer %p", buffer);
        result = gst_app_src_push_buffer(GST_APP_SRC(appsrc()), buffer);
    }

    return result;
}

void AppendPipeline::reportAppsrcAtLeastABufferLeft()
{
    GST_TRACE("buffer left appsrc, reposting to bus");
    GstStructure* structure = gst_structure_new_empty("appsrc-buffer-left");
    GstMessage* message = gst_message_new_application(GST_OBJECT(m_appsrc.get()), structure);
    gst_bus_post(m_bus.get(), message);
}

void AppendPipeline::reportAppsrcNeedDataReceived()
{
    GST_TRACE("received need-data signal at appsrc, reposting to bus");
    GstStructure* structure = gst_structure_new_empty("appsrc-need-data");
    GstMessage* message = gst_message_new_application(GST_OBJECT(m_appsrc.get()), structure);
    gst_bus_post(m_bus.get(), message);
}

GstFlowReturn AppendPipeline::handleNewAppsinkSample(GstElement* appsink)
{
    ASSERT(!WTF::isMainThread());

    if (!m_playerPrivate || m_appendState == AppendState::Invalid) {
        GST_WARNING("AppendPipeline has been disabled, ignoring this sample");
        return GST_FLOW_ERROR;
    }

    if (!m_busAlreadyNotifiedOfAvailablesamples) {
        m_busAlreadyNotifiedOfAvailablesamples = true;
        GstStructure* structure = gst_structure_new_empty("appsink-new-sample");
        GstMessage* message = gst_message_new_application(GST_OBJECT(appsink), structure);
        gst_bus_post(m_bus.get(), message);
        GST_TRACE("appsink-new-sample message posted to bus");
    }

    return GST_FLOW_OK;
}

static GRefPtr<GstElement>
createOptionalParserForFormat(GstPad* demuxerSrcPad)
{
    GRefPtr<GstCaps> padCaps = adoptGRef(gst_pad_get_current_caps(demuxerSrcPad));
    GstStructure* structure = gst_caps_get_structure(padCaps.get(), 0);
    const char* mediaType = gst_structure_get_name(structure);

    GUniquePtr<char> demuxerPadName(gst_pad_get_name(demuxerSrcPad));
    GUniquePtr<char> parserName(g_strdup_printf("%s_parser", demuxerPadName.get()));

    if (!g_strcmp0(mediaType, "audio/x-opus")) {
        GstElement* opusparse = gst_element_factory_make("opusparse", parserName.get());
        RELEASE_ASSERT(opusparse);
        return GRefPtr<GstElement>(opusparse);
    }
    if (!g_strcmp0(mediaType, "audio/x-vorbis")) {
        GstElement* vorbisparse = gst_element_factory_make("vorbisparse", parserName.get());
        RELEASE_ASSERT(vorbisparse);
        return GRefPtr<GstElement>(vorbisparse);
    }

    return nullptr;
}

static GRefPtr<GstElement>
createOptionalParserForFormat(GstPad* demuxerSrcPad)
{
    GRefPtr<GstCaps> padCaps = adoptGRef(gst_pad_get_current_caps(demuxerSrcPad));
    GstStructure* structure = gst_caps_get_structure(padCaps.get(), 0);
    const char* mediaType = gst_structure_get_name(structure);

    GUniquePtr<char> demuxerPadName(gst_pad_get_name(demuxerSrcPad));
    GUniquePtr<char> parserName(g_strdup_printf("%s_parser", demuxerPadName.get()));

    if (!g_strcmp0(mediaType, "audio/x-opus")) {
        GstElement* opusparse = gst_element_factory_make("opusparse", parserName.get());
        RELEASE_ASSERT(opusparse);
        return GRefPtr<GstElement>(opusparse);
    }
    if (!g_strcmp0(mediaType, "audio/x-vorbis")) {
        GstElement* vorbisparse = gst_element_factory_make("vorbisparse", parserName.get());
        RELEASE_ASSERT(vorbisparse);
        return GRefPtr<GstElement>(vorbisparse);
    }

    return nullptr;
}

void AppendPipeline::connectDemuxerSrcPadToAppsinkFromAnyThread(GstPad* demuxerSrcPad)
{
    if (!m_appsink)
        return;

    GST_DEBUG("connecting to appsink");

    if (m_demux->numsrcpads > 1) {
        GST_WARNING("Only one stream per SourceBuffer is allowed! Ignoring stream %d by adding a black hole probe.", m_demux->numsrcpads);
        gulong probeId = gst_pad_add_probe(demuxerSrcPad, GST_PAD_PROBE_TYPE_BUFFER, reinterpret_cast<GstPadProbeCallback>(appendPipelineDemuxerBlackHolePadProbe), nullptr, nullptr);
        g_object_set_data(G_OBJECT(demuxerSrcPad), "blackHoleProbeId", GULONG_TO_POINTER(probeId));
        return;
    }

    GRefPtr<GstPad> appsinkSinkPad = adoptGRef(gst_element_get_static_pad(m_appsink.get(), "sink"));

    // Only one stream per demuxer is supported.
    ASSERT(!gst_pad_is_linked(appsinkSinkPad.get()));

    gint64 timeLength = 0;
    if (gst_element_query_duration(m_demux.get(), GST_FORMAT_TIME, &timeLength)
        && static_cast<guint64>(timeLength) != GST_CLOCK_TIME_NONE)
        m_initialDuration = MediaTime(GST_TIME_AS_USECONDS(timeLength), G_USEC_PER_SEC);
    else
        m_initialDuration = MediaTime::positiveInfiniteTime();

    if (WTF::isMainThread())
        connectDemuxerSrcPadToAppsink(demuxerSrcPad);
    else {
        // Call connectDemuxerSrcPadToAppsink() in the main thread and wait.
        LockHolder locker(m_padAddRemoveLock);
        if (!m_playerPrivate)
            return;

        GstStructure* structure = gst_structure_new("demuxer-connect-to-appsink", "demuxer-src-pad", G_TYPE_OBJECT, demuxerSrcPad, nullptr);
        GstMessage* message = gst_message_new_application(GST_OBJECT(m_demux.get()), structure);
        gst_bus_post(m_bus.get(), message);
        GST_TRACE("demuxer-connect-to-appsink message posted to bus, waiting...");

        m_padAddRemoveCondition.wait(m_padAddRemoveLock);

        if (!m_playerPrivate)
            return;
    }

    // Must be done in the thread we were called from (usually streaming thread).
    bool isData = (m_streamType == WebCore::MediaSourceStreamTypeGStreamer::Audio)
        || (m_streamType == WebCore::MediaSourceStreamTypeGStreamer::Video)
        || (m_streamType == WebCore::MediaSourceStreamTypeGStreamer::Text);

    GST_TRACE("isData = %s", boolForPrinting(isData));

    if (isData) {
        // FIXME: Only add appsink one time. This method can be called several times.
        GRefPtr<GstObject> parent = adoptGRef(gst_element_get_parent(m_appsink.get()));
        if (!parent)
            gst_bin_add(GST_BIN(m_pipeline.get()), m_appsink.get());

        // Current head of the pipeline being built.
        GRefPtr<GstPad> currentSrcPad = demuxerSrcPad;

        // Some audio files unhelpfully omit the duration of frames in the container. We need to parse
        // the contained audio streams in order to know the duration of the frames.
        // This is known to be an issue with YouTube WebM files containing Opus audio as of YTTV2018.
        m_parser = createOptionalParserForFormat(currentSrcPad.get());
        if (m_parser) {
            gst_bin_add(GST_BIN(m_pipeline.get()), m_parser.get());
            gst_element_sync_state_with_parent(m_parser.get());

            GRefPtr<GstPad> parserSinkPad = adoptGRef(gst_element_get_static_pad(m_parser.get(), "sink"));
            GRefPtr<GstPad> parserSrcPad = adoptGRef(gst_element_get_static_pad(m_parser.get(), "src"));

            gst_pad_link(currentSrcPad.get(), parserSinkPad.get());
            currentSrcPad = parserSrcPad;
        }

#if ENABLE(ENCRYPTED_MEDIA)
        if (m_decryptor) {
            GST_TRACE("we have a decryptor");
            gst_object_ref(m_decryptor.get());
            gst_bin_add(GST_BIN(m_pipeline.get()), m_decryptor.get());
            gst_element_sync_state_with_parent(m_decryptor.get());

            GRefPtr<GstPad> decryptorSinkPad = adoptGRef(gst_element_get_static_pad(m_decryptor.get(), "sink"));
            GRefPtr<GstPad> decryptorSrcPad = adoptGRef(gst_element_get_static_pad(m_decryptor.get(), "src"));

            gst_pad_link(currentSrcPad.get(), decryptorSinkPad.get());
            currentSrcPad = decryptorSrcPad;
        }
#endif

<<<<<<< HEAD
        gst_pad_add_probe(currentSrcPad.get(), GST_PAD_PROBE_TYPE_BUFFER,
            [] (GstPad*, GstPadProbeInfo* info, void* userData) -> GstPadProbeReturn {
                ASSERT(GST_PAD_PROBE_INFO_TYPE(info) & GST_PAD_PROBE_TYPE_BUFFER);
                BufferMetadataCompleter* completer = static_cast<BufferMetadataCompleter*>(userData);
                GstBuffer* buffer = GST_PAD_PROBE_INFO_BUFFER(info);
                completer->completeMissingMetadata(buffer);
                return GST_PAD_PROBE_OK;
            },
            new BufferMetadataCompleter(),
            [] (gpointer userData) {
                BufferMetadataCompleter* completer = static_cast<BufferMetadataCompleter*>(userData);
                delete completer;
            });

=======
>>>>>>> 106bd92a
        gst_pad_link(currentSrcPad.get(), appsinkSinkPad.get());

        gst_element_sync_state_with_parent(m_appsink.get());

#if ENABLE(ENCRYPTED_MEDIA)
<<<<<<< HEAD
        if (m_pendingDecryptionStructure) {
            GST_TRACE("dispatching pending decryption structure");
            dispatchPendingDecryptionStructure();
        }
=======
        if (m_pendingDecryptionStructure)
            dispatchPendingDecryptionStructure();
>>>>>>> 106bd92a
#endif
        gst_element_set_state(m_pipeline.get(), GST_STATE_PAUSED);
        gst_element_sync_state_with_parent(m_appsink.get());

        GST_DEBUG_BIN_TO_DOT_FILE_WITH_TS(GST_BIN(m_pipeline.get()), GST_DEBUG_GRAPH_SHOW_ALL, "webkit-after-link");
<<<<<<< HEAD
    }
}

void AppendPipeline::transitionTo(AppendState nextState, bool isAlreadyLocked)
{
    ASSERT(WTF::isMainThread());

    LockHolder locker(isAlreadyLocked ? nullptr : &m_appendStateTransitionLock);

    if (m_appendState == AppendState::Invalid || m_appendState == nextState || !m_playerPrivate) {
        m_appendStateTransitionCondition.notifyOne();
        return;
=======
>>>>>>> 106bd92a
    }

    setAppendState(nextState);

    m_appendStateTransitionCondition.notifyOne();
}

void AppendPipeline::connectDemuxerSrcPadToAppsink(GstPad* demuxerSrcPad)
{
    ASSERT(WTF::isMainThread());
    GST_DEBUG("Connecting to appsink");

    LockHolder locker(m_padAddRemoveLock);
    GRefPtr<GstPad> sinkSinkPad = adoptGRef(gst_element_get_static_pad(m_appsink.get(), "sink"));

    // Only one stream per demuxer is supported.
    ASSERT(!gst_pad_is_linked(sinkSinkPad.get()));

    GRefPtr<GstCaps> caps = adoptGRef(gst_pad_get_current_caps(GST_PAD(demuxerSrcPad)));

    if (!caps || m_appendState == AppendState::Invalid || !m_playerPrivate) {
        m_padAddRemoveCondition.notifyOne();
        return;
    }

#ifndef GST_DISABLE_GST_DEBUG
    {
        GUniquePtr<gchar> strcaps(gst_caps_to_string(caps.get()));
        GST_DEBUG("%s", strcaps.get());
    }
#endif

    if (m_mediaSourceClient->duration().isInvalid() && m_initialDuration > MediaTime::zeroTime())
        m_mediaSourceClient->durationChanged(m_initialDuration);

    parseDemuxerSrcPadCaps(gst_caps_ref(caps.get()));

    switch (m_streamType) {
    case WebCore::MediaSourceStreamTypeGStreamer::Audio:
        if (m_playerPrivate)
            m_track = WebCore::AudioTrackPrivateGStreamer::create(m_playerPrivate->pipeline(), id(), sinkSinkPad.get());
        break;
    case WebCore::MediaSourceStreamTypeGStreamer::Video:
        if (m_playerPrivate)
            m_track = WebCore::VideoTrackPrivateGStreamer::create(m_playerPrivate->pipeline(), id(), sinkSinkPad.get());
        break;
    case WebCore::MediaSourceStreamTypeGStreamer::Text:
        m_track = WebCore::InbandTextTrackPrivateGStreamer::create(id(), sinkSinkPad.get());
        break;
    case WebCore::MediaSourceStreamTypeGStreamer::Invalid:
        {
            GUniquePtr<gchar> strcaps(gst_caps_to_string(caps.get()));
            GST_DEBUG("Unsupported track codec: %s", strcaps.get());
        }
        // This is going to cause an error which will detach the SourceBuffer and tear down this
        // AppendPipeline, so we need the padAddRemove lock released before continuing.
        m_track = nullptr;
        m_padAddRemoveCondition.notifyOne();
        locker.unlockEarly();
        didReceiveInitializationSegment();
        return;
    default:
        // No useful data, but notify anyway to complete the append operation.
        GST_DEBUG("Received all pending samples (no data)");
        m_sourceBufferPrivate->didReceiveAllPendingSamples();
        break;
    }

#if ENABLE(ENCRYPTED_MEDIA)
    // Don't try and guess the caps from the demuxer src right now, wait instead for the caps change
    // when the decryptor transforms caps and call trackDetected after that event, see appsinkCapsChanged.
    if (!m_decryptor) {
#endif
        m_appsinkCaps = WTFMove(caps);

        if (m_playerPrivate)
            m_playerPrivate->trackDetected(this, m_track, true);
#if ENABLE(ENCRYPTED_MEDIA)
    }
#endif

    m_padAddRemoveCondition.notifyOne();
}

void AppendPipeline::disconnectDemuxerSrcPadFromAppsinkFromAnyThread(GstPad*)
{
    GST_DEBUG_BIN_TO_DOT_FILE_WITH_TS(GST_BIN(m_pipeline.get()), GST_DEBUG_GRAPH_SHOW_ALL, "pad-removed-before");

    GST_DEBUG("Disconnecting appsink");

#if ENABLE(ENCRYPTED_MEDIA)
    if (m_decryptor) {
        gst_element_set_state(m_decryptor.get(), GST_STATE_NULL);
        gst_bin_remove(GST_BIN(m_pipeline.get()), m_decryptor.get());
        m_decryptor = nullptr;
    }
#endif

    if (m_parser) {
        gst_element_set_state(m_parser.get(), GST_STATE_NULL);
        gst_bin_remove(GST_BIN(m_pipeline.get()), m_parser.get());
        m_parser = nullptr;
    }

    GST_DEBUG_BIN_TO_DOT_FILE_WITH_TS(GST_BIN(m_pipeline.get()), GST_DEBUG_GRAPH_SHOW_ALL, "pad-removed-after");
<<<<<<< HEAD
}

void AppendPipeline::appendPipelineDemuxerNoMorePadsFromAnyThread()
{
    GST_TRACE("appendPipelineDemuxerNoMorePadsFromAnyThread");
    GstStructure* structure = gst_structure_new_empty("demuxer-no-more-pads");
    GstMessage* message = gst_message_new_application(GST_OBJECT(m_appsrc.get()), structure);
    gst_bus_post(m_bus.get(), message);
    GST_TRACE("appendPipelineDemuxerNoMorePadsFromAnyThread - posted to bus");
=======
>>>>>>> 106bd92a
}

#if ENABLE(ENCRYPTED_MEDIA)
void AppendPipeline::dispatchPendingDecryptionStructure()
{
    ASSERT(m_decryptor);
    ASSERT(m_pendingDecryptionStructure);
    ASSERT(m_appendState == AppendState::KeyNegotiation);
    GST_TRACE("dispatching key to append pipeline %p", this);

    // Release the m_pendingDecryptionStructure object since
    // gst_event_new_custom() takes over ownership of it.
    gst_element_send_event(m_pipeline.get(), gst_event_new_custom(GST_EVENT_CUSTOM_DOWNSTREAM_OOB, m_pendingDecryptionStructure.release()));

    if (WTF::isMainThread()) {
        transitionTo(AppendState::Ongoing, true);
    } else {
        GstStructure* structure = gst_structure_new("transition-main-thread", "transition", G_TYPE_INT, AppendState::Ongoing, nullptr);
        GstMessage* message = gst_message_new_application(GST_OBJECT(m_appsrc.get()), structure);
        if (gst_bus_post(m_bus.get(), message)) {
            GST_TRACE("transition-main-thread Ongoing sent to the bus");
            LockHolder locker(m_appendStateTransitionLock);
            m_appendStateTransitionCondition.wait(m_appendStateTransitionLock);
        }
    }
}

void AppendPipeline::dispatchDecryptionStructure(GUniquePtr<GstStructure>&& structure)
{
    if (m_appendState == AppendState::KeyNegotiation) {
        GST_TRACE("append pipeline %p in key negotiation", this);
        m_pendingDecryptionStructure = WTFMove(structure);
        if (m_decryptor)
            dispatchPendingDecryptionStructure();
        else
            GST_TRACE("no decryptor yet, waiting for it");
    } else
        GST_TRACE("append pipeline %p not in key negotiation", this);
}
#endif

static void appendPipelineAppsinkCapsChanged(GObject* appsinkPad, GParamSpec*, AppendPipeline* appendPipeline)
{
    GstStructure* structure = gst_structure_new_empty("appsink-caps-changed");
    GstMessage* message = gst_message_new_application(GST_OBJECT(appsinkPad), structure);
    gst_bus_post(appendPipeline->bus(), message);
    GST_TRACE("appsink-caps-changed message posted to bus");
}

static GstPadProbeReturn appendPipelineAppsrcDataLeaving(GstPad*, GstPadProbeInfo* info, AppendPipeline* appendPipeline)
{
    ASSERT(GST_PAD_PROBE_INFO_TYPE(info) & GST_PAD_PROBE_TYPE_BUFFER);

    GstBuffer* buffer = GST_PAD_PROBE_INFO_BUFFER(info);
    gsize bufferSize = gst_buffer_get_size(buffer);

    GST_TRACE("buffer of size %" G_GSIZE_FORMAT " going thru", bufferSize);

    appendPipeline->reportAppsrcAtLeastABufferLeft();

    return GST_PAD_PROBE_OK;
}

#if !LOG_DISABLED
static GstPadProbeReturn appendPipelinePadProbeDebugInformation(GstPad*, GstPadProbeInfo* info, struct PadProbeInformation* padProbeInformation)
{
    ASSERT(GST_PAD_PROBE_INFO_TYPE(info) & GST_PAD_PROBE_TYPE_BUFFER);
    GstBuffer* buffer = GST_PAD_PROBE_INFO_BUFFER(info);
    GST_TRACE("%s: buffer of size %" G_GSIZE_FORMAT " going thru", padProbeInformation->description, gst_buffer_get_size(buffer));
    return GST_PAD_PROBE_OK;
}
#endif

static GstPadProbeReturn appendPipelineDemuxerBlackHolePadProbe(GstPad*, GstPadProbeInfo* info, gpointer)
{
    ASSERT(GST_PAD_PROBE_INFO_TYPE(info) & GST_PAD_PROBE_TYPE_BUFFER);
    GstBuffer* buffer = GST_PAD_PROBE_INFO_BUFFER(info);
    GST_TRACE("buffer of size %" G_GSIZE_FORMAT " ignored", gst_buffer_get_size(buffer));
    return GST_PAD_PROBE_DROP;
}

static void appendPipelineAppsrcNeedData(GstAppSrc*, guint, AppendPipeline* appendPipeline)
{
    appendPipeline->reportAppsrcNeedDataReceived();
}

static void appendPipelineDemuxerPadAdded(GstElement*, GstPad* demuxerSrcPad, AppendPipeline* appendPipeline)
{
    appendPipeline->connectDemuxerSrcPadToAppsinkFromAnyThread(demuxerSrcPad);
}

static void appendPipelineDemuxerPadRemoved(GstElement*, GstPad* demuxerSrcPad, AppendPipeline* appendPipeline)
{
    appendPipeline->disconnectDemuxerSrcPadFromAppsinkFromAnyThread(demuxerSrcPad);
}

static void appendPipelineDemuxerNoMorePads(GstElement*, AppendPipeline* appendPipeline)
{
    appendPipeline->appendPipelineDemuxerNoMorePadsFromAnyThread();
}

static GstFlowReturn appendPipelineAppsinkNewSample(GstElement* appsink, AppendPipeline* appendPipeline)
{
    return appendPipeline->handleNewAppsinkSample(appsink);
}

static void appendPipelineAppsinkEOS(GstElement*, AppendPipeline* appendPipeline)
{
    if (WTF::isMainThread())
        appendPipeline->appsinkEOS();
    else {
        GstStructure* structure = gst_structure_new_empty("appsink-eos");
        GstMessage* message = gst_message_new_application(GST_OBJECT(appendPipeline->appsink()), structure);
        gst_bus_post(appendPipeline->bus(), message);
        GST_TRACE("appsink-eos message posted to bus");
    }

    GST_DEBUG("%s main thread", (WTF::isMainThread()) ? "Is" : "Not");
}



} // namespace WebCore.

#endif // USE(GSTREAMER)<|MERGE_RESOLUTION|>--- conflicted
+++ resolved
@@ -27,12 +27,7 @@
 #include "GRefPtrGStreamer.h"
 #include "GStreamerEMEUtilities.h"
 #include "GStreamerMediaDescription.h"
-<<<<<<< HEAD
-#include "GStreamerMediaSample.h"
-#include "GStreamerUtilities.h"
-=======
 #include "MediaSampleGStreamer.h"
->>>>>>> 106bd92a
 #include "InbandTextTrackPrivateGStreamer.h"
 #include "MediaDescription.h"
 #include "SourceBufferPrivateGStreamer.h"
@@ -112,78 +107,6 @@
     appendPipeline->handleStateChangeMessage(message);
 }
 
-<<<<<<< HEAD
-// Auxiliary class to compute the sample duration when GStreamer provides an invalid one.
-class BufferMetadataCompleter {
-public:
-    BufferMetadataCompleter()
-        : m_sampleDuration(MediaTime::invalidTime())
-        , m_lastPts(MediaTime::invalidTime())
-        , m_lastDts(MediaTime::invalidTime())
-        , m_ptsOffset(MediaTime::invalidTime())
-    {
-    }
-
-    void completeMissingMetadata(GstBuffer* buffer)
-    {
-        if (buffer) {
-	    GST_TRACE("Before: PTS=%" GST_TIME_FORMAT "  DTS=%" GST_TIME_FORMAT "  DUR=%" GST_TIME_FORMAT "\n", 
-			    GST_TIME_ARGS(GST_BUFFER_PTS(buffer)),
-			    GST_TIME_ARGS(GST_BUFFER_DTS(buffer)),
-			    GST_TIME_ARGS(GST_BUFFER_DURATION(buffer)));
-
-            if (!GST_BUFFER_DURATION_IS_VALID(buffer)) {
-                if (m_sampleDuration.isValid()) {
-                    // Some containers like webm and audio/x-opus don't supply a duration. Let's use the one supplied by the caps.
-                    GST_BUFFER_DURATION(buffer) = toGstClockTime(m_sampleDuration);
-                } else if (m_lastPts.isValid()) {
-                    m_sampleDuration = MediaTime(GST_BUFFER_PTS(buffer), GST_SECOND) - m_lastPts;
-                    GST_BUFFER_DURATION(buffer) = toGstClockTime(m_sampleDuration);
-                } else if (GST_BUFFER_PTS_IS_VALID(buffer)) {
-                    // Some containers like webm don't supply a duration. Let's assume 60fps and let the gap sample hack fill the gaps if the duration was actually longer.
-                    // The duration for the next samples will be computed using PTS differences.
-                    GST_BUFFER_DURATION(buffer) = toGstClockTime(MediaTime(1, 60));
-                }
-            }
-
-            if (!GST_BUFFER_DTS_IS_VALID(buffer) && GST_BUFFER_PTS_IS_VALID(buffer)) {
-                // If we had a last DTS and the PTS hasn't varied too much (continuous samples), DTS++.
-                if (m_lastDts.isValid() && abs(m_lastPts + MediaTime(GST_BUFFER_DURATION(buffer), GST_SECOND) - MediaTime(GST_BUFFER_PTS(buffer), GST_SECOND)) < MediaTime(1, 2))
-                    GST_BUFFER_DTS(buffer) = toGstClockTime(m_lastDts + MediaTime(GST_BUFFER_DURATION(buffer), GST_SECOND));
-                else
-                    GST_BUFFER_DTS(buffer) = toGstClockTime(MediaTime(GST_BUFFER_PTS(buffer), GST_SECOND) + MediaTime(GST_BUFFER_DURATION(buffer), GST_SECOND));
-		GST_TRACE("DTS FILLED: %" GST_TIME_FORMAT "\n", GST_TIME_ARGS(GST_BUFFER_DTS(buffer)));
-            }
-
-            // If the first sample (DTS=0) doesn't start with PTS=0, compute a negative offset.
-            if (!GST_BUFFER_DTS(buffer) && GST_BUFFER_PTS(buffer) && !m_ptsOffset.isValid()) {
-                m_ptsOffset = MediaTime(GST_BUFFER_DTS(buffer), GST_SECOND) - MediaTime(GST_BUFFER_PTS(buffer), GST_SECOND);
-                GST_TRACE("Setting an offset of %s\n", m_ptsOffset.toString().utf8().data());
-            }
-
-            // Apply the offset to zero-align the first sample and also correct the next ones.
-            if (m_ptsOffset.isValid())
-                GST_BUFFER_PTS(buffer) += toGstClockTime(m_ptsOffset);
-
-            m_lastPts = MediaTime(GST_BUFFER_PTS(buffer), GST_SECOND);
-            m_lastDts = MediaTime(GST_BUFFER_DTS(buffer), GST_SECOND);
-
-	    GST_TRACE("After: PTS=%" GST_TIME_FORMAT "  DTS=%" GST_TIME_FORMAT "  DUR=%" GST_TIME_FORMAT "\n", 
-			    GST_TIME_ARGS(GST_BUFFER_PTS(buffer)),
-			    GST_TIME_ARGS(GST_BUFFER_DTS(buffer)),
-			    GST_TIME_ARGS(GST_BUFFER_DURATION(buffer)));
-        }
-    }
-
-private:
-    MediaTime m_sampleDuration;
-    MediaTime m_lastPts;
-    MediaTime m_lastDts;
-    MediaTime m_ptsOffset;
-};
-
-=======
->>>>>>> 106bd92a
 AppendPipeline::AppendPipeline(Ref<MediaSourceClientGStreamerMSE> mediaSourceClient, Ref<SourceBufferPrivateGStreamer> sourceBufferPrivate, MediaPlayerPrivateGStreamerMSE& playerPrivate)
     : m_mediaSourceClient(mediaSourceClient.get())
     , m_sourceBufferPrivate(sourceBufferPrivate.get())
@@ -818,21 +741,6 @@
 {
     ASSERT(WTF::isMainThread());
 
-<<<<<<< HEAD
-    // If we were in KeyNegotiation but samples are coming, assume we're already OnGoing
-    if (m_appendState == AppendState::KeyNegotiation)
-        setAppendState(AppendState::Ongoing);
-
-    // Ignore samples if we're not expecting them. Refuse processing if we're in Invalid state.
-    if (m_appendState != AppendState::Ongoing && m_appendState != AppendState::Sampling) {
-        GST_WARNING("Unexpected sample, appendState=%s", dumpAppendState(m_appendState));
-        // FIXME: Return ERROR and find a more robust way to detect that all the
-        // data has been processed, so we don't need to resort to these hacks.
-        // All in all, return OK, even if it's not the proper thing to do. We don't want to break the demuxer.
-        gst_sample_unref(sample);
-        return;
-    }
-=======
     {
         LockHolder locker(m_newSampleLock);
 
@@ -859,38 +767,17 @@
             mediaSample->decodeTime().toString().utf8().data(),
             mediaSample->duration().toString().utf8().data(),
             mediaSample->presentationSize().width(), mediaSample->presentationSize().height());
->>>>>>> 106bd92a
-
-    GstBuffer* buffer = gst_sample_get_buffer(sample);
-    if (!buffer) {
-        GST_WARNING("Received sample without buffer from appsink. Why?");
-        gst_sample_unref(sample);
-        return;
-    }
-
-<<<<<<< HEAD
-    // This increases sample refcount, as GStreamerMediaSample manages its own reference.
-    // We must still unref our own current ref before exiting this method.
-    RefPtr<GStreamerMediaSample> mediaSample = WebCore::GStreamerMediaSample::create(sample, m_presentationSize, trackId());
-
-    GST_TRACE("append: trackId=%s PTS=%s DTS=%s DUR=%s presentationSize=%.0fx%.0f %s%s",
-        mediaSample->trackID().string().utf8().data(),
-        mediaSample->presentationTime().toString().utf8().data(),
-        mediaSample->decodeTime().toString().utf8().data(),
-        mediaSample->duration().toString().utf8().data(),
-        mediaSample->presentationSize().width(), mediaSample->presentationSize().height(),
-        mediaSample->flags() == MediaSample::SampleFlags::IsSync ? "[SYNC]" : "",
-        mediaSample->flags() == MediaSample::SampleFlags::IsNonDisplaying ? "[NON-DISPLAYING]" : "");
-
-    // If we're beyond the duration, ignore this sample and the remaining ones.
-    MediaTime duration = m_mediaSourceClient->duration();
-    if (duration.isValid() && !duration.isIndefinite() && mediaSample->presentationTime() > duration) {
-        GST_DEBUG("Detected sample (%f) beyond the duration (%f), declaring LastSample", mediaSample->presentationTime().toFloat(), duration.toFloat());
-        setAppendState(AppendState::LastSample);
-        gst_sample_unref(sample);
-        return;
-    }
-=======
+
+        // If we're beyond the duration, ignore this sample and the remaining ones.
+        MediaTime duration = m_mediaSourceClient->duration();
+        if (duration.isValid() && !duration.indefiniteTime() && mediaSample->presentationTime() > duration) {
+            GST_DEBUG("Detected sample (%f) beyond the duration (%f), declaring LastSample", mediaSample->presentationTime().toFloat(), duration.toFloat());
+            setAppendState(AppendState::LastSample);
+            m_flowReturn = GST_FLOW_OK;
+            m_newSampleCondition.notifyOne();
+            return;
+        }
+
         // Add a gap sample if a gap is detected before the first sample.
         if (mediaSample->decodeTime() == MediaTime::zeroTime()
             && mediaSample->presentationTime() > MediaTime::zeroTime()
@@ -898,19 +785,14 @@
             GST_DEBUG("Adding gap offset");
             mediaSample->applyPtsOffset(MediaTime::zeroTime());
         }
->>>>>>> 106bd92a
-
-    // Add a gap sample if a gap is detected before the first sample.
-    if (mediaSample->decodeTime() == MediaTime::zeroTime()
-        && mediaSample->presentationTime() > MediaTime::zeroTime()
-        && mediaSample->presentationTime() <= MediaTime(1, 10)) {
-        GST_DEBUG("Adding gap offset");
-        mediaSample->applyPtsOffset(MediaTime::zeroTime());
-    }
-
-    m_sourceBufferPrivate->didReceiveSample(*mediaSample);
-    setAppendState(AppendState::Sampling);
-    gst_sample_unref(sample);
+
+        m_sourceBufferPrivate->didReceiveSample(*mediaSample);
+        setAppendState(AppendState::Sampling);
+        m_flowReturn = GST_FLOW_OK;
+        m_newSampleCondition.notifyOne();
+    }
+
+    checkEndOfAppend();
 }
 
 void AppendPipeline::appsinkEOS()
@@ -1246,62 +1128,21 @@
         }
 #endif
 
-<<<<<<< HEAD
-        gst_pad_add_probe(currentSrcPad.get(), GST_PAD_PROBE_TYPE_BUFFER,
-            [] (GstPad*, GstPadProbeInfo* info, void* userData) -> GstPadProbeReturn {
-                ASSERT(GST_PAD_PROBE_INFO_TYPE(info) & GST_PAD_PROBE_TYPE_BUFFER);
-                BufferMetadataCompleter* completer = static_cast<BufferMetadataCompleter*>(userData);
-                GstBuffer* buffer = GST_PAD_PROBE_INFO_BUFFER(info);
-                completer->completeMissingMetadata(buffer);
-                return GST_PAD_PROBE_OK;
-            },
-            new BufferMetadataCompleter(),
-            [] (gpointer userData) {
-                BufferMetadataCompleter* completer = static_cast<BufferMetadataCompleter*>(userData);
-                delete completer;
-            });
-
-=======
->>>>>>> 106bd92a
         gst_pad_link(currentSrcPad.get(), appsinkSinkPad.get());
 
         gst_element_sync_state_with_parent(m_appsink.get());
 
 #if ENABLE(ENCRYPTED_MEDIA)
-<<<<<<< HEAD
         if (m_pendingDecryptionStructure) {
             GST_TRACE("dispatching pending decryption structure");
             dispatchPendingDecryptionStructure();
         }
-=======
-        if (m_pendingDecryptionStructure)
-            dispatchPendingDecryptionStructure();
->>>>>>> 106bd92a
 #endif
         gst_element_set_state(m_pipeline.get(), GST_STATE_PAUSED);
         gst_element_sync_state_with_parent(m_appsink.get());
 
         GST_DEBUG_BIN_TO_DOT_FILE_WITH_TS(GST_BIN(m_pipeline.get()), GST_DEBUG_GRAPH_SHOW_ALL, "webkit-after-link");
-<<<<<<< HEAD
-    }
-}
-
-void AppendPipeline::transitionTo(AppendState nextState, bool isAlreadyLocked)
-{
-    ASSERT(WTF::isMainThread());
-
-    LockHolder locker(isAlreadyLocked ? nullptr : &m_appendStateTransitionLock);
-
-    if (m_appendState == AppendState::Invalid || m_appendState == nextState || !m_playerPrivate) {
-        m_appendStateTransitionCondition.notifyOne();
-        return;
-=======
->>>>>>> 106bd92a
-    }
-
-    setAppendState(nextState);
-
-    m_appendStateTransitionCondition.notifyOne();
+    }
 }
 
 void AppendPipeline::connectDemuxerSrcPadToAppsink(GstPad* demuxerSrcPad)
@@ -1402,18 +1243,6 @@
     }
 
     GST_DEBUG_BIN_TO_DOT_FILE_WITH_TS(GST_BIN(m_pipeline.get()), GST_DEBUG_GRAPH_SHOW_ALL, "pad-removed-after");
-<<<<<<< HEAD
-}
-
-void AppendPipeline::appendPipelineDemuxerNoMorePadsFromAnyThread()
-{
-    GST_TRACE("appendPipelineDemuxerNoMorePadsFromAnyThread");
-    GstStructure* structure = gst_structure_new_empty("demuxer-no-more-pads");
-    GstMessage* message = gst_message_new_application(GST_OBJECT(m_appsrc.get()), structure);
-    gst_bus_post(m_bus.get(), message);
-    GST_TRACE("appendPipelineDemuxerNoMorePadsFromAnyThread - posted to bus");
-=======
->>>>>>> 106bd92a
 }
 
 #if ENABLE(ENCRYPTED_MEDIA)
