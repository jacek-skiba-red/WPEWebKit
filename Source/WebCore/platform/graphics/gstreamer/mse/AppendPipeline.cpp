/*
 * Copyright (C) 2016 Metrological Group B.V.
 * Copyright (C) 2016 Igalia S.L
 *
 * This library is free software; you can redistribute it and/or
 * modify it under the terms of the GNU Library General Public
 * License as published by the Free Software Foundation; either
 * version 2 of the License, or (at your option) any later version.
 *
 * This library is distributed in the hope that it will be useful,
 * but WITHOUT ANY WARRANTY; without even the implied warranty of
 * MERCHANTABILITY or FITNESS FOR A PARTICULAR PURPOSE.  See the GNU
 * Library General Public License for more details.
 *
 * You should have received a copy of the GNU Library General Public License
 * aint with this library; see the file COPYING.LIB.  If not, write to
 * the Free Software Foundation, Inc., 51 Franklin Street, Fifth Floor,
 * Boston, MA 02110-1301, USA.
 */

#include "config.h"
#include "AppendPipeline.h"

#if ENABLE(VIDEO) && USE(GSTREAMER) && ENABLE(MEDIA_SOURCE)

#include "AudioTrackPrivateGStreamer.h"
#include "GRefPtrGStreamer.h"
#include "GStreamerEMEUtilities.h"
#include "GStreamerMediaDescription.h"
#include "GStreamerMediaSample.h"
#include "InbandTextTrackPrivateGStreamer.h"
#include "MediaDescription.h"
#include "SourceBufferPrivateGStreamer.h"
#include "VideoTrackPrivateGStreamer.h"
#include <gst/app/gstappsink.h>
#include <gst/app/gstappsrc.h>
#include <gst/gst.h>
#include <gst/pbutils/pbutils.h>
#include <gst/video/video.h>
#include <wtf/Condition.h>
#include <wtf/glib/GLibUtilities.h>
<<<<<<< HEAD
#include <wtf/TemporaryChange.h>
=======
#include <wtf/glib/RunLoopSourcePriority.h>
>>>>>>> 64c46ac9

GST_DEBUG_CATEGORY_EXTERN(webkit_mse_debug);
#define GST_CAT_DEFAULT webkit_mse_debug

namespace WebCore {

static bool enableStartupBuffering()
{
    static bool bufferSamples = !getenv("WPE_MSE_DISABLE_STARTUP_BUFFERING");
    return bufferSamples;
}

static const char* dumpAppendState(AppendPipeline::AppendState appendState)
{
    switch (appendState) {
    case AppendPipeline::AppendState::Invalid:
        return "Invalid";
    case AppendPipeline::AppendState::NotStarted:
        return "NotStarted";
    case AppendPipeline::AppendState::Ongoing:
        return "Ongoing";
    case AppendPipeline::AppendState::KeyNegotiation:
        return "KeyNegotiation";
    case AppendPipeline::AppendState::DataStarve:
        return "DataStarve";
    case AppendPipeline::AppendState::Sampling:
        return "Sampling";
    case AppendPipeline::AppendState::LastSample:
        return "LastSample";
    case AppendPipeline::AppendState::Aborting:
        return "Aborting";
    default:
        return "(unknown)";
    }
}

static void appendPipelineAppsrcNeedData(GstAppSrc*, guint, AppendPipeline*);
static void appendPipelineDemuxerPadAdded(GstElement*, GstPad*, AppendPipeline*);
static void appendPipelineDemuxerPadRemoved(GstElement*, GstPad*, AppendPipeline*);
static void appendPipelineAppsinkCapsChanged(GObject*, GParamSpec*, AppendPipeline*);
static GstPadProbeReturn appendPipelineAppsrcDataLeaving(GstPad*, GstPadProbeInfo*, AppendPipeline*);
#if !LOG_DISABLED
static GstPadProbeReturn appendPipelinePadProbeDebugInformation(GstPad*, GstPadProbeInfo*, struct PadProbeInformation*);
#endif
static GstPadProbeReturn appendPipelineDemuxerBlackHolePadProbe(GstPad*, GstPadProbeInfo*, gpointer);
static GstFlowReturn appendPipelineAppsinkNewSample(GstElement*, AppendPipeline*);
static void appendPipelineAppsinkEOS(GstElement*, AppendPipeline*);

static void appendPipelineNeedContextMessageCallback(GstBus*, GstMessage* message, AppendPipeline* appendPipeline)
{
    GST_TRACE("received callback");
    appendPipeline->handleNeedContextSyncMessage(message);
}

static void appendPipelineApplicationMessageCallback(GstBus*, GstMessage* message, AppendPipeline* appendPipeline)
{
    appendPipeline->handleApplicationMessage(message);
}

#if ENABLE(ENCRYPTED_MEDIA)
static void appendPipelineElementMessageCallback(GstBus*, GstMessage* message, AppendPipeline* appendPipeline)
{
    appendPipeline->handleElementMessage(message);
}
#endif

AppendPipeline::AppendPipeline(Ref<MediaSourceClientGStreamerMSE> mediaSourceClient, Ref<SourceBufferPrivateGStreamer> sourceBufferPrivate, MediaPlayerPrivateGStreamerMSE& playerPrivate)
    : m_mediaSourceClient(mediaSourceClient.get())
    , m_sourceBufferPrivate(sourceBufferPrivate.get())
    , m_playerPrivate(&playerPrivate)
    , m_id(0)
    , m_appsrcAtLeastABufferLeft(false)
    , m_appsrcNeedDataReceived(false)
    , m_appsrcDataLeavingProbeId(0)
    , m_appendState(AppendState::NotStarted)
    , m_abortPending(false)
    , m_streamType(Unknown)
{
    ASSERT(WTF::isMainThread());

    GST_TRACE("Creating AppendPipeline (%p)", this);

    // FIXME: give a name to the pipeline, maybe related with the track it's managing.
    // The track name is still unknown at this time, though.
    m_pipeline = gst_pipeline_new(nullptr);

    m_bus = adoptGRef(gst_pipeline_get_bus(GST_PIPELINE(m_pipeline.get())));
    gst_bus_add_signal_watch_full(m_bus.get(), RunLoopSourcePriority::RunLoopDispatcher);
    gst_bus_enable_sync_message_emission(m_bus.get());

    g_signal_connect(m_bus.get(), "sync-message::need-context", G_CALLBACK(appendPipelineNeedContextMessageCallback), this);
    g_signal_connect(m_bus.get(), "message::application", G_CALLBACK(appendPipelineApplicationMessageCallback), this);
#if ENABLE(ENCRYPTED_MEDIA)
    g_signal_connect(m_bus.get(), "message::element", G_CALLBACK(appendPipelineElementMessageCallback), this);
#endif

    // We assign the created instances here instead of adoptRef() because gst_bin_add_many()
    // below will already take the initial reference and we need an additional one for us.
    m_appsrc = gst_element_factory_make("appsrc", nullptr);
    m_demux = gst_element_factory_make("qtdemux", nullptr);
    m_appsink = gst_element_factory_make("appsink", nullptr);

    gst_app_sink_set_emit_signals(GST_APP_SINK(m_appsink.get()), TRUE);
    gst_base_sink_set_sync(GST_BASE_SINK(m_appsink.get()), FALSE);

    GRefPtr<GstPad> appsinkPad = adoptGRef(gst_element_get_static_pad(m_appsink.get(), "sink"));
    g_signal_connect(appsinkPad.get(), "notify::caps", G_CALLBACK(appendPipelineAppsinkCapsChanged), this);

    setAppsrcDataLeavingProbe();

#if !LOG_DISABLED
    GRefPtr<GstPad> demuxerPad = adoptGRef(gst_element_get_static_pad(m_demux.get(), "sink"));
    m_demuxerDataEnteringPadProbeInformation.appendPipeline = this;
    m_demuxerDataEnteringPadProbeInformation.description = "demuxer data entering";
    m_demuxerDataEnteringPadProbeInformation.probeId = gst_pad_add_probe(demuxerPad.get(), GST_PAD_PROBE_TYPE_BUFFER, reinterpret_cast<GstPadProbeCallback>(appendPipelinePadProbeDebugInformation), &m_demuxerDataEnteringPadProbeInformation, nullptr);
    m_appsinkDataEnteringPadProbeInformation.appendPipeline = this;
    m_appsinkDataEnteringPadProbeInformation.description = "appsink data entering";
    m_appsinkDataEnteringPadProbeInformation.probeId = gst_pad_add_probe(appsinkPad.get(), GST_PAD_PROBE_TYPE_BUFFER, reinterpret_cast<GstPadProbeCallback>(appendPipelinePadProbeDebugInformation), &m_appsinkDataEnteringPadProbeInformation, nullptr);
#endif

    // These signals won't be connected outside of the lifetime of "this".
    g_signal_connect(m_appsrc.get(), "need-data", G_CALLBACK(appendPipelineAppsrcNeedData), this);
    g_signal_connect(m_demux.get(), "pad-added", G_CALLBACK(appendPipelineDemuxerPadAdded), this);
    g_signal_connect(m_demux.get(), "pad-removed", G_CALLBACK(appendPipelineDemuxerPadRemoved), this);
    g_signal_connect(m_appsink.get(), "new-sample", G_CALLBACK(appendPipelineAppsinkNewSample), this);
    g_signal_connect(m_appsink.get(), "eos", G_CALLBACK(appendPipelineAppsinkEOS), this);

    // Add_many will take ownership of a reference. That's why we used an assignment before.
    gst_bin_add_many(GST_BIN(m_pipeline.get()), m_appsrc.get(), m_demux.get(), nullptr);
    gst_element_link(m_appsrc.get(), m_demux.get());

    gst_element_set_state(m_pipeline.get(), GST_STATE_READY);
};

AppendPipeline::~AppendPipeline()
{
    ASSERT(WTF::isMainThread());

    GST_TRACE("Destroying AppendPipeline (%p)", this);
    {
        LockHolder locker(m_newSampleLock);
        setAppendState(AppendState::Invalid);
        m_newSampleCondition.notifyOne();
    }

    {
        LockHolder locker(m_padAddRemoveLock);
        m_playerPrivate = nullptr;
        m_padAddRemoveCondition.notifyOne();
    }

    // FIXME: Maybe notify appendComplete here?

    if (m_pipeline) {
        ASSERT(m_bus);
        g_signal_handlers_disconnect_by_func(m_bus.get(), reinterpret_cast<gpointer>(appendPipelineNeedContextMessageCallback), this);
        gst_bus_disable_sync_message_emission(m_bus.get());
        gst_bus_remove_signal_watch(m_bus.get());
        gst_element_set_state(m_pipeline.get(), GST_STATE_NULL);
        m_pipeline = nullptr;
    }

    if (m_appsrc) {
        removeAppsrcDataLeavingProbe();
        g_signal_handlers_disconnect_by_data(m_appsrc.get(), this);
        m_appsrc = nullptr;
    }

    if (m_demux) {
#if !LOG_DISABLED
        GRefPtr<GstPad> demuxerPad = adoptGRef(gst_element_get_static_pad(m_demux.get(), "sink"));
        gst_pad_remove_probe(demuxerPad.get(), m_demuxerDataEnteringPadProbeInformation.probeId);
#endif

        g_signal_handlers_disconnect_by_data(m_demux.get(), this);
        m_demux = nullptr;
    }

    if (m_appsink) {
        GRefPtr<GstPad> appsinkPad = adoptGRef(gst_element_get_static_pad(m_appsink.get(), "sink"));
        g_signal_handlers_disconnect_by_data(appsinkPad.get(), this);
        g_signal_handlers_disconnect_by_data(m_appsink.get(), this);

#if !LOG_DISABLED
        gst_pad_remove_probe(appsinkPad.get(), m_appsinkDataEnteringPadProbeInformation.probeId);
#endif

        m_appsink = nullptr;
    }

    m_appsinkCaps = nullptr;
    m_demuxerSrcPadCaps = nullptr;
};

<<<<<<< HEAD
#if ENABLE(LEGACY_ENCRYPTED_MEDIA_V1) || ENABLE(LEGACY_ENCRYPTED_MEDIA)
void AppendPipeline::dispatchPendingDecryptionKey()
{
    ASSERT(m_decryptor);
    ASSERT(m_pendingKey);
    ASSERT(m_appendState == AppendState::KeyNegotiation);
    GST_TRACE("dispatching key to append pipeline %p", this);
    gst_element_send_event(m_pipeline.get(), gst_event_new_custom(GST_EVENT_CUSTOM_DOWNSTREAM_OOB,
        gst_structure_new("drm-cipher", "key", GST_TYPE_BUFFER, m_pendingKey.get(), nullptr)));
    m_pendingKey.clear();

    LockHolder locker(m_appendStateTransitionLock);
    if (WTF::isMainThread())
        transitionTo(AppendState::Ongoing);
    else {
        GstStructure* structure = gst_structure_new("transition-main-thread",
                                                    "transition",
                                                    G_TYPE_INT,
                                                    AppendState::Ongoing,
                                                    nullptr);
        GstMessage* message = gst_message_new_application(GST_OBJECT(m_demux.get()), structure);
        if (gst_bus_post(m_bus.get(), message)) {
            GST_TRACE("transition-main-thread ongoing sent to the bus");
            m_appendStateTransitionCondition.wait(m_appendStateTransitionLock);
        }
    }
}

void AppendPipeline::dispatchDecryptionKey(GstBuffer* buffer)
{
    if (m_appendState == AppendState::KeyNegotiation) {
        GST_TRACE("append pipeline %p in key negotiation", this);
        m_pendingKey = buffer;
        if (m_decryptor)
            dispatchPendingDecryptionKey();
        else
            GST_TRACE("no decryptor yet, waiting for it");
    } else
        GST_TRACE("append pipeline %p not in key negotiation", this);
}
#endif

void AppendPipeline::setStartupBufferingComplete(bool complete)
{
    ASSERT(WTF::isMainThread());
    LockHolder locker(m_newSampleLock);
    m_startupBufferingComplete = complete;
}

void AppendPipeline::flushStartupSamples()
{
    ASSERT(WTF::isMainThread());
    if (!enableStartupBuffering() || !m_playerPrivate)
        return;

    Vector< GRefPtr<GstSample> > samples;

    LockHolder locker(m_newSampleLock);
    samples.swap(m_startupSamples);
    locker.unlockEarly();

    if (!samples.isEmpty() && !m_abortPending) {
        TemporaryChange<bool> tmpDisableEndOfAppendCheck(m_appsrcNeedDataReceived, false);

        GstCaps *lastSampleCaps = m_appsinkCaps.get();
        for (auto& sample : samples) {
            GstCaps *currentCaps = gst_sample_get_caps(sample.get());
            if (!lastSampleCaps || !gst_caps_is_equal(lastSampleCaps, currentCaps)) {
                appsinkCapsChanged();
            }
            lastSampleCaps = currentCaps;
            appsinkNewSample(sample.get());
        }
        samples.clear();
    }
}

=======
>>>>>>> 64c46ac9
void AppendPipeline::clearPlayerPrivate()
{
    ASSERT(WTF::isMainThread());
    GST_DEBUG("cleaning private player");

    {
        LockHolder locker(m_newSampleLock);
        // Make sure that AppendPipeline won't process more data from now on and
        // instruct handleNewSample to abort itself from now on as well.
        setAppendState(AppendState::Invalid);

        // Awake any pending handleNewSample operation in the streaming thread.
        m_newSampleCondition.notifyOne();
    }

    {
        LockHolder locker(m_padAddRemoveLock);
        m_playerPrivate = nullptr;
        m_padAddRemoveCondition.notifyOne();
    }

    // And now that no handleNewSample operations will remain stalled waiting
    // for the main thread, stop the pipeline.
    if (m_pipeline)
        gst_element_set_state(m_pipeline.get(), GST_STATE_NULL);
}

void AppendPipeline::handleNeedContextSyncMessage(GstMessage* message)
{
    const gchar* contextType = nullptr;
    gst_message_parse_context_type(message, &contextType);
    GST_TRACE("context type: %s", contextType);

    LockHolder locker(m_appendStateTransitionLock);
    if (m_appendState == AppendState::Invalid)
        return;

    if (!g_strcmp0(contextType, "drm-preferred-decryption-system-id")) {
<<<<<<< HEAD
        if (WTF::isMainThread()) {
            transitionTo(AppendState::KeyNegotiation);
        } else {
            GstStructure* structure = gst_structure_new("transition-main-thread",
                                                        "transition",
                                                        G_TYPE_INT,
                                                        AppendState::KeyNegotiation,
                                                        nullptr);
=======
        if (WTF::isMainThread())
            transitionTo(AppendState::KeyNegotiation);
        else {
            GstStructure* structure = gst_structure_new("transition-main-thread", "transition", G_TYPE_INT, AppendState::KeyNegotiation, nullptr);
>>>>>>> 64c46ac9
            GstMessage* message = gst_message_new_application(GST_OBJECT(m_demux.get()), structure);
            if (gst_bus_post(m_bus.get(), message)) {
                GST_TRACE("transition-main-thread KeyNegotiation sent to the bus");
                m_appendStateTransitionCondition.wait(m_appendStateTransitionLock);
            }
        }
    }

    // MediaPlayerPrivateGStreamerBase will take care of setting up encryption.
    if (m_playerPrivate)
        m_playerPrivate->handleSyncMessage(message);
}

void AppendPipeline::handleApplicationMessage(GstMessage* message)
{
    ASSERT(WTF::isMainThread());

    const GstStructure* structure = gst_message_get_structure(message);

    if (gst_structure_has_name(structure, "appsrc-need-data")) {
        handleAppsrcNeedDataReceived();
        return;
    }

    if (gst_structure_has_name(structure, "appsrc-buffer-left")) {
        handleAppsrcAtLeastABufferLeft();
        return;
    }

    if (gst_structure_has_name(structure, "demuxer-connect-to-appsink")) {
        GRefPtr<GstPad> demuxerSrcPad;
        gst_structure_get(structure, "demuxer-src-pad", G_TYPE_OBJECT, &demuxerSrcPad.outPtr(), nullptr);
        ASSERT(demuxerSrcPad);
        connectDemuxerSrcPadToAppsink(demuxerSrcPad.get());
        return;
    }

    if (gst_structure_has_name(structure, "transition-main-thread")) {
        GST_TRACE("Received transition-main-thread in main thread");
        AppendState nextState;
        gst_structure_get(structure, "transition", G_TYPE_INT, &nextState, nullptr);
        transitionTo(nextState);
        return;
    }

    if (gst_structure_has_name(structure, "appsink-caps-changed")) {
        appsinkCapsChanged();
        return;
    }

    if (gst_structure_has_name(structure, "appsink-new-sample")) {
        flushStartupSamples();

        GRefPtr<GstSample> newSample;
        gst_structure_get(structure, "new-sample", GST_TYPE_SAMPLE, &newSample.outPtr(), nullptr);

        appsinkNewSample(newSample.get());
        return;
    }

    if (gst_structure_has_name(structure, "appsink-eos")) {
        appsinkEOS();
        return;
    }

    ASSERT_NOT_REACHED();
}

#if ENABLE(ENCRYPTED_MEDIA)
void AppendPipeline::handleElementMessage(GstMessage* message)
{
    ASSERT(WTF::isMainThread());

    const GstStructure* structure = gst_message_get_structure(message);
    GST_TRACE("%s message from %s", gst_structure_get_name(structure), GST_MESSAGE_SRC_NAME(message));
    if (m_playerPrivate && gst_structure_has_name(structure, "drm-key-needed")) {
        if (m_appendState != AppendPipeline::AppendState::KeyNegotiation)
            setAppendState(AppendPipeline::AppendState::KeyNegotiation);

        GST_DEBUG("sending drm-key-needed message from %s to the player", GST_MESSAGE_SRC_NAME(message));
        GRefPtr<GstEvent> event;
        gst_structure_get(structure, "event", GST_TYPE_EVENT, &event.outPtr(), nullptr);
        m_playerPrivate->handleProtectionEvent(event.get());
    }
}
#endif

void AppendPipeline::handleAppsrcNeedDataReceived()
{
    if (!m_appsrcAtLeastABufferLeft) {
        GST_TRACE("discarding until at least a buffer leaves appsrc");
        return;
    }

    flushStartupSamples();

    ASSERT(m_appendState == AppendState::KeyNegotiation || m_appendState == AppendState::Ongoing || m_appendState == AppendState::Sampling);
    ASSERT(!m_appsrcNeedDataReceived);

    GST_TRACE("received need-data from appsrc");

    m_appsrcNeedDataReceived = true;
    checkEndOfAppend();
}

void AppendPipeline::handleAppsrcAtLeastABufferLeft()
{
    m_appsrcAtLeastABufferLeft = true;
    GST_TRACE("received buffer-left from appsrc");
#if LOG_DISABLED
    if (!enableStartupBuffering())
        removeAppsrcDataLeavingProbe();
#endif
}

gint AppendPipeline::id()
{
    ASSERT(WTF::isMainThread());

    if (m_id)
        return m_id;

    static gint s_totalAudio = 0;
    static gint s_totalVideo = 0;
    static gint s_totalText = 0;

    switch (m_streamType) {
    case Audio:
        m_id = ++s_totalAudio;
        break;
    case Video:
        m_id = ++s_totalVideo;
        break;
    case Text:
        m_id = ++s_totalText;
        break;
    case Unknown:
    case Invalid:
        GST_ERROR("Trying to get id for a pipeline of Unknown/Invalid type");
        ASSERT_NOT_REACHED();
        break;
    }

    GST_DEBUG("streamType=%d, id=%d", static_cast<int>(m_streamType), m_id);

    return m_id;
}

void AppendPipeline::setAppendState(AppendState newAppendState)
{
    ASSERT(WTF::isMainThread());
    // Valid transitions:
    // NotStarted-->Ongoing-->DataStarve-->NotStarted
    //           |         |            `->Aborting-->NotStarted
    //           |         `->Sampling-···->Sampling-->LastSample-->NotStarted
    //           |         |                                     `->Aborting-->NotStarted
    //           |         `->KeyNegotiation-->Ongoing-->[...]
    //           `->Aborting-->NotStarted
    AppendState oldAppendState = m_appendState;
    AppendState nextAppendState = AppendState::Invalid;

    if (oldAppendState != newAppendState)
        GST_TRACE("%s --> %s", dumpAppendState(oldAppendState), dumpAppendState(newAppendState));

    bool ok = false;
    bool mustCheckEndOfAppend = false;

    switch (oldAppendState) {
    case AppendState::NotStarted:
        switch (newAppendState) {
        case AppendState::Ongoing:
            ok = true;
            gst_element_set_state(m_pipeline.get(), GST_STATE_PLAYING);
            break;
        case AppendState::NotStarted:
            ok = true;
            if (m_pendingBuffer) {
                GST_TRACE("pushing pending buffer %p", m_pendingBuffer.get());
                gst_element_set_state(m_pipeline.get(), GST_STATE_PLAYING);
                gst_app_src_push_buffer(GST_APP_SRC(appsrc()), m_pendingBuffer.leakRef());
                nextAppendState = AppendState::Ongoing;
            }
            break;
        case AppendState::Aborting:
            ok = true;
            nextAppendState = AppendState::NotStarted;
            break;
        case AppendState::Invalid:
            ok = true;
            break;
        default:
            break;
        }
        break;
    case AppendState::KeyNegotiation:
        switch (newAppendState) {
        case AppendState::Ongoing:
            ok = true;
            mustCheckEndOfAppend = true;
            break;
        case AppendState::Invalid:
            ok = true;
#if ENABLE(LEGACY_ENCRYPTED_MEDIA_V1) || ENABLE(LEGACY_ENCRYPTED_MEDIA)
            if (m_playerPrivate)
                m_playerPrivate->abortEncryptionSetup();
#endif
            break;
        default:
            break;
        }
        break;
    case AppendState::Ongoing:
        switch (newAppendState) {
        case AppendState::KeyNegotiation:
        case AppendState::Sampling:
        case AppendState::Invalid:
            ok = true;
            break;
        case AppendState::DataStarve:
            ok = true;
            GST_DEBUG("received all pending samples");
            notifyReceivedAllPendingSamples();
            if (m_abortPending)
                nextAppendState = AppendState::Aborting;
            else
                nextAppendState = AppendState::NotStarted;
            break;
        default:
            break;
        }
        break;
    case AppendState::DataStarve:
        switch (newAppendState) {
        case AppendState::NotStarted:
        case AppendState::Invalid:
            ok = true;
            break;
        case AppendState::Aborting:
            ok = true;
            nextAppendState = AppendState::NotStarted;
            break;
        default:
            break;
        }
        break;
    case AppendState::Sampling:
        switch (newAppendState) {
        case AppendState::Sampling:
        case AppendState::Invalid:
            ok = true;
            break;
        case AppendState::LastSample:
            ok = true;
            GST_DEBUG("received all pending samples");
            notifyReceivedAllPendingSamples();
            if (m_abortPending)
                nextAppendState = AppendState::Aborting;
            else
                nextAppendState = AppendState::NotStarted;
            break;
        default:
            break;
        }
        break;
    case AppendState::LastSample:
        switch (newAppendState) {
        case AppendState::NotStarted:
        case AppendState::Invalid:
            ok = true;
            break;
        case AppendState::Aborting:
            ok = true;
            nextAppendState = AppendState::NotStarted;
            break;
        default:
            break;
        }
        break;
    case AppendState::Aborting:
        switch (newAppendState) {
        case AppendState::NotStarted:
            ok = true;
            resetPipeline();
            m_abortPending = false;
            nextAppendState = AppendState::NotStarted;
            break;
        case AppendState::Invalid:
            ok = true;
            break;
        default:
            break;
        }
        break;
    case AppendState::Invalid:
        ok = true;
        break;
    }

    if (ok)
        m_appendState = newAppendState;
    else
        GST_ERROR("Invalid append state transition %s --> %s", dumpAppendState(oldAppendState), dumpAppendState(newAppendState));

    ASSERT(ok);

    if (mustCheckEndOfAppend)
        checkEndOfAppend();

    if (nextAppendState != AppendState::Invalid)
        setAppendState(nextAppendState);
}

void AppendPipeline::parseDemuxerSrcPadCaps(GstCaps* demuxerSrcPadCaps)
{
    ASSERT(WTF::isMainThread());

    m_demuxerSrcPadCaps = adoptGRef(demuxerSrcPadCaps);
    m_streamType = WebCore::MediaSourceStreamTypeGStreamer::Unknown;

    GstStructure* structure = gst_caps_get_structure(m_demuxerSrcPadCaps.get(), 0);
    bool sizeConfigured = false;

#if GST_CHECK_VERSION(1, 5, 3) && ENABLE(ENCRYPTED_MEDIA)
    if (gst_structure_has_name(structure, "application/x-cenc")) {
        // Any previous decryptor should have been removed from the pipeline by disconnectFromAppSinkFromStreamingThread()
        ASSERT(!m_decryptor);

<<<<<<< HEAD
        m_decryptor = WebCore::createGstDecryptor(gst_structure_get_string(structure, "protection-system"));
=======
        m_decryptor = GStreamerEMEUtilities::createDecryptor(gst_structure_get_string(structure, "protection-system"));
>>>>>>> 64c46ac9
        if (!m_decryptor) {
            GST_ERROR("decryptor not found for caps: %" GST_PTR_FORMAT, m_demuxerSrcPadCaps.get());
            return;
        }

        const gchar* originalMediaType = gst_structure_get_string(structure, "original-media-type");

        if (!MediaPlayerPrivateGStreamerMSE::supportsCodecs(originalMediaType)) {
            m_presentationSize = WebCore::FloatSize();
            m_streamType = WebCore::MediaSourceStreamTypeGStreamer::Invalid;
        } else if (g_str_has_prefix(originalMediaType, "video/")) {
            int width = 0;
            int height = 0;
            float finalHeight = 0;

            if (gst_structure_get_int(structure, "width", &width) && gst_structure_get_int(structure, "height", &height)) {
                int ratioNumerator = 1;
                int ratioDenominator = 1;

                gst_structure_get_fraction(structure, "pixel-aspect-ratio", &ratioNumerator, &ratioDenominator);
                finalHeight = height * ((float) ratioDenominator / (float) ratioNumerator);
            }

            m_presentationSize = WebCore::FloatSize(width, finalHeight);
            m_streamType = WebCore::MediaSourceStreamTypeGStreamer::Video;
        } else {
            m_presentationSize = WebCore::FloatSize();
            if (g_str_has_prefix(originalMediaType, "audio/"))
                m_streamType = WebCore::MediaSourceStreamTypeGStreamer::Audio;
            else if (g_str_has_prefix(originalMediaType, "text/"))
                m_streamType = WebCore::MediaSourceStreamTypeGStreamer::Text;
        }
        sizeConfigured = true;
    }
#endif

    if (!sizeConfigured) {
        const char* structureName = gst_structure_get_name(structure);
        GstVideoInfo info;

        if (!MediaPlayerPrivateGStreamerMSE::supportsCodecs(structureName)) {
            m_presentationSize = WebCore::FloatSize();
            m_streamType = WebCore::MediaSourceStreamTypeGStreamer::Invalid;
        } else if (g_str_has_prefix(structureName, "video/") && gst_video_info_from_caps(&info, demuxerSrcPadCaps)) {
            float width, height;

            width = info.width;
            height = info.height * ((float) info.par_d / (float) info.par_n);

            m_presentationSize = WebCore::FloatSize(width, height);
            m_streamType = WebCore::MediaSourceStreamTypeGStreamer::Video;
        } else {
            m_presentationSize = WebCore::FloatSize();
            if (g_str_has_prefix(structureName, "audio/"))
                m_streamType = WebCore::MediaSourceStreamTypeGStreamer::Audio;
            else if (g_str_has_prefix(structureName, "text/"))
                m_streamType = WebCore::MediaSourceStreamTypeGStreamer::Text;
        }
    }
}

void AppendPipeline::appsinkCapsChanged()
{
    ASSERT(WTF::isMainThread());

    if (!m_appsink)
        return;

    GRefPtr<GstPad> pad = adoptGRef(gst_element_get_static_pad(m_appsink.get(), "sink"));
    GRefPtr<GstCaps> caps = adoptGRef(gst_pad_get_current_caps(pad.get()));

    if (!caps)
        return;

    // This means that we're right after a new track has appeared. Otherwise, it's a caps change inside the same track.
    bool previousCapsWereNull = !m_appsinkCaps;

    if (m_appsinkCaps != caps) {
        m_appsinkCaps = WTFMove(caps);
        if (m_playerPrivate)
            m_playerPrivate->trackDetected(this, m_track, previousCapsWereNull);
        didReceiveInitializationSegment();
        gst_element_set_state(m_pipeline.get(), GST_STATE_PLAYING);
    }
}

void AppendPipeline::checkEndOfAppend()
{
    ASSERT(WTF::isMainThread());

    if (!m_appsrcNeedDataReceived || (m_appendState != AppendState::Ongoing && m_appendState != AppendState::Sampling))
        return;

    GST_TRACE("end of append data mark was received");

    switch (m_appendState) {
    case AppendState::Ongoing:
        GST_TRACE("DataStarve");
        m_appsrcNeedDataReceived = false;
        setAppendState(AppendState::DataStarve);
        break;
    case AppendState::Sampling:
        GST_TRACE("LastSample");
        m_appsrcNeedDataReceived = false;
        setAppendState(AppendState::LastSample);
        break;
    default:
        ASSERT_NOT_REACHED();
        break;
    }
}

void AppendPipeline::appsinkNewSample(GstSample* sample)
{
    ASSERT(WTF::isMainThread());

    {
        LockHolder locker(m_newSampleLock);

        // If we were in KeyNegotiation but samples are coming, assume we're already OnGoing
        if (m_appendState == AppendState::KeyNegotiation)
            setAppendState(AppendState::Ongoing);

        // Ignore samples if we're not expecting them. Refuse processing if we're in Invalid state.
        if (m_appendState != AppendState::Ongoing && m_appendState != AppendState::Sampling) {
            GST_WARNING("Unexpected sample, appendState=%s", dumpAppendState(m_appendState));
            // FIXME: Return ERROR and find a more robust way to detect that all the
            // data has been processed, so we don't need to resort to these hacks.
            // All in all, return OK, even if it's not the proper thing to do. We don't want to break the demuxer.
            m_flowReturn = GST_FLOW_OK;
            m_newSampleCondition.notifyOne();
            return;
        }

        RefPtr<GStreamerMediaSample> mediaSample = WebCore::GStreamerMediaSample::create(sample, m_presentationSize, trackId());

        GST_TRACE("append: trackId=%s PTS=%f presentationSize=%.0fx%.0f", mediaSample->trackID().string().utf8().data(), mediaSample->presentationTime().toFloat(), mediaSample->presentationSize().width(), mediaSample->presentationSize().height());

        // If we're beyond the duration, ignore this sample and the remaining ones.
        MediaTime duration = m_mediaSourceClient->duration();
        if (duration.isValid() && !duration.isIndefinite() && mediaSample->presentationTime() > duration) {
            GST_DEBUG("Detected sample (%f) beyond the duration (%f), declaring LastSample", mediaSample->presentationTime().toFloat(), duration.toFloat());
            setAppendState(AppendState::LastSample);
            m_flowReturn = GST_FLOW_OK;
            m_newSampleCondition.notifyOne();
            return;
        }

        // Add a gap sample if a gap is detected before the first sample.
        if (mediaSample->decodeTime() == MediaTime::zeroTime()
            && mediaSample->presentationTime() > MediaTime::zeroTime()
            && mediaSample->presentationTime() <= MediaTime::createWithDouble(0.1)) {
            GST_DEBUG("Adding gap offset");
            mediaSample->applyPtsOffset(MediaTime::zeroTime());
        }

<<<<<<< HEAD
        if (!m_abortPending)
            m_sourceBufferPrivate->didReceiveSample(mediaSample);
=======
        m_sourceBufferPrivate->didReceiveSample(*mediaSample);
>>>>>>> 64c46ac9

        setAppendState(AppendState::Sampling);
        m_flowReturn = GST_FLOW_OK;
        m_newSampleCondition.notifyOne();
    }

    checkEndOfAppend();
}

void AppendPipeline::appsinkEOS()
{
    ASSERT(WTF::isMainThread());

    switch (m_appendState) {
    case AppendState::Aborting:
        // Ignored. Operation completion will be managed by the Aborting->NotStarted transition.
        return;
    case AppendState::Ongoing:
        // Finish Ongoing and Sampling states.
        setAppendState(AppendState::DataStarve);
        break;
    case AppendState::Sampling:
        setAppendState(AppendState::LastSample);
        break;
    default:
        GST_DEBUG("Unexpected EOS");
        break;
    }
}

void AppendPipeline::didReceiveInitializationSegment()
{
    ASSERT(WTF::isMainThread());

    WebCore::SourceBufferPrivateClient::InitializationSegment initializationSegment;

    GST_DEBUG("Notifying SourceBuffer for track %s", (m_track) ? m_track->id().string().utf8().data() : nullptr);
    initializationSegment.duration = m_mediaSourceClient->duration();

    switch (m_streamType) {
    case Audio: {
        WebCore::SourceBufferPrivateClient::InitializationSegment::AudioTrackInformation info;
        info.track = static_cast<AudioTrackPrivateGStreamer*>(m_track.get());
        info.description = WebCore::GStreamerMediaDescription::create(m_demuxerSrcPadCaps.get());
        initializationSegment.audioTracks.append(info);
        break;
    }
    case Video: {
        WebCore::SourceBufferPrivateClient::InitializationSegment::VideoTrackInformation info;
        info.track = static_cast<VideoTrackPrivateGStreamer*>(m_track.get());
        info.description = WebCore::GStreamerMediaDescription::create(m_demuxerSrcPadCaps.get());
        initializationSegment.videoTracks.append(info);
        break;
    }
    default:
        GST_ERROR("Unsupported stream type or codec");
        break;
    }

    if (!m_abortPending)
        m_sourceBufferPrivate->didReceiveInitializationSegment(initializationSegment);
}

AtomicString AppendPipeline::trackId()
{
    ASSERT(WTF::isMainThread());

    if (!m_track)
        return AtomicString();

    return m_track->id();
}

void AppendPipeline::resetPipeline()
{
    ASSERT(WTF::isMainThread());
    GST_DEBUG("resetting pipeline");
    m_appsrcNeedDataReceived = false;
    m_appsrcAtLeastABufferLeft = false;
    setAppsrcDataLeavingProbe();

    {
        LockHolder locker(m_newSampleLock);
        m_newSampleCondition.notifyOne();
        gst_element_set_state(m_pipeline.get(), GST_STATE_READY);
        gst_element_get_state(m_pipeline.get(), nullptr, nullptr, 0);
    }

#if (!(LOG_DISABLED || defined(GST_DISABLE_GST_DEBUG)))
    {
        static unsigned i = 0;
        // This is here for debugging purposes. It does not make sense to have it as class member.
        WTF::String  dotFileName = String::format("reset-pipeline-%d", ++i);
        gst_debug_bin_to_dot_file(GST_BIN(m_pipeline.get()), GST_DEBUG_GRAPH_SHOW_ALL, dotFileName.utf8().data());
    }
#endif

}

void AppendPipeline::setAppsrcDataLeavingProbe()
{
    if (m_appsrcDataLeavingProbeId)
        return;

    GST_TRACE("setting appsrc data leaving probe");

    GRefPtr<GstPad> appsrcPad = adoptGRef(gst_element_get_static_pad(m_appsrc.get(), "src"));
    m_appsrcDataLeavingProbeId = gst_pad_add_probe(appsrcPad.get(), GST_PAD_PROBE_TYPE_BUFFER, reinterpret_cast<GstPadProbeCallback>(appendPipelineAppsrcDataLeaving), this, nullptr);
}

void AppendPipeline::removeAppsrcDataLeavingProbe()
{
    if (!m_appsrcDataLeavingProbeId)
        return;

    GST_TRACE("removing appsrc data leaving probe");

    GRefPtr<GstPad> appsrcPad = adoptGRef(gst_element_get_static_pad(m_appsrc.get(), "src"));
    gst_pad_remove_probe(appsrcPad.get(), m_appsrcDataLeavingProbeId);
    m_appsrcDataLeavingProbeId = 0;
}

void AppendPipeline::abort()
{
    ASSERT(WTF::isMainThread());
    GST_DEBUG("aborting");

    m_pendingBuffer = nullptr;

    // Abort already ongoing.
    if (m_abortPending)
        return;

    m_abortPending = true;
    if (m_appendState == AppendState::NotStarted)
        setAppendState(AppendState::Aborting);
    // Else, the automatic state transitions will take care when the ongoing append finishes.
}

GstFlowReturn AppendPipeline::pushNewBuffer(GstBuffer* buffer)
{
    GstFlowReturn result;

    if (m_abortPending) {
        m_pendingBuffer = adoptGRef(buffer);
        result = GST_FLOW_OK;
    } else {
        setAppendState(AppendPipeline::AppendState::Ongoing);
        GST_TRACE("pushing new buffer %p", buffer);

<<<<<<< HEAD
        // appsrc may trigger 'need-data' signal multiple times.
        // We should be very cautious since we're going to collect/provide samples out of gst-bus flow.
        // Following adds extra checks that should avoid premature transitioning to 'LastSample' state
        // caused by handling 'appsrc-need-data' during the parsing.
        if (enableStartupBuffering() && m_appsrcAtLeastABufferLeft) {
            m_appsrcNeedDataReceived = false;
            m_appsrcAtLeastABufferLeft = false;
            setAppsrcDataLeavingProbe();
        }

=======
>>>>>>> 64c46ac9
        result = gst_app_src_push_buffer(GST_APP_SRC(appsrc()), buffer);
    }

    return result;
}

void AppendPipeline::reportAppsrcAtLeastABufferLeft()
{
    GST_TRACE("buffer left appsrc, reposting to bus");
    GstStructure* structure = gst_structure_new_empty("appsrc-buffer-left");
    GstMessage* message = gst_message_new_application(GST_OBJECT(m_appsrc.get()), structure);
    gst_bus_post(m_bus.get(), message);
}

void AppendPipeline::reportAppsrcNeedDataReceived()
{
    GST_TRACE("received need-data signal at appsrc, reposting to bus");
    GstStructure* structure = gst_structure_new_empty("appsrc-need-data");
    GstMessage* message = gst_message_new_application(GST_OBJECT(m_appsrc.get()), structure);
    gst_bus_post(m_bus.get(), message);
}

GstFlowReturn AppendPipeline::handleNewAppsinkSample(GstElement* appsink)
{
    ASSERT(!WTF::isMainThread());

    // Even if we're disabled, it's important to pull the sample out anyway to
    // avoid deadlocks when changing to GST_STATE_NULL having a non empty appsink.
    GRefPtr<GstSample> sample = adoptGRef(gst_app_sink_pull_sample(GST_APP_SINK(appsink)));
    LockHolder locker(m_newSampleLock);

    if (!m_playerPrivate || m_appendState == AppendState::Invalid) {
        GST_WARNING("AppendPipeline has been disabled, ignoring this sample");
        return GST_FLOW_ERROR;
    }

    if (enableStartupBuffering() && !m_startupBufferingComplete) {
        GstBuffer* buffer = gst_sample_get_buffer(sample.get());
        if (buffer && GST_BUFFER_DURATION_IS_VALID(buffer)) {
            m_startupSamples.append(sample);
            m_flowReturn = GST_FLOW_OK;
        }
        return GST_FLOW_OK;
    }

    GstStructure* structure = gst_structure_new("appsink-new-sample", "new-sample", GST_TYPE_SAMPLE, sample.get(), nullptr);
    GstMessage* message = gst_message_new_application(GST_OBJECT(appsink), structure);
    gst_bus_post(m_bus.get(), message);
    GST_TRACE("appsink-new-sample message posted to bus");

    m_newSampleCondition.wait(m_newSampleLock);
    // We've been awaken because the sample was processed or because of
    // an exceptional condition (entered in Invalid state, destructor, etc.).
    // We can't reliably delete info here, appendPipelineAppsinkNewSampleMainThread will do it.

    return m_flowReturn;
}

void AppendPipeline::connectDemuxerSrcPadToAppsinkFromAnyThread(GstPad* demuxerSrcPad)
{
    if (!m_appsink)
        return;

    GST_DEBUG("connecting to appsink");

    if (m_demux->numsrcpads > 1) {
        GST_WARNING("Only one stream per SourceBuffer is allowed! Ignoring stream %d by adding a black hole probe.", m_demux->numsrcpads);
        gulong probeId = gst_pad_add_probe(demuxerSrcPad, GST_PAD_PROBE_TYPE_BUFFER, reinterpret_cast<GstPadProbeCallback>(appendPipelineDemuxerBlackHolePadProbe), nullptr, nullptr);
        g_object_set_data(G_OBJECT(demuxerSrcPad), "blackHoleProbeId", GULONG_TO_POINTER(probeId));
        return;
    }

    GRefPtr<GstPad> appsinkSinkPad = adoptGRef(gst_element_get_static_pad(m_appsink.get(), "sink"));

    // Only one stream per demuxer is supported.
    ASSERT(!gst_pad_is_linked(appsinkSinkPad.get()));

    gint64 timeLength = 0;
    if (gst_element_query_duration(m_demux.get(), GST_FORMAT_TIME, &timeLength)
        && static_cast<guint64>(timeLength) != GST_CLOCK_TIME_NONE)
        m_initialDuration = MediaTime(GST_TIME_AS_USECONDS(timeLength), G_USEC_PER_SEC);
    else
        m_initialDuration = MediaTime::positiveInfiniteTime();

    if (WTF::isMainThread())
        connectDemuxerSrcPadToAppsink(demuxerSrcPad);
    else {
        // Call connectDemuxerSrcPadToAppsink() in the main thread and wait.
        LockHolder locker(m_padAddRemoveLock);
        if (!m_playerPrivate)
            return;

        GstStructure* structure = gst_structure_new("demuxer-connect-to-appsink", "demuxer-src-pad", G_TYPE_OBJECT, demuxerSrcPad, nullptr);
        GstMessage* message = gst_message_new_application(GST_OBJECT(m_demux.get()), structure);
        gst_bus_post(m_bus.get(), message);
        GST_TRACE("demuxer-connect-to-appsink message posted to bus");

        m_padAddRemoveCondition.wait(m_padAddRemoveLock);
    }

    // Must be done in the thread we were called from (usually streaming thread).
    bool isData = (m_streamType == WebCore::MediaSourceStreamTypeGStreamer::Audio)
        || (m_streamType == WebCore::MediaSourceStreamTypeGStreamer::Video)
        || (m_streamType == WebCore::MediaSourceStreamTypeGStreamer::Text);

    if (isData) {
        // FIXME: Only add appsink one time. This method can be called several times.
        GRefPtr<GstObject> parent = adoptGRef(gst_element_get_parent(m_appsink.get()));
        if (!parent)
            gst_bin_add(GST_BIN(m_pipeline.get()), m_appsink.get());

#if ENABLE(ENCRYPTED_MEDIA)
        if (m_decryptor) {
            gst_object_ref(m_decryptor.get());
            gst_bin_add(GST_BIN(m_pipeline.get()), m_decryptor.get());

            GRefPtr<GstPad> decryptorSinkPad = adoptGRef(gst_element_get_static_pad(m_decryptor.get(), "sink"));
            gst_pad_link(demuxerSrcPad, decryptorSinkPad.get());

            GRefPtr<GstPad> decryptorSrcPad = adoptGRef(gst_element_get_static_pad(m_decryptor.get(), "src"));
            gst_pad_link(decryptorSrcPad.get(), appsinkSinkPad.get());

            gst_element_sync_state_with_parent(m_appsink.get());
            gst_element_sync_state_with_parent(m_decryptor.get());

            if (m_pendingDecryptionStructure)
                dispatchPendingDecryptionStructure();
        } else {
#endif
            gst_pad_link(demuxerSrcPad, appsinkSinkPad.get());
            gst_element_sync_state_with_parent(m_appsink.get());
#if ENABLE(ENCRYPTED_MEDIA)
        }
#endif
        gst_element_set_state(m_pipeline.get(), GST_STATE_PAUSED);
    }
}

void AppendPipeline::transitionTo(AppendState nextState)
{
    ASSERT(WTF::isMainThread());

    LockHolder locker(m_appendStateTransitionLock);

    if (m_appendState == AppendState::Invalid || m_appendState == nextState || !m_playerPrivate) {
        m_appendStateTransitionCondition.notifyOne();
        return;
    }

    setAppendState(nextState);

    m_appendStateTransitionCondition.notifyOne();
}

void AppendPipeline::connectDemuxerSrcPadToAppsink(GstPad* demuxerSrcPad)
{
    ASSERT(WTF::isMainThread());
    GST_DEBUG("Connecting to appsink");

    LockHolder locker(m_padAddRemoveLock);
    GRefPtr<GstPad> sinkSinkPad = adoptGRef(gst_element_get_static_pad(m_appsink.get(), "sink"));

    // Only one stream per demuxer is supported.
    ASSERT(!gst_pad_is_linked(sinkSinkPad.get()));

    GRefPtr<GstCaps> caps = adoptGRef(gst_pad_get_current_caps(GST_PAD(demuxerSrcPad)));

    if (!caps || m_appendState == AppendState::Invalid || !m_playerPrivate) {
        m_padAddRemoveCondition.notifyOne();
        return;
    }

#ifndef GST_DISABLE_GST_DEBUG
    {
        GUniquePtr<gchar> strcaps(gst_caps_to_string(caps.get()));
        GST_DEBUG("%s", strcaps.get());
    }
#endif

    if (m_initialDuration > m_mediaSourceClient->duration()
        || (m_mediaSourceClient->duration().isInvalid() && m_initialDuration > MediaTime::zeroTime()))
        m_mediaSourceClient->durationChanged(m_initialDuration);

    parseDemuxerSrcPadCaps(gst_caps_ref(caps.get()));

    switch (m_streamType) {
    case WebCore::MediaSourceStreamTypeGStreamer::Audio:
        if (m_playerPrivate)
            m_track = WebCore::AudioTrackPrivateGStreamer::create(m_playerPrivate->pipeline(), id(), sinkSinkPad.get());
        break;
    case WebCore::MediaSourceStreamTypeGStreamer::Video:
        if (m_playerPrivate)
            m_track = WebCore::VideoTrackPrivateGStreamer::create(m_playerPrivate->pipeline(), id(), sinkSinkPad.get());
        break;
    case WebCore::MediaSourceStreamTypeGStreamer::Text:
        m_track = WebCore::InbandTextTrackPrivateGStreamer::create(id(), sinkSinkPad.get());
        break;
    case WebCore::MediaSourceStreamTypeGStreamer::Invalid:
        {
            GUniquePtr<gchar> strcaps(gst_caps_to_string(caps.get()));
            GST_DEBUG("Unsupported track codec: %s", strcaps.get());
        }
        // This is going to cause an error which will detach the SourceBuffer and tear down this
        // AppendPipeline, so we need the padAddRemove lock released before continuing.
        m_track = nullptr;
        m_padAddRemoveCondition.notifyOne();
        locker.unlockEarly();
        didReceiveInitializationSegment();
        return;
    default:
        // No useful data, but notify anyway to complete the append operation.
        GST_DEBUG("Received all pending samples (no data)");
        notifyReceivedAllPendingSamples();
        break;
    }

    m_padAddRemoveCondition.notifyOne();
}

void AppendPipeline::disconnectDemuxerSrcPadFromAppsinkFromAnyThread(GstPad* demuxerSrcPad)
{
    // Must be done in the thread we were called from (usually streaming thread).
    if (!gst_pad_is_linked(demuxerSrcPad)) {
        gulong probeId = GPOINTER_TO_ULONG(g_object_get_data(G_OBJECT(demuxerSrcPad), "blackHoleProbeId"));
        if (probeId) {
            GST_DEBUG("Disconnecting black hole probe.");
            g_object_set_data(G_OBJECT(demuxerSrcPad), "blackHoleProbeId", nullptr);
            gst_pad_remove_probe(demuxerSrcPad, probeId);
        } else
            GST_WARNING("Not disconnecting demuxer src pad because it wasn't linked");
        return;
    }

    GST_DEBUG("Disconnecting appsink");

#if ENABLE(ENCRYPTED_MEDIA)
    if (m_decryptor) {
        gst_element_unlink(m_decryptor.get(), m_appsink.get());
        gst_element_unlink(m_demux.get(), m_decryptor.get());
        gst_element_set_state(m_decryptor.get(), GST_STATE_NULL);
        gst_bin_remove(GST_BIN(m_pipeline.get()), m_decryptor.get());
    } else
#endif
        gst_element_unlink(m_demux.get(), m_appsink.get());
}

<<<<<<< HEAD
void AppendPipeline::notifyReceivedAllPendingSamples()
{
    if (!m_abortPending)
        m_sourceBufferPrivate->didReceiveAllPendingSamples();
}
=======
#if ENABLE(ENCRYPTED_MEDIA)
void AppendPipeline::dispatchPendingDecryptionStructure()
{
    ASSERT(m_decryptor);
    ASSERT(m_pendingDecryptionStructure);
    ASSERT(m_appendState == AppendState::KeyNegotiation);
    GST_TRACE("dispatching key to append pipeline %p", this);

    // Release the m_pendingDecryptionStructure object since
    // gst_event_new_custom() takes over ownership of it.
    gst_element_send_event(m_pipeline.get(), gst_event_new_custom(GST_EVENT_CUSTOM_DOWNSTREAM_OOB, m_pendingDecryptionStructure.release()));

    setAppendState(AppendState::Ongoing);
}

void AppendPipeline::dispatchDecryptionStructure(GUniquePtr<GstStructure>&& structure)
{
    if (m_appendState == AppendState::KeyNegotiation) {
        GST_TRACE("append pipeline %p in key negotiation", this);
        m_pendingDecryptionStructure = WTFMove(structure);
        if (m_decryptor)
            dispatchPendingDecryptionStructure();
        else
            GST_TRACE("no decryptor yet, waiting for it");
    } else
        GST_TRACE("append pipeline %p not in key negotiation", this);
}
#endif
>>>>>>> 64c46ac9

static void appendPipelineAppsinkCapsChanged(GObject* appsinkPad, GParamSpec*, AppendPipeline* appendPipeline)
{
    GstStructure* structure = gst_structure_new_empty("appsink-caps-changed");
    GstMessage* message = gst_message_new_application(GST_OBJECT(appsinkPad), structure);
    gst_bus_post(appendPipeline->bus(), message);
    GST_TRACE("appsink-caps-changed message posted to bus");
}

static GstPadProbeReturn appendPipelineAppsrcDataLeaving(GstPad*, GstPadProbeInfo* info, AppendPipeline* appendPipeline)
{
    ASSERT(GST_PAD_PROBE_INFO_TYPE(info) & GST_PAD_PROBE_TYPE_BUFFER);

    GstBuffer* buffer = GST_PAD_PROBE_INFO_BUFFER(info);
    gsize bufferSize = gst_buffer_get_size(buffer);

    GST_TRACE("buffer of size %" G_GSIZE_FORMAT " going thru", bufferSize);

    appendPipeline->reportAppsrcAtLeastABufferLeft();

    return GST_PAD_PROBE_OK;
}

#if !LOG_DISABLED
static GstPadProbeReturn appendPipelinePadProbeDebugInformation(GstPad*, GstPadProbeInfo* info, struct PadProbeInformation* padProbeInformation)
{
    ASSERT(GST_PAD_PROBE_INFO_TYPE(info) & GST_PAD_PROBE_TYPE_BUFFER);
    GstBuffer* buffer = GST_PAD_PROBE_INFO_BUFFER(info);
    GST_TRACE("%s: buffer of size %" G_GSIZE_FORMAT " going thru", padProbeInformation->description, gst_buffer_get_size(buffer));
    return GST_PAD_PROBE_OK;
}
#endif

static GstPadProbeReturn appendPipelineDemuxerBlackHolePadProbe(GstPad*, GstPadProbeInfo* info, gpointer)
{
    ASSERT(GST_PAD_PROBE_INFO_TYPE(info) & GST_PAD_PROBE_TYPE_BUFFER);
    GstBuffer* buffer = GST_PAD_PROBE_INFO_BUFFER(info);
    GST_TRACE("buffer of size %" G_GSIZE_FORMAT " ignored", gst_buffer_get_size(buffer));
    return GST_PAD_PROBE_DROP;
}

static void appendPipelineAppsrcNeedData(GstAppSrc*, guint, AppendPipeline* appendPipeline)
{
    appendPipeline->reportAppsrcNeedDataReceived();
}

static void appendPipelineDemuxerPadAdded(GstElement*, GstPad* demuxerSrcPad, AppendPipeline* appendPipeline)
{
    appendPipeline->connectDemuxerSrcPadToAppsinkFromAnyThread(demuxerSrcPad);
}

static void appendPipelineDemuxerPadRemoved(GstElement*, GstPad* demuxerSrcPad, AppendPipeline* appendPipeline)
{
    appendPipeline->disconnectDemuxerSrcPadFromAppsinkFromAnyThread(demuxerSrcPad);
}

static GstFlowReturn appendPipelineAppsinkNewSample(GstElement* appsink, AppendPipeline* appendPipeline)
{
    return appendPipeline->handleNewAppsinkSample(appsink);
}

static void appendPipelineAppsinkEOS(GstElement*, AppendPipeline* appendPipeline)
{
    if (WTF::isMainThread())
        appendPipeline->appsinkEOS();
    else {
        GstStructure* structure = gst_structure_new_empty("appsink-eos");
        GstMessage* message = gst_message_new_application(GST_OBJECT(appendPipeline->appsink()), structure);
        gst_bus_post(appendPipeline->bus(), message);
        GST_TRACE("appsink-eos message posted to bus");
    }

    GST_DEBUG("%s main thread", (WTF::isMainThread()) ? "Is" : "Not");
}



} // namespace WebCore.

#endif // USE(GSTREAMER)<|MERGE_RESOLUTION|>--- conflicted
+++ resolved
@@ -38,12 +38,9 @@
 #include <gst/pbutils/pbutils.h>
 #include <gst/video/video.h>
 #include <wtf/Condition.h>
+#include <wtf/TemporaryChange.h>
 #include <wtf/glib/GLibUtilities.h>
-<<<<<<< HEAD
-#include <wtf/TemporaryChange.h>
-=======
 #include <wtf/glib/RunLoopSourcePriority.h>
->>>>>>> 64c46ac9
 
 GST_DEBUG_CATEGORY_EXTERN(webkit_mse_debug);
 #define GST_CAT_DEFAULT webkit_mse_debug
@@ -238,49 +235,6 @@
     m_demuxerSrcPadCaps = nullptr;
 };
 
-<<<<<<< HEAD
-#if ENABLE(LEGACY_ENCRYPTED_MEDIA_V1) || ENABLE(LEGACY_ENCRYPTED_MEDIA)
-void AppendPipeline::dispatchPendingDecryptionKey()
-{
-    ASSERT(m_decryptor);
-    ASSERT(m_pendingKey);
-    ASSERT(m_appendState == AppendState::KeyNegotiation);
-    GST_TRACE("dispatching key to append pipeline %p", this);
-    gst_element_send_event(m_pipeline.get(), gst_event_new_custom(GST_EVENT_CUSTOM_DOWNSTREAM_OOB,
-        gst_structure_new("drm-cipher", "key", GST_TYPE_BUFFER, m_pendingKey.get(), nullptr)));
-    m_pendingKey.clear();
-
-    LockHolder locker(m_appendStateTransitionLock);
-    if (WTF::isMainThread())
-        transitionTo(AppendState::Ongoing);
-    else {
-        GstStructure* structure = gst_structure_new("transition-main-thread",
-                                                    "transition",
-                                                    G_TYPE_INT,
-                                                    AppendState::Ongoing,
-                                                    nullptr);
-        GstMessage* message = gst_message_new_application(GST_OBJECT(m_demux.get()), structure);
-        if (gst_bus_post(m_bus.get(), message)) {
-            GST_TRACE("transition-main-thread ongoing sent to the bus");
-            m_appendStateTransitionCondition.wait(m_appendStateTransitionLock);
-        }
-    }
-}
-
-void AppendPipeline::dispatchDecryptionKey(GstBuffer* buffer)
-{
-    if (m_appendState == AppendState::KeyNegotiation) {
-        GST_TRACE("append pipeline %p in key negotiation", this);
-        m_pendingKey = buffer;
-        if (m_decryptor)
-            dispatchPendingDecryptionKey();
-        else
-            GST_TRACE("no decryptor yet, waiting for it");
-    } else
-        GST_TRACE("append pipeline %p not in key negotiation", this);
-}
-#endif
-
 void AppendPipeline::setStartupBufferingComplete(bool complete)
 {
     ASSERT(WTF::isMainThread());
@@ -316,8 +270,6 @@
     }
 }
 
-=======
->>>>>>> 64c46ac9
 void AppendPipeline::clearPlayerPrivate()
 {
     ASSERT(WTF::isMainThread());
@@ -356,21 +308,10 @@
         return;
 
     if (!g_strcmp0(contextType, "drm-preferred-decryption-system-id")) {
-<<<<<<< HEAD
-        if (WTF::isMainThread()) {
-            transitionTo(AppendState::KeyNegotiation);
-        } else {
-            GstStructure* structure = gst_structure_new("transition-main-thread",
-                                                        "transition",
-                                                        G_TYPE_INT,
-                                                        AppendState::KeyNegotiation,
-                                                        nullptr);
-=======
         if (WTF::isMainThread())
             transitionTo(AppendState::KeyNegotiation);
         else {
             GstStructure* structure = gst_structure_new("transition-main-thread", "transition", G_TYPE_INT, AppendState::KeyNegotiation, nullptr);
->>>>>>> 64c46ac9
             GstMessage* message = gst_message_new_application(GST_OBJECT(m_demux.get()), structure);
             if (gst_bus_post(m_bus.get(), message)) {
                 GST_TRACE("transition-main-thread KeyNegotiation sent to the bus");
@@ -698,11 +639,7 @@
         // Any previous decryptor should have been removed from the pipeline by disconnectFromAppSinkFromStreamingThread()
         ASSERT(!m_decryptor);
 
-<<<<<<< HEAD
-        m_decryptor = WebCore::createGstDecryptor(gst_structure_get_string(structure, "protection-system"));
-=======
         m_decryptor = GStreamerEMEUtilities::createDecryptor(gst_structure_get_string(structure, "protection-system"));
->>>>>>> 64c46ac9
         if (!m_decryptor) {
             GST_ERROR("decryptor not found for caps: %" GST_PTR_FORMAT, m_demuxerSrcPadCaps.get());
             return;
@@ -859,12 +796,8 @@
             mediaSample->applyPtsOffset(MediaTime::zeroTime());
         }
 
-<<<<<<< HEAD
         if (!m_abortPending)
-            m_sourceBufferPrivate->didReceiveSample(mediaSample);
-=======
-        m_sourceBufferPrivate->didReceiveSample(*mediaSample);
->>>>>>> 64c46ac9
+            m_sourceBufferPrivate->didReceiveSample(*mediaSample);
 
         setAppendState(AppendState::Sampling);
         m_flowReturn = GST_FLOW_OK;
@@ -1015,7 +948,6 @@
         setAppendState(AppendPipeline::AppendState::Ongoing);
         GST_TRACE("pushing new buffer %p", buffer);
 
-<<<<<<< HEAD
         // appsrc may trigger 'need-data' signal multiple times.
         // We should be very cautious since we're going to collect/provide samples out of gst-bus flow.
         // Following adds extra checks that should avoid premature transitioning to 'LastSample' state
@@ -1026,8 +958,6 @@
             setAppsrcDataLeavingProbe();
         }
 
-=======
->>>>>>> 64c46ac9
         result = gst_app_src_push_buffer(GST_APP_SRC(appsrc()), buffer);
     }
 
@@ -1274,13 +1204,6 @@
         gst_element_unlink(m_demux.get(), m_appsink.get());
 }
 
-<<<<<<< HEAD
-void AppendPipeline::notifyReceivedAllPendingSamples()
-{
-    if (!m_abortPending)
-        m_sourceBufferPrivate->didReceiveAllPendingSamples();
-}
-=======
 #if ENABLE(ENCRYPTED_MEDIA)
 void AppendPipeline::dispatchPendingDecryptionStructure()
 {
@@ -1309,7 +1232,12 @@
         GST_TRACE("append pipeline %p not in key negotiation", this);
 }
 #endif
->>>>>>> 64c46ac9
+
+void AppendPipeline::notifyReceivedAllPendingSamples()
+{
+    if (!m_abortPending)
+        m_sourceBufferPrivate->didReceiveAllPendingSamples();
+}
 
 static void appendPipelineAppsinkCapsChanged(GObject* appsinkPad, GParamSpec*, AppendPipeline* appendPipeline)
 {
