--- conflicted
+++ resolved
@@ -178,77 +178,6 @@
     const char* mediaType = capsMediaType(caps);
     GST_DEBUG_OBJECT(webKitMediaSrc, "Configured track %s: appsrc=%s, padId=%u, mediaType=%s", trackPrivate->id().string().utf8().data(), GST_ELEMENT_NAME(stream->appsrc), padId, mediaType);
 
-<<<<<<< HEAD
-    GUniquePtr<gchar> parserBinName(g_strdup_printf("streamparser%u", padId));
-
-    if (areEncryptedCaps(caps)) {
-        GST_DEBUG("It's encrypted content, parsers are not needed before decrypting the content");
-        stream->parser = nullptr;
-    } else if (!g_strcmp0(mediaType, "video/x-h264")) {
-        GRefPtr<GstCaps> filterCaps = adoptGRef(gst_caps_new_simple("video/x-h264", "alignment", G_TYPE_STRING, "au", nullptr));
-        GstElement* capsfilter = gst_element_factory_make("capsfilter", nullptr);
-        g_object_set(capsfilter, "caps", filterCaps.get(), nullptr);
-
-        stream->parser = gst_bin_new(parserBinName.get());
-
-        GstElement* parser = gst_element_factory_make("h264parse", nullptr);
-        gst_bin_add_many(GST_BIN(stream->parser), parser, capsfilter, nullptr);
-        gst_element_link_pads(parser, "src", capsfilter, "sink");
-
-        GRefPtr<GstPad> pad = adoptGRef(gst_element_get_static_pad(parser, "sink"));
-        gst_element_add_pad(stream->parser, gst_ghost_pad_new("sink", pad.get()));
-
-        pad = adoptGRef(gst_element_get_static_pad(capsfilter, "src"));
-        gst_element_add_pad(stream->parser, gst_ghost_pad_new("src", pad.get()));
-    } else if (!g_strcmp0(mediaType, "video/x-h265")) {
-        GRefPtr<GstCaps> filterCaps = adoptGRef(gst_caps_new_simple("video/x-h265", "alignment", G_TYPE_STRING, "au", nullptr));
-        GstElement* capsfilter = gst_element_factory_make("capsfilter", nullptr);
-        g_object_set(capsfilter, "caps", filterCaps.get(), nullptr);
-
-        stream->parser = gst_bin_new(parserBinName.get());
-
-        GstElement* parser = gst_element_factory_make("h265parse", nullptr);
-        gst_bin_add_many(GST_BIN(stream->parser), parser, capsfilter, nullptr);
-        gst_element_link_pads(parser, "src", capsfilter, "sink");
-
-        GRefPtr<GstPad> pad = adoptGRef(gst_element_get_static_pad(parser, "sink"));
-        gst_element_add_pad(stream->parser, gst_ghost_pad_new("sink", pad.get()));
-
-        pad = adoptGRef(gst_element_get_static_pad(capsfilter, "src"));
-        gst_element_add_pad(stream->parser, gst_ghost_pad_new("src", pad.get()));
-    } else if (!g_strcmp0(mediaType, "audio/mpeg")) {
-        gint mpegversion = -1;
-        GstStructure* structure = gst_caps_get_structure(caps, 0);
-        gst_structure_get_int(structure, "mpegversion", &mpegversion);
-
-        GstElement* parser = nullptr;
-        if (mpegversion == 1)
-            parser = gst_element_factory_make("mpegaudioparse", nullptr);
-        else if (mpegversion == 2 || mpegversion == 4)
-            parser = gst_element_factory_make("aacparse", nullptr);
-        else
-            ASSERT_NOT_REACHED();
-
-        stream->parser = gst_bin_new(parserBinName.get());
-        gst_bin_add(GST_BIN(stream->parser), parser);
-
-        GRefPtr<GstPad> pad = adoptGRef(gst_element_get_static_pad(parser, "sink"));
-        gst_element_add_pad(stream->parser, gst_ghost_pad_new("sink", pad.get()));
-
-        pad = adoptGRef(gst_element_get_static_pad(parser, "src"));
-        gst_element_add_pad(stream->parser, gst_ghost_pad_new("src", pad.get()));
-    } else if (!g_strcmp0(mediaType, "video/x-vp8")
-        || !g_strcmp0(mediaType, "video/x-vp9")
-        || !g_strcmp0(mediaType, "audio/x-opus")
-        || !g_strcmp0(mediaType, "audio/x-vorbis"))
-        stream->parser = nullptr;
-    else {
-        GST_ERROR_OBJECT(stream->parent, "Unsupported media format: %s", mediaType);
-        return;
-    }
-
-=======
->>>>>>> 20415689
     GST_OBJECT_LOCK(webKitMediaSrc);
     stream->type = Unknown;
     GST_OBJECT_UNLOCK(webKitMediaSrc);
