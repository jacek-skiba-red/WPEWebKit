--- conflicted
+++ resolved
@@ -53,11 +53,7 @@
     void load(const String&) override;
     void load(const String&, MediaSourcePrivateClient*) override;
 
-<<<<<<< HEAD
-    FloatSize naturalSize() const override;
-=======
     FloatSize naturalSize() const final;
->>>>>>> 64c46ac9
 
     void setDownloadBuffering() override { };
 
@@ -87,21 +83,7 @@
     void markEndOfStream(MediaSourcePrivate::EndOfStreamStatus);
     void unmarkEndOfStream();
 
-<<<<<<< HEAD
-#if ENABLE(LEGACY_ENCRYPTED_MEDIA_V1) || ENABLE(LEGACY_ENCRYPTED_MEDIA)
-    void dispatchDecryptionKey(GstBuffer*) override;
-#if USE(PLAYREADY)
-    void emitPlayReadySession(PlayreadySession*) override;
-#endif
-#if USE(OPENCDM)
-    void emitOpenCDMSession() override;
-#endif
-#endif
-
-    void trackDetected(RefPtr<AppendPipeline>, RefPtr<WebCore::TrackPrivateBase> oldTrack, RefPtr<WebCore::TrackPrivateBase> newTrack);
-=======
     void trackDetected(RefPtr<AppendPipeline>, RefPtr<WebCore::TrackPrivateBase>, bool firstTrackDetected);
->>>>>>> 64c46ac9
     void notifySeekNeedsDataForTime(const MediaTime&);
 
     static bool supportsCodecs(const String& codecs);
