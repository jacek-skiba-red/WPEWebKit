/*
 * Copyright (C) 2007, 2009 Apple Inc.  All rights reserved.
 * Copyright (C) 2007 Collabora Ltd. All rights reserved.
 * Copyright (C) 2007 Alp Toker <alp@atoker.com>
 * Copyright (C) 2009, 2010, 2016 Igalia S.L
 * Copyright (C) 2015 Sebastian Dröge <sebastian@centricular.com>
 * Copyright (C) 2015, 2016 Metrological Group B.V.
 *
 * This library is free software; you can redistribute it and/or
 * modify it under the terms of the GNU Library General Public
 * License as published by the Free Software Foundation; either
 * version 2 of the License, or (at your option) any later version.
 *
 * This library is distributed in the hope that it will be useful,
 * but WITHOUT ANY WARRANTY; without even the implied warranty of
 * MERCHANTABILITY or FITNESS FOR A PARTICULAR PURPOSE.  See the GNU
 * Library General Public License for more details.
 *
 * You should have received a copy of the GNU Library General Public License
 * aint with this library; see the file COPYING.LIB.  If not, write to
 * the Free Software Foundation, Inc., 51 Franklin Street, Fifth Floor,
 * Boston, MA 02110-1301, USA.
 */

#pragma once

#if ENABLE(VIDEO) && USE(GSTREAMER) && ENABLE(MEDIA_SOURCE) 

#include "GRefPtrGStreamer.h"
#include "MediaPlayerPrivateGStreamer.h"
#include "MediaSample.h"
#include "MediaSourceGStreamer.h"
#include "PlaybackPipeline.h"
#include "WebKitMediaSourceGStreamer.h"

namespace WebCore {

class MediaSourceClientGStreamerMSE;
class AppendPipeline;
class PlaybackPipeline;

class MediaPlayerPrivateGStreamerMSE : public MediaPlayerPrivateGStreamer {
    WTF_MAKE_NONCOPYABLE(MediaPlayerPrivateGStreamerMSE); WTF_MAKE_FAST_ALLOCATED;

    friend class MediaSourceClientGStreamerMSE;

public:
    explicit MediaPlayerPrivateGStreamerMSE(MediaPlayer*);
    virtual ~MediaPlayerPrivateGStreamerMSE();

    static void registerMediaEngine(MediaEngineRegistrar);

    void load(const String&) override;
    void load(const String&, MediaSourcePrivateClient*) override;

    FloatSize naturalSize() const final;

    void setDownloadBuffering() override { };

    bool isLiveStream() const override { return false; }
    MediaTime currentMediaTime() const override;

    void pause() override;
    bool seeking() const override;
    void seek(const MediaTime&) override;
    void configurePlaySink() override;
    bool changePipelineState(GstState) override;

    void durationChanged() override;
    MediaTime durationMediaTime() const override;

    void setRate(float) override;
    std::unique_ptr<PlatformTimeRanges> buffered() const override;
    MediaTime maxMediaTimeSeekable() const override;

    void sourceChanged() override;

    void setReadyState(MediaPlayer::ReadyState);
    void waitForSeekCompleted();
    void seekCompleted();
    MediaSourcePrivateClient* mediaSourcePrivateClient() { return m_mediaSource.get(); }

    void markEndOfStream(MediaSourcePrivate::EndOfStreamStatus);
    void unmarkEndOfStream();

    void trackDetected(RefPtr<AppendPipeline>, RefPtr<WebCore::TrackPrivateBase>, bool firstTrackDetected);
    void notifySeekNeedsDataForTime(const MediaTime&);

    static bool supportsCodec(String codec);
    static bool supportsAllCodecs(const Vector<String>& codecs);

#if ENABLE(ENCRYPTED_MEDIA)
<<<<<<< HEAD
    void attemptToDecryptWithInstance(CDMInstance&) final;
=======
    void attemptToDecryptWithInstance(const CDMInstance&) final;

#if USE(OPENCDM)
    bool dispatchDecryptionSessionToPipeline(const String& sessionId, GstEventSeqNum eventId) final;
#endif
>>>>>>> c6f57338
#endif

private:
    static void getSupportedTypes(HashSet<String, ASCIICaseInsensitiveHash>&);
    static MediaPlayer::SupportsType supportsType(const MediaEngineSupportParameters&);

    static bool isAvailable();

    // FIXME: Reduce code duplication.
    void updateStates() override;

    bool doSeek(const MediaTime&, float, GstSeekFlags) override;
    bool doSeek();
    void maybeFinishSeek();
    void updatePlaybackRate() override;
    void asyncStateChangeDone() override;

    // FIXME: Implement.
    std::optional<PlatformVideoPlaybackQualityMetrics> videoPlaybackQualityMetrics() override { return std::nullopt; }
    bool isTimeBuffered(const MediaTime&) const;
    bool playbackPipelineHasFutureData() const;

    bool isMediaSource() const override { return true; }

    void setMediaSourceClient(Ref<MediaSourceClientGStreamerMSE>);
    RefPtr<MediaSourceClientGStreamerMSE> mediaSourceClient();

    HashMap<RefPtr<SourceBufferPrivateGStreamer>, RefPtr<AppendPipeline>> m_appendPipelinesMap;
    bool m_eosMarked = false;
    mutable bool m_eosPending = false;
    bool m_gstSeekCompleted = true;
    RefPtr<MediaSourcePrivateClient> m_mediaSource;
    RefPtr<MediaSourceClientGStreamerMSE> m_mediaSourceClient;
    MediaTime m_mediaTimeDuration;
    bool m_mseSeekCompleted = true;
    RefPtr<PlaybackPipeline> m_playbackPipeline;
};

} // namespace WebCore

#endif // USE(GSTREAMER)<|MERGE_RESOLUTION|>--- conflicted
+++ resolved
@@ -90,15 +90,11 @@
     static bool supportsAllCodecs(const Vector<String>& codecs);
 
 #if ENABLE(ENCRYPTED_MEDIA)
-<<<<<<< HEAD
     void attemptToDecryptWithInstance(CDMInstance&) final;
-=======
-    void attemptToDecryptWithInstance(const CDMInstance&) final;
 
 #if USE(OPENCDM)
     bool dispatchDecryptionSessionToPipeline(const String& sessionId, GstEventSeqNum eventId) final;
 #endif
->>>>>>> c6f57338
 #endif
 
 private:
