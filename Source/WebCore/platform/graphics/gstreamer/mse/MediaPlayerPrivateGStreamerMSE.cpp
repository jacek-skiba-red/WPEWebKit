--- conflicted
+++ resolved
@@ -689,11 +689,7 @@
 
 bool MediaPlayerPrivateGStreamerMSE::isTimeBuffered(const MediaTime &time) const
 {
-<<<<<<< HEAD
     bool result = m_mediaSource && m_mediaSource->hasBufferedTime(time);
-=======
-    bool result = m_mediaSource && m_mediaSource->buffered()->contain(time);
->>>>>>> 106bd92a
     GST_DEBUG("Time %s buffered? %s", toString(time).utf8().data(), boolForPrinting(result));
     return result;
 }
@@ -813,26 +809,14 @@
             Vector<AtomicString> webkitCodecs;
         };
 
-<<<<<<< HEAD
-        std::array<GstCapsWebKitMapping, 8> mapping = { {
-            { VideoDecoder, "video/x-h264,  profile=(string){ constrained-baseline, baseline }", { "x-h264" } },
-            { VideoDecoder, "video/x-h264, stream-format=avc", { "avc*"} },
-            // An autoplugged h264parse in decodebin can convert from byte-stream to avc.
-            { VideoDecoder, "video/x-h264, stream-format=byte-stream", { "avc*"} },
-=======
         GstCapsWebKitMapping mapping[] = {
             { VideoDecoder, "video/x-h264,  profile=(string){ constrained-baseline, baseline }", { "x-h264", "avc*" } },
->>>>>>> 106bd92a
             { VideoDecoder, "video/mpeg, mpegversion=(int){1,2}, systemstream=(boolean)false", { "mpeg" } },
             { VideoDecoder, "video/x-vp8", { "vp8", "x-vp8" } },
             { VideoDecoder, "video/x-vp9", { "vp9", "x-vp9" } },
             { AudioDecoder, "audio/x-vorbis", { "vorbis", "x-vorbis" } },
             { AudioDecoder, "audio/x-opus", { "opus", "x-opus" } }
-<<<<<<< HEAD
-        } };
-=======
         };
->>>>>>> 106bd92a
 
         for (auto& current : mapping) {
             GList* factories = nullptr;
@@ -1000,12 +984,7 @@
 
         m_eosPending = false;
         m_isEndReached = true;
-<<<<<<< HEAD
-        position = m_mediaTimeDuration;
-        m_cachedPosition = position;
-=======
         m_cachedPosition = m_mediaTimeDuration;
->>>>>>> 106bd92a
         m_durationAtEOS = m_mediaTimeDuration;
         m_player->timeChanged();
     }
