/*
 * Copyright (C) 2007, 2009 Apple Inc.  All rights reserved.
 * Copyright (C) 2007 Collabora Ltd.  All rights reserved.
 * Copyright (C) 2007 Alp Toker <alp@atoker.com>
 * Copyright (C) 2009 Gustavo Noronha Silva <gns@gnome.org>
 * Copyright (C) 2009, 2010, 2011, 2012, 2013, 2016 Igalia S.L
 * Copyright (C) 2015 Sebastian Dröge <sebastian@centricular.com>
 * Copyright (C) 2015, 2016 Metrological Group B.V.
 *
 * This library is free software; you can redistribute it and/or
 * modify it under the terms of the GNU Library General Public
 * License as published by the Free Software Foundation; either
 * version 2 of the License, or (at your option) any later version.
 *
 * This library is distributed in the hope that it will be useful,
 * but WITHOUT ANY WARRANTY; without even the implied warranty of
 * MERCHANTABILITY or FITNESS FOR A PARTICULAR PURPOSE.  See the GNU
 * Library General Public License for more details.
 *
 * You should have received a copy of the GNU Library General Public License
 * aint with this library; see the file COPYING.LIB.  If not, write to
 * the Free Software Foundation, Inc., 51 Franklin Street, Fifth Floor,
 * Boston, MA 02110-1301, USA.
 */

#include "config.h"
#include "MediaPlayerPrivateGStreamerMSE.h"

#if ENABLE(VIDEO) && USE(GSTREAMER) && ENABLE(MEDIA_SOURCE)

#include "AppendPipeline.h"
#include "AudioTrackPrivateGStreamer.h"
#include "GStreamerUtilities.h"
#include "InbandTextTrackPrivateGStreamer.h"
#include "MIMETypeRegistry.h"
#include "MediaDescription.h"
#include "MediaPlayer.h"
#include "NotImplemented.h"
#include "SourceBufferPrivateGStreamer.h"
#include "TimeRanges.h"
#include "URL.h"
#include "VideoTrackPrivateGStreamer.h"

#include <fnmatch.h>
#include <gst/app/gstappsink.h>
#include <gst/app/gstappsrc.h>
#include <gst/gst.h>
#include <gst/pbutils/pbutils.h>
#include <gst/video/video.h>
#include <wtf/Condition.h>
#include <wtf/HashSet.h>
#include <wtf/NeverDestroyed.h>
<<<<<<< HEAD
#include <wtf/StringPrintStream.h>
=======
#include <wtf/text/AtomicString.h>
#include <wtf/text/AtomicStringHash.h>
>>>>>>> 64c46ac9

#if ENABLE(ENCRYPTED_MEDIA)
#include "CDMClearKey.h"
#include "SharedBuffer.h"
#endif

#if (ENABLE(LEGACY_ENCRYPTED_MEDIA) || ENABLE(LEGACY_ENCRYPTED_MEDIA_V1)) && USE(OPENCDM)
#include "CDMPrivateOpenCDM.h"
#include "CDMSessionOpenCDM.h"
#endif

static const char* dumpReadyState(WebCore::MediaPlayer::ReadyState readyState)
{
    switch (readyState) {
    case WebCore::MediaPlayer::HaveNothing: return "HaveNothing";
    case WebCore::MediaPlayer::HaveMetadata: return "HaveMetadata";
    case WebCore::MediaPlayer::HaveCurrentData: return "HaveCurrentData";
    case WebCore::MediaPlayer::HaveFutureData: return "HaveFutureData";
    case WebCore::MediaPlayer::HaveEnoughData: return "HaveEnoughData";
    default: return "(unknown)";
    }
}

GST_DEBUG_CATEGORY(webkit_mse_debug);
#define GST_CAT_DEFAULT webkit_mse_debug

namespace WebCore {

void MediaPlayerPrivateGStreamerMSE::registerMediaEngine(MediaEngineRegistrar registrar)
{
    if (isAvailable()) {
        registrar([](MediaPlayer* player) { return std::make_unique<MediaPlayerPrivateGStreamerMSE>(player); },
            getSupportedTypes, supportsType, nullptr, nullptr, nullptr, supportsKeySystem);
    }
}

bool initializeGStreamerAndRegisterWebKitMSEElement()
{
    if (UNLIKELY(!initializeGStreamer()))
        return false;

    registerWebKitGStreamerElements();

    GST_DEBUG_CATEGORY_INIT(webkit_mse_debug, "webkitmse", 0, "WebKit MSE media player");

    GRefPtr<GstElementFactory> WebKitMediaSrcFactory = adoptGRef(gst_element_factory_find("webkitmediasrc"));
    if (UNLIKELY(!WebKitMediaSrcFactory))
        gst_element_register(nullptr, "webkitmediasrc", GST_RANK_PRIMARY + 100, WEBKIT_TYPE_MEDIA_SRC);
    return true;
}

bool MediaPlayerPrivateGStreamerMSE::isAvailable()
{
    if (UNLIKELY(!initializeGStreamerAndRegisterWebKitMSEElement()))
        return false;

    GRefPtr<GstElementFactory> factory = adoptGRef(gst_element_factory_find("playbin"));
    return factory;
}

MediaPlayerPrivateGStreamerMSE::MediaPlayerPrivateGStreamerMSE(MediaPlayer* player)
    : MediaPlayerPrivateGStreamer(player)
{
    GST_TRACE("creating the player (%p)", this);
}

MediaPlayerPrivateGStreamerMSE::~MediaPlayerPrivateGStreamerMSE()
{
    GST_TRACE("destroying the player (%p)", this);

    if (m_mediaSourceClient)
        m_mediaSourceClient->clearPlayerPrivate();

    for (auto iterator : m_appendPipelinesMap)
        iterator.value->clearPlayerPrivate();

    if (m_source) {
        webKitMediaSrcSetMediaPlayerPrivate(WEBKIT_MEDIA_SRC(m_source.get()), nullptr);
        g_signal_handlers_disconnect_by_data(m_source.get(), this);
    }

    if (m_playbackPipeline)
        m_playbackPipeline->setWebKitMediaSrc(nullptr);
}

void MediaPlayerPrivateGStreamerMSE::load(const String& urlString)
{
    if (!urlString.startsWith("mediasource")) {
        // Properly fail so the global MediaPlayer tries to fallback to the next MediaPlayerPrivate.
        m_networkState = MediaPlayer::FormatError;
        m_player->networkStateChanged();
        return;
    }

    if (UNLIKELY(!initializeGStreamerAndRegisterWebKitMSEElement()))
        return;

    if (!m_playbackPipeline)
        m_playbackPipeline = PlaybackPipeline::create();

    MediaPlayerPrivateGStreamer::load(urlString);
}

void MediaPlayerPrivateGStreamerMSE::load(const String& url, MediaSourcePrivateClient* mediaSource)
{
    m_mediaSource = mediaSource;
    load(String::format("mediasource%s", url.utf8().data()));
}

void MediaPlayerPrivateGStreamerMSE::pause()
{
    m_paused = true;
    MediaPlayerPrivateGStreamer::pause();
}

MediaTime MediaPlayerPrivateGStreamerMSE::durationMediaTime() const
{
    if (UNLIKELY(!m_pipeline || m_errorOccured))
        return MediaTime();

    return m_mediaTimeDuration;
}

void MediaPlayerPrivateGStreamerMSE::seek(const MediaTime& time)
{
    if (UNLIKELY(!m_pipeline || m_errorOccured))
        return;

    GST_INFO("[Seek] seek attempt to %s secs", toString(time).utf8().data());

    MediaTime current = currentMediaTime();
    // Avoid useless seeking.
    if (time == current) {
        if (!m_seeking)
            timeChanged();
        return;
    }

    if (isLiveStream())
        return;

    if (m_seeking && m_seekIsPending) {
        m_seekTime = time;
        return;
    }

    GST_DEBUG("Seeking from %s to %s seconds", toString(current).utf8().data(), toString(time).utf8().data());

    MediaTime prevSeekTime = m_seekTime;
    m_seekTime = time;

    if (!doSeek()) {
        m_seekTime = prevSeekTime;
        GST_WARNING("Seeking to %s failed", toString(time).utf8().data());
        return;
    }

    m_isEndReached = false;
<<<<<<< HEAD
    GST_DEBUG("m_seeking=%s, m_seekTime=%s", m_seeking ? "true" : "false", toString(m_seekTime).utf8().data());
=======
    GST_DEBUG("m_seeking=%s, m_seekTime=%f", boolForPrinting(m_seeking), m_seekTime);
>>>>>>> 64c46ac9
}

void MediaPlayerPrivateGStreamerMSE::configurePlaySink()
{
    MediaPlayerPrivateGStreamer::configurePlaySink();

    GRefPtr<GstElement> playsink = adoptGRef(gst_bin_get_by_name(GST_BIN(m_pipeline.get()), "playsink"));
    if (playsink) {
        // The default value (0) means "send events to all the sinks", instead
        // of "only to the first that returns true". This is needed for MSE seek.
        g_object_set(G_OBJECT(playsink.get()), "send-event-mode", 0, nullptr);
    }
}

bool MediaPlayerPrivateGStreamerMSE::changePipelineState(GstState newState)
{
    if (seeking()) {
        GST_DEBUG("Rejected state change to %s while seeking",
            gst_element_state_get_name(newState));
        return true;
    }

    return MediaPlayerPrivateGStreamer::changePipelineState(newState);
}

void MediaPlayerPrivateGStreamerMSE::notifySeekNeedsDataForTime(const MediaTime& seekTime)
{
    // Reenqueue samples needed to resume playback in the new position.
    m_mediaSource->seekToTime(seekTime);

    GST_DEBUG("MSE seek to %f finished", seekTime.toDouble());

    if (!m_gstSeekCompleted) {
        m_gstSeekCompleted = true;
        maybeFinishSeek();
    }
}

bool MediaPlayerPrivateGStreamerMSE::doSeek(gint64, float, GstSeekFlags)
{
    // Use doSeek() instead. If anybody is calling this version of doSeek(), something is wrong.
    ASSERT_NOT_REACHED();
    return false;
}

bool MediaPlayerPrivateGStreamerMSE::doSeek()
{
    GstClockTime position = toGstClockTime(m_seekTime);
    MediaTime seekTime = m_seekTime;
    double rate = m_player->rate();
    GstSeekFlags seekType = static_cast<GstSeekFlags>(GST_SEEK_FLAG_FLUSH | hardwareDependantSeekFlags());

    // Always move to seeking state to report correct 'currentTime' while pending for actual seek to complete.
    m_seeking = true;

    // Check if playback pipeline is ready for seek.
    GstState state, newState;
    GstStateChangeReturn getStateResult = gst_element_get_state(m_pipeline.get(), &state, &newState, 0);
    if (getStateResult == GST_STATE_CHANGE_FAILURE || getStateResult == GST_STATE_CHANGE_NO_PREROLL) {
        GST_DEBUG("[Seek] cannot seek, current state change is %s", gst_element_state_change_return_get_name(getStateResult));
        webKitMediaSrcSetReadyForSamples(WEBKIT_MEDIA_SRC(m_source.get()), true);
        m_seeking = false;
        return false;
    }
    if ((getStateResult == GST_STATE_CHANGE_ASYNC
        && !(state == GST_STATE_PLAYING && newState == GST_STATE_PAUSED))
        || state < GST_STATE_PAUSED
        || m_isEndReached
        || !m_gstSeekCompleted) {
        CString reason = "Unknown reason";
        if (getStateResult == GST_STATE_CHANGE_ASYNC) {
            reason = String::format("In async change %s --> %s",
                gst_element_state_get_name(state),
                gst_element_state_get_name(newState)).utf8();
        } else if (state < GST_STATE_PAUSED)
            reason = "State less than PAUSED";
        else if (m_isEndReached)
            reason = "End reached";
        else if (!m_gstSeekCompleted)
            reason = "Previous seek is not finished yet";

        GST_DEBUG("[Seek] Delaying the seek: %s", reason.data());

        m_seekIsPending = true;

        if (m_isEndReached) {
            GST_DEBUG("[Seek] reset pipeline");
            m_resetPipeline = true;
            m_seeking = false;
            if (!changePipelineState(GST_STATE_PAUSED))
                loadingFailed(MediaPlayer::Empty);
            else
                m_seeking = true;
        }

        return m_seeking;
    }

    // Stop accepting new samples until actual seek is finished.
    webKitMediaSrcSetReadyForSamples(WEBKIT_MEDIA_SRC(m_source.get()), false);

    // Correct seek time if it helps to fix a small gap.
    if (!isTimeBuffered(seekTime)) {
        // Look if a near future time (<0.1 sec.) is buffered and change the seek target time.
        if (m_mediaSource) {
            const MediaTime miniGap = MediaTime::createWithDouble(0.1);
            MediaTime nearest = m_mediaSource->buffered()->nearest(seekTime);
            if (nearest.isValid() && nearest > seekTime && (nearest - seekTime) <= miniGap && isTimeBuffered(nearest + miniGap)) {
                GST_DEBUG("[Seek] Changed the seek target time from %s to %s, a near point in the future", toString(seekTime).utf8().data(), toString(nearest).utf8().data());
                seekTime = nearest;
            }
        }
    }

    // Check if MSE has samples for requested time and defer actual seek if needed.
    // This condition on m_readyState must match the conditions which trigger completeSeek() in
    // MediaSource::monitorSourceBuffers().
    if (!isTimeBuffered(seekTime) || m_readyState < MediaPlayer::HaveCurrentData) {
<<<<<<< HEAD
        m_mediaSourceClient->setStartupBufferingComplete(false);

        // Media source may trigger seek completion even when the target time is not yet buffered,
        // in this case it is better continue the seek and wait for the app to provide media data.
        m_mseSeekCompleted=true;
=======
        // Media source may trigger seek completion even when the target time is not yet buffered,
        // in this case it is better continue the seek and wait for the app to provide media data.
        m_mseSeekCompleted = true;
>>>>>>> 64c46ac9
        m_mediaSource->seekToTime(seekTime);
        if (!m_mseSeekCompleted) {
            GST_DEBUG("[Seek] Delaying the seek: MSE is not ready");
            m_readyState = MediaPlayer::HaveMetadata;
            GstStateChangeReturn setStateResult = gst_element_set_state(m_pipeline.get(), GST_STATE_PAUSED);
            if (setStateResult == GST_STATE_CHANGE_FAILURE) {
                GST_WARNING("[Seek] Cannot seek, failed to pause playback pipeline.");
                webKitMediaSrcSetReadyForSamples(WEBKIT_MEDIA_SRC(m_source.get()), true);
                m_seeking = false;
                return false;
            }
            return true;
<<<<<<< HEAD
        } else {
            GST_DEBUG("[Seek] The target seek time is not buffered yet,"
                      " but media source says OK to continue the seek,"
                      " seekTime=%f", seekTime.toDouble());
        }
=======
        }
        GST_DEBUG("[Seek] The target seek time is not buffered yet, but media source says OK to continue the seek, seekTime=%f", seekTime.toDouble());
>>>>>>> 64c46ac9
    }

    // Complete previous MSE seek if needed.
    if (!m_mseSeekCompleted) {
        m_mediaSource->monitorSourceBuffers();
        ASSERT(m_mseSeekCompleted);
        // Note: seekCompleted will recursively call us.
        return m_seeking;
    }

    GST_DEBUG("We can seek now");

    gint64 startTime = position, endTime = GST_CLOCK_TIME_NONE;
    if (rate < 0) {
        startTime = 0;
        endTime = position;
    }

    if (!rate)
        rate = 1;

    GST_DEBUG("Actual seek to %" GST_TIME_FORMAT ", end time:  %" GST_TIME_FORMAT ", rate: %f", GST_TIME_ARGS(startTime), GST_TIME_ARGS(endTime), rate);

    // This will call notifySeekNeedsData() after some time to tell that the pipeline is ready for sample enqueuing.
    webKitMediaSrcPrepareSeek(WEBKIT_MEDIA_SRC(m_source.get()), seekTime);

    m_gstSeekCompleted = false;
    if (!gst_element_seek(m_pipeline.get(), rate, GST_FORMAT_TIME, seekType, GST_SEEK_TYPE_SET, startTime, GST_SEEK_TYPE_SET, endTime)) {
        webKitMediaSrcSetReadyForSamples(WEBKIT_MEDIA_SRC(m_source.get()), true);
        m_seeking = false;
        m_gstSeekCompleted = true;
        GST_DEBUG("doSeek(): gst_element_seek() failed, returning false");
        return false;
    }

    // The samples will be enqueued in notifySeekNeedsData().
    GST_DEBUG("doSeek(): gst_element_seek() succeeded, returning true");
    return true;
}

void MediaPlayerPrivateGStreamerMSE::maybeFinishSeek()
{
    if (!m_seeking || !m_mseSeekCompleted || !m_gstSeekCompleted)
        return;

    GstState state, newState;
    GstStateChangeReturn getStateResult = gst_element_get_state(m_pipeline.get(), &state, &newState, 0);

    if (getStateResult == GST_STATE_CHANGE_ASYNC
        && !(state == GST_STATE_PLAYING && newState == GST_STATE_PAUSED)) {
        GST_DEBUG("[Seek] Delaying seek finish");
        return;
    }

    if (m_seekIsPending) {
        GST_DEBUG("[Seek] Committing pending seek to %s", toString(m_seekTime).utf8().data());
        m_seekIsPending = false;
        if (!doSeek()) {
            GST_WARNING("[Seek] Seeking to %s failed", toString(m_seekTime).utf8().data());
            m_cachedPosition = MediaTime::invalidTime();
        }
        return;
    }

    GST_DEBUG("[Seek] Seeked to %s", toString(m_seekTime).utf8().data());

    webKitMediaSrcSetReadyForSamples(WEBKIT_MEDIA_SRC(m_source.get()), true);
    m_seeking = false;
    m_cachedPosition = MediaTime::invalidTime();
    // The pipeline can still have a pending state. In this case a position query will fail.
    // Right now we can use m_seekTime as a fallback.
    m_canFallBackToLastFinishedSeekPosition = true;
    timeChanged();
    m_player->readyStateChanged();
}

void MediaPlayerPrivateGStreamerMSE::updatePlaybackRate()
{
    notImplemented();
}

bool MediaPlayerPrivateGStreamerMSE::seeking() const
{
    return m_seeking;
}

// FIXME: MediaPlayerPrivateGStreamer manages the ReadyState on its own. We shouldn't change it manually.
void MediaPlayerPrivateGStreamerMSE::setReadyState(MediaPlayer::ReadyState readyState)
{
    if (readyState == m_readyState)
        return;

    GST_DEBUG("Ready State Changed manually from %u to %u", m_readyState, readyState);
    MediaPlayer::ReadyState oldReadyState = m_readyState;
    m_readyState = readyState;
    GST_DEBUG("m_readyState: %s -> %s", dumpReadyState(oldReadyState), dumpReadyState(m_readyState));

    if (seeking()) {
        GST_DEBUG("Skip reaction to ready state change due to seek");
        return;
    }

    if (oldReadyState < MediaPlayer::HaveCurrentData && m_readyState >= MediaPlayer::HaveCurrentData) {
        GST_DEBUG("[Seek] Reporting load state changed to trigger seek continuation");
        loadStateChanged();
    }
    m_player->readyStateChanged();

    GstState pipelineState;
    GstStateChangeReturn getStateResult = gst_element_get_state(m_pipeline.get(), &pipelineState, nullptr, 250 * GST_NSECOND);
    bool isPlaying = (getStateResult == GST_STATE_CHANGE_SUCCESS && pipelineState == GST_STATE_PLAYING);

    if (m_readyState == MediaPlayer::HaveMetadata && oldReadyState > MediaPlayer::HaveMetadata && isPlaying && !playbackPipelineHasFutureData()) {
        GST_TRACE("Changing pipeline to PAUSED...");
        bool ok = changePipelineState(GST_STATE_PAUSED);
        GST_TRACE("Changed pipeline to PAUSED: %s", ok ? "Success" : "Error");
    }

    if (m_readyState == MediaPlayer::HaveEnoughData && m_mediaSourceClient)
        m_mediaSourceClient->setStartupBufferingComplete(true);
}

void MediaPlayerPrivateGStreamerMSE::waitForSeekCompleted()
{
    if (!m_seeking)
        return;

    GST_DEBUG("Waiting for MSE seek completed");
    m_mseSeekCompleted = false;
}

void MediaPlayerPrivateGStreamerMSE::seekCompleted()
{
    m_eosMarked = false;
    if (m_mseSeekCompleted)
        return;

    GST_DEBUG("MSE seek completed");
    m_mseSeekCompleted = true;

    doSeek();

    if (!seeking() && m_readyState >= MediaPlayer::HaveFutureData)
        changePipelineState(GST_STATE_PLAYING);

    if (!seeking())
        m_player->timeChanged();
}

void MediaPlayerPrivateGStreamerMSE::setRate(float)
{
    notImplemented();
}

std::unique_ptr<PlatformTimeRanges> MediaPlayerPrivateGStreamerMSE::buffered() const
{
    return m_mediaSource ? m_mediaSource->buffered() : std::make_unique<PlatformTimeRanges>();
}

void MediaPlayerPrivateGStreamerMSE::sourceChanged()
{
    m_source = nullptr;
    g_object_get(m_pipeline.get(), "source", &m_source.outPtr(), nullptr);

    ASSERT(WEBKIT_IS_MEDIA_SRC(m_source.get()));

    m_playbackPipeline->setWebKitMediaSrc(WEBKIT_MEDIA_SRC(m_source.get()));

    MediaSourceGStreamer::open(*m_mediaSource.get(), *this);
    g_signal_connect_swapped(m_source.get(), "video-changed", G_CALLBACK(videoChangedCallback), this);
    g_signal_connect_swapped(m_source.get(), "audio-changed", G_CALLBACK(audioChangedCallback), this);
    g_signal_connect_swapped(m_source.get(), "text-changed", G_CALLBACK(textChangedCallback), this);
    webKitMediaSrcSetMediaPlayerPrivate(WEBKIT_MEDIA_SRC(m_source.get()), this);
}

void MediaPlayerPrivateGStreamerMSE::updateStates()
{
    if (UNLIKELY(!m_pipeline || m_errorOccured))
        return;

    MediaPlayer::NetworkState oldNetworkState = m_networkState;
    MediaPlayer::ReadyState oldReadyState = m_readyState;
    GstState state, pending;

    GstStateChangeReturn getStateResult = gst_element_get_state(m_pipeline.get(), &state, &pending, 250 * GST_NSECOND);

    bool shouldUpdatePlaybackState = false;
    switch (getStateResult) {
    case GST_STATE_CHANGE_SUCCESS: {
        GST_DEBUG("State: %s, pending: %s", gst_element_state_get_name(state), gst_element_state_get_name(pending));

        // Do nothing if on EOS and state changed to READY to avoid recreating the player
        // on HTMLMediaElement and properly generate the video 'ended' event.
        if (m_isEndReached && state == GST_STATE_READY)
            break;

        m_resetPipeline = (state <= GST_STATE_READY);
        if (m_resetPipeline)
            m_mediaTimeDuration = MediaTime::zeroTime();

        // Update ready and network states.
        switch (state) {
        case GST_STATE_NULL:
            m_readyState = MediaPlayer::HaveNothing;
            GST_DEBUG("m_readyState=%s", dumpReadyState(m_readyState));
            m_networkState = MediaPlayer::Empty;
            break;
        case GST_STATE_READY:
            m_readyState = MediaPlayer::HaveMetadata;
            GST_DEBUG("m_readyState=%s", dumpReadyState(m_readyState));
            m_networkState = MediaPlayer::Empty;
            break;
        case GST_STATE_PAUSED:
        case GST_STATE_PLAYING:
            if (seeking()) {
                m_readyState = MediaPlayer::HaveMetadata;
                // FIXME: Should we manage NetworkState too?
                GST_DEBUG("m_readyState=%s", dumpReadyState(m_readyState));
            } else if (m_buffering) {
                if (m_bufferingPercentage == 100) {
                    GST_DEBUG("[Buffering] Complete.");
                    m_buffering = false;
                    m_readyState = MediaPlayer::HaveEnoughData;
                    GST_DEBUG("m_readyState=%s", dumpReadyState(m_readyState));
                    m_networkState = m_downloadFinished ? MediaPlayer::Idle : MediaPlayer::Loading;
                } else {
                    m_readyState = MediaPlayer::HaveCurrentData;
                    GST_DEBUG("m_readyState=%s", dumpReadyState(m_readyState));
                    m_networkState = MediaPlayer::Loading;
                }
            } else if (m_downloadFinished) {
                m_readyState = MediaPlayer::HaveEnoughData;
                GST_DEBUG("m_readyState=%s", dumpReadyState(m_readyState));
                m_networkState = MediaPlayer::Loaded;
            } else {
                m_readyState = MediaPlayer::HaveFutureData;
                GST_DEBUG("m_readyState=%s", dumpReadyState(m_readyState));
                m_networkState = MediaPlayer::Loading;
            }

            if (m_eosMarked && state == GST_STATE_PLAYING)
                m_eosPending = true;

            break;
        default:
            ASSERT_NOT_REACHED();
            break;
        }
#if PLATFORM(BROADCOM)
        // this code path needs a proper review in case it can be generalized to all platforms.
        bool buffering = !isTimeBuffered(currentMediaTime()) && !playbackPipelineHasFutureData();
#else
        bool buffering = m_buffering;
#endif
        // Sync states where needed.
        if (state == GST_STATE_PAUSED) {
            if (!m_volumeAndMuteInitialized) {
                notifyPlayerOfVolumeChange();
                notifyPlayerOfMute();
                m_volumeAndMuteInitialized = true;
            }

            if (!seeking() && !buffering && !m_paused && m_playbackRate) {
                GST_DEBUG("[Buffering] Restarting playback.");
                changePipelineState(GST_STATE_PLAYING);
            }
        } else if (state == GST_STATE_PLAYING) {
            m_paused = false;

            if ((buffering && !isLiveStream()) || !m_playbackRate) {
                GST_DEBUG("[Buffering] Pausing stream for buffering.");
                changePipelineState(GST_STATE_PAUSED);
            }
        } else
            m_paused = true;

        if (m_requestedState == GST_STATE_PAUSED && state == GST_STATE_PAUSED) {
            shouldUpdatePlaybackState = true;
            GST_DEBUG("Requested state change to %s was completed", gst_element_state_get_name(state));
        }

        break;
    }
    case GST_STATE_CHANGE_ASYNC:
        GST_DEBUG("Async: State: %s, pending: %s", gst_element_state_get_name(state), gst_element_state_get_name(pending));
        // Change in progress.
        break;
    case GST_STATE_CHANGE_FAILURE:
        GST_WARNING("Failure: State: %s, pending: %s", gst_element_state_get_name(state), gst_element_state_get_name(pending));
        // Change failed.
        return;
    case GST_STATE_CHANGE_NO_PREROLL:
        GST_DEBUG("No preroll: State: %s, pending: %s", gst_element_state_get_name(state), gst_element_state_get_name(pending));

        // Live pipelines go in PAUSED without prerolling.
        m_isStreaming = true;

        if (state == GST_STATE_READY) {
            m_readyState = MediaPlayer::HaveNothing;
            GST_DEBUG("m_readyState=%s", dumpReadyState(m_readyState));
        } else if (state == GST_STATE_PAUSED) {
            m_readyState = MediaPlayer::HaveEnoughData;
            GST_DEBUG("m_readyState=%s", dumpReadyState(m_readyState));
            m_paused = true;
        } else if (state == GST_STATE_PLAYING)
            m_paused = false;

        if (!m_paused && m_playbackRate)
            changePipelineState(GST_STATE_PLAYING);

        m_networkState = MediaPlayer::Loading;
        break;
    default:
        GST_DEBUG("Else : %d", getStateResult);
        break;
    }

    m_requestedState = GST_STATE_VOID_PENDING;

    if (shouldUpdatePlaybackState)
        m_player->playbackStateChanged();

    if (m_networkState != oldNetworkState) {
        GST_DEBUG("Network State Changed from %u to %u", oldNetworkState, m_networkState);
        m_player->networkStateChanged();
    }
    if (m_readyState != oldReadyState) {
        GST_DEBUG("Ready State Changed from %u to %u", oldReadyState, m_readyState);
        m_player->readyStateChanged();
    }

    if (getStateResult == GST_STATE_CHANGE_SUCCESS && state >= GST_STATE_PAUSED) {
        updatePlaybackRate();
        maybeFinishSeek();
    }
}
void MediaPlayerPrivateGStreamerMSE::asyncStateChangeDone()
{
    if (UNLIKELY(!m_pipeline || m_errorOccured))
        return;

    if (m_seeking)
        maybeFinishSeek();
    else
        updateStates();
}

bool MediaPlayerPrivateGStreamerMSE::isTimeBuffered(const MediaTime &time) const
{
    bool result = m_mediaSource && m_mediaSource->buffered()->contain(time);
    GST_DEBUG("Time %s buffered? %s", toString(time).utf8().data(), result ? "Yes" : "No");
    return result;
}

bool MediaPlayerPrivateGStreamerMSE::playbackPipelineHasFutureData() const
{
    if (!m_playbackPipeline || m_isEndReached || m_errorOccured)
        return false;

    MediaTime position = MediaPlayerPrivateGStreamer::currentMediaTime();
    return m_playbackPipeline->hasFutureData(position);
}

void MediaPlayerPrivateGStreamerMSE::setMediaSourceClient(Ref<MediaSourceClientGStreamerMSE> client)
{
    if (m_mediaSourceClient)
        m_mediaSourceClient->clearPlayerPrivate();

    m_mediaSourceClient = client.ptr();
}

RefPtr<MediaSourceClientGStreamerMSE> MediaPlayerPrivateGStreamerMSE::mediaSourceClient()
{
    return m_mediaSourceClient;
}

void MediaPlayerPrivateGStreamerMSE::durationChanged()
{
    if (!m_mediaSourceClient) {
        GST_DEBUG("m_mediaSourceClient is null, doing nothing");
        return;
    }

    MediaTime previousDuration = m_mediaTimeDuration;
    m_mediaTimeDuration = m_mediaSourceClient->duration();

    GST_TRACE("previous=%f, new=%f", previousDuration.toFloat(), m_mediaTimeDuration.toFloat());

    // Avoid emiting durationchanged in the case where the previous duration was 0 because that case is already handled
    // by the HTMLMediaElement.
    if (m_mediaTimeDuration != previousDuration && m_mediaTimeDuration.isValid() && previousDuration.isValid()) {
        m_player->durationChanged();
        m_playbackPipeline->notifyDurationChanged();
        m_mediaSource->durationChanged(m_mediaTimeDuration);
    }
}

static HashSet<String, ASCIICaseInsensitiveHash>& mimeTypeCache()
{
    static NeverDestroyed<HashSet<String, ASCIICaseInsensitiveHash>> cache = []()
    {
        initializeGStreamerAndRegisterWebKitMSEElement();
        HashSet<String, ASCIICaseInsensitiveHash> set;
        const char* mimeTypes[] = {
            "video/mp4",
            "audio/mp4"
        };
        for (auto& type : mimeTypes)
            set.add(type);
        return set;
    }();
    return cache;
}

void MediaPlayerPrivateGStreamerMSE::getSupportedTypes(HashSet<String, ASCIICaseInsensitiveHash>& types)
{
    types = mimeTypeCache();
}

void MediaPlayerPrivateGStreamerMSE::trackDetected(RefPtr<AppendPipeline> appendPipeline, RefPtr<WebCore::TrackPrivateBase> newTrack, bool firstTrackDetected)
{
    ASSERT(appendPipeline->track() == newTrack);

    GstCaps* caps = appendPipeline->appsinkCaps();
    ASSERT(caps);
    GST_DEBUG("track ID: %s, caps: %" GST_PTR_FORMAT, newTrack->id().string().latin1().data(), caps);

    GstStructure* structure = gst_caps_get_structure(caps, 0);
    const gchar* mediaType = gst_structure_get_name(structure);
    GstVideoInfo info;

    if (g_str_has_prefix(mediaType, "video/") && gst_video_info_from_caps(&info, caps)) {
        float width, height;

        width = info.width;
        height = info.height * ((float) info.par_d / (float) info.par_n);
        m_videoSize.setWidth(width);
        m_videoSize.setHeight(height);
    }

    if (firstTrackDetected)
        m_playbackPipeline->attachTrack(appendPipeline->sourceBufferPrivate(), newTrack, structure, caps);
    else
        m_playbackPipeline->reattachTrack(appendPipeline->sourceBufferPrivate(), newTrack, mediaType);
}

const static HashSet<AtomicString>& codecSet()
{
    static NeverDestroyed<HashSet<AtomicString>> codecTypes = []()
    {
        MediaPlayerPrivateGStreamerBase::initializeGStreamerAndRegisterWebKitElements();
        HashSet<AtomicString> set;

        GList* audioDecoderFactories = gst_element_factory_list_get_elements(GST_ELEMENT_FACTORY_TYPE_DECODER | GST_ELEMENT_FACTORY_TYPE_MEDIA_AUDIO, GST_RANK_MARGINAL);
        GList* videoDecoderFactories = gst_element_factory_list_get_elements(GST_ELEMENT_FACTORY_TYPE_DECODER | GST_ELEMENT_FACTORY_TYPE_MEDIA_VIDEO, GST_RANK_MARGINAL);

        enum ElementType {
            AudioDecoder = 0,
            VideoDecoder
        };
        struct GstCapsWebKitMapping {
            ElementType elementType;
            const char* capsString;
            Vector<AtomicString> webkitCodecs;
        };

        GstCapsWebKitMapping mapping[] = {
            { VideoDecoder, "video/x-h264,  profile=(string){ constrained-baseline, baseline }", { "x-h264", "avc*" } },
            { VideoDecoder, "video/mpeg, mpegversion=(int){1,2}, systemstream=(boolean)false", { "mpeg" } }
        };

        for (auto& current : mapping) {
            GList* factories = nullptr;
            switch (current.elementType) {
            case AudioDecoder:
                factories = audioDecoderFactories;
                break;
            case VideoDecoder:
                factories = videoDecoderFactories;
                break;
            default:
                g_assert_not_reached();
                break;
            }

            g_assert_nonnull(factories);

            if (gstRegistryHasElementForMediaType(factories, current.capsString) && factories != nullptr) {
                if (!current.webkitCodecs.isEmpty()) {
                    for (const auto& mimeType : current.webkitCodecs)
                        set.add(mimeType);
                } else
                    set.add(AtomicString(current.capsString));
            }
        }

        bool audioMpegSupported = false;
        if (gstRegistryHasElementForMediaType(audioDecoderFactories, "audio/mpeg, mpegversion=(int)1, layer=(int)[1, 3]")) {
            audioMpegSupported = true;
            set.add(AtomicString("audio/mp3"));
        }

        if (gstRegistryHasElementForMediaType(audioDecoderFactories, "audio/mpeg, mpegversion=(int){2, 4}")) {
            audioMpegSupported = true;
            set.add(AtomicString("mp4a*"));
        }

        if (audioMpegSupported) {
            set.add(AtomicString("audio/mpeg"));
            set.add(AtomicString("audio/x-mpeg"));
        }


        gst_plugin_feature_list_free(audioDecoderFactories);
        gst_plugin_feature_list_free(videoDecoderFactories);

        return set;
    }();
    return codecTypes;
}

bool MediaPlayerPrivateGStreamerMSE::supportsCodecs(const String& codecs)
{
    Vector<String> codecEntries;
    codecs.split(',', false, codecEntries);

    for (String codec : codecEntries) {
        bool isCodecSupported = false;

        // If the codec is named like a mimetype (eg: video/avc) remove the "video/" part.
        size_t slashIndex = codec.find('/');
        if (slashIndex != WTF::notFound)
            codec = codec.substring(slashIndex+1);

        const char* codecData = codec.utf8().data();
        for (const auto& pattern : codecSet()) {
            isCodecSupported = !fnmatch(pattern.string().utf8().data(), codecData, 0);
            if (isCodecSupported)
                break;
        }
        if (!isCodecSupported)
            return false;
    }

    return true;
}

FloatSize MediaPlayerPrivateGStreamerMSE::naturalSize() const
{
    if (!hasVideo())
        return FloatSize();

    if (!m_videoSize.isEmpty())
        return m_videoSize;

    return MediaPlayerPrivateGStreamerBase::naturalSize();
}

MediaPlayer::SupportsType MediaPlayerPrivateGStreamerMSE::supportsType(const MediaEngineSupportParameters& parameters)
{
    MediaPlayer::SupportsType result = MediaPlayer::IsNotSupported;
    if (!parameters.isMediaSource)
        return result;

    auto containerType = parameters.type.containerType();
    // Disable VPX/Opus on MSE for now, mp4/avc1 seems way more reliable currently.
    if (containerType.endsWith("webm"))
        return result;

    // YouTube TV provides empty types for some videos and we want to be selected as best media engine for them.
    if (containerType.isEmpty()) {
        result = MediaPlayer::MayBeSupported;
        return result;
    }

    // We shouldn't accept media that the player can't actually play. Using AAC audio, 8K and 60 fps limits here.
    // AAC supports up to 96 channels.
    if (parameters.channels > 96)
        return result;

    // 8K is up to 7680*4320
    if (parameters.dimension.width() > 7680.0 || parameters.dimension.height() > 4320.0)
        return result;

    if (parameters.framerate > 60.0)
        return result;

    // Spec says we should not return "probably" if the codecs string is empty.
    if (mimeTypeCache().contains(containerType)) {
        String codecs = parameters.type.parameter(ContentType::codecsParameter());
        if (codecs.isEmpty())
            result = MediaPlayer::MayBeSupported;
        else
            result = supportsCodecs(codecs) ? MediaPlayer::IsSupported : MediaPlayer::IsNotSupported;
    }

    return extendedSupportsType(parameters, result);
}

<<<<<<< HEAD
#if ENABLE(LEGACY_ENCRYPTED_MEDIA_V1) || ENABLE(LEGACY_ENCRYPTED_MEDIA)
void MediaPlayerPrivateGStreamerMSE::dispatchDecryptionKey(GstBuffer* buffer)
{
    for (auto it : m_appendPipelinesMap)
        it.value->dispatchDecryptionKey(buffer);
}

#if USE(PLAYREADY)
void MediaPlayerPrivateGStreamerMSE::emitPlayReadySession(PlayreadySession* session)
{
    GST_TRACE("emitting session");
    if (!session->ready())
        return;

    for (auto it : m_appendPipelinesMap)
        if (session->hasPipeline(it.value->pipeline())) {
            gst_element_send_event(it.value->pipeline(), gst_event_new_custom(GST_EVENT_CUSTOM_DOWNSTREAM_OOB,
                gst_structure_new("playready-session", "session", G_TYPE_POINTER, session, nullptr)));
            it.value->setAppendState(AppendPipeline::AppendState::Ongoing);
        }
}
#endif
#endif

#if (ENABLE(LEGACY_ENCRYPTED_MEDIA) || ENABLE(LEGACY_ENCRYPTED_MEDIA_V1)) && USE(OPENCDM)
void MediaPlayerPrivateGStreamerMSE::emitOpenCDMSession()
{
    CDMSessionOpenCDM* cdmSession = openCDMSession();
    if (!cdmSession)
        return;

    const String& sessionId = cdmSession->sessionId();
    if (sessionId.isEmpty())
        return;

    for (auto it : m_appendPipelinesMap) {
            gst_element_send_event(it.value->pipeline(), gst_event_new_custom(GST_EVENT_CUSTOM_DOWNSTREAM_OOB,
                gst_structure_new("drm-session", "session", G_TYPE_STRING, sessionId.utf8().data(), nullptr)));
            it.value->setAppendState(AppendPipeline::AppendState::Ongoing);
    }
    GST_DEBUG("emitted OpenCDM session on pipeline");
}
#endif

=======
>>>>>>> 64c46ac9
void MediaPlayerPrivateGStreamerMSE::markEndOfStream(MediaSourcePrivate::EndOfStreamStatus status)
{
    if (status != MediaSourcePrivate::EosNoError)
        return;

    GST_DEBUG("Marking end of stream");
    m_eosMarked = true;
    updateStates();
}

void MediaPlayerPrivateGStreamerMSE::unmarkEndOfStream()
{
    GST_DEBUG("Unmarking end of stream");
    m_eosPending = false;
}

MediaTime MediaPlayerPrivateGStreamerMSE::currentMediaTime() const
{
<<<<<<< HEAD
    MediaTime cachedPosition = m_cachedPosition;
    MediaTime position = MediaPlayerPrivateGStreamer::currentMediaTime();
    MediaTime playbackProgress = abs(position - cachedPosition);

    if (m_eosPending && abs(position - durationMediaTime()) < MediaTime(1 * GST_SECOND, GST_SECOND) && !playbackProgress) {
=======
    MediaTime cachedPosition = MediaTime::createWithFloat(m_cachedPosition);
    MediaTime position = MediaPlayerPrivateGStreamer::currentMediaTime();
    MediaTime playbackProgress = abs(position - cachedPosition);

    if (m_eosPending && abs(position - durationMediaTime()) < MediaTime(GST_SECOND, GST_SECOND) && !playbackProgress) {
>>>>>>> 64c46ac9
        if (m_networkState != MediaPlayer::Loaded) {
            m_networkState = MediaPlayer::Loaded;
            m_player->networkStateChanged();
        }

        m_eosPending = false;
        m_isEndReached = true;
        position = m_mediaTimeDuration;
<<<<<<< HEAD
        m_cachedPosition = position;
        m_durationAtEOS = m_mediaTimeDuration;
=======
        m_cachedPosition = position.toFloat();
        m_durationAtEOS = m_mediaTimeDuration.toFloat();
>>>>>>> 64c46ac9
        m_player->timeChanged();
    }
    return position;
}

float MediaPlayerPrivateGStreamerMSE::maxTimeSeekable() const
{
    if (UNLIKELY(m_errorOccured))
        return 0;

    GST_DEBUG("maxTimeSeekable");
    float result = durationMediaTime().toFloat();
    // Infinite duration means live stream.
    if (std::isinf(result)) {
        MediaTime maxBufferedTime = buffered()->maximumBufferedTime();
        // Return the highest end time reported by the buffered attribute.
        result = maxBufferedTime.isValid() ? maxBufferedTime.toFloat() : 0;
    }

    return result;
}

#if ENABLE(ENCRYPTED_MEDIA)
void MediaPlayerPrivateGStreamerMSE::attemptToDecryptWithInstance(const CDMInstance& instance)
{
    if (is<CDMInstanceClearKey>(instance)) {
        auto& ckInstance = downcast<CDMInstanceClearKey>(instance);
        if (ckInstance.keys().isEmpty())
            return;

        GValue keyIDList = G_VALUE_INIT, keyValueList = G_VALUE_INIT;
        g_value_init(&keyIDList, GST_TYPE_LIST);
        g_value_init(&keyValueList, GST_TYPE_LIST);

        auto appendBuffer =
            [](GValue* valueList, const SharedBuffer& buffer)
            {
                GValue* bufferValue = g_new0(GValue, 1);
                g_value_init(bufferValue, GST_TYPE_BUFFER);
                gst_value_take_buffer(bufferValue,
                    gst_buffer_new_wrapped(g_memdup(buffer.data(), buffer.size()), buffer.size()));
                gst_value_list_append_and_take_value(valueList, bufferValue);
            };

        for (auto& key : ckInstance.keys()) {
            appendBuffer(&keyIDList, *key.keyIDData);
            appendBuffer(&keyValueList, *key.keyValueData);
        }

        GUniquePtr<GstStructure> structure(gst_structure_new_empty("drm-cipher-clearkey"));
        gst_structure_set_value(structure.get(), "key-ids", &keyIDList);
        gst_structure_set_value(structure.get(), "key-values", &keyValueList);

        for (auto it : m_appendPipelinesMap)
            it.value->dispatchDecryptionStructure(GUniquePtr<GstStructure>(gst_structure_copy(structure.get())));
    }
}
#endif

} // namespace WebCore.

#endif // USE(GSTREAMER)<|MERGE_RESOLUTION|>--- conflicted
+++ resolved
@@ -50,12 +50,9 @@
 #include <wtf/Condition.h>
 #include <wtf/HashSet.h>
 #include <wtf/NeverDestroyed.h>
-<<<<<<< HEAD
 #include <wtf/StringPrintStream.h>
-=======
 #include <wtf/text/AtomicString.h>
 #include <wtf/text/AtomicStringHash.h>
->>>>>>> 64c46ac9
 
 #if ENABLE(ENCRYPTED_MEDIA)
 #include "CDMClearKey.h"
@@ -214,11 +211,7 @@
     }
 
     m_isEndReached = false;
-<<<<<<< HEAD
-    GST_DEBUG("m_seeking=%s, m_seekTime=%s", m_seeking ? "true" : "false", toString(m_seekTime).utf8().data());
-=======
     GST_DEBUG("m_seeking=%s, m_seekTime=%f", boolForPrinting(m_seeking), m_seekTime);
->>>>>>> 64c46ac9
 }
 
 void MediaPlayerPrivateGStreamerMSE::configurePlaySink()
@@ -337,17 +330,11 @@
     // This condition on m_readyState must match the conditions which trigger completeSeek() in
     // MediaSource::monitorSourceBuffers().
     if (!isTimeBuffered(seekTime) || m_readyState < MediaPlayer::HaveCurrentData) {
-<<<<<<< HEAD
         m_mediaSourceClient->setStartupBufferingComplete(false);
 
-        // Media source may trigger seek completion even when the target time is not yet buffered,
-        // in this case it is better continue the seek and wait for the app to provide media data.
-        m_mseSeekCompleted=true;
-=======
         // Media source may trigger seek completion even when the target time is not yet buffered,
         // in this case it is better continue the seek and wait for the app to provide media data.
         m_mseSeekCompleted = true;
->>>>>>> 64c46ac9
         m_mediaSource->seekToTime(seekTime);
         if (!m_mseSeekCompleted) {
             GST_DEBUG("[Seek] Delaying the seek: MSE is not ready");
@@ -360,16 +347,8 @@
                 return false;
             }
             return true;
-<<<<<<< HEAD
-        } else {
-            GST_DEBUG("[Seek] The target seek time is not buffered yet,"
-                      " but media source says OK to continue the seek,"
-                      " seekTime=%f", seekTime.toDouble());
-        }
-=======
         }
         GST_DEBUG("[Seek] The target seek time is not buffered yet, but media source says OK to continue the seek, seekTime=%f", seekTime.toDouble());
->>>>>>> 64c46ac9
     }
 
     // Complete previous MSE seek if needed.
@@ -969,53 +948,6 @@
     return extendedSupportsType(parameters, result);
 }
 
-<<<<<<< HEAD
-#if ENABLE(LEGACY_ENCRYPTED_MEDIA_V1) || ENABLE(LEGACY_ENCRYPTED_MEDIA)
-void MediaPlayerPrivateGStreamerMSE::dispatchDecryptionKey(GstBuffer* buffer)
-{
-    for (auto it : m_appendPipelinesMap)
-        it.value->dispatchDecryptionKey(buffer);
-}
-
-#if USE(PLAYREADY)
-void MediaPlayerPrivateGStreamerMSE::emitPlayReadySession(PlayreadySession* session)
-{
-    GST_TRACE("emitting session");
-    if (!session->ready())
-        return;
-
-    for (auto it : m_appendPipelinesMap)
-        if (session->hasPipeline(it.value->pipeline())) {
-            gst_element_send_event(it.value->pipeline(), gst_event_new_custom(GST_EVENT_CUSTOM_DOWNSTREAM_OOB,
-                gst_structure_new("playready-session", "session", G_TYPE_POINTER, session, nullptr)));
-            it.value->setAppendState(AppendPipeline::AppendState::Ongoing);
-        }
-}
-#endif
-#endif
-
-#if (ENABLE(LEGACY_ENCRYPTED_MEDIA) || ENABLE(LEGACY_ENCRYPTED_MEDIA_V1)) && USE(OPENCDM)
-void MediaPlayerPrivateGStreamerMSE::emitOpenCDMSession()
-{
-    CDMSessionOpenCDM* cdmSession = openCDMSession();
-    if (!cdmSession)
-        return;
-
-    const String& sessionId = cdmSession->sessionId();
-    if (sessionId.isEmpty())
-        return;
-
-    for (auto it : m_appendPipelinesMap) {
-            gst_element_send_event(it.value->pipeline(), gst_event_new_custom(GST_EVENT_CUSTOM_DOWNSTREAM_OOB,
-                gst_structure_new("drm-session", "session", G_TYPE_STRING, sessionId.utf8().data(), nullptr)));
-            it.value->setAppendState(AppendPipeline::AppendState::Ongoing);
-    }
-    GST_DEBUG("emitted OpenCDM session on pipeline");
-}
-#endif
-
-=======
->>>>>>> 64c46ac9
 void MediaPlayerPrivateGStreamerMSE::markEndOfStream(MediaSourcePrivate::EndOfStreamStatus status)
 {
     if (status != MediaSourcePrivate::EosNoError)
@@ -1034,19 +966,11 @@
 
 MediaTime MediaPlayerPrivateGStreamerMSE::currentMediaTime() const
 {
-<<<<<<< HEAD
-    MediaTime cachedPosition = m_cachedPosition;
-    MediaTime position = MediaPlayerPrivateGStreamer::currentMediaTime();
-    MediaTime playbackProgress = abs(position - cachedPosition);
-
-    if (m_eosPending && abs(position - durationMediaTime()) < MediaTime(1 * GST_SECOND, GST_SECOND) && !playbackProgress) {
-=======
     MediaTime cachedPosition = MediaTime::createWithFloat(m_cachedPosition);
     MediaTime position = MediaPlayerPrivateGStreamer::currentMediaTime();
     MediaTime playbackProgress = abs(position - cachedPosition);
 
     if (m_eosPending && abs(position - durationMediaTime()) < MediaTime(GST_SECOND, GST_SECOND) && !playbackProgress) {
->>>>>>> 64c46ac9
         if (m_networkState != MediaPlayer::Loaded) {
             m_networkState = MediaPlayer::Loaded;
             m_player->networkStateChanged();
@@ -1055,13 +979,8 @@
         m_eosPending = false;
         m_isEndReached = true;
         position = m_mediaTimeDuration;
-<<<<<<< HEAD
         m_cachedPosition = position;
         m_durationAtEOS = m_mediaTimeDuration;
-=======
-        m_cachedPosition = position.toFloat();
-        m_durationAtEOS = m_mediaTimeDuration.toFloat();
->>>>>>> 64c46ac9
         m_player->timeChanged();
     }
     return position;
