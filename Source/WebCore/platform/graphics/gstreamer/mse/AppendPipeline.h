/*
 * Copyright (C) 2016 Metrological Group B.V.
 * Copyright (C) 2016 Igalia S.L
 *
 * This library is free software; you can redistribute it and/or
 * modify it under the terms of the GNU Library General Public
 * License as published by the Free Software Foundation; either
 * version 2 of the License, or (at your option) any later version.
 *
 * This library is distributed in the hope that it will be useful,
 * but WITHOUT ANY WARRANTY; without even the implied warranty of
 * MERCHANTABILITY or FITNESS FOR A PARTICULAR PURPOSE.  See the GNU
 * Library General Public License for more details.
 *
 * You should have received a copy of the GNU Library General Public License
 * aint with this library; see the file COPYING.LIB.  If not, write to
 * the Free Software Foundation, Inc., 51 Franklin Street, Fifth Floor,
 * Boston, MA 02110-1301, USA.
 */

#pragma once

#if ENABLE(VIDEO) && USE(GSTREAMER) && ENABLE(MEDIA_SOURCE)

#include "GRefPtrGStreamer.h"
#include "MediaPlayerPrivateGStreamerMSE.h"
#include "MediaSourceClientGStreamerMSE.h"
#include "SourceBufferPrivateGStreamer.h"

#include <gst/gst.h>
#include <wtf/Condition.h>

namespace WebCore {

#if !LOG_DISABLED
struct PadProbeInformation {
    AppendPipeline* appendPipeline;
    const char* description;
    gulong probeId;
};
#endif

class AppendPipeline : public ThreadSafeRefCounted<AppendPipeline> {
public:
    enum class AppendState { Invalid, NotStarted, Ongoing, KeyNegotiation, DataStarve, Sampling, LastSample, Aborting };

    AppendPipeline(Ref<MediaSourceClientGStreamerMSE>, Ref<SourceBufferPrivateGStreamer>, MediaPlayerPrivateGStreamerMSE&);
    virtual ~AppendPipeline();

    void handleNeedContextSyncMessage(GstMessage*);
    void handleApplicationMessage(GstMessage*);
#if ENABLE(LEGACY_ENCRYPTED_MEDIA_V1) || ENABLE(LEGACY_ENCRYPTED_MEDIA)
    void handleElementMessage(GstMessage*);
#endif

    gint id();
    AppendState appendState() { return m_appendState; }
    void setAppendState(AppendState);

    GstFlowReturn handleNewAppsinkSample(GstElement*);
    GstFlowReturn pushNewBuffer(GstBuffer*);
<<<<<<< HEAD
#if ENABLE(LEGACY_ENCRYPTED_MEDIA_V1) || ENABLE(LEGACY_ENCRYPTED_MEDIA)
=======
#if ENABLE(LEGACY_ENCRYPTED_MEDIA)
>>>>>>> 05dda0ab
    void dispatchDecryptionKey(GstBuffer*);
#endif

    // Takes ownership of caps.
    void parseDemuxerSrcPadCaps(GstCaps*);
    void appsinkCapsChanged();
    void appsinkNewSample(GstSample*);
    void appsinkEOS();
    void didReceiveInitializationSegment();
    AtomicString trackId();
    void abort();

    void clearPlayerPrivate();
    Ref<SourceBufferPrivateGStreamer> sourceBufferPrivate() { return m_sourceBufferPrivate.get(); }
    GstBus* bus() { return m_bus.get(); }
    GstElement* pipeline() { return m_pipeline.get(); }
    GstElement* appsrc() { return m_appsrc.get(); }
    GstElement* appsink() { return m_appsink.get(); }
    GstCaps* demuxerSrcPadCaps() { return m_demuxerSrcPadCaps.get(); }
    GstCaps* appsinkCaps() { return m_appsinkCaps.get(); }
    RefPtr<WebCore::TrackPrivateBase> track() { return m_track; }
    WebCore::MediaSourceStreamTypeGStreamer streamType() { return m_streamType; }

    void disconnectDemuxerSrcPadFromAppsinkFromAnyThread(GstPad*);
    void connectDemuxerSrcPadToAppsinkFromAnyThread(GstPad*);
    void connectDemuxerSrcPadToAppsink(GstPad*);

    void reportAppsrcAtLeastABufferLeft();
    void reportAppsrcNeedDataReceived();

private:
    void resetPipeline();
    void checkEndOfAppend();
    void handleAppsrcAtLeastABufferLeft();
    void handleAppsrcNeedDataReceived();
    void removeAppsrcDataLeavingProbe();
    void setAppsrcDataLeavingProbe();
<<<<<<< HEAD
#if ENABLE(LEGACY_ENCRYPTED_MEDIA_V1) || ENABLE(LEGACY_ENCRYPTED_MEDIA)
=======
#if ENABLE(LEGACY_ENCRYPTED_MEDIA)
>>>>>>> 05dda0ab
    void dispatchPendingDecryptionKey();
#endif

private:
    Ref<MediaSourceClientGStreamerMSE> m_mediaSourceClient;
    Ref<SourceBufferPrivateGStreamer> m_sourceBufferPrivate;
    MediaPlayerPrivateGStreamerMSE* m_playerPrivate;

    // (m_mediaType, m_id) is unique.
    gint m_id;

    MediaTime m_initialDuration;

    GstFlowReturn m_flowReturn;

    GRefPtr<GstElement> m_pipeline;
    GRefPtr<GstBus> m_bus;
    GRefPtr<GstElement> m_appsrc;
    GRefPtr<GstElement> m_demux;
<<<<<<< HEAD
#if ENABLE(LEGACY_ENCRYPTED_MEDIA_V1) || ENABLE(LEGACY_ENCRYPTED_MEDIA)
=======
#if ENABLE(LEGACY_ENCRYPTED_MEDIA) || ENABLE(ENCRYPTED_MEDIA)
>>>>>>> 05dda0ab
    GRefPtr<GstElement> m_decryptor;
#endif
    // The demuxer has one src stream only, so only one appsink is needed and linked to it.
    GRefPtr<GstElement> m_appsink;

    Lock m_newSampleLock;
    Condition m_newSampleCondition;
    Lock m_padAddRemoveLock;
    Condition m_padAddRemoveCondition;

    GRefPtr<GstCaps> m_appsinkCaps;
    GRefPtr<GstCaps> m_demuxerSrcPadCaps;
    FloatSize m_presentationSize;

    bool m_appsrcAtLeastABufferLeft;
    bool m_appsrcNeedDataReceived;

    gulong m_appsrcDataLeavingProbeId;
#if !LOG_DISABLED
    struct PadProbeInformation m_demuxerDataEnteringPadProbeInformation;
    struct PadProbeInformation m_appsinkDataEnteringPadProbeInformation;
#endif

    // Keeps track of the states of append processing, to avoid performing actions inappropriate for the current state
    // (eg: processing more samples when the last one has been detected, etc.). See setAppendState() for valid
    // transitions.
    AppendState m_appendState;

    // Aborts can only be completed when the normal sample detection has finished. Meanwhile, the willing to abort is
    // expressed in this field.
    bool m_abortPending;

    WebCore::MediaSourceStreamTypeGStreamer m_streamType;
    RefPtr<WebCore::TrackPrivateBase> m_oldTrack;
    RefPtr<WebCore::TrackPrivateBase> m_track;

    GRefPtr<GstBuffer> m_pendingBuffer;
<<<<<<< HEAD
#if ENABLE(LEGACY_ENCRYPTED_MEDIA_V1) || ENABLE(LEGACY_ENCRYPTED_MEDIA)
=======
#if ENABLE(LEGACY_ENCRYPTED_MEDIA)
>>>>>>> 05dda0ab
    GRefPtr<GstBuffer> m_pendingKey;
#endif
};

} // namespace WebCore.

#endif // USE(GSTREAMER)<|MERGE_RESOLUTION|>--- conflicted
+++ resolved
@@ -59,11 +59,7 @@
 
     GstFlowReturn handleNewAppsinkSample(GstElement*);
     GstFlowReturn pushNewBuffer(GstBuffer*);
-<<<<<<< HEAD
 #if ENABLE(LEGACY_ENCRYPTED_MEDIA_V1) || ENABLE(LEGACY_ENCRYPTED_MEDIA)
-=======
-#if ENABLE(LEGACY_ENCRYPTED_MEDIA)
->>>>>>> 05dda0ab
     void dispatchDecryptionKey(GstBuffer*);
 #endif
 
@@ -101,11 +97,7 @@
     void handleAppsrcNeedDataReceived();
     void removeAppsrcDataLeavingProbe();
     void setAppsrcDataLeavingProbe();
-<<<<<<< HEAD
 #if ENABLE(LEGACY_ENCRYPTED_MEDIA_V1) || ENABLE(LEGACY_ENCRYPTED_MEDIA)
-=======
-#if ENABLE(LEGACY_ENCRYPTED_MEDIA)
->>>>>>> 05dda0ab
     void dispatchPendingDecryptionKey();
 #endif
 
@@ -125,11 +117,7 @@
     GRefPtr<GstBus> m_bus;
     GRefPtr<GstElement> m_appsrc;
     GRefPtr<GstElement> m_demux;
-<<<<<<< HEAD
-#if ENABLE(LEGACY_ENCRYPTED_MEDIA_V1) || ENABLE(LEGACY_ENCRYPTED_MEDIA)
-=======
-#if ENABLE(LEGACY_ENCRYPTED_MEDIA) || ENABLE(ENCRYPTED_MEDIA)
->>>>>>> 05dda0ab
+#if ENABLE(LEGACY_ENCRYPTED_MEDIA_V1) || ENABLE(LEGACY_ENCRYPTED_MEDIA) || ENABLE(ENCRYPTED_MEDIA)
     GRefPtr<GstElement> m_decryptor;
 #endif
     // The demuxer has one src stream only, so only one appsink is needed and linked to it.
@@ -167,11 +155,7 @@
     RefPtr<WebCore::TrackPrivateBase> m_track;
 
     GRefPtr<GstBuffer> m_pendingBuffer;
-<<<<<<< HEAD
 #if ENABLE(LEGACY_ENCRYPTED_MEDIA_V1) || ENABLE(LEGACY_ENCRYPTED_MEDIA)
-=======
-#if ENABLE(LEGACY_ENCRYPTED_MEDIA)
->>>>>>> 05dda0ab
     GRefPtr<GstBuffer> m_pendingKey;
 #endif
 };
