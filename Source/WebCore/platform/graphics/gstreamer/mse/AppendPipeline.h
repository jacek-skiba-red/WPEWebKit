/*
 * Copyright (C) 2016 Metrological Group B.V.
 * Copyright (C) 2016 Igalia S.L
 *
 * This library is free software; you can redistribute it and/or
 * modify it under the terms of the GNU Library General Public
 * License as published by the Free Software Foundation; either
 * version 2 of the License, or (at your option) any later version.
 *
 * This library is distributed in the hope that it will be useful,
 * but WITHOUT ANY WARRANTY; without even the implied warranty of
 * MERCHANTABILITY or FITNESS FOR A PARTICULAR PURPOSE.  See the GNU
 * Library General Public License for more details.
 *
 * You should have received a copy of the GNU Library General Public License
 * aint with this library; see the file COPYING.LIB.  If not, write to
 * the Free Software Foundation, Inc., 51 Franklin Street, Fifth Floor,
 * Boston, MA 02110-1301, USA.
 */

#pragma once

#if ENABLE(VIDEO) && USE(GSTREAMER) && ENABLE(MEDIA_SOURCE)

#include "GStreamerCommon.h"
#include "MediaPlayerPrivateGStreamerMSE.h"
#include "MediaSourceClientGStreamerMSE.h"
#include "SourceBufferPrivateGStreamer.h"

#include <atomic>
#include <gst/gst.h>
#include <mutex>
#include <wtf/Condition.h>
#include <wtf/Threading.h>

namespace WebCore {

#if !LOG_DISABLED || ENABLE(ENCRYPTED_MEDIA)
struct PadProbeInformation {
    AppendPipeline* appendPipeline;
    const char* description;
    gulong probeId;
};
#endif

class AppendPipeline : public ThreadSafeRefCounted<AppendPipeline> {
public:
    enum class AppendState { Invalid, NotStarted, Ongoing, DataStarve, Sampling, LastSample, Aborting };

    AppendPipeline(Ref<MediaSourceClientGStreamerMSE>, Ref<SourceBufferPrivateGStreamer>, MediaPlayerPrivateGStreamerMSE&);
    virtual ~AppendPipeline();

    void handleNeedContextSyncMessage(GstMessage*);
    void handleApplicationMessage(GstMessage*);
    void handleStateChangeMessage(GstMessage*);

    gint id();
    AppendState appendState() { return m_appendState; }
    void setAppendState(AppendState);

    GstFlowReturn handleNewAppsinkSample(GstElement*);
    GstFlowReturn pushNewBuffer(GstBuffer*);

    // Takes ownership of caps.
    void parseDemuxerSrcPadCaps(GstCaps*);
    void appsinkCapsChanged();
    void appsinkNewSample(GRefPtr<GstSample>&&);
    void appsinkEOS();
    void handleEndOfAppend();
    void didReceiveInitializationSegment();
    AtomicString trackId();
    void abort();

    void clearPlayerPrivate();
    Ref<SourceBufferPrivateGStreamer> sourceBufferPrivate() { return m_sourceBufferPrivate.get(); }
    GstBus* bus() { return m_bus.get(); }
    GstElement* pipeline() { return m_pipeline.get(); }
    GstElement* appsrc() { return m_appsrc.get(); }
    GstElement* appsink() { return m_appsink.get(); }
    GstCaps* demuxerSrcPadCaps() { return m_demuxerSrcPadCaps.get(); }
    GstCaps* appsinkCaps() { return m_appsinkCaps.get(); }
    MediaPlayerPrivateGStreamerMSE* playerPrivate() { return m_playerPrivate; }
    RefPtr<WebCore::TrackPrivateBase> track() { return m_track; }
    WebCore::MediaSourceStreamTypeGStreamer streamType() { return m_streamType; }

    void disconnectDemuxerSrcPadFromAppsinkFromAnyThread(GstPad*);
    void appendPipelineDemuxerNoMorePadsFromAnyThread();
    void connectDemuxerSrcPadToAppsinkFromAnyThread(GstPad*);
    void connectDemuxerSrcPadToAppsink(GstPad*);

<<<<<<< HEAD
    void transitionTo(AppendState, bool isAlreadyLocked);

    void reportAppsrcAtLeastABufferLeft();
    void reportAppsrcNeedDataReceived();

#if ENABLE(ENCRYPTED_MEDIA)
    void cacheProtectionEvent(GRefPtr<GstEvent>&&);
    void handleProtectedBufferProbeInformation(GstPadProbeInfo*);
#endif

private:
    void resetPipeline();
    void checkEndOfAppend();
    void handleAppsrcAtLeastABufferLeft();
    void handleAppsrcNeedDataReceived();
    void removeAppsrcDataLeavingProbe();
    void setAppsrcDataLeavingProbe();
    void demuxerNoMorePads();
    void consumeAppSinkAvailableSamples();
=======
private:
    void resetPipeline();
    void checkEndOfAppend();
    void demuxerNoMorePads();

    void consumeAppsinkAvailableSamples();

    GstPadProbeReturn appsrcEndOfAppendCheckerProbe(GstPadProbeInfo*);

    static void staticInitialization();

    static std::once_flag s_staticInitializationFlag;
    static GType s_endOfAppendMetaType;
    static const GstMetaInfo* s_webKitEndOfAppendMetaInfo;

    // Used only for asserting that there is only one streaming thread.
    // Only the pointers are compared.
    WTF::Thread* m_streamingThread;
>>>>>>> 20415689

    Ref<MediaSourceClientGStreamerMSE> m_mediaSourceClient;
    Ref<SourceBufferPrivateGStreamer> m_sourceBufferPrivate;
    MediaPlayerPrivateGStreamerMSE* m_playerPrivate;

    // (m_mediaType, m_id) is unique.
    gint m_id;

    MediaTime m_initialDuration;

    GRefPtr<GstElement> m_pipeline;
    GRefPtr<GstBus> m_bus;
    GRefPtr<GstElement> m_appsrc;
    GRefPtr<GstElement> m_demux;
    GRefPtr<GstElement> m_parser; // Optional.
    // The demuxer has one src stream only, so only one appsink is needed and linked to it.
    GRefPtr<GstElement> m_appsink;

    // Used to avoid unnecessary notifications per sample.
<<<<<<< HEAD
    // It is read and write from the streaming thread and wrote from the main thread.
    // The main thread must set it to false before actually pulling samples.
    // This strategy ensures that at any time, there are at most two notifications in the bus
    // queue, instead of it growing unbounded.
    // Used intentionally without locks.
    bool m_busAlreadyNotifiedOfAvailablesamples;
=======
    // It is read and written from the streaming thread and written from the main thread.
    // The main thread must set it to false before actually pulling samples.
    // This strategy ensures that at any time, there are at most two notifications in the bus
    // queue, instead of it growing unbounded.
    std::atomic_flag m_wasBusAlreadyNotifiedOfAvailableSamples;
>>>>>>> 20415689

    Lock m_padAddRemoveLock;
    Condition m_padAddRemoveCondition;
    Lock m_appendStateTransitionLock;
    Condition m_appendStateTransitionCondition;

    GRefPtr<GstCaps> m_appsinkCaps;
    GRefPtr<GstCaps> m_demuxerSrcPadCaps;
    FloatSize m_presentationSize;

#if !LOG_DISABLED
    struct PadProbeInformation m_demuxerDataEnteringPadProbeInformation;
    struct PadProbeInformation m_appsinkDataEnteringPadProbeInformation;
#endif

#if ENABLE(ENCRYPTED_MEDIA)
<<<<<<< HEAD
    struct PadProbeInformation m_appsinkPadProtectionProbeInformation;
    GValue m_cachedProtectionEvents;
    bool m_isProcessingProtectionEvents { false };
=======
    struct PadProbeInformation m_appsinkPadEventProbeInformation;
>>>>>>> 20415689
#endif
    // Keeps track of the states of append processing, to avoid performing actions inappropriate for the current state
    // (eg: processing more samples when the last one has been detected, etc.). See setAppendState() for valid
    // transitions.
    AppendState m_appendState;

    // Aborts can only be completed when the normal sample detection has finished. Meanwhile, the willing to abort is
    // expressed in this field.
    bool m_abortPending;

    WebCore::MediaSourceStreamTypeGStreamer m_streamType;
    RefPtr<WebCore::TrackPrivateBase> m_track;

    GRefPtr<GstBuffer> m_pendingBuffer;
};

} // namespace WebCore.

#endif // USE(GSTREAMER)<|MERGE_RESOLUTION|>--- conflicted
+++ resolved
@@ -88,7 +88,6 @@
     void connectDemuxerSrcPadToAppsinkFromAnyThread(GstPad*);
     void connectDemuxerSrcPadToAppsink(GstPad*);
 
-<<<<<<< HEAD
     void transitionTo(AppendState, bool isAlreadyLocked);
 
     void reportAppsrcAtLeastABufferLeft();
@@ -108,11 +107,6 @@
     void setAppsrcDataLeavingProbe();
     void demuxerNoMorePads();
     void consumeAppSinkAvailableSamples();
-=======
-private:
-    void resetPipeline();
-    void checkEndOfAppend();
-    void demuxerNoMorePads();
 
     void consumeAppsinkAvailableSamples();
 
@@ -127,7 +121,6 @@
     // Used only for asserting that there is only one streaming thread.
     // Only the pointers are compared.
     WTF::Thread* m_streamingThread;
->>>>>>> 20415689
 
     Ref<MediaSourceClientGStreamerMSE> m_mediaSourceClient;
     Ref<SourceBufferPrivateGStreamer> m_sourceBufferPrivate;
@@ -147,20 +140,11 @@
     GRefPtr<GstElement> m_appsink;
 
     // Used to avoid unnecessary notifications per sample.
-<<<<<<< HEAD
-    // It is read and write from the streaming thread and wrote from the main thread.
-    // The main thread must set it to false before actually pulling samples.
-    // This strategy ensures that at any time, there are at most two notifications in the bus
-    // queue, instead of it growing unbounded.
-    // Used intentionally without locks.
-    bool m_busAlreadyNotifiedOfAvailablesamples;
-=======
     // It is read and written from the streaming thread and written from the main thread.
     // The main thread must set it to false before actually pulling samples.
     // This strategy ensures that at any time, there are at most two notifications in the bus
     // queue, instead of it growing unbounded.
     std::atomic_flag m_wasBusAlreadyNotifiedOfAvailableSamples;
->>>>>>> 20415689
 
     Lock m_padAddRemoveLock;
     Condition m_padAddRemoveCondition;
@@ -177,13 +161,9 @@
 #endif
 
 #if ENABLE(ENCRYPTED_MEDIA)
-<<<<<<< HEAD
     struct PadProbeInformation m_appsinkPadProtectionProbeInformation;
     GValue m_cachedProtectionEvents;
     bool m_isProcessingProtectionEvents { false };
-=======
-    struct PadProbeInformation m_appsinkPadEventProbeInformation;
->>>>>>> 20415689
 #endif
     // Keeps track of the states of append processing, to avoid performing actions inappropriate for the current state
     // (eg: processing more samples when the last one has been detected, etc.). See setAppendState() for valid
