/*
 * Copyright (C) 2007, 2009 Apple Inc.  All rights reserved.
 * Copyright (C) 2007 Collabora Ltd.  All rights reserved.
 * Copyright (C) 2007 Alp Toker <alp@atoker.com>
 * Copyright (C) 2009 Gustavo Noronha Silva <gns@gnome.org>
 * Copyright (C) 2009, 2010, 2011, 2012, 2013, 2015, 2016 Igalia S.L
 * Copyright (C) 2014 Cable Television Laboratories, Inc.
 * Copyright (C) 2015, 2016 Metrological Group B.V.
 *
 * This library is free software; you can redistribute it and/or
 * modify it under the terms of the GNU Library General Public
 * License as published by the Free Software Foundation; either
 * version 2 of the License, or (at your option) any later version.
 *
 * This library is distributed in the hope that it will be useful,
 * but WITHOUT ANY WARRANTY; without even the implied warranty of
 * MERCHANTABILITY or FITNESS FOR A PARTICULAR PURPOSE.  See the GNU
 * Library General Public License for more details.
 *
 * You should have received a copy of the GNU Library General Public License
 * aint with this library; see the file COPYING.LIB.  If not, write to
 * the Free Software Foundation, Inc., 51 Franklin Street, Fifth Floor,
 * Boston, MA 02110-1301, USA.
 */

#include "config.h"
#include "MediaPlayerPrivateGStreamer.h"

#if ENABLE(VIDEO) && USE(GSTREAMER)

#include "FileSystem.h"
#include "GStreamerUtilities.h"
#include "URL.h"
#include "MIMETypeRegistry.h"
#include "MediaPlayer.h"
#include "MediaPlayerRequestInstallMissingPluginsCallback.h"
#include "NotImplemented.h"
#include "SecurityOrigin.h"
#include "TimeRanges.h"
#include "UUID.h"
#include "WebKitWebSourceGStreamer.h"
#include <glib.h>
#include <gst/gst.h>
#include <gst/pbutils/missing-plugins.h>
#include <gst/video/gstvideodecoder.h>
#include <limits>
#include <wtf/CurrentTime.h>
#include <wtf/HexNumber.h>
#include <wtf/MediaTime.h>
#include <wtf/NeverDestroyed.h>
#include <wtf/glib/GUniquePtr.h>
#include <wtf/text/CString.h>

#if USE(GSTREAMER_WEBKIT_HTTP_SRC)
#include "WebKitWebSourceGStreamer.h"
#endif

#if ENABLE(VIDEO_TRACK)
#include "AudioTrackPrivateGStreamer.h"
#include "InbandMetadataTextTrackPrivateGStreamer.h"
#include "InbandTextTrackPrivateGStreamer.h"
#include "TextCombinerGStreamer.h"
#include "TextSinkGStreamer.h"
#include "VideoTrackPrivateGStreamer.h"
#endif

#if ENABLE(VIDEO_TRACK) && USE(GSTREAMER_MPEGTS)
#define GST_USE_UNSTABLE_API
#include <gst/mpegts/mpegts.h>
#undef GST_USE_UNSTABLE_API
#endif
#include <gst/audio/streamvolume.h>

#if ENABLE(WEB_AUDIO)
#include "AudioSourceProviderGStreamer.h"
#endif

GST_DEBUG_CATEGORY_EXTERN(webkit_media_player_debug);
#define GST_CAT_DEFAULT webkit_media_player_debug

using namespace std;

namespace WebCore {

static void busMessageCallback(GstBus*, GstMessage* message, MediaPlayerPrivateGStreamer* player)
{
    player->handleMessage(message);
}

void MediaPlayerPrivateGStreamer::setAudioStreamPropertiesCallback(MediaPlayerPrivateGStreamer* player, GObject* object)
{
    player->setAudioStreamProperties(object);
}

void MediaPlayerPrivateGStreamer::setAudioStreamProperties(GObject* object)
{
    if (g_strcmp0(G_OBJECT_TYPE_NAME(object), "GstPulseSink"))
        return;

    const char* role = m_player->client().mediaPlayerIsVideo() ? "video" : "music";
    GstStructure* structure = gst_structure_new("stream-properties", "media.role", G_TYPE_STRING, role, nullptr);
    g_object_set(object, "stream-properties", structure, nullptr);
    gst_structure_free(structure);
    GUniquePtr<gchar> elementName(gst_element_get_name(GST_ELEMENT(object)));
    GST_DEBUG("Set media.role as %s at %s", role, elementName.get());
}

void MediaPlayerPrivateGStreamer::registerMediaEngine(MediaEngineRegistrar registrar)
{
    if (isAvailable())
        registrar([](MediaPlayer* player) { return std::make_unique<MediaPlayerPrivateGStreamer>(player); },
            getSupportedTypes, supportsType, nullptr, nullptr, nullptr, supportsKeySystem);
}

bool initializeGStreamerAndRegisterWebKitElements()
{
    if (!initializeGStreamer())
        return false;

    registerWebKitGStreamerElements();

    static bool gstDebugEnabled = false;

    if (!gstDebugEnabled) {
        GST_DEBUG_CATEGORY_INIT(webkit_media_player_debug, "webkitmediaplayer", 0, "WebKit media player");
<<<<<<< HEAD
        gstDebugEnabled = true;
=======
        gst_element_register(nullptr, "webkitwebsrc", GST_RANK_PRIMARY + 100, WEBKIT_TYPE_WEB_SRC);
>>>>>>> 6768f697
    }

#if USE(GSTREAMER_WEBKIT_HTTP_SRC)
    GRefPtr<GstElementFactory> srcFactory = adoptGRef(gst_element_factory_find("webkitwebsrc"));
    if (!srcFactory)
        gst_element_register(0, "webkitwebsrc", GST_RANK_PRIMARY + 100, WEBKIT_TYPE_WEB_SRC);
#endif
    return true;
}

bool MediaPlayerPrivateGStreamer::isAvailable()
{
    if (!initializeGStreamerAndRegisterWebKitElements())
        return false;

    GRefPtr<GstElementFactory> factory = adoptGRef(gst_element_factory_find("playbin"));
    return factory;
}

MediaPlayerPrivateGStreamer::MediaPlayerPrivateGStreamer(MediaPlayer* player)
    : MediaPlayerPrivateGStreamerBase(player)
    , m_buffering(false)
    , m_bufferingPercentage(0)
    , m_cachedPosition(-1)
    , m_canFallBackToLastFinishedSeekPosition(false)
    , m_changingRate(false)
    , m_downloadFinished(false)
    , m_errorOccured(false)
    , m_isStreaming(false)
    , m_durationAtEOS(0)
    , m_paused(true)
    , m_playbackRate(1)
    , m_requestedState(GST_STATE_VOID_PENDING)
    , m_resetPipeline(false)
    , m_seeking(false)
    , m_seekIsPending(false)
    , m_seekTime(0)
    , m_source(nullptr)
    , m_volumeAndMuteInitialized(false)
    , m_weakPtrFactory(this)
    , m_mediaLocations(nullptr)
    , m_mediaLocationCurrentIndex(0)
    , m_playbackRatePause(false)
    , m_timeOfOverlappingSeek(-1)
    , m_lastPlaybackRate(1)
    , m_fillTimer(*this, &MediaPlayerPrivateGStreamer::fillTimerFired)
    , m_maxTimeLoaded(0)
    , m_preload(player->preload())
    , m_delayingLoad(false)
    , m_maxTimeLoadedAtLastDidLoadingProgress(0)
    , m_hasVideo(false)
    , m_hasAudio(false)
    , m_readyTimerHandler(RunLoop::main(), this, &MediaPlayerPrivateGStreamer::readyTimerFired)
    , m_totalBytes(0)
    , m_preservesPitch(false)
    , m_lastQuery(-1)
{
#if USE(GLIB)
    m_readyTimerHandler.setPriority(G_PRIORITY_DEFAULT_IDLE);
#endif
}

MediaPlayerPrivateGStreamer::~MediaPlayerPrivateGStreamer()
{
#if ENABLE(VIDEO_TRACK)
    for (size_t i = 0; i < m_audioTracks.size(); ++i)
        m_audioTracks[i]->disconnect();

    for (size_t i = 0; i < m_textTracks.size(); ++i)
        m_textTracks[i]->disconnect();

    for (size_t i = 0; i < m_videoTracks.size(); ++i)
        m_videoTracks[i]->disconnect();
#endif
    if (m_fillTimer.isActive())
        m_fillTimer.stop();

    if (m_mediaLocations) {
        gst_structure_free(m_mediaLocations);
        m_mediaLocations = nullptr;
    }

    if (WEBKIT_IS_WEB_SRC(m_source.get()) && GST_OBJECT_PARENT(m_source.get()))
        g_signal_handlers_disconnect_by_func(GST_ELEMENT_PARENT(m_source.get()), reinterpret_cast<gpointer>(uriDecodeBinElementAddedCallback), this);

    if (m_autoAudioSink)
        g_signal_handlers_disconnect_by_func(G_OBJECT(m_autoAudioSink.get()),
            reinterpret_cast<gpointer>(setAudioStreamPropertiesCallback), this);

    m_readyTimerHandler.stop();
    if (m_missingPluginsCallback) {
        m_missingPluginsCallback->invalidate();
        m_missingPluginsCallback = nullptr;
    }

    // Ensure that neither this class nor the base class hold references to any sample
    // as in the change to NULL the decoder needs to be able to free the buffers
    clearSamples();

    if (m_videoSink) {
        GRefPtr<GstPad> videoSinkPad = adoptGRef(gst_element_get_static_pad(m_videoSink.get(), "sink"));
        g_signal_handlers_disconnect_matched(videoSinkPad.get(), G_SIGNAL_MATCH_DATA, 0, 0, nullptr, nullptr, this);
    }

    if (m_pipeline) {
        GRefPtr<GstBus> bus = adoptGRef(gst_pipeline_get_bus(GST_PIPELINE(m_pipeline.get())));
        ASSERT(bus);
        g_signal_handlers_disconnect_by_func(bus.get(), gpointer(busMessageCallback), this);
        gst_bus_remove_signal_watch(bus.get());
        gst_bus_set_sync_handler(bus.get(), nullptr, nullptr, nullptr);
        g_signal_handlers_disconnect_matched(m_pipeline.get(), G_SIGNAL_MATCH_DATA, 0, 0, nullptr, nullptr, this);
    }
}

void MediaPlayerPrivateGStreamer::load(const String& urlString)
{
    if (!initializeGStreamerAndRegisterWebKitElements())
        return;

    URL url(URL(), urlString);
    if (url.isBlankURL())
        return;

    // Clean out everything after file:// url path.
    String cleanURL(urlString);
    if (url.isLocalFile())
        cleanURL = cleanURL.substring(0, url.pathEnd());

    m_url = URL(URL(), cleanURL);

#if USE(GSTREAMER_WEBKIT_HTTP_SRC)
    if (m_url.protocolIsInHTTPFamily())
        m_url.setProtocol("webkit+" + m_url.protocol());
#endif

    if (!m_pipeline)
        createGSTPlayBin();

    if (m_fillTimer.isActive())
        m_fillTimer.stop();

    ASSERT(m_pipeline);

    g_object_set(m_pipeline.get(), "uri", m_url.string().utf8().data(), nullptr);

    GST_INFO("Load %s", m_url.string().utf8().data());

    if (m_preload == MediaPlayer::None) {
        GST_DEBUG("Delaying load.");
        m_delayingLoad = true;
    }

    // Reset network and ready states. Those will be set properly once
    // the pipeline pre-rolled.
    m_networkState = MediaPlayer::Loading;
    m_player->networkStateChanged();
    m_readyState = MediaPlayer::HaveNothing;

    m_player->readyStateChanged();
    m_volumeAndMuteInitialized = false;
    m_durationAtEOS = 0;

    if (!m_delayingLoad)
        commitLoad();
}

#if ENABLE(MEDIA_SOURCE)
void MediaPlayerPrivateGStreamer::load(const String&, MediaSourcePrivateClient*)
{
    // Properly fail so the global MediaPlayer tries to fallback to the next MediaPlayerPrivate.
    m_networkState = MediaPlayer::FormatError;
    m_player->networkStateChanged();
}
#endif

#if ENABLE(MEDIA_STREAM)
void MediaPlayerPrivateGStreamer::load(MediaStreamPrivate&)
{
    notImplemented();
}
#endif

void MediaPlayerPrivateGStreamer::commitLoad()
{
    ASSERT(!m_delayingLoad);
    GST_DEBUG("Committing load.");

    // GStreamer needs to have the pipeline set to a paused state to
    // start providing anything useful.
    changePipelineState(GST_STATE_PAUSED);

    setDownloadBuffering();
    updateStates();
}

#if PLATFORM(BCM_NEXUS)
// utility function for bcm nexus seek functionality
static GstElement* findVideoDecoder(GstElement *element)
{
    GstElement *re = NULL;
    if (GST_IS_BIN(element)) {
        GstIterator* it = gst_bin_iterate_elements(GST_BIN(element));
        GValue item = G_VALUE_INIT;
        bool done = false;
        while(!done) {
            switch (gst_iterator_next(it, &item)) {
                case GST_ITERATOR_OK:
                {
                    GstElement *next = GST_ELEMENT(g_value_get_object(&item));
                    done = (re = findVideoDecoder(next)) != NULL;
                    g_value_reset (&item);
                    break;
                }
                case GST_ITERATOR_RESYNC:
                    gst_iterator_resync (it);
                    break;
                case GST_ITERATOR_ERROR:
                case GST_ITERATOR_DONE:
                    done = true;
                    break;
            }
        }
        g_value_unset (&item);
        gst_iterator_free(it);
    } else if (GST_IS_VIDEO_DECODER(element))
        re = element;
    return re;
}
#endif


double MediaPlayerPrivateGStreamer::playbackPosition() const
{

    if (m_isEndReached) {
        // Position queries on a null pipeline return 0. If we're at
        // the end of the stream the pipeline is null but we want to
        // report either the seek time or the duration because this is
        // what the Media element spec expects us to do.
        if (m_seeking)
            return m_seekTime;

        MediaTime mediaDuration = durationMediaTime();
        if (mediaDuration)
            return mediaDuration.toDouble();
        return 0;
    }

    double now = WTF::currentTime();
    if (m_lastQuery > -1 && ((now - m_lastQuery) < 0.25) && (m_cachedPosition > -1))
        return m_cachedPosition;

    m_lastQuery = now;

    // Position is only available if no async state change is going on and the state is either paused or playing.
    gint64 position = GST_CLOCK_TIME_NONE;
    GstElement* videoDec = nullptr;
    GstQuery* query = gst_query_new_position(GST_FORMAT_TIME);
#if USE(FUSION_SINK)
    g_object_get(m_pipeline.get(), "video-sink", &videoDec, nullptr);
    if (!GST_IS_ELEMENT(videoDec))
        return 0.0f;
#else
    videoDec = m_pipeline.get();
#endif
    if (gst_element_query(videoDec, query))
        gst_query_parse_position(query, 0, &position);
    gst_query_unref(query);

    GST_DEBUG("Position %" GST_TIME_FORMAT, GST_TIME_ARGS(position));

    double result = 0.0f;
    if (static_cast<GstClockTime>(position) != GST_CLOCK_TIME_NONE) {
        GTimeVal timeValue;
        GST_TIME_TO_TIMEVAL(position, timeValue);
        result = static_cast<double>(timeValue.tv_sec + (timeValue.tv_usec / 1000000.0));
    } else if (m_canFallBackToLastFinishedSeekPosition)
        result = m_seekTime;

#if PLATFORM(BCM_NEXUS)
    // implement getting pts time from broadcom decoder directly for seek functionality
    gint64 currentPts = -1;
    /*GstElement**/ videoDec = findVideoDecoder(m_pipeline.get());
    const char* videoPtsPropertyName = "video_pts";
    if (videoDec)
        g_object_get(videoDec, videoPtsPropertyName, &currentPts, nullptr);
    if (currentPts > -1) {
        result = (static_cast<double>(currentPts * GST_MSECOND) / 45) / GST_SECOND;
        GST_DEBUG("Using position reported by the video decoder: %f", result);
    }
    if (!result && m_seekTime)
        result = m_seekTime;
#endif

    m_cachedPosition = result;
    return result;
}

GstSeekFlags MediaPlayerPrivateGStreamer::hardwareDependantSeekFlags()
{
#if USE(FUSION_SINK)
    // With Fusion we use a decoder+renderer sink which can't be fed with samples not starting
    // in a key frame.
    return static_cast<GstSeekFlags>(GST_SEEK_FLAG_KEY_UNIT | GST_SEEK_FLAG_SNAP_NEAREST);
#else
    return GST_SEEK_FLAG_ACCURATE;
#endif
}

void MediaPlayerPrivateGStreamer::readyTimerFired()
{
    changePipelineState(GST_STATE_NULL);
}

bool MediaPlayerPrivateGStreamer::changePipelineState(GstState newState)
{
    ASSERT(m_pipeline);

    GstState currentState;
    GstState pending;

    gst_element_get_state(m_pipeline.get(), &currentState, &pending, 0);
    if (currentState == newState || pending == newState) {
        GST_DEBUG("Rejected state change to %s from %s with %s pending", gst_element_state_get_name(newState),
            gst_element_state_get_name(currentState), gst_element_state_get_name(pending));
        return true;
    }

    GST_DEBUG("Changing state change to %s from %s with %s pending", gst_element_state_get_name(newState),
        gst_element_state_get_name(currentState), gst_element_state_get_name(pending));

    GstStateChangeReturn setStateResult = gst_element_set_state(m_pipeline.get(), newState);
    GstState pausedOrPlaying = newState == GST_STATE_PLAYING ? GST_STATE_PAUSED : GST_STATE_PLAYING;
    if (currentState != pausedOrPlaying && setStateResult == GST_STATE_CHANGE_FAILURE) {
        return false;
    }

    // Create a timer when entering the READY state so that we can free resources
    // if we stay for too long on READY.
    // Also lets remove the timer if we request a state change for any state other than READY.
    // See also https://bugs.webkit.org/show_bug.cgi?id=117354
    if (newState == GST_STATE_READY && !m_readyTimerHandler.isActive()) {
        // Max interval in seconds to stay in the READY state on manual
        // state change requests.
        static const double readyStateTimerDelay = 60;
        m_readyTimerHandler.startOneShot(readyStateTimerDelay);
    } else if (newState != GST_STATE_READY)
        m_readyTimerHandler.stop();

    return true;
}

void MediaPlayerPrivateGStreamer::prepareToPlay()
{
    m_preload = MediaPlayer::Auto;
    if (m_delayingLoad) {
        m_delayingLoad = false;
        commitLoad();
    }
}

void MediaPlayerPrivateGStreamer::play()
{
    if (!m_playbackRate) {
        m_playbackRatePause = true;
        return;
    }

    if (changePipelineState(GST_STATE_PLAYING)) {
        m_isEndReached = false;
        m_delayingLoad = false;
        m_preload = MediaPlayer::Auto;
        setDownloadBuffering();
        GST_DEBUG("Play");
    } else {
        loadingFailed(MediaPlayer::Empty);
    }
}

void MediaPlayerPrivateGStreamer::pause()
{
    m_playbackRatePause = false;
    GstState currentState, pendingState;
    gst_element_get_state(m_pipeline.get(), &currentState, &pendingState, 0);
    if (currentState < GST_STATE_PAUSED && pendingState <= GST_STATE_PAUSED)
        return;

    if (changePipelineState(GST_STATE_PAUSED))
        GST_INFO("Pause");
    else
        loadingFailed(MediaPlayer::Empty);
}

MediaTime MediaPlayerPrivateGStreamer::durationMediaTime() const
{
    if (!m_pipeline)
        return { };

    if (m_errorOccured)
        return { };

#if !USE(FUSION_SINK)
    if (m_durationAtEOS)
        return MediaTime::createWithDouble(m_durationAtEOS);
#endif

    // The duration query would fail on a not-prerolled pipeline.
    if (GST_STATE(m_pipeline.get()) < GST_STATE_PAUSED)
        return { };

    gint64 timeLength = 0;

    if (!gst_element_query_duration(m_pipeline.get(), GST_FORMAT_TIME, &timeLength) || static_cast<guint64>(timeLength) == GST_CLOCK_TIME_NONE) {
        GST_DEBUG("Time duration query failed for %s", m_url.string().utf8().data());
        return MediaTime::positiveInfiniteTime();
    }

    GST_DEBUG("Duration: %" GST_TIME_FORMAT, GST_TIME_ARGS(timeLength));

    return MediaTime::createWithDouble(static_cast<double>(timeLength) / GST_SECOND);
    // FIXME: handle 3.14.9.5 properly
}

MediaTime MediaPlayerPrivateGStreamer::currentMediaTime() const
{
    if (!m_pipeline)
        return { };

    if (m_errorOccured)
        return { };

    if (m_seeking)
        return MediaTime::createWithFloat(m_seekTime);

    // Workaround for
    // https://bugzilla.gnome.org/show_bug.cgi?id=639941 In GStreamer
    // 0.10.35 basesink reports wrong duration in case of EOS and
    // negative playback rate. There's no upstream accepted patch for
    // this bug yet, hence this temporary workaround.
    if (m_isEndReached && m_playbackRate < 0)
        return { };

    return MediaTime::createWithDouble(playbackPosition());
}

void MediaPlayerPrivateGStreamer::seek(float time)
{
    if (!m_pipeline)
        return;

    if (m_errorOccured)
        return;

    GST_INFO("[Seek] seek attempt to %f secs", time);

    // Avoid useless seeking.
    if (MediaTime::createWithFloat(time) == currentMediaTime())
        return;

    if (isLiveStream())
        return;

    GstClockTime clockTime = toGstClockTime(time);
    GST_INFO("[Seek] seeking to %" GST_TIME_FORMAT " (%f)", GST_TIME_ARGS(clockTime), time);

    if (m_seeking) {
        m_timeOfOverlappingSeek = time;
        if (m_seekIsPending) {
            m_seekTime = time;
            return;
        }
    }

    GstState state;
    GstState newState;
    GstStateChangeReturn getStateResult = gst_element_get_state(m_pipeline.get(), &state, &newState, 0);
    if (getStateResult == GST_STATE_CHANGE_FAILURE || getStateResult == GST_STATE_CHANGE_NO_PREROLL) {
        GST_DEBUG("[Seek] cannot seek, current state change is %s", gst_element_state_change_return_get_name(getStateResult));
        return;
    }

    if (getStateResult == GST_STATE_CHANGE_ASYNC || state < GST_STATE_PAUSED || m_isEndReached) {
        CString reason = "Unknown reason";
        if (getStateResult == GST_STATE_CHANGE_ASYNC) reason = String::format("In async change %s --> %s", gst_element_state_get_name(state), gst_element_state_get_name(newState)).utf8();
        else if (state < GST_STATE_PAUSED) reason = "State less than PAUSED";
        else if (m_isEndReached) reason = "End reached";

        GST_DEBUG("Delaying the seek: %s", reason.data());
        m_seekIsPending = true;
        if (m_isEndReached) {
            GST_DEBUG("[Seek] reset pipeline");
            m_resetPipeline = true;
            if (!changePipelineState(GST_STATE_PAUSED))
                loadingFailed(MediaPlayer::Empty);
        }
    } else {
        // We can seek now.
        if (!doSeek(clockTime, m_player->rate(), static_cast<GstSeekFlags>(GST_SEEK_FLAG_FLUSH | hardwareDependantSeekFlags()))) {
            GST_DEBUG("[Seek] seeking to %f failed", time);
            return;
        }
    }

    m_seeking = true;
    m_seekTime = time;
    m_isEndReached = false;
}

bool MediaPlayerPrivateGStreamer::doSeek(gint64 position, float rate, GstSeekFlags seekType)
{
    gint64 startTime, endTime;

    if (rate > 0) {
        startTime = position;
        endTime = GST_CLOCK_TIME_NONE;
    } else {
        startTime = 0;
        // If we are at beginning of media, start from the end to
        // avoid immediate EOS.
        if (position < 0)
            endTime = static_cast<gint64>(durationMediaTime().toDouble() * GST_SECOND);
        else
            endTime = position;
    }

    if (!rate)
        rate = 1.0;

    if (!gst_element_seek(m_pipeline.get(), rate, GST_FORMAT_TIME, seekType,
        GST_SEEK_TYPE_SET, startTime, GST_SEEK_TYPE_SET, endTime))
        return false;

    return true;
}

void MediaPlayerPrivateGStreamer::updatePlaybackRate()
{
    if (!m_changingRate)
        return;

    float currentPosition = static_cast<float>(playbackPosition() * GST_SECOND);
    bool mute = false;

    GST_INFO("Set Rate to %f", m_playbackRate);

    if (m_playbackRate > 0) {
        // Mute the sound if the playback rate is too extreme and
        // audio pitch is not adjusted.
        mute = (!m_preservesPitch && (m_playbackRate < 0.8 || m_playbackRate > 2));
    } else {
        if (currentPosition == 0.0f)
            currentPosition = -1.0f;
        mute = true;
    }

    GST_INFO("Need to mute audio?: %d", (int) mute);
    if (doSeek(currentPosition, m_playbackRate, static_cast<GstSeekFlags>(GST_SEEK_FLAG_FLUSH | hardwareDependantSeekFlags()))) {
        g_object_set(m_pipeline.get(), "mute", mute, nullptr);
        m_lastPlaybackRate = m_playbackRate;
    } else {
        m_playbackRate = m_lastPlaybackRate;
        GST_ERROR("Set rate to %f failed", m_playbackRate);
    }

    if (m_playbackRatePause) {
        GstState state;
        GstState pending;

        gst_element_get_state(m_pipeline.get(), &state, &pending, 0);
        if (state != GST_STATE_PLAYING && pending != GST_STATE_PLAYING)
            changePipelineState(GST_STATE_PLAYING);
        m_playbackRatePause = false;
    }

    m_changingRate = false;
    m_player->rateChanged();
}

bool MediaPlayerPrivateGStreamer::paused() const
{
    if (m_isEndReached) {
        GST_DEBUG("Ignoring pause at EOS");
        return true;
    }

    if (m_playbackRatePause)
        return false;

    GstState state, pending;
    GstStateChangeReturn result = gst_element_get_state(m_pipeline.get(), &state, &pending, 0);

    if (result == GST_STATE_CHANGE_ASYNC)
        state = pending;

    return state <= GST_STATE_PAUSED;
}

bool MediaPlayerPrivateGStreamer::seeking() const
{
    return m_seeking;
}

void MediaPlayerPrivateGStreamer::videoChangedCallback(MediaPlayerPrivateGStreamer* player)
{
    player->m_notifier.notify(MainThreadNotification::VideoChanged, [player] { player->notifyPlayerOfVideo(); });
}

void MediaPlayerPrivateGStreamer::notifyPlayerOfVideo()
{
    if (UNLIKELY(!m_pipeline || !m_source))
        return;

    gint numTracks = 0;
    bool useMediaSource = isMediaSource();
    GstElement* element = useMediaSource ? m_source.get() : m_pipeline.get();
    g_object_get(element, "n-video", &numTracks, nullptr);

    GST_DEBUG("Stream has %d video tracks", numTracks);
    m_hasVideo = numTracks > 0;
    if (m_hasVideo)
        m_player->sizeChanged();

    if (useMediaSource) {
        GST_DEBUG("Tracks managed by source element. Bailing out now.");
        m_player->client().mediaPlayerEngineUpdated(m_player);
        return;
    }

#if ENABLE(VIDEO_TRACK)
    for (gint i = 0; i < numTracks; ++i) {
        GRefPtr<GstPad> pad;
        g_signal_emit_by_name(m_pipeline.get(), "get-video-pad", i, &pad.outPtr(), nullptr);
        ASSERT(pad);

        if (i < static_cast<gint>(m_videoTracks.size())) {
            RefPtr<VideoTrackPrivateGStreamer> existingTrack = m_videoTracks[i];
            existingTrack->setIndex(i);
            if (existingTrack->pad() == pad)
                continue;
        }

        RefPtr<VideoTrackPrivateGStreamer> track = VideoTrackPrivateGStreamer::create(m_pipeline, i, pad);
        m_videoTracks.append(track);
        m_player->addVideoTrack(*track);
    }

    while (static_cast<gint>(m_videoTracks.size()) > numTracks) {
        RefPtr<VideoTrackPrivateGStreamer> track = m_videoTracks.last();
        track->disconnect();
        m_videoTracks.removeLast();
        m_player->removeVideoTrack(*track);
    }
#endif

    m_player->sizeChanged();
    m_player->client().mediaPlayerEngineUpdated(m_player);
}

void MediaPlayerPrivateGStreamer::videoSinkCapsChangedCallback(MediaPlayerPrivateGStreamer* player)
{
    player->m_notifier.notify(MainThreadNotification::VideoCapsChanged, [player] { player->notifyPlayerOfVideoCaps(); });
}

void MediaPlayerPrivateGStreamer::notifyPlayerOfVideoCaps()
{
    m_videoSize = IntSize();
    m_player->client().mediaPlayerEngineUpdated(m_player);
}

void MediaPlayerPrivateGStreamer::audioChangedCallback(MediaPlayerPrivateGStreamer* player)
{
    player->m_notifier.notify(MainThreadNotification::AudioChanged, [player] { player->notifyPlayerOfAudio(); });
}

void MediaPlayerPrivateGStreamer::notifyPlayerOfAudio()
{
    if (UNLIKELY(!m_pipeline || !m_source))
        return;

    gint numTracks = 0;
    bool useMediaSource = isMediaSource();
    GstElement* element = useMediaSource ? m_source.get() : m_pipeline.get();
    g_object_get(element, "n-audio", &numTracks, nullptr);

    GST_DEBUG("Stream has %d audio tracks", numTracks);
    m_hasAudio = numTracks > 0;

    if (useMediaSource) {
        GST_DEBUG("Tracks managed by source element. Bailing out now.");
        m_player->client().mediaPlayerEngineUpdated(m_player);
        return;
    }

#if ENABLE(VIDEO_TRACK)
    for (gint i = 0; i < numTracks; ++i) {
        GRefPtr<GstPad> pad;
        g_signal_emit_by_name(m_pipeline.get(), "get-audio-pad", i, &pad.outPtr(), nullptr);
        ASSERT(pad);

        if (i < static_cast<gint>(m_audioTracks.size())) {
            RefPtr<AudioTrackPrivateGStreamer> existingTrack = m_audioTracks[i];
            existingTrack->setIndex(i);
            if (existingTrack->pad() == pad)
                continue;
        }

        RefPtr<AudioTrackPrivateGStreamer> track = AudioTrackPrivateGStreamer::create(m_pipeline, i, pad);

        m_audioTracks.insert(i, track);
        m_player->addAudioTrack(*track);
    }

    GST_DEBUG("%d tracks currently cached", static_cast<gint>(m_audioTracks.size()));
    while (static_cast<gint>(m_audioTracks.size()) > numTracks) {
        RefPtr<AudioTrackPrivateGStreamer> track = m_audioTracks.last();
        track->disconnect();
        m_audioTracks.removeLast();
        m_player->removeAudioTrack(*track);
    }
#endif

    m_player->client().mediaPlayerEngineUpdated(m_player);
}

#if ENABLE(VIDEO_TRACK)
void MediaPlayerPrivateGStreamer::textChangedCallback(MediaPlayerPrivateGStreamer* player)
{
    player->m_notifier.notify(MainThreadNotification::TextChanged, [player] { player->notifyPlayerOfText(); });
}

void MediaPlayerPrivateGStreamer::notifyPlayerOfText()
{
    if (UNLIKELY(!m_pipeline || !m_source))
        return;

    gint numTracks = 0;
    bool useMediaSource = isMediaSource();
    GstElement* element = useMediaSource ? m_source.get() : m_pipeline.get();
    g_object_get(element, "n-text", &numTracks, nullptr);

    if (useMediaSource) {
        GST_DEBUG("Tracks managed by source element. Bailing out now.");
        return;
    }

    for (gint i = 0; i < numTracks; ++i) {
        GRefPtr<GstPad> pad;
        g_signal_emit_by_name(m_pipeline.get(), "get-text-pad", i, &pad.outPtr(), nullptr);
        ASSERT(pad);

        if (i < static_cast<gint>(m_textTracks.size())) {
            RefPtr<InbandTextTrackPrivateGStreamer> existingTrack = m_textTracks[i];
            existingTrack->setIndex(i);
            if (existingTrack->pad() == pad)
                continue;
        }

        RefPtr<InbandTextTrackPrivateGStreamer> track = InbandTextTrackPrivateGStreamer::create(i, pad);
        m_textTracks.insert(i, track);
        m_player->addTextTrack(*track);
    }

    while (static_cast<gint>(m_textTracks.size()) > numTracks) {
        RefPtr<InbandTextTrackPrivateGStreamer> track = m_textTracks.last();
        track->disconnect();
        m_textTracks.removeLast();
        m_player->removeTextTrack(*track);
    }
}

GstFlowReturn MediaPlayerPrivateGStreamer::newTextSampleCallback(MediaPlayerPrivateGStreamer* player)
{
    player->newTextSample();
    return GST_FLOW_OK;
}

void MediaPlayerPrivateGStreamer::newTextSample()
{
    if (!m_textAppSink)
        return;

    GRefPtr<GstEvent> streamStartEvent = adoptGRef(
        gst_pad_get_sticky_event(m_textAppSinkPad.get(), GST_EVENT_STREAM_START, 0));

    GRefPtr<GstSample> sample;
    g_signal_emit_by_name(m_textAppSink.get(), "pull-sample", &sample.outPtr(), nullptr);
    ASSERT(sample);

    if (streamStartEvent) {
        bool found = FALSE;
        const gchar* id;
        gst_event_parse_stream_start(streamStartEvent.get(), &id);
        for (size_t i = 0; i < m_textTracks.size(); ++i) {
            RefPtr<InbandTextTrackPrivateGStreamer> track = m_textTracks[i];
            if (track->streamId() == id) {
                track->handleSample(sample);
                found = true;
                break;
            }
        }
        if (!found)
            GST_WARNING("Got sample with unknown stream ID.");
    } else
        GST_WARNING("Unable to handle sample with no stream start event.");
}
#endif

void MediaPlayerPrivateGStreamer::setRate(float rate)
{
    // Higher rate causes crash.
    rate = clampTo(rate, -20.0, 20.0);

    // Avoid useless playback rate update.
    if (m_playbackRate == rate) {
        // and make sure that upper layers were notified if rate was set

        if (!m_changingRate && m_player->rate() != m_playbackRate)
            m_player->rateChanged();
        return;
    }

    if (isLiveStream()) {
        // notify upper layers that we cannot handle passed rate.
        m_changingRate = false;
        m_player->rateChanged();
        return;
    }

    GstState state;
    GstState pending;

    m_playbackRate = rate;
    m_changingRate = true;

    gst_element_get_state(m_pipeline.get(), &state, &pending, 0);

    if (!rate) {
        m_changingRate = false;
        m_playbackRatePause = true;
        if (state != GST_STATE_PAUSED && pending != GST_STATE_PAUSED)
            changePipelineState(GST_STATE_PAUSED);
        return;
    }

    if ((state != GST_STATE_PLAYING && state != GST_STATE_PAUSED)
        || (pending == GST_STATE_PAUSED))
        return;

    updatePlaybackRate();
}

double MediaPlayerPrivateGStreamer::rate() const
{
    return m_playbackRate;
}

void MediaPlayerPrivateGStreamer::setPreservesPitch(bool preservesPitch)
{
    m_preservesPitch = preservesPitch;
}

std::unique_ptr<PlatformTimeRanges> MediaPlayerPrivateGStreamer::buffered() const
{
    auto timeRanges = std::make_unique<PlatformTimeRanges>();
    if (m_errorOccured || isLiveStream())
        return timeRanges;

    float mediaDuration(durationMediaTime().toDouble());
    if (!mediaDuration || std::isinf(mediaDuration))
        return timeRanges;

    GstQuery* query = gst_query_new_buffering(GST_FORMAT_PERCENT);

    if (!gst_element_query(m_pipeline.get(), query)) {
        gst_query_unref(query);
        return timeRanges;
    }

    guint numBufferingRanges = gst_query_get_n_buffering_ranges(query);
    for (guint index = 0; index < numBufferingRanges; index++) {
        gint64 rangeStart = 0, rangeStop = 0;
        if (gst_query_parse_nth_buffering_range(query, index, &rangeStart, &rangeStop))
            timeRanges->add(MediaTime::createWithDouble((rangeStart * mediaDuration) / GST_FORMAT_PERCENT_MAX),
                MediaTime::createWithDouble((rangeStop * mediaDuration) / GST_FORMAT_PERCENT_MAX));
    }

    // Fallback to the more general maxTimeLoaded() if no range has
    // been found.
    if (!timeRanges->length())
        if (float loaded = maxTimeLoaded())
            timeRanges->add(MediaTime::zeroTime(), MediaTime::createWithDouble(loaded));

    gst_query_unref(query);

    return timeRanges;
}

void MediaPlayerPrivateGStreamer::handleMessage(GstMessage* message)
{
    GUniqueOutPtr<GError> err;
    GUniqueOutPtr<gchar> debug;
    MediaPlayer::NetworkState error;
    bool issueError = true;
    bool attemptNextLocation = false;
    const GstStructure* structure = gst_message_get_structure(message);
    GstState requestedState, currentState, newState;

    m_canFallBackToLastFinishedSeekPosition = false;

    if (structure) {
        const gchar* messageTypeName = gst_structure_get_name(structure);

        // Redirect messages are sent from elements, like qtdemux, to
        // notify of the new location(s) of the media.
        if (!g_strcmp0(messageTypeName, "redirect")) {
            mediaLocationChanged(message);
            return;
        }
    }

    // We ignore state changes from internal elements. They are forwarded to playbin2 anyway.
    bool messageSourceIsPlaybin = GST_MESSAGE_SRC(message) == reinterpret_cast<GstObject*>(m_pipeline.get());

    GST_TRACE("Message %s received from element %s", GST_MESSAGE_TYPE_NAME(message), GST_MESSAGE_SRC_NAME(message));
    switch (GST_MESSAGE_TYPE(message)) {
    case GST_MESSAGE_ERROR:
#if USE(OCDM)
        resetOpenCDMSession();
#endif
        if (m_resetPipeline)
            break;
        if (m_missingPluginsCallback)
            break;
        gst_message_parse_error(message, &err.outPtr(), &debug.outPtr());
        GST_ERROR("Error %d: %s (url=%s)", err->code, err->message, m_url.string().utf8().data());

        GST_DEBUG_BIN_TO_DOT_FILE_WITH_TS(GST_BIN(m_pipeline.get()), GST_DEBUG_GRAPH_SHOW_ALL, "webkit-video.error");

        error = MediaPlayer::Empty;
        if (err->code == GST_STREAM_ERROR_CODEC_NOT_FOUND
            || err->code == GST_STREAM_ERROR_WRONG_TYPE
            || err->code == GST_STREAM_ERROR_FAILED
            || err->code == GST_CORE_ERROR_MISSING_PLUGIN
            || err->code == GST_RESOURCE_ERROR_NOT_FOUND)
            error = MediaPlayer::FormatError;
        else if (err->domain == GST_STREAM_ERROR) {
            // Let the mediaPlayerClient handle the stream error, in
            // this case the HTMLMediaElement will emit a stalled
            // event.
            if (err->code == GST_STREAM_ERROR_TYPE_NOT_FOUND) {
                GST_ERROR("Decode error, let the Media element emit a stalled event.");
                break;
            }
            error = MediaPlayer::DecodeError;
            attemptNextLocation = true;
        } else if (err->domain == GST_RESOURCE_ERROR)
            error = MediaPlayer::NetworkError;

        if (attemptNextLocation)
            issueError = !loadNextLocation();
        if (issueError)
            loadingFailed(error);
        break;
    case GST_MESSAGE_EOS:
#if USE(OCDM)
        resetOpenCDMSession();
#endif
        didEnd();
        break;
    case GST_MESSAGE_ASYNC_DONE:
        if (!messageSourceIsPlaybin || m_delayingLoad)
            break;
        asyncStateChangeDone();
        break;
    case GST_MESSAGE_STATE_CHANGED: {
        gst_message_parse_state_changed(message, &currentState, &newState, 0);
        GST_TRACE("State changed %s --> %s", gst_element_state_get_name(currentState), gst_element_state_get_name(newState));

#if USE(FUSION_SINK)
        if (g_strstr_len(GST_MESSAGE_SRC_NAME(message), 9, "h264parse")) {
            // Force regular H264 SPS/PPS updates.
            if (currentState == GST_STATE_NULL && newState == GST_STATE_READY)
                g_object_set(GST_MESSAGE_SRC(message), "config-interval", 1, nullptr);
        }
#endif

        if (!messageSourceIsPlaybin || m_delayingLoad)
            break;
        updateStates();

        // Construct a filename for the graphviz dot file output.
        GstState newState;
        gst_message_parse_state_changed(message, &currentState, &newState, nullptr);
        CString dotFileName = String::format("webkit-video.%s_%s", gst_element_state_get_name(currentState), gst_element_state_get_name(newState)).utf8();
        GST_DEBUG_BIN_TO_DOT_FILE_WITH_TS(GST_BIN(m_pipeline.get()), GST_DEBUG_GRAPH_SHOW_ALL, dotFileName.data());
        GST_INFO("Playbin changed %s --> %s", gst_element_state_get_name(currentState), gst_element_state_get_name(newState));
        break;
    }
    case GST_MESSAGE_BUFFERING:
        GST_DEBUG("Message %s received from element %s", GST_MESSAGE_TYPE_NAME(message), GST_MESSAGE_SRC_NAME(message));
        processBufferingStats(message);
        break;
    case GST_MESSAGE_DURATION_CHANGED:
        // Duration in MSE is managed by MediaSource, SourceBuffer and AppendPipeline.
        // FIXME: Gstreamer upstream issue getting the MP3 duration, workaround applied by getting the duration from mpegaudioparse.
        if (!isMediaSource() && (messageSourceIsPlaybin || g_strstr_len(GST_MESSAGE_SRC_NAME(message), 14, "mpegaudioparse")))
            durationChanged();
        break;
    case GST_MESSAGE_REQUEST_STATE:
        gst_message_parse_request_state(message, &requestedState);
        gst_element_get_state(m_pipeline.get(), &currentState, nullptr, 250 * GST_NSECOND);
        if (requestedState < currentState) {
            GUniquePtr<gchar> elementName(gst_element_get_name(GST_ELEMENT(message)));
            GST_INFO("Element %s requested state change to %s", elementName.get(),
                gst_element_state_get_name(requestedState));
            m_requestedState = requestedState;
            if (!changePipelineState(requestedState))
                loadingFailed(MediaPlayer::Empty);
        }
        break;
    case GST_MESSAGE_CLOCK_LOST:
        // This can only happen in PLAYING state and we should just
        // get a new clock by moving back to PAUSED and then to
        // PLAYING again.
        // This can happen if the stream that ends in a sink that
        // provides the current clock disappears, for example if
        // the audio sink provides the clock and the audio stream
        // is disabled. It also happens relatively often with
        // HTTP adaptive streams when switching between different
        // variants of a stream.
        gst_element_set_state(m_pipeline.get(), GST_STATE_PAUSED);
        gst_element_set_state(m_pipeline.get(), GST_STATE_PLAYING);
        break;
    case GST_MESSAGE_LATENCY:
        // Recalculate the latency, we don't need any special handling
        // here other than the GStreamer default.
        // This can happen if the latency of live elements changes, or
        // for one reason or another a new live element is added or
        // removed from the pipeline.
        gst_bin_recalculate_latency(GST_BIN(m_pipeline.get()));
        break;
    case GST_MESSAGE_ELEMENT:
        if (gst_is_missing_plugin_message(message)) {
            if (gst_install_plugins_supported()) {
                m_missingPluginsCallback = MediaPlayerRequestInstallMissingPluginsCallback::create([this](uint32_t result) {
                    m_missingPluginsCallback = nullptr;
                    if (result != GST_INSTALL_PLUGINS_SUCCESS)
                        return;

                    changePipelineState(GST_STATE_READY);
                    changePipelineState(GST_STATE_PAUSED);
                });
                GUniquePtr<char> detail(gst_missing_plugin_message_get_installer_detail(message));
                GUniquePtr<char> description(gst_missing_plugin_message_get_description(message));
                m_player->client().requestInstallMissingPlugins(String::fromUTF8(detail.get()), String::fromUTF8(description.get()), *m_missingPluginsCallback);
            }
        }
#if ENABLE(LEGACY_ENCRYPTED_MEDIA)
        else if (gst_structure_has_name(structure, "drm-key-needed")) {
            GST_DEBUG("drm-key-needed message from %s", GST_MESSAGE_SRC_NAME(message));
            GRefPtr<GstEvent> event;
            gst_structure_get(structure, "event", GST_TYPE_EVENT, &event.outPtr(), nullptr);
            handleProtectionEvent(event.get());
        }
#endif
#if ENABLE(VIDEO_TRACK) && USE(GSTREAMER_MPEGTS)
        else if (GstMpegtsSection* section = gst_message_parse_mpegts_section(message)) {
            processMpegTsSection(section);
            gst_mpegts_section_unref(section);
        }
#endif
        else {
            const GstStructure* structure = gst_message_get_structure(message);
            if (gst_structure_has_name(structure, "adaptive-streaming-statistics") && gst_structure_has_field(structure, "fragment-download-time")) {
                GUniqueOutPtr<gchar> uri;
                GstClockTime time;
                gst_structure_get(structure, "uri", G_TYPE_STRING, &uri.outPtr(), "fragment-download-time", GST_TYPE_CLOCK_TIME, &time, nullptr);
                GST_INFO("Fragment %s download time %" GST_TIME_FORMAT, uri.get(), GST_TIME_ARGS(time));
            } else if (gst_structure_has_name(structure, "GstCacheDownloadComplete")) {
                m_downloadFinished = true;
                m_buffering = false;
                updateStates();
            } else if (gst_structure_has_name(structure, "drm-key-needed")) {
                GST_DEBUG("drm-key-needed message from %s", GST_MESSAGE_SRC_NAME(message));
                GRefPtr<GstEvent> event;
                gst_structure_get(structure, "event", GST_TYPE_EVENT, &event.outPtr(), nullptr);
#if ENABLE(LEGACY_ENCRYPTED_MEDIA_V1) || ENABLE(LEGACY_ENCRYPTED_MEDIA)
                handleProtectionEvent(event.get());
#endif
            }
        }
        break;
#if ENABLE(VIDEO_TRACK)
    case GST_MESSAGE_TOC:
        processTableOfContents(message);
        break;
#endif
    case GST_MESSAGE_TAG: {
        GstTagList* tags = nullptr;
        GUniqueOutPtr<gchar> tag;
        gst_message_parse_tag(message, &tags);
        if (gst_tag_list_get_string(tags, GST_TAG_IMAGE_ORIENTATION, &tag.outPtr())) {
            if (!g_strcmp0(tag.get(), "rotate-90"))
                setVideoSourceOrientation(ImageOrientation(OriginRightTop));
            else if (!g_strcmp0(tag.get(), "rotate-180"))
                setVideoSourceOrientation(ImageOrientation(OriginBottomRight));
            else if (!g_strcmp0(tag.get(), "rotate-270"))
                setVideoSourceOrientation(ImageOrientation(OriginLeftBottom));
        }
        gst_tag_list_unref(tags);
        break;
    }
    default:
        GST_DEBUG("Unhandled GStreamer message type: %s",
                    GST_MESSAGE_TYPE_NAME(message));
        break;
    }
    return;
}

void MediaPlayerPrivateGStreamer::processBufferingStats(GstMessage* message)
{
    m_buffering = true;
    gst_message_parse_buffering(message, &m_bufferingPercentage);

    GST_DEBUG("[Buffering] Buffering: %d%%.", m_bufferingPercentage);

    updateStates();
}

#if ENABLE(VIDEO_TRACK) && USE(GSTREAMER_MPEGTS)
void MediaPlayerPrivateGStreamer::processMpegTsSection(GstMpegtsSection* section)
{
    ASSERT(section);

    if (section->section_type == GST_MPEGTS_SECTION_PMT) {
        const GstMpegtsPMT* pmt = gst_mpegts_section_get_pmt(section);
        m_metadataTracks.clear();
        for (guint i = 0; i < pmt->streams->len; ++i) {
            const GstMpegtsPMTStream* stream = static_cast<const GstMpegtsPMTStream*>(g_ptr_array_index(pmt->streams, i));
            if (stream->stream_type == 0x05 || stream->stream_type >= 0x80) {
                AtomicString pid = String::number(stream->pid);
                RefPtr<InbandMetadataTextTrackPrivateGStreamer> track = InbandMetadataTextTrackPrivateGStreamer::create(
                    InbandTextTrackPrivate::Metadata, InbandTextTrackPrivate::Data, pid);

                // 4.7.10.12.2 Sourcing in-band text tracks
                // If the new text track's kind is metadata, then set the text track in-band metadata track dispatch
                // type as follows, based on the type of the media resource:
                // Let stream type be the value of the "stream_type" field describing the text track's type in the
                // file's program map section, interpreted as an 8-bit unsigned integer. Let length be the value of
                // the "ES_info_length" field for the track in the same part of the program map section, interpreted
                // as an integer as defined by the MPEG-2 specification. Let descriptor bytes be the length bytes
                // following the "ES_info_length" field. The text track in-band metadata track dispatch type must be
                // set to the concatenation of the stream type byte and the zero or more descriptor bytes bytes,
                // expressed in hexadecimal using uppercase ASCII hex digits.
                String inbandMetadataTrackDispatchType;
                appendUnsignedAsHexFixedSize(stream->stream_type, inbandMetadataTrackDispatchType, 2);
                for (guint j = 0; j < stream->descriptors->len; ++j) {
                    const GstMpegtsDescriptor* descriptor = static_cast<const GstMpegtsDescriptor*>(g_ptr_array_index(stream->descriptors, j));
                    for (guint k = 0; k < descriptor->length; ++k)
                        appendByteAsHex(descriptor->data[k], inbandMetadataTrackDispatchType);
                }
                track->setInBandMetadataTrackDispatchType(inbandMetadataTrackDispatchType);

                m_metadataTracks.add(pid, track);
                m_player->addTextTrack(*track);
            }
        }
    } else {
        AtomicString pid = String::number(section->pid);
        RefPtr<InbandMetadataTextTrackPrivateGStreamer> track = m_metadataTracks.get(pid);
        if (!track)
            return;

        GRefPtr<GBytes> data = gst_mpegts_section_get_data(section);
        gsize size;
        const void* bytes = g_bytes_get_data(data.get(), &size);

        track->addDataCue(currentMediaTime(), currentMediaTime(), bytes, size);
    }
}
#endif

#if ENABLE(VIDEO_TRACK)
void MediaPlayerPrivateGStreamer::processTableOfContents(GstMessage* message)
{
    if (m_chaptersTrack)
        m_player->removeTextTrack(*m_chaptersTrack);

    m_chaptersTrack = InbandMetadataTextTrackPrivateGStreamer::create(InbandTextTrackPrivate::Chapters, InbandTextTrackPrivate::Generic);
    m_player->addTextTrack(*m_chaptersTrack);

    GRefPtr<GstToc> toc;
    gboolean updated;
    gst_message_parse_toc(message, &toc.outPtr(), &updated);
    ASSERT(toc);

    for (GList* i = gst_toc_get_entries(toc.get()); i; i = i->next)
        processTableOfContentsEntry(static_cast<GstTocEntry*>(i->data));
}

void MediaPlayerPrivateGStreamer::processTableOfContentsEntry(GstTocEntry* entry)
{
    ASSERT(entry);

    RefPtr<GenericCueData> cue = GenericCueData::create();

    gint64 start = -1, stop = -1;
    gst_toc_entry_get_start_stop_times(entry, &start, &stop);
    if (start != -1)
        cue->setStartTime(MediaTime(start, GST_SECOND));
    if (stop != -1)
        cue->setEndTime(MediaTime(stop, GST_SECOND));

    GstTagList* tags = gst_toc_entry_get_tags(entry);
    if (tags) {
        gchar* title =  nullptr;
        gst_tag_list_get_string(tags, GST_TAG_TITLE, &title);
        if (title) {
            cue->setContent(title);
            g_free(title);
        }
    }

    m_chaptersTrack->addGenericCue(cue.release());

    for (GList* i = gst_toc_entry_get_sub_entries(entry); i; i = i->next)
        processTableOfContentsEntry(static_cast<GstTocEntry*>(i->data));
}
#endif

void MediaPlayerPrivateGStreamer::fillTimerFired()
{
    GstQuery* query = gst_query_new_buffering(GST_FORMAT_PERCENT);

    if (!gst_element_query(m_pipeline.get(), query)) {
        gst_query_unref(query);
        return;
    }

    gint64 start, stop;
    gdouble fillStatus = 100.0;

    gst_query_parse_buffering_range(query, nullptr, &start, &stop, nullptr);
    gst_query_unref(query);

    if (stop != -1)
        fillStatus = 100.0 * stop / GST_FORMAT_PERCENT_MAX;

    GST_DEBUG("[Buffering] Download buffer filled up to %f%%", fillStatus);

    float mediaDuration = durationMediaTime().toDouble();

    // Update maxTimeLoaded only if the media duration is
    // available. Otherwise we can't compute it.
    if (mediaDuration) {
        if (fillStatus == 100.0)
            m_maxTimeLoaded = mediaDuration;
        else
            m_maxTimeLoaded = static_cast<float>((fillStatus * mediaDuration) / 100.0);
        GST_DEBUG("[Buffering] Updated maxTimeLoaded: %f", m_maxTimeLoaded);
    }

    m_downloadFinished = fillStatus == 100.0;
    if (!m_downloadFinished) {
        updateStates();
        return;
    }

    // Media is now fully loaded. It will play even if network
    // connection is cut. Buffering is done, remove the fill source
    // from the main loop.
    m_fillTimer.stop();
    updateStates();
}

float MediaPlayerPrivateGStreamer::maxTimeSeekable() const
{
    if (m_errorOccured)
        return 0.0f;

    float mediaDuration = durationMediaTime().toDouble();
    GST_DEBUG("maxTimeSeekable, duration: %f", mediaDuration);
    // infinite duration means live stream
    if (std::isinf(mediaDuration))
        return 0.0f;

    return mediaDuration;
}

float MediaPlayerPrivateGStreamer::maxTimeLoaded() const
{
    if (m_errorOccured)
        return 0.0f;

    float loaded = m_maxTimeLoaded;
    if (!loaded && !m_fillTimer.isActive()){
        if (m_cachedPosition > 0)
            loaded = m_cachedPosition;
        else if (m_durationAtEOS)
            loaded = m_durationAtEOS;
    }
    if (m_isEndReached && m_durationAtEOS) {
        GST_DEBUG("maxTimeLoaded at EOS: %f", loaded);
        loaded = m_durationAtEOS;
    }
    GST_DEBUG("maxTimeLoaded: %f", loaded);
    return loaded;
}

bool MediaPlayerPrivateGStreamer::didLoadingProgress() const
{
    if (UNLIKELY(!m_pipeline || !durationMediaTime() || (!isMediaSource() && !totalBytes())))
        return false;
    float currentMaxTimeLoaded = maxTimeLoaded();
    bool didLoadingProgress = currentMaxTimeLoaded != m_maxTimeLoadedAtLastDidLoadingProgress;
    m_maxTimeLoadedAtLastDidLoadingProgress = currentMaxTimeLoaded;
    GST_DEBUG("didLoadingProgress: %d", didLoadingProgress);
    return didLoadingProgress;
}

unsigned long long MediaPlayerPrivateGStreamer::totalBytes() const
{
    if (m_errorOccured)
        return 0;

    if (m_totalBytes)
        return m_totalBytes;

    if (!m_source)
        return 0;

    GstFormat fmt = GST_FORMAT_BYTES;
    gint64 length = 0;
    if (gst_element_query_duration(m_source.get(), fmt, &length)) {
        GST_INFO("totalBytes %" G_GINT64_FORMAT, length);
        m_totalBytes = static_cast<unsigned long long>(length);
        m_isStreaming = !length;
        return m_totalBytes;
    }

    // Fall back to querying the source pads manually.
    // See also https://bugzilla.gnome.org/show_bug.cgi?id=638749
    GstIterator* iter = gst_element_iterate_src_pads(m_source.get());
    bool done = false;
    while (!done) {
        GValue item = G_VALUE_INIT;
        switch (gst_iterator_next(iter, &item)) {
        case GST_ITERATOR_OK: {
            GstPad* pad = static_cast<GstPad*>(g_value_get_object(&item));
            gint64 padLength = 0;
            if (gst_pad_query_duration(pad, fmt, &padLength) && padLength > length)
                length = padLength;
            break;
        }
        case GST_ITERATOR_RESYNC:
            gst_iterator_resync(iter);
            break;
        case GST_ITERATOR_ERROR:
            FALLTHROUGH;
        case GST_ITERATOR_DONE:
            done = true;
            break;
        }

        g_value_unset(&item);
    }

    gst_iterator_free(iter);

    GST_INFO("totalBytes %" G_GINT64_FORMAT, length);
    m_totalBytes = static_cast<unsigned long long>(length);
    m_isStreaming = !length;
    return m_totalBytes;
}

void MediaPlayerPrivateGStreamer::sourceChangedCallback(MediaPlayerPrivateGStreamer* player)
{
    player->sourceChanged();
}

void MediaPlayerPrivateGStreamer::uriDecodeBinElementAddedCallback(GstBin* bin, GstElement* element, MediaPlayerPrivateGStreamer* player)
{
    if (g_strcmp0(G_OBJECT_CLASS_NAME(G_OBJECT_GET_CLASS(G_OBJECT(element))), "GstDownloadBuffer"))
        return;

    player->m_downloadBuffer = element;
    g_signal_handlers_disconnect_by_func(bin, reinterpret_cast<gpointer>(uriDecodeBinElementAddedCallback), player);
    g_signal_connect_swapped(element, "notify::temp-location", G_CALLBACK(downloadBufferFileCreatedCallback), player);

    GUniqueOutPtr<char> oldDownloadTemplate;
    g_object_get(element, "temp-template", &oldDownloadTemplate.outPtr(), nullptr);

    GUniquePtr<char> newDownloadTemplate(g_build_filename(G_DIR_SEPARATOR_S, "var", "tmp", "WebKit-Media-XXXXXX", nullptr));
    g_object_set(element, "temp-template", newDownloadTemplate.get(), nullptr);
    GST_TRACE("Reconfigured file download template from '%s' to '%s'", oldDownloadTemplate.get(), newDownloadTemplate.get());

    player->purgeOldDownloadFiles(oldDownloadTemplate.get());
}

void MediaPlayerPrivateGStreamer::downloadBufferFileCreatedCallback(MediaPlayerPrivateGStreamer* player)
{
    ASSERT(player->m_downloadBuffer);

    g_signal_handlers_disconnect_by_func(player->m_downloadBuffer.get(), reinterpret_cast<gpointer>(downloadBufferFileCreatedCallback), player);

    GUniqueOutPtr<char> downloadFile;
    g_object_get(player->m_downloadBuffer.get(), "temp-location", &downloadFile.outPtr(), nullptr);
    player->m_downloadBuffer = nullptr;

    if (UNLIKELY(!deleteFile(downloadFile.get()))) {
        GST_WARNING("Couldn't unlink media temporary file %s after creation", downloadFile.get());
        return;
    }

    GST_TRACE("Unlinked media temporary file %s after creation", downloadFile.get());
}

void MediaPlayerPrivateGStreamer::purgeOldDownloadFiles(const char* downloadFileTemplate)
{
    if (!downloadFileTemplate)
        return;

    GUniquePtr<char> templatePath(g_path_get_dirname(downloadFileTemplate));
    GUniquePtr<char> templateFile(g_path_get_basename(downloadFileTemplate));
    String templatePattern = String(templateFile.get()).replace("X", "?");

    for (auto& filePath : listDirectory(templatePath.get(), templatePattern)) {
        if (UNLIKELY(!deleteFile(filePath))) {
            GST_WARNING("Couldn't unlink legacy media temporary file: %s", filePath.utf8().data());
            continue;
        }

        GST_TRACE("Unlinked legacy media temporary file: %s", filePath.utf8().data());
    }
}

void MediaPlayerPrivateGStreamer::sourceChanged()
{
    if (WEBKIT_IS_WEB_SRC(m_source.get()) && GST_OBJECT_PARENT(m_source.get()))
        g_signal_handlers_disconnect_by_func(GST_ELEMENT_PARENT(m_source.get()), reinterpret_cast<gpointer>(uriDecodeBinElementAddedCallback), this);

    m_source.clear();
    g_object_get(m_pipeline.get(), "source", &m_source.outPtr(), nullptr);

#if USE(GSTREAMER_WEBKIT_HTTP_SRC)
    if (WEBKIT_IS_WEB_SRC(m_source.get())) {
        webKitWebSrcSetMediaPlayer(WEBKIT_WEB_SRC(m_source.get()), m_player);
        g_signal_connect(GST_ELEMENT_PARENT(m_source.get()), "element-added", G_CALLBACK(uriDecodeBinElementAddedCallback), this);
    }
#else
    // TODO: set HTTP headers on source element here.
#endif
}

bool MediaPlayerPrivateGStreamer::hasSingleSecurityOrigin() const
{
    if (!m_source)
        return false;

    if (!WEBKIT_IS_WEB_SRC(m_source.get()))
        return true;

    GUniqueOutPtr<char> originalURI, resolvedURI;
    g_object_get(m_source.get(), "location", &originalURI.outPtr(), "resolved-location", &resolvedURI.outPtr(), nullptr);
    if (!originalURI || !resolvedURI)
        return false;
    if (!g_strcmp0(originalURI.get(), resolvedURI.get()))
        return true;

    Ref<SecurityOrigin> resolvedOrigin(SecurityOrigin::createFromString(String::fromUTF8(resolvedURI.get())));
    Ref<SecurityOrigin> requestedOrigin(SecurityOrigin::createFromString(String::fromUTF8(originalURI.get())));
    return resolvedOrigin->isSameSchemeHostPort(requestedOrigin.get());
}

void MediaPlayerPrivateGStreamer::cancelLoad()
{
    if (m_networkState < MediaPlayer::Loading || m_networkState == MediaPlayer::Loaded)
        return;

    if (m_pipeline)
        changePipelineState(GST_STATE_READY);
}

void MediaPlayerPrivateGStreamer::asyncStateChangeDone()
{
    if (!m_pipeline || m_errorOccured)
        return;

    if (m_seeking) {
        if (m_seekIsPending)
            updateStates();
        else {
            GST_DEBUG("[Seek] seeked to %f", m_seekTime);
            m_seeking = false;
            m_cachedPosition = -1;
            if (m_timeOfOverlappingSeek != m_seekTime && m_timeOfOverlappingSeek != -1) {
                seek(m_timeOfOverlappingSeek);
                m_timeOfOverlappingSeek = -1;
                return;
            }
            m_timeOfOverlappingSeek = -1;

            // The pipeline can still have a pending state. In this case a position query will fail.
            // Right now we can use m_seekTime as a fallback.
            m_canFallBackToLastFinishedSeekPosition = true;
            timeChanged();
        }
    } else
        updateStates();
}

void MediaPlayerPrivateGStreamer::updateStates()
{
    if (!m_pipeline)
        return;

    if (m_errorOccured)
        return;

    MediaPlayer::NetworkState oldNetworkState = m_networkState;
    MediaPlayer::ReadyState oldReadyState = m_readyState;
    GstState state;
    GstState pending;

    GstStateChangeReturn getStateResult = gst_element_get_state(m_pipeline.get(), &state, &pending, 250 * GST_NSECOND);

    bool shouldUpdatePlaybackState = false;
    switch (getStateResult) {
    case GST_STATE_CHANGE_SUCCESS: {
        GST_DEBUG("State: %s, pending: %s", gst_element_state_get_name(state), gst_element_state_get_name(pending));

        // Do nothing if on EOS and state changed to READY to avoid recreating the player
        // on HTMLMediaElement and properly generate the video 'ended' event.
        if (m_isEndReached && state == GST_STATE_READY)
            break;

        m_resetPipeline = state <= GST_STATE_READY;

        bool didBuffering = m_buffering;

        // Update ready and network states.
        switch (state) {
        case GST_STATE_NULL:
            m_readyState = MediaPlayer::HaveNothing;
            m_networkState = MediaPlayer::Empty;
            break;
        case GST_STATE_READY:
            m_readyState = MediaPlayer::HaveMetadata;
            m_networkState = MediaPlayer::Empty;
            break;
        case GST_STATE_PAUSED:
        case GST_STATE_PLAYING:
            if (m_buffering) {
                if (m_bufferingPercentage == 100) {
                    GST_DEBUG("[Buffering] Complete.");
                    m_buffering = false;
                    m_readyState = MediaPlayer::HaveEnoughData;
                    m_networkState = m_downloadFinished ? MediaPlayer::Idle : MediaPlayer::Loading;
                    if (!m_fillTimer.isActive() && (state == GST_STATE_PAUSED))
                        m_networkState = MediaPlayer::Idle;
                } else {
                    GST_DEBUG("[Buffering] Stream still downloading.");
                    m_readyState = MediaPlayer::HaveCurrentData;
                    m_networkState = MediaPlayer::Loading;
                }
            } else if (m_downloadFinished) {
                m_readyState = MediaPlayer::HaveEnoughData;
                m_networkState = MediaPlayer::Loaded;
            } else {
                m_readyState = MediaPlayer::HaveFutureData;
                m_networkState = MediaPlayer::Loading;
                if (!m_fillTimer.isActive() && (state == GST_STATE_PAUSED))
                    m_networkState = MediaPlayer::Idle;
            }

            break;
        default:
            ASSERT_NOT_REACHED();
            break;
        }

        // Sync states where needed.
        if (state == GST_STATE_PAUSED) {
            if (!m_volumeAndMuteInitialized) {
                notifyPlayerOfVolumeChange();
                notifyPlayerOfMute();
                m_volumeAndMuteInitialized = true;
            }

            if (didBuffering && !m_buffering && !m_paused && m_playbackRate) {
                GST_DEBUG("[Buffering] Restarting playback.");
                changePipelineState(GST_STATE_PLAYING);
            }
        } else if (state == GST_STATE_PLAYING) {
            m_paused = false;

            if ((m_buffering && !isLiveStream()) || !m_playbackRate) {
                GST_DEBUG("[Buffering] Pausing stream for buffering.");
                changePipelineState(GST_STATE_PAUSED);
            }
        } else
            m_paused = true;

        if (m_requestedState == GST_STATE_PAUSED && state == GST_STATE_PAUSED) {
            shouldUpdatePlaybackState = true;
            GST_DEBUG("Requested state change to %s was completed", gst_element_state_get_name(state));
        }

        break;
    }
    case GST_STATE_CHANGE_ASYNC:
        GST_DEBUG("Async: State: %s, pending: %s", gst_element_state_get_name(state), gst_element_state_get_name(pending));
        // Change in progress.
        break;
    case GST_STATE_CHANGE_FAILURE:
        GST_DEBUG("Failure: State: %s, pending: %s", gst_element_state_get_name(state), gst_element_state_get_name(pending));
        // Change failed
        return;
    case GST_STATE_CHANGE_NO_PREROLL:
        GST_DEBUG("No preroll: State: %s, pending: %s", gst_element_state_get_name(state), gst_element_state_get_name(pending));

        // Live pipelines go in PAUSED without prerolling.
        m_isStreaming = true;
        setDownloadBuffering();

        if (state == GST_STATE_READY)
            m_readyState = MediaPlayer::HaveNothing;
        else if (state == GST_STATE_PAUSED) {
            m_readyState = MediaPlayer::HaveEnoughData;
            m_paused = true;
        } else if (state == GST_STATE_PLAYING)
            m_paused = false;

        if (!m_paused && m_playbackRate)
            changePipelineState(GST_STATE_PLAYING);

        m_networkState = MediaPlayer::Loading;
        break;
    default:
        GST_DEBUG("Else : %d", getStateResult);
        break;
    }

    m_requestedState = GST_STATE_VOID_PENDING;

    if (shouldUpdatePlaybackState)
        m_player->playbackStateChanged();

    if (m_networkState != oldNetworkState) {
        GST_DEBUG("Network State Changed from %u to %u", oldNetworkState, m_networkState);
        m_player->networkStateChanged();
    }
    if (m_readyState != oldReadyState) {
        GST_DEBUG("Ready State Changed from %u to %u", oldReadyState, m_readyState);
        m_player->readyStateChanged();
    }

    if (getStateResult == GST_STATE_CHANGE_SUCCESS && state >= GST_STATE_PAUSED) {
        updatePlaybackRate();
        if (m_seekIsPending) {
            GST_DEBUG("[Seek] committing pending seek to %f", m_seekTime);
            m_seekIsPending = false;
            m_seeking = doSeek(toGstClockTime(m_seekTime), m_player->rate(), static_cast<GstSeekFlags>(GST_SEEK_FLAG_FLUSH | hardwareDependantSeekFlags()));
            if (!m_seeking) {
                m_cachedPosition = -1;
                GST_DEBUG("[Seek] seeking to %f failed", m_seekTime);
            }
        }
    }
}

void MediaPlayerPrivateGStreamer::mediaLocationChanged(GstMessage* message)
{
    if (m_mediaLocations)
        gst_structure_free(m_mediaLocations);

    const GstStructure* structure = gst_message_get_structure(message);
    if (structure) {
        // This structure can contain:
        // - both a new-location string and embedded locations structure
        // - or only a new-location string.
        m_mediaLocations = gst_structure_copy(structure);
        const GValue* locations = gst_structure_get_value(m_mediaLocations, "locations");

        if (locations)
            m_mediaLocationCurrentIndex = static_cast<int>(gst_value_list_get_size(locations)) -1;

        loadNextLocation();
    }
}

bool MediaPlayerPrivateGStreamer::loadNextLocation()
{
    if (!m_mediaLocations)
        return false;

    const GValue* locations = gst_structure_get_value(m_mediaLocations, "locations");
    const gchar* newLocation = nullptr;

    if (!locations) {
        // Fallback on new-location string.
        newLocation = gst_structure_get_string(m_mediaLocations, "new-location");
        if (!newLocation)
            return false;
    }

    if (!newLocation) {
        if (m_mediaLocationCurrentIndex < 0) {
            m_mediaLocations = nullptr;
            return false;
        }

        const GValue* location = gst_value_list_get_value(locations,
                                                          m_mediaLocationCurrentIndex);
        const GstStructure* structure = gst_value_get_structure(location);

        if (!structure) {
            m_mediaLocationCurrentIndex--;
            return false;
        }

        newLocation = gst_structure_get_string(structure, "new-location");
    }

    if (newLocation) {
        // Found a candidate. new-location is not always an absolute url
        // though. We need to take the base of the current url and
        // append the value of new-location to it.
        URL baseUrl = gst_uri_is_valid(newLocation) ? URL() : m_url;
        URL newUrl = URL(baseUrl, newLocation);

        RefPtr<SecurityOrigin> securityOrigin = SecurityOrigin::create(m_url);
        if (securityOrigin->canRequest(newUrl)) {
            GST_INFO("New media url: %s", newUrl.string().utf8().data());

            // Reset player states.
            m_networkState = MediaPlayer::Loading;
            m_player->networkStateChanged();
            m_readyState = MediaPlayer::HaveNothing;
            m_player->readyStateChanged();

            // Reset pipeline state.
            m_resetPipeline = true;
            changePipelineState(GST_STATE_READY);

            GstState state;
            gst_element_get_state(m_pipeline.get(), &state, nullptr, 0);
            if (state <= GST_STATE_READY) {
                // Set the new uri and start playing.
                g_object_set(m_pipeline.get(), "uri", newUrl.string().utf8().data(), nullptr);
                m_url = newUrl;
                changePipelineState(GST_STATE_PLAYING);
                return true;
            }
        } else
            GST_INFO("Not allowed to load new media location: %s", newUrl.string().utf8().data());
    }
    m_mediaLocationCurrentIndex--;
    return false;
}

void MediaPlayerPrivateGStreamer::loadStateChanged()
{
    updateStates();
}

void MediaPlayerPrivateGStreamer::timeChanged()
{
    updateStates();
    m_player->timeChanged();
}

void MediaPlayerPrivateGStreamer::didEnd()
{
    // Synchronize position and duration values to not confuse the
    // HTMLMediaElement. In some cases like reverse playback the
    // position is not always reported as 0 for instance.
    MediaTime now = currentMediaTime();
    if (now > MediaTime { } && now <= durationMediaTime())
        m_player->durationChanged();

    m_isEndReached = true;
    timeChanged();

    if (!m_player->client().mediaPlayerIsLooping()) {
        m_paused = true;
        m_durationAtEOS = durationMediaTime().toDouble();
        // FIXME: there's a bug in playbin handling the context messages that causes replaying a video
        // not to work if we leave the pipeline in READY state. We set it to NULL here to workaround
        // that issue, but this should be change back to READY when it gets fixed upstream.
        changePipelineState(GST_STATE_NULL);
        m_downloadFinished = false;
    }
}

void MediaPlayerPrivateGStreamer::durationChanged()
{
    float previousDuration = durationMediaTime().toDouble();

    // Avoid emiting durationchanged in the case where the previous
    // duration was 0 because that case is already handled by the
    // HTMLMediaElement.
    if (previousDuration && durationMediaTime().toDouble() != previousDuration)
        m_player->durationChanged();
}

void MediaPlayerPrivateGStreamer::loadingFailed(MediaPlayer::NetworkState error)
{
    m_errorOccured = true;
    if (m_networkState != error) {
        m_networkState = error;
        m_player->networkStateChanged();
    }
    if (m_readyState != MediaPlayer::HaveNothing) {
        m_readyState = MediaPlayer::HaveNothing;
        m_player->readyStateChanged();
    }

    // Loading failed, remove ready timer.
    m_readyTimerHandler.stop();
}

static HashSet<String, ASCIICaseInsensitiveHash>& mimeTypeSet()
{
    static NeverDestroyed<HashSet<String, ASCIICaseInsensitiveHash>> mimeTypes = []()
    {
        initializeGStreamerAndRegisterWebKitElements();
        HashSet<String, ASCIICaseInsensitiveHash> set;

#if PLATFORM(BCM_NEXUS) || PLATFORM(BROADCOM)
        GList* audioDecoderFactories = gst_element_factory_list_get_elements(GST_ELEMENT_FACTORY_TYPE_PARSER | GST_ELEMENT_FACTORY_TYPE_MEDIA_AUDIO, GST_RANK_MARGINAL);
        GList* videoDecoderFactories = gst_element_factory_list_get_elements(GST_ELEMENT_FACTORY_TYPE_PARSER | GST_ELEMENT_FACTORY_TYPE_MEDIA_VIDEO, GST_RANK_MARGINAL);
#else
        GList* audioDecoderFactories = gst_element_factory_list_get_elements(GST_ELEMENT_FACTORY_TYPE_DECODER | GST_ELEMENT_FACTORY_TYPE_MEDIA_AUDIO, GST_RANK_MARGINAL);
        GList* videoDecoderFactories = gst_element_factory_list_get_elements(GST_ELEMENT_FACTORY_TYPE_DECODER | GST_ELEMENT_FACTORY_TYPE_MEDIA_VIDEO, GST_RANK_MARGINAL);
#endif
        GList* demuxerFactories = gst_element_factory_list_get_elements(GST_ELEMENT_FACTORY_TYPE_DEMUXER, GST_RANK_MARGINAL);

        enum ElementType {
            AudioDecoder = 0,
            VideoDecoder,
            Demuxer
        };
        struct GstCapsWebKitMapping {
            ElementType elementType;
            const char* capsString;
            Vector<AtomicString> webkitMimeTypes;
        };

        Vector<GstCapsWebKitMapping> mapping = {
            {AudioDecoder, "audio/midi", {"audio/midi", "audio/riff-midi"}},
            {AudioDecoder, "audio/x-sbc", { }},
            {AudioDecoder, "audio/x-sid", { }},
            {AudioDecoder, "audio/x-flac", {"audio/x-flac", "audio/flac"}},
            {AudioDecoder, "audio/x-wav", {"audio/x-wav", "audio/wav"}},
            {AudioDecoder, "audio/x-wavpack", {"audio/x-wavpack"}},
            {AudioDecoder, "audio/x-speex", {"audio/speex", "audio/x-speex"}},
            {AudioDecoder, "audio/x-ac3", { }},
            {AudioDecoder, "audio/x-eac3", {"audio/x-ac3"}},
            {AudioDecoder, "audio/x-dts", { }},
            {VideoDecoder, "video/x-h264, profile=(string)high", {"video/mp4", "video/x-m4v"}},
            {VideoDecoder, "video/x-msvideocodec", {"video/x-msvideo"}},
            {VideoDecoder, "video/x-h263", { }},
            {VideoDecoder, "video/mpegts", { }},
            {VideoDecoder, "video/mpeg, mpegversion=(int){1,2}, systemstream=(boolean)false", {"video/mpeg"}},
            {VideoDecoder, "video/x-dirac", { }},
            {VideoDecoder, "video/x-flash-video", {"video/flv", "video/x-flv"}},
            {Demuxer, "video/quicktime", { }},
            {Demuxer, "video/quicktime, variant=(string)3gpp", {"video/3gpp"}},
            {Demuxer, "application/x-3gp", { }},
            {Demuxer, "video/x-ms-asf", { }},
            {Demuxer, "audio/x-aiff", { }},
            {Demuxer, "application/x-pn-realaudio", { }},
            {Demuxer, "application/vnd.rn-realmedia", { }},
            {Demuxer, "audio/x-wav", {"audio/x-wav", "audio/wav"}},
            {Demuxer, "application/x-hls", {"application/vnd.apple.mpegurl", "application/x-mpegurl"}}
        };

        for (auto& current : mapping) {
            GList* factories = demuxerFactories;
            if (current.elementType == AudioDecoder)
                factories = audioDecoderFactories;
            else if (current.elementType == VideoDecoder)
                factories = videoDecoderFactories;

            if (gstRegistryHasElementForMediaType(factories, current.capsString)) {
                if (!current.webkitMimeTypes.isEmpty()) {
                    for (const auto& mimeType : current.webkitMimeTypes)
                        set.add(mimeType);
                } else
                    set.add(AtomicString(current.capsString));
            }
        }

        bool opusSupported = false;
        if (gstRegistryHasElementForMediaType(audioDecoderFactories, "audio/x-opus")) {
            opusSupported = true;
            set.add(AtomicString("audio/opus"));
        }

        bool vorbisSupported = false;
        if (gstRegistryHasElementForMediaType(demuxerFactories, "application/ogg")) {
            set.add(AtomicString("application/ogg"));

            vorbisSupported = gstRegistryHasElementForMediaType(audioDecoderFactories, "audio/x-vorbis");
            if (vorbisSupported) {
                set.add(AtomicString("audio/ogg"));
                set.add(AtomicString("audio/x-vorbis+ogg"));
            }

            if (gstRegistryHasElementForMediaType(videoDecoderFactories, "video/x-theora"))
                set.add(AtomicString("video/ogg"));
        }

        bool audioMpegSupported = false;
        if (gstRegistryHasElementForMediaType(audioDecoderFactories, "audio/mpeg, mpegversion=(int)1, layer=(int)[1, 3]")) {
            audioMpegSupported = true;
            set.add(AtomicString("audio/mp1"));
            set.add(AtomicString("audio/mp3"));
            set.add(AtomicString("audio/x-mp3"));
        }

        if (gstRegistryHasElementForMediaType(audioDecoderFactories, "audio/mpeg, mpegversion=(int){2, 4}")) {
            audioMpegSupported = true;
            set.add(AtomicString("audio/aac"));
            set.add(AtomicString("audio/mp2"));
            set.add(AtomicString("audio/mp4"));
            set.add(AtomicString("audio/x-m4a"));
        }

        if (audioMpegSupported) {
            set.add(AtomicString("audio/mpeg"));
            set.add(AtomicString("audio/x-mpeg"));
        }

        if (gstRegistryHasElementForMediaType(demuxerFactories, "video/x-matroska")) {
            set.add(AtomicString("video/x-matroska"));

            if (gstRegistryHasElementForMediaType(videoDecoderFactories, "video/x-vp8")
                || gstRegistryHasElementForMediaType(videoDecoderFactories, "video/x-vp9")
                || gstRegistryHasElementForMediaType(videoDecoderFactories, "video/x-vp10"))
                set.add(AtomicString("video/webm"));

            if (vorbisSupported || opusSupported)
                set.add(AtomicString("audio/webm"));
        }

        gst_plugin_feature_list_free(audioDecoderFactories);
        gst_plugin_feature_list_free(videoDecoderFactories);
        gst_plugin_feature_list_free(demuxerFactories);
        return set;
    }();
    return mimeTypes;
}

void MediaPlayerPrivateGStreamer::getSupportedTypes(HashSet<String, ASCIICaseInsensitiveHash>& types)
{
    types = mimeTypeSet();
}

MediaPlayer::SupportsType MediaPlayerPrivateGStreamer::supportsType(const MediaEngineSupportParameters& parameters)
{
    MediaPlayer::SupportsType result = MediaPlayer::IsNotSupported;

#if ENABLE(MEDIA_SOURCE)
    // MediaPlayerPrivateGStreamerMSE is in charge of mediasource playback, not us.
    if (parameters.isMediaSource)
        return result;
#endif
    // MediaStream playback is handled by the OpenWebRTC player.
    if (parameters.isMediaStream)
        return result;

    if (parameters.type.isNull() || parameters.type.isEmpty())
        return result;

    // Disable Flash video (Youtube TV requirement).
    if (parameters.type == "video/x-flv")
        return result;

    // spec says we should not return "probably" if the codecs string is empty
    if (mimeTypeSet().contains(parameters.type))
        result = parameters.codecs.isEmpty() ? MediaPlayer::MayBeSupported : MediaPlayer::IsSupported;

    return extendedSupportsType(parameters, result);
}

bool isMediaDiskCacheDisabled()
{
    static bool result = false;
    static bool computed = false;

    if (computed)
        return result;

    String s(std::getenv("WPE_SHELL_DISABLE_MEDIA_DISK_CACHE"));
    if (!s.isEmpty()) {
        String value = s.stripWhiteSpace().convertToLowercaseWithoutLocale();
        result = (value=="1" || value=="t" || value=="true");
    }

    GST_DEBUG("Media on-disk cache is %s", (result)?"disabled":"enabled");

    computed = true;
    return result;
}

void MediaPlayerPrivateGStreamer::setDownloadBuffering()
{
    if (!m_pipeline)
        return;

    unsigned flags;
    g_object_get(m_pipeline.get(), "flags", &flags, nullptr);

    unsigned flagDownload = getGstPlayFlag("download");

    // We don't want to stop downloading if we already started it.
    if (flags & flagDownload && m_readyState > MediaPlayer::HaveNothing && !m_resetPipeline)
        return;

    bool shouldDownload = !isLiveStream() && m_preload == MediaPlayer::Auto && !isMediaDiskCacheDisabled();
    if (shouldDownload) {
        GST_DEBUG("Enabling on-disk buffering");
        g_object_set(m_pipeline.get(), "flags", flags | flagDownload, nullptr);
        m_fillTimer.startRepeating(0.2);
    } else {
        GST_DEBUG("Disabling on-disk buffering");
        g_object_set(m_pipeline.get(), "flags", flags & ~flagDownload, nullptr);
        m_fillTimer.stop();
    }
}

void MediaPlayerPrivateGStreamer::setPreload(MediaPlayer::Preload preload)
{
    if (preload == MediaPlayer::Auto && isLiveStream())
        return;

    m_preload = preload;
    setDownloadBuffering();

    if (m_delayingLoad && m_preload != MediaPlayer::None) {
        m_delayingLoad = false;
        commitLoad();
    }
}

GstElement* MediaPlayerPrivateGStreamer::createAudioSink()
{
    m_autoAudioSink = gst_element_factory_make("autoaudiosink", nullptr);
    if (!m_autoAudioSink) {
        GST_WARNING("GStreamer's autoaudiosink not found. Please check your gst-plugins-good installation");
        return nullptr;
    }

    g_signal_connect_swapped(m_autoAudioSink.get(), "child-added", G_CALLBACK(setAudioStreamPropertiesCallback), this);

#if PLATFORM(BCM_NEXUS) || PLATFORM(INTEL_CE)
    return m_autoAudioSink.get();
#endif

    GstElement* audioSinkBin;

    if (webkitGstCheckVersion(1, 4, 2)) {
#if ENABLE(WEB_AUDIO)
        audioSinkBin = gst_bin_new("audio-sink");
        ensureAudioSourceProvider();
        m_audioSourceProvider->configureAudioBin(audioSinkBin, nullptr);
        return audioSinkBin;
#else
        return m_autoAudioSink.get();
#endif
    }

    // Construct audio sink only if pitch preserving is enabled.
    // If GStreamer 1.4.2 is used the audio-filter playbin property is used instead.
    if (m_preservesPitch) {
        GstElement* scale = gst_element_factory_make("scaletempo", nullptr);
        if (!scale) {
            GST_WARNING("Failed to create scaletempo");
            return m_autoAudioSink.get();
        }

        audioSinkBin = gst_bin_new("audio-sink");
        gst_bin_add(GST_BIN(audioSinkBin), scale);
        GRefPtr<GstPad> pad = adoptGRef(gst_element_get_static_pad(scale, "sink"));
        gst_element_add_pad(audioSinkBin, gst_ghost_pad_new("sink", pad.get()));

#if ENABLE(WEB_AUDIO)
        ensureAudioSourceProvider();
        m_audioSourceProvider->configureAudioBin(audioSinkBin, scale);
#else
        GstElement* convert = gst_element_factory_make("audioconvert", nullptr);
        GstElement* resample = gst_element_factory_make("audioresample", nullptr);

        gst_bin_add_many(GST_BIN(audioSinkBin), convert, resample, m_autoAudioSink.get(), nullptr);

        if (!gst_element_link_many(scale, convert, resample, m_autoAudioSink.get(), nullptr)) {
            GST_WARNING("Failed to link audio sink elements");
            gst_object_unref(audioSinkBin);
            return m_autoAudioSink.get();
        }
#endif
        return audioSinkBin;
    }

#if ENABLE(WEB_AUDIO)
    audioSinkBin = gst_bin_new("audio-sink");
    ensureAudioSourceProvider();
    m_audioSourceProvider->configureAudioBin(audioSinkBin, nullptr);
    return audioSinkBin;
#endif
    ASSERT_NOT_REACHED();
    return nullptr;
}

GstElement* MediaPlayerPrivateGStreamer::audioSink() const
{
    GstElement* sink;
    g_object_get(m_pipeline.get(), "audio-sink", &sink, nullptr);
    return sink;
}

#if ENABLE(WEB_AUDIO)
void MediaPlayerPrivateGStreamer::ensureAudioSourceProvider()
{
    if (!m_audioSourceProvider)
        m_audioSourceProvider = std::make_unique<AudioSourceProviderGStreamer>();
}

AudioSourceProvider* MediaPlayerPrivateGStreamer::audioSourceProvider()
{
    ensureAudioSourceProvider();
    return m_audioSourceProvider.get();
}
#endif

void MediaPlayerPrivateGStreamer::createGSTPlayBin()
{
    ASSERT(!m_pipeline);

    // gst_element_factory_make() returns a floating reference so
    // we should not adopt.
    setPipeline(gst_element_factory_make("playbin", "play"));
    setStreamVolumeElement(GST_STREAM_VOLUME(m_pipeline.get()));

#if ENABLE(TEXT_SINK)
    unsigned flagText = getGstPlayFlag("text");
#else
    unsigned flagText = 0x0;
#endif
    
    unsigned flagAudio = getGstPlayFlag("audio");
    unsigned flagVideo = getGstPlayFlag("video");
    
#if ENABLE(NATIVE_VIDEO)    
    unsigned flagNativeVideo = getGstPlayFlag("native-video");
#else    
    unsigned flagNativeVideo = 0x0;
#endif
    
    g_object_set(m_pipeline.get(), "flags", flagText | flagAudio | flagVideo | flagNativeVideo, nullptr);

    GRefPtr<GstBus> bus = adoptGRef(gst_pipeline_get_bus(GST_PIPELINE(m_pipeline.get())));
    gst_bus_set_sync_handler(bus.get(), [](GstBus*, GstMessage* message, gpointer userData) {
        auto& player = *static_cast<MediaPlayerPrivateGStreamer*>(userData);

        if (player.handleSyncMessage(message)) {
            gst_message_unref(message);
            return GST_BUS_DROP;
        }

        return GST_BUS_PASS;
    }, this, nullptr);

    // Let also other listeners subscribe to (application) messages in this bus.
    gst_bus_add_signal_watch_full(bus.get(), G_PRIORITY_HIGH + 30);
    g_signal_connect(bus.get(), "message", G_CALLBACK(busMessageCallback), this);

    g_object_set(m_pipeline.get(), "mute", m_player->muted(), nullptr);

    // If we load a MediaSource later, we will also listen the signals from
    // WebKitMediaSrc, which will be connected later in sourceChanged()
    // METRO FIXME: In that case, we shouldn't listen to these signals coming from playbin, or the callbacks will be called twice.
    g_signal_connect_swapped(m_pipeline.get(), "notify::source", G_CALLBACK(sourceChangedCallback), this);
    g_signal_connect_swapped(m_pipeline.get(), "video-changed", G_CALLBACK(videoChangedCallback), this);
    g_signal_connect_swapped(m_pipeline.get(), "audio-changed", G_CALLBACK(audioChangedCallback), this);

#if ENABLE(VIDEO_TRACK)
    g_signal_connect_swapped(m_pipeline.get(), "text-changed", G_CALLBACK(textChangedCallback), this);

    GstElement* textCombiner = webkitTextCombinerNew();
    ASSERT(textCombiner);
    g_object_set(m_pipeline.get(), "text-stream-combiner", textCombiner, nullptr);

    m_textAppSink = webkitTextSinkNew();
    ASSERT(m_textAppSink);

    m_textAppSinkPad = adoptGRef(gst_element_get_static_pad(m_textAppSink.get(), "sink"));
    ASSERT(m_textAppSinkPad);

    g_object_set(m_textAppSink.get(), "emit-signals", true, "enable-last-sample", false, "caps", gst_caps_new_empty_simple("text/vtt"), nullptr);
    g_signal_connect_swapped(m_textAppSink.get(), "new-sample", G_CALLBACK(newTextSampleCallback), this);

    g_object_set(m_pipeline.get(), "text-sink", m_textAppSink.get(), nullptr);
#endif

#if !USE(HOLE_PUNCH_GSTREAMER)
    // If we are using the gstreamer hole punch then we rely on autovideosink
    // to use the appropriate sink

    g_object_set(m_pipeline.get(), "video-sink", createVideoSink(), nullptr);

    GRefPtr<GstPad> videoSinkPad = adoptGRef(gst_element_get_static_pad(m_videoSink.get(), "sink"));
    if (videoSinkPad)
        g_signal_connect_swapped(videoSinkPad.get(), "notify::caps", G_CALLBACK(videoSinkCapsChangedCallback), this);
#endif

#if USE(WESTEROS_SINK) && USE(HOLE_PUNCH_GSTREAMER)
    GRefPtr<GstElementFactory> westerosfactory = adoptGRef(gst_element_factory_find("westerossink"));

    m_videoSink = gst_element_factory_create(westerosfactory.get(), "WesterosVideoSink");
    g_object_set(m_pipeline.get(), "video-sink", m_videoSink.get(), nullptr);
    g_object_set(G_OBJECT(m_videoSink.get()), "zorder",0.0f, nullptr);
#endif

#if !USE(WESTEROS_SINK) && !USE(FUSION_SINK)
    g_object_set(m_pipeline.get(), "audio-sink", createAudioSink(), nullptr);
#endif
    configurePlaySink();

    // On 1.4.2 and newer we use the audio-filter property instead.
    // See https://bugzilla.gnome.org/show_bug.cgi?id=735748 for
    // the reason for using >= 1.4.2 instead of >= 1.4.0.
    if (m_preservesPitch && webkitGstCheckVersion(1, 4, 2)) {
        GstElement* scale = gst_element_factory_make("scaletempo", nullptr);

        if (!scale)
            GST_WARNING("Failed to create scaletempo");
        else
            g_object_set(m_pipeline.get(), "audio-filter", scale, nullptr);
    }

    if (!m_renderingCanBeAccelerated) {
        // If not using accelerated compositing, let GStreamer handle
        // the image-orientation tag.
        GstElement* videoFlip = gst_element_factory_make("videoflip", nullptr);
        if (!videoFlip)
            GST_WARNING("Failed to create videoflip");
        else {
            g_object_set(videoFlip, "method", 8, nullptr);
            g_object_set(m_pipeline.get(), "video-filter", videoFlip, nullptr);
        }
    }
}

void MediaPlayerPrivateGStreamer::simulateAudioInterruption()
{
    GstMessage* message = gst_message_new_request_state(GST_OBJECT(m_pipeline.get()), GST_STATE_PAUSED);
    gst_element_post_message(m_pipeline.get(), message);
}

bool MediaPlayerPrivateGStreamer::didPassCORSAccessCheck() const
{
#if USE(GSTREAMER_WEBKIT_HTTP_SRC)
    if (WEBKIT_IS_WEB_SRC(m_source.get()))
        return webKitSrcPassedCORSAccessCheck(WEBKIT_WEB_SRC(m_source.get()));
    return false;
#else
    // Huh...
    return true;
#endif
}

bool MediaPlayerPrivateGStreamer::canSaveMediaData() const
{
    if (isLiveStream())
        return false;

    if (m_url.isLocalFile())
        return true;

    if (m_url.protocolIsInHTTPFamily())
        return true;

    return false;
}

bool MediaPlayerPrivateGStreamer::handleSyncMessage(GstMessage* message)
{
    return MediaPlayerPrivateGStreamerBase::handleSyncMessage(message);
}

}

#endif // USE(GSTREAMER)<|MERGE_RESOLUTION|>--- conflicted
+++ resolved
@@ -123,11 +123,7 @@
 
     if (!gstDebugEnabled) {
         GST_DEBUG_CATEGORY_INIT(webkit_media_player_debug, "webkitmediaplayer", 0, "WebKit media player");
-<<<<<<< HEAD
         gstDebugEnabled = true;
-=======
-        gst_element_register(nullptr, "webkitwebsrc", GST_RANK_PRIMARY + 100, WEBKIT_TYPE_WEB_SRC);
->>>>>>> 6768f697
     }
 
 #if USE(GSTREAMER_WEBKIT_HTTP_SRC)
