/*
 * Copyright (C) 2007, 2009 Apple Inc.  All rights reserved.
 * Copyright (C) 2007 Collabora Ltd.  All rights reserved.
 * Copyright (C) 2007 Alp Toker <alp@atoker.com>
 * Copyright (C) 2009 Gustavo Noronha Silva <gns@gnome.org>
 * Copyright (C) 2009, 2010, 2011, 2012, 2013 Igalia S.L
 * Copyright (C) 2014 Cable Television Laboratories, Inc.
 *
 * This library is free software; you can redistribute it and/or
 * modify it under the terms of the GNU Library General Public
 * License as published by the Free Software Foundation; either
 * version 2 of the License, or (at your option) any later version.
 *
 * This library is distributed in the hope that it will be useful,
 * but WITHOUT ANY WARRANTY; without even the implied warranty of
 * MERCHANTABILITY or FITNESS FOR A PARTICULAR PURPOSE.  See the GNU
 * Library General Public License for more details.
 *
 * You should have received a copy of the GNU Library General Public License
 * aint with this library; see the file COPYING.LIB.  If not, write to
 * the Free Software Foundation, Inc., 51 Franklin Street, Fifth Floor,
 * Boston, MA 02110-1301, USA.
 */

#include "config.h"
#include "MediaPlayerPrivateGStreamer.h"

#if ENABLE(VIDEO) && USE(GSTREAMER)

#include "GStreamerUtilities.h"
#include "URL.h"
#include "MIMETypeRegistry.h"
#include "MediaPlayer.h"
#include "MediaPlayerRequestInstallMissingPluginsCallback.h"
#include "NotImplemented.h"
#include "SecurityOrigin.h"
#include "TimeRanges.h"
#include "WebKitWebSourceGStreamer.h"
#include <gst/gst.h>
#include <gst/pbutils/missing-plugins.h>
#include <limits>
#include <wtf/HexNumber.h>
#include <wtf/MediaTime.h>
#include <wtf/glib/GUniquePtr.h>
#include <wtf/text/CString.h>

#if ENABLE(VIDEO_TRACK)
#include "AudioTrackPrivateGStreamer.h"
#include "InbandMetadataTextTrackPrivateGStreamer.h"
#include "InbandTextTrackPrivateGStreamer.h"
#include "TextCombinerGStreamer.h"
#include "TextSinkGStreamer.h"
#include "VideoTrackPrivateGStreamer.h"
#endif

#if ENABLE(VIDEO_TRACK) && USE(GSTREAMER_MPEGTS)
#define GST_USE_UNSTABLE_API
#include <gst/mpegts/mpegts.h>
#undef GST_USE_UNSTABLE_API
#endif
#include <gst/audio/streamvolume.h>

#if ENABLE(MEDIA_SOURCE)
#include "MediaSource.h"
#include "WebKitMediaSourceGStreamer.h"
#endif

#if ENABLE(WEB_AUDIO)
#include "AudioSourceProviderGStreamer.h"
#endif

GST_DEBUG_CATEGORY_EXTERN(webkit_media_player_debug);
#define GST_CAT_DEFAULT webkit_media_player_debug

using namespace std;

namespace WebCore {

static void mediaPlayerPrivateSourceChangedCallback(GObject*, GParamSpec*, MediaPlayerPrivateGStreamer* player)
{
    player->sourceChanged();
}

static void mediaPlayerPrivateVideoSinkCapsChangedCallback(GObject*, GParamSpec*, MediaPlayerPrivateGStreamer* player)
{
    player->videoCapsChanged();
}

static void mediaPlayerPrivateVideoChangedCallback(GObject*, MediaPlayerPrivateGStreamer* player)
{
    player->videoChanged();
}

static void mediaPlayerPrivateAudioChangedCallback(GObject*, MediaPlayerPrivateGStreamer* player)
{
    player->audioChanged();
}

static void setAudioStreamPropertiesCallback(GstChildProxy*, GObject* object, gchar*,
    MediaPlayerPrivateGStreamer* player)
{
    player->setAudioStreamProperties(object);
}

#if ENABLE(VIDEO_TRACK)
static void mediaPlayerPrivateTextChangedCallback(GObject*, MediaPlayerPrivateGStreamer* player)
{
    player->textChanged();
}

static GstFlowReturn mediaPlayerPrivateNewTextSampleCallback(GObject*, MediaPlayerPrivateGStreamer* player)
{
    player->newTextSample();
    return GST_FLOW_OK;
}
#endif

void MediaPlayerPrivateGStreamer::setAudioStreamProperties(GObject* object)
{
    if (g_strcmp0(G_OBJECT_TYPE_NAME(object), "GstPulseSink"))
        return;

    const char* role = m_player->client().mediaPlayerIsVideo() ? "video" : "music";
    GstStructure* structure = gst_structure_new("stream-properties", "media.role", G_TYPE_STRING, role, NULL);
    g_object_set(object, "stream-properties", structure, NULL);
    gst_structure_free(structure);
    GUniquePtr<gchar> elementName(gst_element_get_name(GST_ELEMENT(object)));
    LOG_MEDIA_MESSAGE("Set media.role as %s at %s", role, elementName.get());
}

void MediaPlayerPrivateGStreamer::registerMediaEngine(MediaEngineRegistrar registrar)
{
    if (isAvailable())
        registrar([](MediaPlayer* player) { return std::make_unique<MediaPlayerPrivateGStreamer>(player); },
            getSupportedTypes, supportsType, 0, 0, 0, 0);
}

bool initializeGStreamerAndRegisterWebKitElements()
{
    if (!initializeGStreamer())
        return false;

    GRefPtr<GstElementFactory> srcFactory = gst_element_factory_find("webkitwebsrc");
    if (!srcFactory) {
        GST_DEBUG_CATEGORY_INIT(webkit_media_player_debug, "webkitmediaplayer", 0, "WebKit media player");
        gst_element_register(0, "webkitwebsrc", GST_RANK_PRIMARY + 100, WEBKIT_TYPE_WEB_SRC);
    }

#if ENABLE(MEDIA_SOURCE)
    GRefPtr<GstElementFactory> WebKitMediaSrcFactory = gst_element_factory_find("webkitmediasrc");
    if (!WebKitMediaSrcFactory)
        gst_element_register(0, "webkitmediasrc", GST_RANK_PRIMARY + 100, WEBKIT_TYPE_MEDIA_SRC);
#endif
    return true;
}

bool MediaPlayerPrivateGStreamer::isAvailable()
{
    if (!initializeGStreamerAndRegisterWebKitElements())
        return false;

    GRefPtr<GstElementFactory> factory = gst_element_factory_find("playbin");
    return factory;
}

MediaPlayerPrivateGStreamer::MediaPlayerPrivateGStreamer(MediaPlayer* player)
    : MediaPlayerPrivateGStreamerBase(player)
    , m_weakPtrFactory(this)
    , m_source(0)
    , m_seekTime(0)
    , m_changingRate(false)
    , m_endTime(numeric_limits<float>::infinity())
    , m_isEndReached(false)
    , m_isStreaming(false)
    , m_mediaLocations(0)
    , m_mediaLocationCurrentIndex(0)
    , m_resetPipeline(false)
    , m_paused(true)
    , m_playbackRatePause(false)
    , m_seeking(false)
    , m_seekIsPending(false)
    , m_timeOfOverlappingSeek(-1)
    , m_canFallBackToLastFinishedSeekPosition(false)
    , m_buffering(false)
    , m_playbackRate(1)
    , m_lastPlaybackRate(1)
    , m_errorOccured(false)
    , m_mediaDuration(0)
    , m_downloadFinished(false)
    , m_fillTimer(*this, &MediaPlayerPrivateGStreamer::fillTimerFired)
    , m_maxTimeLoaded(0)
    , m_bufferingPercentage(0)
    , m_preload(player->preload())
    , m_delayingLoad(false)
    , m_mediaDurationKnown(true)
    , m_maxTimeLoadedAtLastDidLoadingProgress(0)
    , m_volumeAndMuteInitialized(false)
    , m_hasVideo(false)
    , m_hasAudio(false)
<<<<<<< HEAD
    , m_audioTimerHandler("[WebKit] MediaPlayerPrivateGStreamer::audioChanged", std::bind(&MediaPlayerPrivateGStreamer::notifyPlayerOfAudio, this))
    , m_textTimerHandler("[WebKit] MediaPlayerPrivateGStreamer::textChanged", std::bind(&MediaPlayerPrivateGStreamer::notifyPlayerOfText, this))
    , m_videoTimerHandler("[WebKit] MediaPlayerPrivateGStreamer::videoChanged", std::bind(&MediaPlayerPrivateGStreamer::notifyPlayerOfVideo, this))
    , m_videoCapsTimerHandler("[WebKit] MediaPlayerPrivateGStreamer::videoCapsChanged", std::bind(&MediaPlayerPrivateGStreamer::notifyPlayerOfVideoCaps, this))
    , m_readyTimerHandler("[WebKit] mediaPlayerPrivateReadyStateTimeoutCallback", [this] { changePipelineState(GST_STATE_NULL); })
=======
    , m_readyTimerHandler(RunLoop::main(), this, &MediaPlayerPrivateGStreamer::readyTimerFired)
>>>>>>> 0f177a83
    , m_totalBytes(0)
    , m_preservesPitch(false)
#if ENABLE(WEB_AUDIO)
    , m_audioSourceProvider(std::make_unique<AudioSourceProviderGStreamer>())
#endif
    , m_requestedState(GST_STATE_VOID_PENDING)
{
#if USE(GLIB) && !PLATFORM(EFL)
    m_readyTimerHandler.setPriority(G_PRIORITY_DEFAULT_IDLE);
#endif
}

MediaPlayerPrivateGStreamer::~MediaPlayerPrivateGStreamer()
{
#if ENABLE(VIDEO_TRACK)
    for (size_t i = 0; i < m_audioTracks.size(); ++i)
        m_audioTracks[i]->disconnect();

    for (size_t i = 0; i < m_textTracks.size(); ++i)
        m_textTracks[i]->disconnect();

    for (size_t i = 0; i < m_videoTracks.size(); ++i)
        m_videoTracks[i]->disconnect();
#endif
    if (m_fillTimer.isActive())
        m_fillTimer.stop();

    if (m_mediaLocations) {
        gst_structure_free(m_mediaLocations);
        m_mediaLocations = 0;
    }

    if (m_autoAudioSink)
        g_signal_handlers_disconnect_by_func(G_OBJECT(m_autoAudioSink.get()),
            reinterpret_cast<gpointer>(setAudioStreamPropertiesCallback), this);

    m_readyTimerHandler.stop();
    if (m_missingPluginsCallback) {
        m_missingPluginsCallback->invalidate();
        m_missingPluginsCallback = nullptr;
    }

    if (m_pipeline) {
        GRefPtr<GstBus> bus = adoptGRef(gst_pipeline_get_bus(GST_PIPELINE(m_pipeline.get())));
        ASSERT(bus);
        gst_bus_set_sync_handler(bus.get(), nullptr, nullptr, nullptr);

        g_signal_handlers_disconnect_by_func(m_pipeline.get(), reinterpret_cast<gpointer>(mediaPlayerPrivateSourceChangedCallback), this);
        g_signal_handlers_disconnect_by_func(m_pipeline.get(), reinterpret_cast<gpointer>(mediaPlayerPrivateVideoChangedCallback), this);
        g_signal_handlers_disconnect_by_func(m_pipeline.get(), reinterpret_cast<gpointer>(mediaPlayerPrivateAudioChangedCallback), this);
#if ENABLE(VIDEO_TRACK)
        g_signal_handlers_disconnect_by_func(m_pipeline.get(), reinterpret_cast<gpointer>(mediaPlayerPrivateNewTextSampleCallback), this);
        g_signal_handlers_disconnect_by_func(m_pipeline.get(), reinterpret_cast<gpointer>(mediaPlayerPrivateTextChangedCallback), this);
#endif

        gst_element_set_state(m_pipeline.get(), GST_STATE_NULL);
    }

    if (m_videoSink) {
        GRefPtr<GstPad> videoSinkPad = adoptGRef(gst_element_get_static_pad(m_videoSink.get(), "sink"));
        g_signal_handlers_disconnect_by_func(videoSinkPad.get(), reinterpret_cast<gpointer>(mediaPlayerPrivateVideoSinkCapsChangedCallback), this);
    }
}

void MediaPlayerPrivateGStreamer::load(const String& urlString)
{
    if (!initializeGStreamerAndRegisterWebKitElements())
        return;

    URL url(URL(), urlString);
    if (url.isBlankURL())
        return;

    // Clean out everything after file:// url path.
    String cleanURL(urlString);
    if (url.isLocalFile())
        cleanURL = cleanURL.substring(0, url.pathEnd());

    if (!m_pipeline)
        createGSTPlayBin();

    ASSERT(m_pipeline);

    m_url = URL(URL(), cleanURL);
    g_object_set(m_pipeline.get(), "uri", cleanURL.utf8().data(), nullptr);

    INFO_MEDIA_MESSAGE("Load %s", cleanURL.utf8().data());

    if (m_preload == MediaPlayer::None) {
        LOG_MEDIA_MESSAGE("Delaying load.");
        m_delayingLoad = true;
    }

    // Reset network and ready states. Those will be set properly once
    // the pipeline pre-rolled.
    m_networkState = MediaPlayer::Loading;
    m_player->networkStateChanged();
    m_readyState = MediaPlayer::HaveNothing;
    m_player->readyStateChanged();
    m_volumeAndMuteInitialized = false;

    if (!m_delayingLoad)
        commitLoad();
}

#if ENABLE(MEDIA_SOURCE)
void MediaPlayerPrivateGStreamer::load(const String& url, MediaSourcePrivateClient* mediaSource)
{
    String mediasourceUri = String::format("mediasource%s", url.utf8().data());
    m_mediaSource = mediaSource;
    load(mediasourceUri);
}
#endif

#if ENABLE(MEDIA_STREAM)
void MediaPlayerPrivateGStreamer::load(MediaStreamPrivate&)
{
    notImplemented();
}
#endif

void MediaPlayerPrivateGStreamer::commitLoad()
{
    ASSERT(!m_delayingLoad);
    LOG_MEDIA_MESSAGE("Committing load.");

    // GStreamer needs to have the pipeline set to a paused state to
    // start providing anything useful.
    changePipelineState(GST_STATE_PAUSED);

    setDownloadBuffering();
    updateStates();
}

float MediaPlayerPrivateGStreamer::playbackPosition() const
{
    if (m_isEndReached) {
        // Position queries on a null pipeline return 0. If we're at
        // the end of the stream the pipeline is null but we want to
        // report either the seek time or the duration because this is
        // what the Media element spec expects us to do.
        if (m_seeking)
            return m_seekTime;
        if (m_mediaDuration)
            return m_mediaDuration;
        return 0;
    }

    // Position is only available if no async state change is going on and the state is either paused or playing.
    gint64 position = GST_CLOCK_TIME_NONE;
    GstQuery* query= gst_query_new_position(GST_FORMAT_TIME);
    if (gst_element_query(m_pipeline.get(), query))
        gst_query_parse_position(query, 0, &position);

    float result = 0.0f;
    if (static_cast<GstClockTime>(position) != GST_CLOCK_TIME_NONE)
        result = static_cast<double>(position) / GST_SECOND;
    else if (m_canFallBackToLastFinishedSeekPosition)
        result = m_seekTime;

    LOG_MEDIA_MESSAGE("Position %" GST_TIME_FORMAT, GST_TIME_ARGS(position));

    gst_query_unref(query);

    return result;
}

void MediaPlayerPrivateGStreamer::readyTimerFired()
{
    changePipelineState(GST_STATE_NULL);
}

bool MediaPlayerPrivateGStreamer::changePipelineState(GstState newState)
{
    ASSERT(m_pipeline);

    GstState currentState;
    GstState pending;

    gst_element_get_state(m_pipeline.get(), &currentState, &pending, 0);
    if (currentState == newState || pending == newState) {
        LOG_MEDIA_MESSAGE("Rejected state change to %s from %s with %s pending", gst_element_state_get_name(newState),
            gst_element_state_get_name(currentState), gst_element_state_get_name(pending));
        return true;
    }

    LOG_MEDIA_MESSAGE("Changing state change to %s from %s with %s pending", gst_element_state_get_name(newState),
        gst_element_state_get_name(currentState), gst_element_state_get_name(pending));

    GstStateChangeReturn setStateResult = gst_element_set_state(m_pipeline.get(), newState);
    GstState pausedOrPlaying = newState == GST_STATE_PLAYING ? GST_STATE_PAUSED : GST_STATE_PLAYING;
    if (currentState != pausedOrPlaying && setStateResult == GST_STATE_CHANGE_FAILURE) {
        return false;
    }

    // Create a timer when entering the READY state so that we can free resources
    // if we stay for too long on READY.
    // Also lets remove the timer if we request a state change for any state other than READY.
    // See also https://bugs.webkit.org/show_bug.cgi?id=117354
<<<<<<< HEAD
    if (newState == GST_STATE_READY && !m_readyTimerHandler.isScheduled()) {
        m_readyTimerHandler.schedule(std::chrono::seconds(gReadyStateTimerInterval));
    } else if (newState != GST_STATE_READY && m_readyTimerHandler.isScheduled()) {
        m_readyTimerHandler.cancel();
    }
=======
    if (newState == GST_STATE_READY && !m_readyTimerHandler.isActive()) {
        // Max interval in seconds to stay in the READY state on manual
        // state change requests.
        static const double readyStateTimerDelay = 60;
        m_readyTimerHandler.startOneShot(readyStateTimerDelay);
    } else if (newState != GST_STATE_READY)
        m_readyTimerHandler.stop();
>>>>>>> 0f177a83

    return true;
}

void MediaPlayerPrivateGStreamer::prepareToPlay()
{
    m_preload = MediaPlayer::Auto;
    if (m_delayingLoad) {
        m_delayingLoad = false;
        commitLoad();
    }
}

void MediaPlayerPrivateGStreamer::play()
{
    if (!m_playbackRate) {
        m_playbackRatePause = true;
        return;
    }

    if (changePipelineState(GST_STATE_PLAYING)) {
        m_isEndReached = false;
        m_delayingLoad = false;
        m_preload = MediaPlayer::Auto;
        setDownloadBuffering();
        LOG_MEDIA_MESSAGE("Play");
    } else {
        loadingFailed(MediaPlayer::Empty);
    }
}

void MediaPlayerPrivateGStreamer::pause()
{
    m_playbackRatePause = false;
    GstState currentState, pendingState;
    gst_element_get_state(m_pipeline.get(), &currentState, &pendingState, 0);
    if (currentState < GST_STATE_PAUSED && pendingState <= GST_STATE_PAUSED)
        return;

    if (changePipelineState(GST_STATE_PAUSED))
        INFO_MEDIA_MESSAGE("Pause");
    else
        loadingFailed(MediaPlayer::Empty);
}

float MediaPlayerPrivateGStreamer::duration() const
{
    if (!m_pipeline)
        return 0.0f;

    if (m_errorOccured)
        return 0.0f;

    // Media duration query failed already, don't attempt new useless queries.
    if (!m_mediaDurationKnown)
        return numeric_limits<float>::infinity();

    if (m_mediaDuration)
        return m_mediaDuration;

    GstFormat timeFormat = GST_FORMAT_TIME;
    gint64 timeLength = 0;

    bool failure = !gst_element_query_duration(m_pipeline.get(), timeFormat, &timeLength) || static_cast<guint64>(timeLength) == GST_CLOCK_TIME_NONE;
    if (failure) {
        LOG_MEDIA_MESSAGE("Time duration query failed for %s", m_url.string().utf8().data());
        return numeric_limits<float>::infinity();
    }

    LOG_MEDIA_MESSAGE("Duration: %" GST_TIME_FORMAT, GST_TIME_ARGS(timeLength));

    m_mediaDuration = static_cast<double>(timeLength) / GST_SECOND;
    return m_mediaDuration;
    // FIXME: handle 3.14.9.5 properly
}

float MediaPlayerPrivateGStreamer::currentTime() const
{
    if (!m_pipeline)
        return 0.0f;

    if (m_errorOccured)
        return 0.0f;

    if (m_seeking)
        return m_seekTime;

    // Workaround for
    // https://bugzilla.gnome.org/show_bug.cgi?id=639941 In GStreamer
    // 0.10.35 basesink reports wrong duration in case of EOS and
    // negative playback rate. There's no upstream accepted patch for
    // this bug yet, hence this temporary workaround.
    if (m_isEndReached && m_playbackRate < 0)
        return 0.0f;

    return playbackPosition();
}

void MediaPlayerPrivateGStreamer::seek(float time)
{
    if (!m_pipeline)
        return;

    if (m_errorOccured)
        return;

    INFO_MEDIA_MESSAGE("[Seek] seek attempt to %f secs", time);

    // Avoid useless seeking.
    if (time == currentTime())
        return;

    if (isLiveStream())
        return;

    GstClockTime clockTime = toGstClockTime(time);
    INFO_MEDIA_MESSAGE("[Seek] seeking to %" GST_TIME_FORMAT " (%f)", GST_TIME_ARGS(clockTime), time);

    if (m_seeking) {
        m_timeOfOverlappingSeek = time;
        if (m_seekIsPending) {
            m_seekTime = time;
            return;
        }
    }

    GstState state;
    GstStateChangeReturn getStateResult = gst_element_get_state(m_pipeline.get(), &state, nullptr, 0);
    if (getStateResult == GST_STATE_CHANGE_FAILURE || getStateResult == GST_STATE_CHANGE_NO_PREROLL) {
        LOG_MEDIA_MESSAGE("[Seek] cannot seek, current state change is %s", gst_element_state_change_return_get_name(getStateResult));
        return;
    }
    if (getStateResult == GST_STATE_CHANGE_ASYNC || state < GST_STATE_PAUSED || m_isEndReached) {
        m_seekIsPending = true;
        if (m_isEndReached) {
            LOG_MEDIA_MESSAGE("[Seek] reset pipeline");
            m_resetPipeline = true;
            if (!changePipelineState(GST_STATE_PAUSED))
                loadingFailed(MediaPlayer::Empty);
        }
    } else {
        // We can seek now.
        if (!doSeek(clockTime, m_player->rate(), static_cast<GstSeekFlags>(GST_SEEK_FLAG_FLUSH | GST_SEEK_FLAG_ACCURATE))) {
            LOG_MEDIA_MESSAGE("[Seek] seeking to %f failed", time);
            return;
        }
    }

    m_seeking = true;
    m_seekTime = time;
    m_isEndReached = false;
}

bool MediaPlayerPrivateGStreamer::doSeek(gint64 position, float rate, GstSeekFlags seekType)
{
    gint64 startTime, endTime;

    // TODO: Should do more than that, need to notify the media source
    // and probably flush the pipeline at least.
    if (isMediaSource())
        return true;

    if (rate > 0) {
        startTime = position;
        endTime = GST_CLOCK_TIME_NONE;
    } else {
        startTime = 0;
        // If we are at beginning of media, start from the end to
        // avoid immediate EOS.
        if (position < 0)
            endTime = static_cast<gint64>(duration() * GST_SECOND);
        else
            endTime = position;
    }

    if (!rate)
        rate = 1.0;

    return gst_element_seek(m_pipeline.get(), rate, GST_FORMAT_TIME, seekType,
        GST_SEEK_TYPE_SET, startTime, GST_SEEK_TYPE_SET, endTime);
}

void MediaPlayerPrivateGStreamer::updatePlaybackRate()
{
    if (!m_changingRate)
        return;

    float currentPosition = static_cast<float>(playbackPosition() * GST_SECOND);
    bool mute = false;

    INFO_MEDIA_MESSAGE("Set Rate to %f", m_playbackRate);

    if (m_playbackRate > 0) {
        // Mute the sound if the playback rate is too extreme and
        // audio pitch is not adjusted.
        mute = (!m_preservesPitch && (m_playbackRate < 0.8 || m_playbackRate > 2));
    } else {
        if (currentPosition == 0.0f)
            currentPosition = -1.0f;
        mute = true;
    }

    INFO_MEDIA_MESSAGE("Need to mute audio?: %d", (int) mute);
    if (doSeek(currentPosition, m_playbackRate, static_cast<GstSeekFlags>(GST_SEEK_FLAG_FLUSH))) {
        g_object_set(m_pipeline.get(), "mute", mute, nullptr);
        m_lastPlaybackRate = m_playbackRate;
    } else {
        m_playbackRate = m_lastPlaybackRate;
        ERROR_MEDIA_MESSAGE("Set rate to %f failed", m_playbackRate);
    }

    if (m_playbackRatePause) {
        GstState state;
        GstState pending;

        gst_element_get_state(m_pipeline.get(), &state, &pending, 0);
        if (state != GST_STATE_PLAYING && pending != GST_STATE_PLAYING)
            changePipelineState(GST_STATE_PLAYING);
        m_playbackRatePause = false;
    }

    m_changingRate = false;
    m_player->rateChanged();
}

bool MediaPlayerPrivateGStreamer::paused() const
{
    if (m_isEndReached) {
        LOG_MEDIA_MESSAGE("Ignoring pause at EOS");
        return true;
    }

    if (m_playbackRatePause)
        return false;

    GstState state;
    gst_element_get_state(m_pipeline.get(), &state, nullptr, 0);
    return state == GST_STATE_PAUSED;
}

bool MediaPlayerPrivateGStreamer::seeking() const
{
    return m_seeking;
}

void MediaPlayerPrivateGStreamer::videoChanged()
{
    m_videoTimerHandler.schedule();
}

void MediaPlayerPrivateGStreamer::videoCapsChanged()
{
    m_videoCapsTimerHandler.schedule();
}

void MediaPlayerPrivateGStreamer::notifyPlayerOfVideo()
{
    gint numTracks = 0;
    if (m_pipeline)
        g_object_get(m_pipeline.get(), "n-video", &numTracks, nullptr);

    m_hasVideo = numTracks > 0;

#if ENABLE(VIDEO_TRACK)
    for (gint i = 0; i < numTracks; ++i) {
        GRefPtr<GstPad> pad;
        g_signal_emit_by_name(m_pipeline.get(), "get-video-pad", i, &pad.outPtr(), nullptr);
        ASSERT(pad);

        if (i < static_cast<gint>(m_videoTracks.size())) {
            RefPtr<VideoTrackPrivateGStreamer> existingTrack = m_videoTracks[i];
            existingTrack->setIndex(i);
            if (existingTrack->pad() == pad)
                continue;
        }

        RefPtr<VideoTrackPrivateGStreamer> track = VideoTrackPrivateGStreamer::create(m_pipeline, i, pad);
        m_videoTracks.append(track);
        m_player->addVideoTrack(track.release());
    }

    while (static_cast<gint>(m_videoTracks.size()) > numTracks) {
        RefPtr<VideoTrackPrivateGStreamer> track = m_videoTracks.last();
        track->disconnect();
        m_videoTracks.removeLast();
        m_player->removeVideoTrack(track.release());
    }
#endif

    m_player->client().mediaPlayerEngineUpdated(m_player);
}

void MediaPlayerPrivateGStreamer::notifyPlayerOfVideoCaps()
{
    m_videoSize = IntSize();
    m_player->client().mediaPlayerEngineUpdated(m_player);
}

void MediaPlayerPrivateGStreamer::audioChanged()
{
    m_audioTimerHandler.schedule();
}

void MediaPlayerPrivateGStreamer::notifyPlayerOfAudio()
{
    gint numTracks = 0;
    if (m_pipeline)
        g_object_get(m_pipeline.get(), "n-audio", &numTracks, nullptr);

    m_hasAudio = numTracks > 0;

#if ENABLE(VIDEO_TRACK)
    for (gint i = 0; i < numTracks; ++i) {
        GRefPtr<GstPad> pad;
        g_signal_emit_by_name(m_pipeline.get(), "get-audio-pad", i, &pad.outPtr(), nullptr);
        ASSERT(pad);

        if (i < static_cast<gint>(m_audioTracks.size())) {
            RefPtr<AudioTrackPrivateGStreamer> existingTrack = m_audioTracks[i];
            existingTrack->setIndex(i);
            if (existingTrack->pad() == pad)
                continue;
        }

        RefPtr<AudioTrackPrivateGStreamer> track = AudioTrackPrivateGStreamer::create(m_pipeline, i, pad);
        m_audioTracks.insert(i, track);
        m_player->addAudioTrack(track.release());
    }

    while (static_cast<gint>(m_audioTracks.size()) > numTracks) {
        RefPtr<AudioTrackPrivateGStreamer> track = m_audioTracks.last();
        track->disconnect();
        m_audioTracks.removeLast();
        m_player->removeAudioTrack(track.release());
    }
#endif

    m_player->client().mediaPlayerEngineUpdated(m_player);
}

#if ENABLE(VIDEO_TRACK)
void MediaPlayerPrivateGStreamer::textChanged()
{
    m_textTimerHandler.schedule();
}

void MediaPlayerPrivateGStreamer::notifyPlayerOfText()
{
    gint numTracks = 0;
    if (m_pipeline)
        g_object_get(m_pipeline.get(), "n-text", &numTracks, nullptr);

    for (gint i = 0; i < numTracks; ++i) {
        GRefPtr<GstPad> pad;
        g_signal_emit_by_name(m_pipeline.get(), "get-text-pad", i, &pad.outPtr(), nullptr);
        ASSERT(pad);

        if (i < static_cast<gint>(m_textTracks.size())) {
            RefPtr<InbandTextTrackPrivateGStreamer> existingTrack = m_textTracks[i];
            existingTrack->setIndex(i);
            if (existingTrack->pad() == pad)
                continue;
        }

        RefPtr<InbandTextTrackPrivateGStreamer> track = InbandTextTrackPrivateGStreamer::create(i, pad);
        m_textTracks.insert(i, track);
        m_player->addTextTrack(track.release());
    }

    while (static_cast<gint>(m_textTracks.size()) > numTracks) {
        RefPtr<InbandTextTrackPrivateGStreamer> track = m_textTracks.last();
        track->disconnect();
        m_textTracks.removeLast();
        m_player->removeTextTrack(track.release());
    }
}

void MediaPlayerPrivateGStreamer::newTextSample()
{
    if (!m_textAppSink)
        return;

    GRefPtr<GstEvent> streamStartEvent = adoptGRef(
        gst_pad_get_sticky_event(m_textAppSinkPad.get(), GST_EVENT_STREAM_START, 0));

    GRefPtr<GstSample> sample;
    g_signal_emit_by_name(m_textAppSink.get(), "pull-sample", &sample.outPtr(), NULL);
    ASSERT(sample);

    if (streamStartEvent) {
        bool found = FALSE;
        const gchar* id;
        gst_event_parse_stream_start(streamStartEvent.get(), &id);
        for (size_t i = 0; i < m_textTracks.size(); ++i) {
            RefPtr<InbandTextTrackPrivateGStreamer> track = m_textTracks[i];
            if (track->streamId() == id) {
                track->handleSample(sample);
                found = true;
                break;
            }
        }
        if (!found)
            WARN_MEDIA_MESSAGE("Got sample with unknown stream ID.");
    } else
        WARN_MEDIA_MESSAGE("Unable to handle sample with no stream start event.");
}
#endif

void MediaPlayerPrivateGStreamer::setRate(float rate)
{
    // Higher rate causes crash.
    rate = clampTo(rate, -20.0, 20.0);

    // Avoid useless playback rate update.
    if (m_playbackRate == rate) {
        // and make sure that upper layers were notified if rate was set

        if (!m_changingRate && m_player->rate() != m_playbackRate)
            m_player->rateChanged();
        return;
    }

    if (isLiveStream()) {
        // notify upper layers that we cannot handle passed rate.
        m_changingRate = false;
        m_player->rateChanged();
        return;
    }

    GstState state;
    GstState pending;

    m_playbackRate = rate;
    m_changingRate = true;

    gst_element_get_state(m_pipeline.get(), &state, &pending, 0);

    if (!rate) {
        m_changingRate = false;
        m_playbackRatePause = true;
        if (state != GST_STATE_PAUSED && pending != GST_STATE_PAUSED)
            changePipelineState(GST_STATE_PAUSED);
        return;
    }

    if ((state != GST_STATE_PLAYING && state != GST_STATE_PAUSED)
        || (pending == GST_STATE_PAUSED))
        return;

    updatePlaybackRate();
}

double MediaPlayerPrivateGStreamer::rate() const
{
    return m_playbackRate;
}

void MediaPlayerPrivateGStreamer::setPreservesPitch(bool preservesPitch)
{
    m_preservesPitch = preservesPitch;
}

std::unique_ptr<PlatformTimeRanges> MediaPlayerPrivateGStreamer::buffered() const
{
    auto timeRanges = std::make_unique<PlatformTimeRanges>();
    if (m_errorOccured || isLiveStream())
        return timeRanges;

    float mediaDuration(duration());
    if (!mediaDuration || std::isinf(mediaDuration))
        return timeRanges;

    GstQuery* query = gst_query_new_buffering(GST_FORMAT_PERCENT);

    if (!gst_element_query(m_pipeline.get(), query)) {
        gst_query_unref(query);
        return timeRanges;
    }

    guint numBufferingRanges = gst_query_get_n_buffering_ranges(query);
    for (guint index = 0; index < numBufferingRanges; index++) {
        gint64 rangeStart = 0, rangeStop = 0;
        if (gst_query_parse_nth_buffering_range(query, index, &rangeStart, &rangeStop))
            timeRanges->add(MediaTime::createWithDouble((rangeStart * mediaDuration) / GST_FORMAT_PERCENT_MAX),
                MediaTime::createWithDouble((rangeStop * mediaDuration) / GST_FORMAT_PERCENT_MAX));
    }

    // Fallback to the more general maxTimeLoaded() if no range has
    // been found.
    if (!timeRanges->length())
        if (float loaded = maxTimeLoaded())
            timeRanges->add(MediaTime::zeroTime(), MediaTime::createWithDouble(loaded));

    gst_query_unref(query);

    return timeRanges;
}

void MediaPlayerPrivateGStreamer::handleMessage(GstMessage* message)
{
    GUniqueOutPtr<GError> err;
    GUniqueOutPtr<gchar> debug;
    MediaPlayer::NetworkState error;
    bool issueError = true;
    bool attemptNextLocation = false;
    const GstStructure* structure = gst_message_get_structure(message);
    GstState requestedState, currentState;

    m_canFallBackToLastFinishedSeekPosition = false;

    if (structure) {
        const gchar* messageTypeName = gst_structure_get_name(structure);

        // Redirect messages are sent from elements, like qtdemux, to
        // notify of the new location(s) of the media.
        if (!g_strcmp0(messageTypeName, "redirect")) {
            mediaLocationChanged(message);
            return;
        }
    }

    // We ignore state changes from internal elements. They are forwarded to playbin2 anyway.
    bool messageSourceIsPlaybin = GST_MESSAGE_SRC(message) == reinterpret_cast<GstObject*>(m_pipeline.get());

    LOG_MEDIA_MESSAGE("Message %s received from element %s", GST_MESSAGE_TYPE_NAME(message), GST_MESSAGE_SRC_NAME(message));
    switch (GST_MESSAGE_TYPE(message)) {
    case GST_MESSAGE_ERROR:
        if (m_resetPipeline)
            break;
        if (m_missingPluginsCallback)
            break;
        gst_message_parse_error(message, &err.outPtr(), &debug.outPtr());
        ERROR_MEDIA_MESSAGE("Error %d: %s (url=%s)", err->code, err->message, m_url.string().utf8().data());

        GST_DEBUG_BIN_TO_DOT_FILE_WITH_TS(GST_BIN(m_pipeline.get()), GST_DEBUG_GRAPH_SHOW_ALL, "webkit-video.error");

        error = MediaPlayer::Empty;
        if (err->code == GST_STREAM_ERROR_CODEC_NOT_FOUND
            || err->code == GST_STREAM_ERROR_WRONG_TYPE
            || err->code == GST_STREAM_ERROR_FAILED
            || err->code == GST_CORE_ERROR_MISSING_PLUGIN
            || err->code == GST_RESOURCE_ERROR_NOT_FOUND)
            error = MediaPlayer::FormatError;
        else if (err->domain == GST_STREAM_ERROR) {
            // Let the mediaPlayerClient handle the stream error, in
            // this case the HTMLMediaElement will emit a stalled
            // event.
            if (err->code == GST_STREAM_ERROR_TYPE_NOT_FOUND) {
                ERROR_MEDIA_MESSAGE("Decode error, let the Media element emit a stalled event.");
                break;
            }
            error = MediaPlayer::DecodeError;
            attemptNextLocation = true;
        } else if (err->domain == GST_RESOURCE_ERROR)
            error = MediaPlayer::NetworkError;

        if (attemptNextLocation)
            issueError = !loadNextLocation();
        if (issueError)
            loadingFailed(error);
        break;
    case GST_MESSAGE_EOS:
        didEnd();
        break;
    case GST_MESSAGE_ASYNC_DONE:
        if (!messageSourceIsPlaybin || m_delayingLoad)
            break;
        asyncStateChangeDone();
        break;
    case GST_MESSAGE_STATE_CHANGED: {
        if (!messageSourceIsPlaybin || m_delayingLoad)
            break;
        updateStates();

        // Construct a filename for the graphviz dot file output.
        GstState newState;
        gst_message_parse_state_changed(message, &currentState, &newState, 0);
        CString dotFileName = String::format("webkit-video.%s_%s", gst_element_state_get_name(currentState), gst_element_state_get_name(newState)).utf8();
        GST_DEBUG_BIN_TO_DOT_FILE_WITH_TS(GST_BIN(m_pipeline.get()), GST_DEBUG_GRAPH_SHOW_ALL, dotFileName.data());

        break;
    }
    case GST_MESSAGE_BUFFERING:
        processBufferingStats(message);
        break;
    case GST_MESSAGE_DURATION_CHANGED:
        if (messageSourceIsPlaybin)
            durationChanged();
        break;
    case GST_MESSAGE_REQUEST_STATE:
        gst_message_parse_request_state(message, &requestedState);
        gst_element_get_state(m_pipeline.get(), &currentState, nullptr, 250 * GST_NSECOND);
        if (requestedState < currentState) {
            GUniquePtr<gchar> elementName(gst_element_get_name(GST_ELEMENT(message)));
            INFO_MEDIA_MESSAGE("Element %s requested state change to %s", elementName.get(),
                gst_element_state_get_name(requestedState));
            m_requestedState = requestedState;
            if (!changePipelineState(requestedState))
                loadingFailed(MediaPlayer::Empty);
        }
        break;
    case GST_MESSAGE_CLOCK_LOST:
        // This can only happen in PLAYING state and we should just
        // get a new clock by moving back to PAUSED and then to
        // PLAYING again.
        // This can happen if the stream that ends in a sink that
        // provides the current clock disappears, for example if
        // the audio sink provides the clock and the audio stream
        // is disabled. It also happens relatively often with
        // HTTP adaptive streams when switching between different
        // variants of a stream.
        gst_element_set_state(m_pipeline.get(), GST_STATE_PAUSED);
        gst_element_set_state(m_pipeline.get(), GST_STATE_PLAYING);
        break;
    case GST_MESSAGE_LATENCY:
        // Recalculate the latency, we don't need any special handling
        // here other than the GStreamer default.
        // This can happen if the latency of live elements changes, or
        // for one reason or another a new live element is added or
        // removed from the pipeline.
        gst_bin_recalculate_latency(GST_BIN(m_pipeline.get()));
        break;
    case GST_MESSAGE_ELEMENT:
        if (gst_is_missing_plugin_message(message)) {
            if (gst_install_plugins_supported()) {
                m_missingPluginsCallback = MediaPlayerRequestInstallMissingPluginsCallback::create([this](uint32_t result) {
                    m_missingPluginsCallback = nullptr;
                    if (result != GST_INSTALL_PLUGINS_SUCCESS)
                        return;

                    changePipelineState(GST_STATE_READY);
                    changePipelineState(GST_STATE_PAUSED);
                });
                GUniquePtr<char> detail(gst_missing_plugin_message_get_installer_detail(message));
                GUniquePtr<char> description(gst_missing_plugin_message_get_description(message));
                m_player->client().requestInstallMissingPlugins(String::fromUTF8(detail.get()), String::fromUTF8(description.get()), *m_missingPluginsCallback);
            }
        }
#if ENABLE(VIDEO_TRACK) && USE(GSTREAMER_MPEGTS)
        else {
            GstMpegtsSection* section = gst_message_parse_mpegts_section(message);
            if (section) {
                processMpegTsSection(section);
                gst_mpegts_section_unref(section);
            }
        }
#endif
        break;
#if ENABLE(VIDEO_TRACK)
    case GST_MESSAGE_TOC:
        processTableOfContents(message);
        break;
#endif
    default:
        LOG_MEDIA_MESSAGE("Unhandled GStreamer message type: %s",
                    GST_MESSAGE_TYPE_NAME(message));
        break;
    }
    return;
}

void MediaPlayerPrivateGStreamer::processBufferingStats(GstMessage* message)
{
    m_buffering = true;
    gst_message_parse_buffering(message, &m_bufferingPercentage);

    LOG_MEDIA_MESSAGE("[Buffering] Buffering: %d%%.", m_bufferingPercentage);

    updateStates();
}

#if ENABLE(VIDEO_TRACK) && USE(GSTREAMER_MPEGTS)
void MediaPlayerPrivateGStreamer::processMpegTsSection(GstMpegtsSection* section)
{
    ASSERT(section);

    if (section->section_type == GST_MPEGTS_SECTION_PMT) {
        const GstMpegtsPMT* pmt = gst_mpegts_section_get_pmt(section);
        m_metadataTracks.clear();
        for (guint i = 0; i < pmt->streams->len; ++i) {
            const GstMpegtsPMTStream* stream = static_cast<const GstMpegtsPMTStream*>(g_ptr_array_index(pmt->streams, i));
            if (stream->stream_type == 0x05 || stream->stream_type >= 0x80) {
                AtomicString pid = String::number(stream->pid);
                RefPtr<InbandMetadataTextTrackPrivateGStreamer> track = InbandMetadataTextTrackPrivateGStreamer::create(
                    InbandTextTrackPrivate::Metadata, InbandTextTrackPrivate::Data, pid);

                // 4.7.10.12.2 Sourcing in-band text tracks
                // If the new text track's kind is metadata, then set the text track in-band metadata track dispatch
                // type as follows, based on the type of the media resource:
                // Let stream type be the value of the "stream_type" field describing the text track's type in the
                // file's program map section, interpreted as an 8-bit unsigned integer. Let length be the value of
                // the "ES_info_length" field for the track in the same part of the program map section, interpreted
                // as an integer as defined by the MPEG-2 specification. Let descriptor bytes be the length bytes
                // following the "ES_info_length" field. The text track in-band metadata track dispatch type must be
                // set to the concatenation of the stream type byte and the zero or more descriptor bytes bytes,
                // expressed in hexadecimal using uppercase ASCII hex digits.
                String inbandMetadataTrackDispatchType;
                appendUnsignedAsHexFixedSize(stream->stream_type, inbandMetadataTrackDispatchType, 2);
                for (guint j = 0; j < stream->descriptors->len; ++j) {
                    const GstMpegtsDescriptor* descriptor = static_cast<const GstMpegtsDescriptor*>(g_ptr_array_index(stream->descriptors, j));
                    for (guint k = 0; k < descriptor->length; ++k)
                        appendByteAsHex(descriptor->data[k], inbandMetadataTrackDispatchType);
                }
                track->setInBandMetadataTrackDispatchType(inbandMetadataTrackDispatchType);

                m_metadataTracks.add(pid, track);
                m_player->addTextTrack(track);
            }
        }
    } else {
        AtomicString pid = String::number(section->pid);
        RefPtr<InbandMetadataTextTrackPrivateGStreamer> track = m_metadataTracks.get(pid);
        if (!track)
            return;

        GRefPtr<GBytes> data = gst_mpegts_section_get_data(section);
        gsize size;
        const void* bytes = g_bytes_get_data(data.get(), &size);

        track->addDataCue(MediaTime::createWithDouble(currentTimeDouble()), MediaTime::createWithDouble(currentTimeDouble()), bytes, size);
    }
}
#endif

#if ENABLE(VIDEO_TRACK)
void MediaPlayerPrivateGStreamer::processTableOfContents(GstMessage* message)
{
    if (m_chaptersTrack)
        m_player->removeTextTrack(m_chaptersTrack);

    m_chaptersTrack = InbandMetadataTextTrackPrivateGStreamer::create(InbandTextTrackPrivate::Chapters, InbandTextTrackPrivate::Generic);
    m_player->addTextTrack(m_chaptersTrack);

    GRefPtr<GstToc> toc;
    gboolean updated;
    gst_message_parse_toc(message, &toc.outPtr(), &updated);
    ASSERT(toc);

    for (GList* i = gst_toc_get_entries(toc.get()); i; i = i->next)
        processTableOfContentsEntry(static_cast<GstTocEntry*>(i->data), 0);
}

void MediaPlayerPrivateGStreamer::processTableOfContentsEntry(GstTocEntry* entry, GstTocEntry* parent)
{
    UNUSED_PARAM(parent);
    ASSERT(entry);

    RefPtr<GenericCueData> cue = GenericCueData::create();

    gint64 start = -1, stop = -1;
    gst_toc_entry_get_start_stop_times(entry, &start, &stop);
    if (start != -1)
        cue->setStartTime(MediaTime(start, GST_SECOND));
    if (stop != -1)
        cue->setEndTime(MediaTime(stop, GST_SECOND));

    GstTagList* tags = gst_toc_entry_get_tags(entry);
    if (tags) {
        gchar* title =  0;
        gst_tag_list_get_string(tags, GST_TAG_TITLE, &title);
        if (title) {
            cue->setContent(title);
            g_free(title);
        }
    }

    m_chaptersTrack->addGenericCue(cue.release());

    for (GList* i = gst_toc_entry_get_sub_entries(entry); i; i = i->next)
        processTableOfContentsEntry(static_cast<GstTocEntry*>(i->data), entry);
}
#endif

void MediaPlayerPrivateGStreamer::fillTimerFired()
{
    GstQuery* query = gst_query_new_buffering(GST_FORMAT_PERCENT);

    if (!gst_element_query(m_pipeline.get(), query)) {
        gst_query_unref(query);
        return;
    }

    gint64 start, stop;
    gdouble fillStatus = 100.0;

    gst_query_parse_buffering_range(query, 0, &start, &stop, 0);
    gst_query_unref(query);

    if (stop != -1)
        fillStatus = 100.0 * stop / GST_FORMAT_PERCENT_MAX;

    LOG_MEDIA_MESSAGE("[Buffering] Download buffer filled up to %f%%", fillStatus);

    if (!m_mediaDuration)
        durationChanged();

    // Update maxTimeLoaded only if the media duration is
    // available. Otherwise we can't compute it.
    if (m_mediaDuration) {
        if (fillStatus == 100.0)
            m_maxTimeLoaded = m_mediaDuration;
        else
            m_maxTimeLoaded = static_cast<float>((fillStatus * m_mediaDuration) / 100.0);
        LOG_MEDIA_MESSAGE("[Buffering] Updated maxTimeLoaded: %f", m_maxTimeLoaded);
    }

    m_downloadFinished = fillStatus == 100.0;
    if (!m_downloadFinished) {
        updateStates();
        return;
    }

    // Media is now fully loaded. It will play even if network
    // connection is cut. Buffering is done, remove the fill source
    // from the main loop.
    m_fillTimer.stop();
    updateStates();
}

float MediaPlayerPrivateGStreamer::maxTimeSeekable() const
{
    if (m_errorOccured)
        return 0.0f;

    LOG_MEDIA_MESSAGE("maxTimeSeekable");
    // infinite duration means live stream
    if (std::isinf(duration()))
        return 0.0f;

    return duration();
}

float MediaPlayerPrivateGStreamer::maxTimeLoaded() const
{
    if (m_errorOccured)
        return 0.0f;

    float loaded = m_maxTimeLoaded;
    if (m_isEndReached && m_mediaDuration)
        loaded = m_mediaDuration;
    LOG_MEDIA_MESSAGE("maxTimeLoaded: %f", loaded);
    return loaded;
}

bool MediaPlayerPrivateGStreamer::didLoadingProgress() const
{
    if (!m_pipeline || !m_mediaDuration || (!isMediaSource() && !totalBytes()))
        return false;
    float currentMaxTimeLoaded = maxTimeLoaded();
    bool didLoadingProgress = currentMaxTimeLoaded != m_maxTimeLoadedAtLastDidLoadingProgress;
    m_maxTimeLoadedAtLastDidLoadingProgress = currentMaxTimeLoaded;
    LOG_MEDIA_MESSAGE("didLoadingProgress: %d", didLoadingProgress);
    return didLoadingProgress;
}

unsigned long long MediaPlayerPrivateGStreamer::totalBytes() const
{
    if (m_errorOccured)
        return 0;

    if (m_totalBytes)
        return m_totalBytes;

    if (!m_source)
        return 0;

    GstFormat fmt = GST_FORMAT_BYTES;
    gint64 length = 0;
    if (gst_element_query_duration(m_source.get(), fmt, &length)) {
        INFO_MEDIA_MESSAGE("totalBytes %" G_GINT64_FORMAT, length);
        m_totalBytes = static_cast<unsigned long long>(length);
        m_isStreaming = !length;
        return m_totalBytes;
    }

    // Fall back to querying the source pads manually.
    // See also https://bugzilla.gnome.org/show_bug.cgi?id=638749
    GstIterator* iter = gst_element_iterate_src_pads(m_source.get());
    bool done = false;
    while (!done) {
        GValue item = G_VALUE_INIT;
        switch (gst_iterator_next(iter, &item)) {
        case GST_ITERATOR_OK: {
            GstPad* pad = static_cast<GstPad*>(g_value_get_object(&item));
            gint64 padLength = 0;
            if (gst_pad_query_duration(pad, fmt, &padLength) && padLength > length)
                length = padLength;
            break;
        }
        case GST_ITERATOR_RESYNC:
            gst_iterator_resync(iter);
            break;
        case GST_ITERATOR_ERROR:
            FALLTHROUGH;
        case GST_ITERATOR_DONE:
            done = true;
            break;
        }

        g_value_unset(&item);
    }

    gst_iterator_free(iter);

    INFO_MEDIA_MESSAGE("totalBytes %" G_GINT64_FORMAT, length);
    m_totalBytes = static_cast<unsigned long long>(length);
    m_isStreaming = !length;
    return m_totalBytes;
}

void MediaPlayerPrivateGStreamer::sourceChanged()
{
    m_source.clear();
    g_object_get(m_pipeline.get(), "source", &m_source.outPtr(), nullptr);

    if (WEBKIT_IS_WEB_SRC(m_source.get()))
        webKitWebSrcSetMediaPlayer(WEBKIT_WEB_SRC(m_source.get()), m_player);
#if ENABLE(MEDIA_SOURCE)
    if (m_mediaSource && WEBKIT_IS_MEDIA_SRC(m_source.get())) {
        MediaSourceGStreamer::open(m_mediaSource.get(), WEBKIT_MEDIA_SRC(m_source.get()));
    }
#endif
}

void MediaPlayerPrivateGStreamer::cancelLoad()
{
    if (m_networkState < MediaPlayer::Loading || m_networkState == MediaPlayer::Loaded)
        return;

    if (m_pipeline)
        changePipelineState(GST_STATE_READY);
}

void MediaPlayerPrivateGStreamer::asyncStateChangeDone()
{
    if (!m_pipeline || m_errorOccured)
        return;

    if (m_seeking) {
        if (m_seekIsPending)
            updateStates();
        else {
            LOG_MEDIA_MESSAGE("[Seek] seeked to %f", m_seekTime);
            m_seeking = false;
            if (m_timeOfOverlappingSeek != m_seekTime && m_timeOfOverlappingSeek != -1) {
                seek(m_timeOfOverlappingSeek);
                m_timeOfOverlappingSeek = -1;
                return;
            }
            m_timeOfOverlappingSeek = -1;

            // The pipeline can still have a pending state. In this case a position query will fail.
            // Right now we can use m_seekTime as a fallback.
            m_canFallBackToLastFinishedSeekPosition = true;
            timeChanged();
        }
    } else
        updateStates();
}

void MediaPlayerPrivateGStreamer::updateStates()
{
    if (!m_pipeline)
        return;

    if (m_errorOccured)
        return;

    MediaPlayer::NetworkState oldNetworkState = m_networkState;
    MediaPlayer::ReadyState oldReadyState = m_readyState;
    GstState state;
    GstState pending;

    GstStateChangeReturn getStateResult = gst_element_get_state(m_pipeline.get(), &state, &pending, 250 * GST_NSECOND);

    bool shouldUpdatePlaybackState = false;
    switch (getStateResult) {
    case GST_STATE_CHANGE_SUCCESS: {
        LOG_MEDIA_MESSAGE("State: %s, pending: %s", gst_element_state_get_name(state), gst_element_state_get_name(pending));

        // Do nothing if on EOS and state changed to READY to avoid recreating the player
        // on HTMLMediaElement and properly generate the video 'ended' event.
        if (m_isEndReached && state == GST_STATE_READY)
            break;

        if (state <= GST_STATE_READY) {
            m_resetPipeline = true;
            m_mediaDuration = 0;
        } else {
            m_resetPipeline = false;
            cacheDuration();
        }

        bool didBuffering = m_buffering;

        // Update ready and network states.
        switch (state) {
        case GST_STATE_NULL:
            m_readyState = MediaPlayer::HaveNothing;
            m_networkState = MediaPlayer::Empty;
            break;
        case GST_STATE_READY:
            m_readyState = MediaPlayer::HaveMetadata;
            m_networkState = MediaPlayer::Empty;
            break;
        case GST_STATE_PAUSED:
        case GST_STATE_PLAYING:
            if (m_buffering) {
                if (m_bufferingPercentage == 100) {
                    LOG_MEDIA_MESSAGE("[Buffering] Complete.");
                    m_buffering = false;
                    m_readyState = MediaPlayer::HaveEnoughData;
                    m_networkState = m_downloadFinished ? MediaPlayer::Idle : MediaPlayer::Loading;
                } else {
                    m_readyState = MediaPlayer::HaveCurrentData;
                    m_networkState = MediaPlayer::Loading;
                }
            } else if (m_downloadFinished) {
                m_readyState = MediaPlayer::HaveEnoughData;
                m_networkState = MediaPlayer::Loaded;
            } else {
                m_readyState = MediaPlayer::HaveFutureData;
                m_networkState = MediaPlayer::Loading;
            }

            break;
        default:
            ASSERT_NOT_REACHED();
            break;
        }

        // Sync states where needed.
        if (state == GST_STATE_PAUSED) {
            if (!m_volumeAndMuteInitialized) {
                notifyPlayerOfVolumeChange();
                notifyPlayerOfMute();
                m_volumeAndMuteInitialized = true;
            }

            if (didBuffering && !m_buffering && !m_paused && m_playbackRate) {
                LOG_MEDIA_MESSAGE("[Buffering] Restarting playback.");
                changePipelineState(GST_STATE_PLAYING);
            }
        } else if (state == GST_STATE_PLAYING) {
            m_paused = false;

            if ((m_buffering && !isLiveStream()) || !m_playbackRate) {
                LOG_MEDIA_MESSAGE("[Buffering] Pausing stream for buffering.");
                changePipelineState(GST_STATE_PAUSED);
            }
        } else
            m_paused = true;

        if (m_requestedState == GST_STATE_PAUSED && state == GST_STATE_PAUSED) {
            shouldUpdatePlaybackState = true;
            LOG_MEDIA_MESSAGE("Requested state change to %s was completed", gst_element_state_get_name(state));
        }

        break;
    }
    case GST_STATE_CHANGE_ASYNC:
        LOG_MEDIA_MESSAGE("Async: State: %s, pending: %s", gst_element_state_get_name(state), gst_element_state_get_name(pending));
        // Change in progress.
        break;
    case GST_STATE_CHANGE_FAILURE:
        LOG_MEDIA_MESSAGE("Failure: State: %s, pending: %s", gst_element_state_get_name(state), gst_element_state_get_name(pending));
        // Change failed
        return;
    case GST_STATE_CHANGE_NO_PREROLL:
        LOG_MEDIA_MESSAGE("No preroll: State: %s, pending: %s", gst_element_state_get_name(state), gst_element_state_get_name(pending));

        // Live pipelines go in PAUSED without prerolling.
        m_isStreaming = true;
        setDownloadBuffering();

        if (state == GST_STATE_READY)
            m_readyState = MediaPlayer::HaveNothing;
        else if (state == GST_STATE_PAUSED) {
            m_readyState = MediaPlayer::HaveEnoughData;
            m_paused = true;
        } else if (state == GST_STATE_PLAYING)
            m_paused = false;

        if (!m_paused && m_playbackRate)
            changePipelineState(GST_STATE_PLAYING);

        m_networkState = MediaPlayer::Loading;
        break;
    default:
        LOG_MEDIA_MESSAGE("Else : %d", getStateResult);
        break;
    }

    m_requestedState = GST_STATE_VOID_PENDING;

    if (shouldUpdatePlaybackState)
        m_player->playbackStateChanged();

    if (m_networkState != oldNetworkState) {
        LOG_MEDIA_MESSAGE("Network State Changed from %u to %u", oldNetworkState, m_networkState);
        m_player->networkStateChanged();
    }
    if (m_readyState != oldReadyState) {
        LOG_MEDIA_MESSAGE("Ready State Changed from %u to %u", oldReadyState, m_readyState);
        m_player->readyStateChanged();
    }

    if (getStateResult == GST_STATE_CHANGE_SUCCESS && state >= GST_STATE_PAUSED) {
        updatePlaybackRate();
        if (m_seekIsPending) {
            LOG_MEDIA_MESSAGE("[Seek] committing pending seek to %f", m_seekTime);
            m_seekIsPending = false;
            m_seeking = doSeek(toGstClockTime(m_seekTime), m_player->rate(), static_cast<GstSeekFlags>(GST_SEEK_FLAG_FLUSH | GST_SEEK_FLAG_ACCURATE));
            if (!m_seeking)
                LOG_MEDIA_MESSAGE("[Seek] seeking to %f failed", m_seekTime);
        }
    }
}

void MediaPlayerPrivateGStreamer::mediaLocationChanged(GstMessage* message)
{
    if (m_mediaLocations)
        gst_structure_free(m_mediaLocations);

    const GstStructure* structure = gst_message_get_structure(message);
    if (structure) {
        // This structure can contain:
        // - both a new-location string and embedded locations structure
        // - or only a new-location string.
        m_mediaLocations = gst_structure_copy(structure);
        const GValue* locations = gst_structure_get_value(m_mediaLocations, "locations");

        if (locations)
            m_mediaLocationCurrentIndex = static_cast<int>(gst_value_list_get_size(locations)) -1;

        loadNextLocation();
    }
}

bool MediaPlayerPrivateGStreamer::loadNextLocation()
{
    if (!m_mediaLocations)
        return false;

    const GValue* locations = gst_structure_get_value(m_mediaLocations, "locations");
    const gchar* newLocation = 0;

    if (!locations) {
        // Fallback on new-location string.
        newLocation = gst_structure_get_string(m_mediaLocations, "new-location");
        if (!newLocation)
            return false;
    }

    if (!newLocation) {
        if (m_mediaLocationCurrentIndex < 0) {
            m_mediaLocations = 0;
            return false;
        }

        const GValue* location = gst_value_list_get_value(locations,
                                                          m_mediaLocationCurrentIndex);
        const GstStructure* structure = gst_value_get_structure(location);

        if (!structure) {
            m_mediaLocationCurrentIndex--;
            return false;
        }

        newLocation = gst_structure_get_string(structure, "new-location");
    }

    if (newLocation) {
        // Found a candidate. new-location is not always an absolute url
        // though. We need to take the base of the current url and
        // append the value of new-location to it.
        URL baseUrl = gst_uri_is_valid(newLocation) ? URL() : m_url;
        URL newUrl = URL(baseUrl, newLocation);

        RefPtr<SecurityOrigin> securityOrigin = SecurityOrigin::create(m_url);
        if (securityOrigin->canRequest(newUrl)) {
            INFO_MEDIA_MESSAGE("New media url: %s", newUrl.string().utf8().data());

            // Reset player states.
            m_networkState = MediaPlayer::Loading;
            m_player->networkStateChanged();
            m_readyState = MediaPlayer::HaveNothing;
            m_player->readyStateChanged();

            // Reset pipeline state.
            m_resetPipeline = true;
            changePipelineState(GST_STATE_READY);

            GstState state;
            gst_element_get_state(m_pipeline.get(), &state, nullptr, 0);
            if (state <= GST_STATE_READY) {
                // Set the new uri and start playing.
                g_object_set(m_pipeline.get(), "uri", newUrl.string().utf8().data(), nullptr);
                m_url = newUrl;
                changePipelineState(GST_STATE_PLAYING);
                return true;
            }
        } else
            INFO_MEDIA_MESSAGE("Not allowed to load new media location: %s", newUrl.string().utf8().data());
    }
    m_mediaLocationCurrentIndex--;
    return false;
}

void MediaPlayerPrivateGStreamer::loadStateChanged()
{
    updateStates();
}

void MediaPlayerPrivateGStreamer::timeChanged()
{
    updateStates();
    m_player->timeChanged();
}

void MediaPlayerPrivateGStreamer::didEnd()
{
    // Synchronize position and duration values to not confuse the
    // HTMLMediaElement. In some cases like reverse playback the
    // position is not always reported as 0 for instance.
    float now = currentTime();
    if (now > 0 && now <= duration() && m_mediaDuration != now) {
        m_mediaDurationKnown = true;
        m_mediaDuration = now;
        m_player->durationChanged();
    }

    m_isEndReached = true;
    timeChanged();

    if (!m_player->client().mediaPlayerIsLooping()) {
        m_paused = true;
        changePipelineState(GST_STATE_READY);
        m_downloadFinished = false;
    }
}

void MediaPlayerPrivateGStreamer::cacheDuration()
{
    if (m_mediaDuration || !m_mediaDurationKnown)
        return;

    float newDuration = duration();
    if (std::isinf(newDuration)) {
        // Only pretend that duration is not available if the the query failed in a stable pipeline state.
        GstState state;
        if (gst_element_get_state(m_pipeline.get(), &state, nullptr, 0) == GST_STATE_CHANGE_SUCCESS && state > GST_STATE_READY)
            m_mediaDurationKnown = false;
        return;
    }

    m_mediaDuration = newDuration;
}

void MediaPlayerPrivateGStreamer::durationChanged()
{
    float previousDuration = m_mediaDuration;

    cacheDuration();
    // Avoid emiting durationchanged in the case where the previous
    // duration was 0 because that case is already handled by the
    // HTMLMediaElement.
    if (previousDuration && m_mediaDuration != previousDuration)
        m_player->durationChanged();
}

void MediaPlayerPrivateGStreamer::loadingFailed(MediaPlayer::NetworkState error)
{
    m_errorOccured = true;
    if (m_networkState != error) {
        m_networkState = error;
        m_player->networkStateChanged();
    }
    if (m_readyState != MediaPlayer::HaveNothing) {
        m_readyState = MediaPlayer::HaveNothing;
        m_player->readyStateChanged();
    }

    // Loading failed, remove ready timer.
    m_readyTimerHandler.stop();
}

static HashSet<String> mimeTypeCache()
{
    initializeGStreamerAndRegisterWebKitElements();

    DEPRECATED_DEFINE_STATIC_LOCAL(HashSet<String>, cache, ());
    static bool typeListInitialized = false;

    if (typeListInitialized)
        return cache;

    const char* mimeTypes[] = {
        "application/ogg",
        "application/vnd.apple.mpegurl",
        "application/vnd.rn-realmedia",
        "application/x-3gp",
        "application/x-pn-realaudio",
        "application/x-mpegurl",
        "audio/3gpp",
        "audio/aac",
        "audio/flac",
        "audio/iLBC-sh",
        "audio/midi",
        "audio/mobile-xmf",
        "audio/mp1",
        "audio/mp2",
        "audio/mp3",
        "audio/mp4",
        "audio/mpeg",
        "audio/ogg",
        "audio/opus",
        "audio/qcelp",
        "audio/riff-midi",
        "audio/speex",
        "audio/wav",
        "audio/webm",
        "audio/x-ac3",
        "audio/x-aiff",
        "audio/x-amr-nb-sh",
        "audio/x-amr-wb-sh",
        "audio/x-au",
        "audio/x-ay",
        "audio/x-celt",
        "audio/x-dts",
        "audio/x-flac",
        "audio/x-gbs",
        "audio/x-gsm",
        "audio/x-gym",
        "audio/x-imelody",
        "audio/x-ircam",
        "audio/x-kss",
        "audio/x-m4a",
        "audio/x-mod",
        "audio/x-mp3",
        "audio/x-mpeg",
        "audio/x-musepack",
        "audio/x-nist",
        "audio/x-nsf",
        "audio/x-paris",
        "audio/x-sap",
        "audio/x-sbc",
        "audio/x-sds",
        "audio/x-shorten",
        "audio/x-sid",
        "audio/x-spc",
        "audio/x-speex",
        "audio/x-svx",
        "audio/x-ttafile",
        "audio/x-vgm",
        "audio/x-voc",
        "audio/x-vorbis+ogg",
        "audio/x-w64",
        "audio/x-wav",
        "audio/x-wavpack",
        "audio/x-wavpack-correction",
        "video/3gpp",
        "video/flv",
        "video/mj2",
        "video/mp2t",
        "video/mp4",
        "video/mpeg",
        "video/mpegts",
        "video/ogg",
        "video/quicktime",
        "video/vivo",
        "video/webm",
        "video/x-cdxa",
        "video/x-dirac",
        "video/x-dv",
        "video/x-fli",
        "video/x-flv",
        "video/x-h263",
        "video/x-ivf",
        "video/x-m4v",
        "video/x-matroska",
        "video/x-mng",
        "video/x-ms-asf",
        "video/x-msvideo",
        "video/x-mve",
        "video/x-nuv",
        "video/x-vcd"
    };

    for (unsigned i = 0; i < (sizeof(mimeTypes) / sizeof(*mimeTypes)); ++i)
        cache.add(String(mimeTypes[i]));

    typeListInitialized = true;
    return cache;
}

void MediaPlayerPrivateGStreamer::getSupportedTypes(HashSet<String>& types)
{
    types = mimeTypeCache();
}

MediaPlayer::SupportsType MediaPlayerPrivateGStreamer::supportsType(const MediaEngineSupportParameters& parameters)
{
    if (parameters.type.isNull() || parameters.type.isEmpty())
        return MediaPlayer::IsNotSupported;

    // spec says we should not return "probably" if the codecs string is empty
    if (mimeTypeCache().contains(parameters.type))
        return parameters.codecs.isEmpty() ? MediaPlayer::MayBeSupported : MediaPlayer::IsSupported;
    return MediaPlayer::IsNotSupported;
}

void MediaPlayerPrivateGStreamer::setDownloadBuffering()
{
    if (!m_pipeline)
        return;

    unsigned flags;
    g_object_get(m_pipeline.get(), "flags", &flags, nullptr);

    unsigned flagDownload = getGstPlayFlag("download");

    // We don't want to stop downloading if we already started it.
    if (flags & flagDownload && m_readyState > MediaPlayer::HaveNothing && !m_resetPipeline)
        return;

    bool shouldDownload = !isLiveStream() && m_preload == MediaPlayer::Auto;
    if (shouldDownload) {
        LOG_MEDIA_MESSAGE("Enabling on-disk buffering");
        g_object_set(m_pipeline.get(), "flags", flags | flagDownload, nullptr);
        m_fillTimer.startRepeating(0.2);
    } else {
        LOG_MEDIA_MESSAGE("Disabling on-disk buffering");
        g_object_set(m_pipeline.get(), "flags", flags & ~flagDownload, nullptr);
        m_fillTimer.stop();
    }
}

void MediaPlayerPrivateGStreamer::setPreload(MediaPlayer::Preload preload)
{
    if (preload == MediaPlayer::Auto && isLiveStream())
        return;

    m_preload = preload;
    setDownloadBuffering();

    if (m_delayingLoad && m_preload != MediaPlayer::None) {
        m_delayingLoad = false;
        commitLoad();
    }
}

GstElement* MediaPlayerPrivateGStreamer::createAudioSink()
{
    m_autoAudioSink = gst_element_factory_make("autoaudiosink", 0);
    if (!m_autoAudioSink) {
        WARN_MEDIA_MESSAGE("GStreamer's autoaudiosink not found. Please check your gst-plugins-good installation");
        return nullptr;
    }

    g_signal_connect(m_autoAudioSink.get(), "child-added", G_CALLBACK(setAudioStreamPropertiesCallback), this);

    GstElement* audioSinkBin;

    if (webkitGstCheckVersion(1, 4, 2)) {
#if ENABLE(WEB_AUDIO)
        audioSinkBin = gst_bin_new("audio-sink");
        m_audioSourceProvider->configureAudioBin(audioSinkBin, nullptr);
        return audioSinkBin;
#else
        return m_autoAudioSink.get();
#endif
    }

    // Construct audio sink only if pitch preserving is enabled.
    // If GStreamer 1.4.2 is used the audio-filter playbin property is used instead.
    if (m_preservesPitch) {
        GstElement* scale = gst_element_factory_make("scaletempo", nullptr);
        if (!scale) {
            WARN_MEDIA_MESSAGE("Failed to create scaletempo");
            return m_autoAudioSink.get();
        }

        audioSinkBin = gst_bin_new("audio-sink");
        gst_bin_add(GST_BIN(audioSinkBin), scale);
        GRefPtr<GstPad> pad = adoptGRef(gst_element_get_static_pad(scale, "sink"));
        gst_element_add_pad(audioSinkBin, gst_ghost_pad_new("sink", pad.get()));

#if ENABLE(WEB_AUDIO)
        m_audioSourceProvider->configureAudioBin(audioSinkBin, scale);
#else
        GstElement* convert = gst_element_factory_make("audioconvert", nullptr);
        GstElement* resample = gst_element_factory_make("audioresample", nullptr);

        gst_bin_add_many(GST_BIN(audioSinkBin), convert, resample, m_autoAudioSink.get(), nullptr);

        if (!gst_element_link_many(scale, convert, resample, m_autoAudioSink.get(), nullptr)) {
            WARN_MEDIA_MESSAGE("Failed to link audio sink elements");
            gst_object_unref(audioSinkBin);
            return m_autoAudioSink.get();
        }
#endif
        return audioSinkBin;
    }

#if ENABLE(WEB_AUDIO)
    audioSinkBin = gst_bin_new("audio-sink");
    m_audioSourceProvider->configureAudioBin(audioSinkBin, nullptr);
    return audioSinkBin;
#endif
    ASSERT_NOT_REACHED();
    return nullptr;
}

GstElement* MediaPlayerPrivateGStreamer::audioSink() const
{
    GstElement* sink;
    g_object_get(m_pipeline.get(), "audio-sink", &sink, nullptr);
    return sink;
}

void MediaPlayerPrivateGStreamer::createGSTPlayBin()
{
    ASSERT(!m_pipeline);

    // gst_element_factory_make() returns a floating reference so
    // we should not adopt.
    setPipeline(gst_element_factory_make("playbin", "play"));
    setStreamVolumeElement(GST_STREAM_VOLUME(m_pipeline.get()));

    GRefPtr<GstBus> bus = adoptGRef(gst_pipeline_get_bus(GST_PIPELINE(m_pipeline.get())));
    gst_bus_set_sync_handler(bus.get(), [](GstBus*, GstMessage* message, gpointer userData) {
        auto& player = *static_cast<MediaPlayerPrivateGStreamer*>(userData);

        if (!player.handleSyncMessage(message)) {
            if (isMainThread())
                player.handleMessage(message);
            else {
                GRefPtr<GstMessage> protectMessage(message);
                auto weakThis = player.createWeakPtr();
                RunLoop::main().dispatch([weakThis, protectMessage] {
                    if (weakThis)
                        weakThis->handleMessage(protectMessage.get());
                });
            }
        }
        gst_message_unref(message);
        return GST_BUS_DROP;
    }, this, nullptr);

    g_object_set(m_pipeline.get(), "mute", m_player->muted(), nullptr);

    g_signal_connect(m_pipeline.get(), "notify::source", G_CALLBACK(mediaPlayerPrivateSourceChangedCallback), this);
    g_signal_connect(m_pipeline.get(), "video-changed", G_CALLBACK(mediaPlayerPrivateVideoChangedCallback), this);
    g_signal_connect(m_pipeline.get(), "audio-changed", G_CALLBACK(mediaPlayerPrivateAudioChangedCallback), this);
#if ENABLE(VIDEO_TRACK)
    if (webkitGstCheckVersion(1, 1, 2)) {
        g_signal_connect(m_pipeline.get(), "text-changed", G_CALLBACK(mediaPlayerPrivateTextChangedCallback), this);

        GstElement* textCombiner = webkitTextCombinerNew();
        ASSERT(textCombiner);
        g_object_set(m_pipeline.get(), "text-stream-combiner", textCombiner, nullptr);

        m_textAppSink = webkitTextSinkNew();
        ASSERT(m_textAppSink);

        m_textAppSinkPad = adoptGRef(gst_element_get_static_pad(m_textAppSink.get(), "sink"));
        ASSERT(m_textAppSinkPad);

        g_object_set(m_textAppSink.get(), "emit-signals", true, "enable-last-sample", false, "caps", gst_caps_new_empty_simple("text/vtt"), NULL);
        g_signal_connect(m_textAppSink.get(), "new-sample", G_CALLBACK(mediaPlayerPrivateNewTextSampleCallback), this);

        g_object_set(m_pipeline.get(), "text-sink", m_textAppSink.get(), NULL);
    }
#endif

    g_object_set(m_pipeline.get(), "video-sink", createVideoSink(), "audio-sink", createAudioSink(), nullptr);

    // On 1.4.2 and newer we use the audio-filter property instead.
    // See https://bugzilla.gnome.org/show_bug.cgi?id=735748 for
    // the reason for using >= 1.4.2 instead of >= 1.4.0.
    if (m_preservesPitch && webkitGstCheckVersion(1, 4, 2)) {
        GstElement* scale = gst_element_factory_make("scaletempo", 0);

        if (!scale)
            WARN_MEDIA_MESSAGE("Failed to create scaletempo");
        else
            g_object_set(m_pipeline.get(), "audio-filter", scale, nullptr);
    }

    GRefPtr<GstPad> videoSinkPad = adoptGRef(gst_element_get_static_pad(m_videoSink.get(), "sink"));
    if (videoSinkPad)
        g_signal_connect(videoSinkPad.get(), "notify::caps", G_CALLBACK(mediaPlayerPrivateVideoSinkCapsChangedCallback), this);
}

void MediaPlayerPrivateGStreamer::simulateAudioInterruption()
{
    GstMessage* message = gst_message_new_request_state(GST_OBJECT(m_pipeline.get()), GST_STATE_PAUSED);
    gst_element_post_message(m_pipeline.get(), message);
}

bool MediaPlayerPrivateGStreamer::didPassCORSAccessCheck() const
{
    if (WEBKIT_IS_WEB_SRC(m_source.get()))
        return webKitSrcPassedCORSAccessCheck(WEBKIT_WEB_SRC(m_source.get()));
    return false;
}

bool MediaPlayerPrivateGStreamer::canSaveMediaData() const
{
    if (isLiveStream())
        return false;

    if (m_url.isLocalFile())
        return true;

    if (m_url.protocolIsInHTTPFamily())
        return true;

    return false;
}

}

#endif // USE(GSTREAMER)<|MERGE_RESOLUTION|>--- conflicted
+++ resolved
@@ -197,15 +197,11 @@
     , m_volumeAndMuteInitialized(false)
     , m_hasVideo(false)
     , m_hasAudio(false)
-<<<<<<< HEAD
     , m_audioTimerHandler("[WebKit] MediaPlayerPrivateGStreamer::audioChanged", std::bind(&MediaPlayerPrivateGStreamer::notifyPlayerOfAudio, this))
     , m_textTimerHandler("[WebKit] MediaPlayerPrivateGStreamer::textChanged", std::bind(&MediaPlayerPrivateGStreamer::notifyPlayerOfText, this))
     , m_videoTimerHandler("[WebKit] MediaPlayerPrivateGStreamer::videoChanged", std::bind(&MediaPlayerPrivateGStreamer::notifyPlayerOfVideo, this))
     , m_videoCapsTimerHandler("[WebKit] MediaPlayerPrivateGStreamer::videoCapsChanged", std::bind(&MediaPlayerPrivateGStreamer::notifyPlayerOfVideoCaps, this))
-    , m_readyTimerHandler("[WebKit] mediaPlayerPrivateReadyStateTimeoutCallback", [this] { changePipelineState(GST_STATE_NULL); })
-=======
     , m_readyTimerHandler(RunLoop::main(), this, &MediaPlayerPrivateGStreamer::readyTimerFired)
->>>>>>> 0f177a83
     , m_totalBytes(0)
     , m_preservesPitch(false)
 #if ENABLE(WEB_AUDIO)
@@ -405,13 +401,6 @@
     // if we stay for too long on READY.
     // Also lets remove the timer if we request a state change for any state other than READY.
     // See also https://bugs.webkit.org/show_bug.cgi?id=117354
-<<<<<<< HEAD
-    if (newState == GST_STATE_READY && !m_readyTimerHandler.isScheduled()) {
-        m_readyTimerHandler.schedule(std::chrono::seconds(gReadyStateTimerInterval));
-    } else if (newState != GST_STATE_READY && m_readyTimerHandler.isScheduled()) {
-        m_readyTimerHandler.cancel();
-    }
-=======
     if (newState == GST_STATE_READY && !m_readyTimerHandler.isActive()) {
         // Max interval in seconds to stay in the READY state on manual
         // state change requests.
@@ -419,7 +408,6 @@
         m_readyTimerHandler.startOneShot(readyStateTimerDelay);
     } else if (newState != GST_STATE_READY)
         m_readyTimerHandler.stop();
->>>>>>> 0f177a83
 
     return true;
 }
