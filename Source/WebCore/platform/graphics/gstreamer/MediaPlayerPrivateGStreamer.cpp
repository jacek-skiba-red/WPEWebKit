--- conflicted
+++ resolved
@@ -70,7 +70,6 @@
 #include "AudioSourceProviderGStreamer.h"
 #endif
 
-<<<<<<< HEAD
 #if USE(GSTREAMER_GL)
 #include "GLContext.h"
 
@@ -121,8 +120,6 @@
     conditionVariable.wait(lock, [&] { return isFinished; });
 }
 
-=======
->>>>>>> c211ba16
 // Max interval in seconds to stay in the READY state on manual
 // state change requests.
 static const unsigned gReadyStateTimerInterval = 60;
@@ -139,14 +136,11 @@
     return player->handleMessage(message);
 }
 
-<<<<<<< HEAD
 static void mediaPlayerPrivateSyncMessageCallback(GstBus*, GstMessage* message, MediaPlayerPrivateGStreamer* player)
 {
     player->handleSyncMessage(message);
 }
 
-=======
->>>>>>> c211ba16
 static void mediaPlayerPrivateSourceChangedCallback(GObject*, GParamSpec*, MediaPlayerPrivateGStreamer* player)
 {
     player->sourceChanged();
@@ -992,7 +986,6 @@
     return timeRanges;
 }
 
-<<<<<<< HEAD
 void MediaPlayerPrivateGStreamer::handleSyncMessage(GstMessage* message)
 {
     // FIXME: Use proper formatting across USE(GSTREAMER_GL) and ENABLE(ENCRYPTED_MEDIA_V2).
@@ -1082,8 +1075,6 @@
     }
 }
 
-=======
->>>>>>> c211ba16
 gboolean MediaPlayerPrivateGStreamer::handleMessage(GstMessage* message)
 {
     GUniqueOutPtr<GError> err;
@@ -2180,24 +2171,18 @@
     setPipeline(gst_element_factory_make("playbin", "play"));
     setStreamVolumeElement(GST_STREAM_VOLUME(m_pipeline.get()));
 
-<<<<<<< HEAD
     unsigned flagText = getGstPlayFlag("text");
     unsigned flagAudio = getGstPlayFlag("audio");
     unsigned flagVideo = getGstPlayFlag("video");
     unsigned flagNativeVideo = getGstPlayFlag("native-video");
     g_object_set(m_playBin.get(), "flags", flagText | flagAudio | flagVideo | flagNativeVideo, nullptr);
 
-    GRefPtr<GstBus> bus = adoptGRef(gst_pipeline_get_bus(GST_PIPELINE(m_playBin.get())));
-    gst_bus_add_signal_watch(bus.get());
-    g_signal_connect(bus.get(), "message", G_CALLBACK(mediaPlayerPrivateMessageCallback), this);
-
-    gst_bus_enable_sync_message_emission(bus.get());
-    g_signal_connect(bus.get(), "sync-message", G_CALLBACK(mediaPlayerPrivateSyncMessageCallback), this);
-=======
     GRefPtr<GstBus> bus = adoptGRef(gst_pipeline_get_bus(GST_PIPELINE(m_pipeline.get())));
     gst_bus_add_signal_watch(bus.get());
     g_signal_connect(bus.get(), "message", G_CALLBACK(mediaPlayerPrivateMessageCallback), this);
->>>>>>> c211ba16
+
+    gst_bus_enable_sync_message_emission(bus.get());
+    g_signal_connect(bus.get(), "sync-message", G_CALLBACK(mediaPlayerPrivateSyncMessageCallback), this);
 
     g_object_set(m_pipeline.get(), "mute", m_player->muted(), nullptr);
 
