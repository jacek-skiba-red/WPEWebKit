/*
 * Copyright (C) 2007, 2009 Apple Inc.  All rights reserved.
 * Copyright (C) 2007 Collabora Ltd.  All rights reserved.
 * Copyright (C) 2007 Alp Toker <alp@atoker.com>
 * Copyright (C) 2009 Gustavo Noronha Silva <gns@gnome.org>
 * Copyright (C) 2009, 2010, 2011, 2012, 2013 Igalia S.L
 * Copyright (C) 2014 Cable Television Laboratories, Inc.
 *
 * This library is free software; you can redistribute it and/or
 * modify it under the terms of the GNU Library General Public
 * License as published by the Free Software Foundation; either
 * version 2 of the License, or (at your option) any later version.
 *
 * This library is distributed in the hope that it will be useful,
 * but WITHOUT ANY WARRANTY; without even the implied warranty of
 * MERCHANTABILITY or FITNESS FOR A PARTICULAR PURPOSE.  See the GNU
 * Library General Public License for more details.
 *
 * You should have received a copy of the GNU Library General Public License
 * aint with this library; see the file COPYING.LIB.  If not, write to
 * the Free Software Foundation, Inc., 51 Franklin Street, Fifth Floor,
 * Boston, MA 02110-1301, USA.
 */

#include "config.h"
#include "MediaPlayerPrivateGStreamer.h"

#if ENABLE(VIDEO) && USE(GSTREAMER)

#include "GStreamerUtilities.h"
#include "URL.h"
#include "MIMETypeRegistry.h"
#include "MediaPlayer.h"
#include "MediaPlayerRequestInstallMissingPluginsCallback.h"
#include "NotImplemented.h"
#include "SecurityOrigin.h"
#include "TimeRanges.h"
#include "UUID.h"
#include "WebKitWebSourceGStreamer.h"
#include <gst/gst.h>
#include <gst/pbutils/missing-plugins.h>
#include <limits>
#include <wtf/CurrentTime.h>
#include <wtf/HexNumber.h>
#include <wtf/MediaTime.h>
#include <wtf/glib/GUniquePtr.h>
#include <wtf/text/CString.h>

#if ENABLE(VIDEO_TRACK)
#include "AudioTrackPrivateGStreamer.h"
#include "InbandMetadataTextTrackPrivateGStreamer.h"
#include "InbandTextTrackPrivateGStreamer.h"
#include "TextCombinerGStreamer.h"
#include "TextSinkGStreamer.h"
#include "VideoTrackPrivateGStreamer.h"
#endif

#if ENABLE(VIDEO_TRACK) && USE(GSTREAMER_MPEGTS)
#define GST_USE_UNSTABLE_API
#include <gst/mpegts/mpegts.h>
#undef GST_USE_UNSTABLE_API
#endif
#include <gst/audio/streamvolume.h>

#if ENABLE(ENCRYPTED_MEDIA)
#include "WebKitCommonEncryptionDecryptorGStreamer.h"
#endif

#if ENABLE(MEDIA_SOURCE)
#include "MediaSource.h"
#include "WebKitMediaSourceGStreamer.h"
#endif

#if ENABLE(WEB_AUDIO)
#include "AudioSourceProviderGStreamer.h"
#endif

#if USE(GSTREAMER_GL)
#include "GLContext.h"

#define GST_USE_UNSTABLE_API
#include <gst/gl/gl.h>
#undef GST_USE_UNSTABLE_API

#if USE(GLX)
#include "GLContextGLX.h"
#include <gst/gl/x11/gstgldisplay_x11.h>
#elif USE(EGL)
#include "GLContextEGL.h"
#include <gst/gl/egl/gstgldisplay_egl.h>
#endif

// gstglapi.h may include eglplatform.h and it includes X.h, which
// defines None, breaking MediaPlayer::None enum
#if PLATFORM(X11) && GST_GL_HAVE_PLATFORM_EGL
#undef None
#endif
#endif // USE(GSTREAMER_GL)

#include <condition_variable>
#include <mutex>
#include <wtf/MainThread.h>

static void callOnMainThreadAndWait(std::function<void ()> function)
{
    if (isMainThread()) {
        function();
        return;
    }

    std::mutex mutex;
    std::condition_variable conditionVariable;

    bool isFinished = false;

    callOnMainThread([&] {
        function();

        std::lock_guard<std::mutex> lock(mutex);
        isFinished = true;
        conditionVariable.notify_one();
    });

    std::unique_lock<std::mutex> lock(mutex);
    conditionVariable.wait(lock, [&] { return isFinished; });
}

// Max interval in seconds to stay in the READY state on manual
// state change requests.
static const unsigned gReadyStateTimerInterval = 60;

GST_DEBUG_CATEGORY_EXTERN(webkit_media_player_debug);
#define GST_CAT_DEFAULT webkit_media_player_debug

using namespace std;

namespace WebCore {

static gboolean mediaPlayerPrivateMessageCallback(GstBus*, GstMessage* message, MediaPlayerPrivateGStreamer* player)
{
    return player->handleMessage(message);
}

static void mediaPlayerPrivateSyncMessageCallback(GstBus*, GstMessage* message, MediaPlayerPrivateGStreamer* player)
{
    player->handleSyncMessage(message);
}

static void mediaPlayerPrivateSourceChangedCallback(GObject*, GParamSpec*, MediaPlayerPrivateGStreamer* player)
{
    player->sourceChanged();
}

static void mediaPlayerPrivateVideoSinkCapsChangedCallback(GObject*, GParamSpec*, MediaPlayerPrivateGStreamer* player)
{
    player->videoCapsChanged();
}

static void mediaPlayerPrivateVideoChangedCallback(GObject*, MediaPlayerPrivateGStreamer* player)
{
    player->videoChanged();
}

static void mediaPlayerPrivateAudioChangedCallback(GObject*, MediaPlayerPrivateGStreamer* player)
{
    player->audioChanged();
}

static void setAudioStreamPropertiesCallback(GstChildProxy*, GObject* object, gchar*,
    MediaPlayerPrivateGStreamer* player)
{
    player->setAudioStreamProperties(object);
}

#if ENABLE(VIDEO_TRACK)
static void mediaPlayerPrivateTextChangedCallback(GObject*, MediaPlayerPrivateGStreamer* player)
{
    player->textChanged();
}

static GstFlowReturn mediaPlayerPrivateNewTextSampleCallback(GObject*, MediaPlayerPrivateGStreamer* player)
{
    player->newTextSample();
    return GST_FLOW_OK;
}
#endif

<<<<<<< HEAD
static gboolean mediaPlayerPrivateNotifyDurationChanged(MediaPlayerPrivateGStreamer* player)
{
    player->notifyDurationChanged();
    return G_SOURCE_REMOVE;
}

static void mediaPlayerPrivatePluginInstallerResultFunction(GstInstallPluginsReturn result, gpointer userData)
{
    MediaPlayerPrivateGStreamer* player = reinterpret_cast<MediaPlayerPrivateGStreamer*>(userData);
    player->handlePluginInstallerResult(result);
}

=======
>>>>>>> 4c6ebc5e
void MediaPlayerPrivateGStreamer::setAudioStreamProperties(GObject* object)
{
    if (g_strcmp0(G_OBJECT_TYPE_NAME(object), "GstPulseSink"))
        return;

    const char* role = m_player->client().mediaPlayerIsVideo() ? "video" : "music";
    GstStructure* structure = gst_structure_new("stream-properties", "media.role", G_TYPE_STRING, role, NULL);
    g_object_set(object, "stream-properties", structure, NULL);
    gst_structure_free(structure);
    GUniquePtr<gchar> elementName(gst_element_get_name(GST_ELEMENT(object)));
    LOG_MEDIA_MESSAGE("Set media.role as %s at %s", role, elementName.get());
}

void MediaPlayerPrivateGStreamer::registerMediaEngine(MediaEngineRegistrar registrar)
{
    if (isAvailable())
        registrar([](MediaPlayer* player) { return std::make_unique<MediaPlayerPrivateGStreamer>(player); },
            getSupportedTypes, supportsType, 0, 0, 0, supportsKeySystem);
}

bool initializeGStreamerAndRegisterWebKitElements()
{
    if (!initializeGStreamer())
        return false;

    GRefPtr<GstElementFactory> srcFactory = gst_element_factory_find("webkitwebsrc");
    if (!srcFactory) {
        GST_DEBUG_CATEGORY_INIT(webkit_media_player_debug, "webkitmediaplayer", 0, "WebKit media player");
        gst_element_register(0, "webkitwebsrc", GST_RANK_PRIMARY + 100, WEBKIT_TYPE_WEB_SRC);
    }

#if ENABLE(ENCRYPTED_MEDIA)
    GRefPtr<GstElementFactory> cencDecryptorFactory = gst_element_factory_find("webkitcencdec");
    if (!cencDecryptorFactory)
        gst_element_register(0, "webkitcencdec", GST_RANK_PRIMARY + 100, WEBKIT_TYPE_MEDIA_CENC_DECRYPT);
#endif

#if ENABLE(MEDIA_SOURCE)
    GRefPtr<GstElementFactory> WebKitMediaSrcFactory = gst_element_factory_find("webkitmediasrc");
    if (!WebKitMediaSrcFactory)
        gst_element_register(0, "webkitmediasrc", GST_RANK_PRIMARY + 100, WEBKIT_TYPE_MEDIA_SRC);
#endif
    return true;
}

bool MediaPlayerPrivateGStreamer::isAvailable()
{
    if (!initializeGStreamerAndRegisterWebKitElements())
        return false;

    GRefPtr<GstElementFactory> factory = gst_element_factory_find("playbin");
    return factory;
}

MediaPlayerPrivateGStreamer::MediaPlayerPrivateGStreamer(MediaPlayer* player)
    : MediaPlayerPrivateGStreamerBase(player)
    , m_source(0)
    , m_seekTime(0)
    , m_changingRate(false)
    , m_endTime(numeric_limits<float>::infinity())
    , m_isStreaming(false)
    , m_mediaLocations(0)
    , m_mediaLocationCurrentIndex(0)
    , m_resetPipeline(false)
    , m_paused(true)
    , m_playbackRatePause(false)
    , m_seeking(false)
    , m_seekIsPending(false)
    , m_timeOfOverlappingSeek(-1)
    , m_canFallBackToLastFinishedSeekPosition(false)
    , m_buffering(false)
    , m_playbackRate(1)
    , m_lastPlaybackRate(1)
    , m_errorOccured(false)
    , m_mediaDuration(0)
    , m_downloadFinished(false)
    , m_fillTimer(*this, &MediaPlayerPrivateGStreamer::fillTimerFired)
    , m_maxTimeLoaded(0)
    , m_bufferingPercentage(0)
    , m_preload(player->preload())
    , m_delayingLoad(false)
    , m_mediaDurationKnown(true)
    , m_maxTimeLoadedAtLastDidLoadingProgress(0)
    , m_volumeAndMuteInitialized(false)
    , m_hasVideo(false)
    , m_hasAudio(false)
    , m_audioTimerHandler("[WebKit] MediaPlayerPrivateGStreamer::audioChanged", std::bind(&MediaPlayerPrivateGStreamer::notifyPlayerOfAudio, this))
    , m_textTimerHandler("[WebKit] MediaPlayerPrivateGStreamer::textChanged", std::bind(&MediaPlayerPrivateGStreamer::notifyPlayerOfText, this))
    , m_videoTimerHandler("[WebKit] MediaPlayerPrivateGStreamer::videoChanged", std::bind(&MediaPlayerPrivateGStreamer::notifyPlayerOfVideo, this))
    , m_videoCapsTimerHandler("[WebKit] MediaPlayerPrivateGStreamer::videoCapsChanged", std::bind(&MediaPlayerPrivateGStreamer::notifyPlayerOfVideoCaps, this))
    , m_readyTimerHandler("[WebKit] mediaPlayerPrivateReadyStateTimeoutCallback", [this] { changePipelineState(GST_STATE_NULL); })
    , m_totalBytes(0)
    , m_preservesPitch(false)
    , m_cachedPosition(-1)
    , m_lastQuery(-1)
#if ENABLE(WEB_AUDIO)
    , m_audioSourceProvider(std::make_unique<AudioSourceProviderGStreamer>())
#endif
    , m_requestedState(GST_STATE_VOID_PENDING)
<<<<<<< HEAD
    , m_missingPlugins(false)
    , m_pendingAsyncOperations(nullptr)
=======
>>>>>>> 4c6ebc5e
{
}

MediaPlayerPrivateGStreamer::~MediaPlayerPrivateGStreamer()
{
#if ENABLE(ENCRYPTED_MEDIA)
    // Potentially unblock GStreamer thread for DRM license acquisition.
    m_drmKeySemaphore.signal();
#endif

#if ENABLE(VIDEO_TRACK)
    for (size_t i = 0; i < m_audioTracks.size(); ++i)
        m_audioTracks[i]->disconnect();

    for (size_t i = 0; i < m_textTracks.size(); ++i)
        m_textTracks[i]->disconnect();

    for (size_t i = 0; i < m_videoTracks.size(); ++i)
        m_videoTracks[i]->disconnect();
#endif
    if (m_fillTimer.isActive())
        m_fillTimer.stop();

    if (m_mediaLocations) {
        gst_structure_free(m_mediaLocations);
        m_mediaLocations = 0;
    }

    if (m_autoAudioSink)
        g_signal_handlers_disconnect_by_func(G_OBJECT(m_autoAudioSink.get()),
            reinterpret_cast<gpointer>(setAudioStreamPropertiesCallback), this);

    m_readyTimerHandler.cancel();
    if (m_missingPluginsCallback) {
        m_missingPluginsCallback->invalidate();
        m_missingPluginsCallback = nullptr;
    }

#if ENABLE(MEDIA_SOURCE)
    if (m_source && WEBKIT_IS_MEDIA_SRC(m_source.get())) {
        webkit_media_src_set_mediaplayerprivate(WEBKIT_MEDIA_SRC(m_source.get()), 0);
        g_signal_handlers_disconnect_by_func(m_source.get(), reinterpret_cast<gpointer>(mediaPlayerPrivateVideoChangedCallback), this);
        g_signal_handlers_disconnect_by_func(m_source.get(), reinterpret_cast<gpointer>(mediaPlayerPrivateAudioChangedCallback), this);
        g_signal_handlers_disconnect_by_func(m_source.get(), reinterpret_cast<gpointer>(mediaPlayerPrivateTextChangedCallback), this);
    }
#endif

    if (m_pipeline) {
        GRefPtr<GstBus> bus = adoptGRef(gst_pipeline_get_bus(GST_PIPELINE(m_pipeline.get())));
        ASSERT(bus);
        g_signal_handlers_disconnect_by_func(bus.get(), reinterpret_cast<gpointer>(mediaPlayerPrivateMessageCallback), this);
        g_signal_handlers_disconnect_by_func(bus.get(), reinterpret_cast<gpointer>(mediaPlayerPrivateSyncMessageCallback), this);
        gst_bus_remove_signal_watch(bus.get());

        g_signal_handlers_disconnect_by_func(m_pipeline.get(), reinterpret_cast<gpointer>(mediaPlayerPrivateSourceChangedCallback), this);
        g_signal_handlers_disconnect_by_func(m_pipeline.get(), reinterpret_cast<gpointer>(mediaPlayerPrivateVideoChangedCallback), this);
        g_signal_handlers_disconnect_by_func(m_pipeline.get(), reinterpret_cast<gpointer>(mediaPlayerPrivateAudioChangedCallback), this);
#if ENABLE(VIDEO_TRACK)
        g_signal_handlers_disconnect_by_func(m_pipeline.get(), reinterpret_cast<gpointer>(mediaPlayerPrivateNewTextSampleCallback), this);
        g_signal_handlers_disconnect_by_func(m_pipeline.get(), reinterpret_cast<gpointer>(mediaPlayerPrivateTextChangedCallback), this);
#endif

        gst_element_set_state(m_pipeline.get(), GST_STATE_NULL);
    }

    if (m_videoSink) {
        GRefPtr<GstPad> videoSinkPad = adoptGRef(gst_element_get_static_pad(m_videoSink.get(), "sink"));
        g_signal_handlers_disconnect_by_func(videoSinkPad.get(), reinterpret_cast<gpointer>(mediaPlayerPrivateVideoSinkCapsChangedCallback), this);
    }

    // Cancel pending mediaPlayerPrivateNotifyDurationChanged() delayed calls
    m_pendingAsyncOperationsLock.lock();
    while (m_pendingAsyncOperations) {
        g_source_remove(GPOINTER_TO_UINT(m_pendingAsyncOperations->data));
        m_pendingAsyncOperations = g_list_remove(m_pendingAsyncOperations, m_pendingAsyncOperations->data);
    }
    m_pendingAsyncOperationsLock.unlock();
}

void MediaPlayerPrivateGStreamer::load(const String& urlString)
{
    if (!initializeGStreamerAndRegisterWebKitElements())
        return;

    URL url(URL(), urlString);
    if (url.isBlankURL())
        return;

    // Clean out everything after file:// url path.
    String cleanURL(urlString);
    if (url.isLocalFile())
        cleanURL = cleanURL.substring(0, url.pathEnd());

    if (!m_pipeline)
        createGSTPlayBin();

    ASSERT(m_pipeline);

#if ENABLE(ENCRYPTED_MEDIA)
    // Potentially unblock GStreamer thread for DRM license acquisition.
    m_drmKeySemaphore.signal();
#endif

    m_url = URL(URL(), cleanURL);
    g_object_set(m_pipeline.get(), "uri", cleanURL.utf8().data(), nullptr);

    INFO_MEDIA_MESSAGE("Load %s", cleanURL.utf8().data());

    if (m_preload == MediaPlayer::None) {
        LOG_MEDIA_MESSAGE("Delaying load.");
        m_delayingLoad = true;
    }

    // Reset network and ready states. Those will be set properly once
    // the pipeline pre-rolled.
    m_networkState = MediaPlayer::Loading;
    m_player->networkStateChanged();
    m_readyState = MediaPlayer::HaveNothing;
    m_player->readyStateChanged();
    m_volumeAndMuteInitialized = false;

    if (!m_delayingLoad)
        commitLoad();
}

#if ENABLE(MEDIA_SOURCE)
void MediaPlayerPrivateGStreamer::load(const String& url, MediaSourcePrivateClient* mediaSource)
{
    String mediasourceUri = String::format("mediasource%s", url.utf8().data());
    m_mediaSource = mediaSource;
    load(mediasourceUri);
}
#endif

#if ENABLE(MEDIA_STREAM)
void MediaPlayerPrivateGStreamer::load(MediaStreamPrivate&)
{
    notImplemented();
}
#endif

void MediaPlayerPrivateGStreamer::commitLoad()
{
    ASSERT(!m_delayingLoad);
    LOG_MEDIA_MESSAGE("Committing load.");

    // GStreamer needs to have the pipeline set to a paused state to
    // start providing anything useful.
    changePipelineState(GST_STATE_PAUSED);

    setDownloadBuffering();
    updateStates();
}

float MediaPlayerPrivateGStreamer::playbackPosition() const
{
    if (m_isEndReached) {
        // Position queries on a null pipeline return 0. If we're at
        // the end of the stream the pipeline is null but we want to
        // report either the seek time or the duration because this is
        // what the Media element spec expects us to do.
        if (m_seeking)
            return m_seekTime;
        if (m_mediaDuration)
            return m_mediaDuration;
        return 0;
    }

    double now = WTF::currentTime();
    if (m_lastQuery > -1 && ((now - m_lastQuery) < 0.25) && (m_cachedPosition > -1))
        return m_cachedPosition;

    m_lastQuery = now;

    // Position is only available if no async state change is going on and the state is either paused or playing.
    gint64 position = GST_CLOCK_TIME_NONE;
    GstQuery* query= gst_query_new_position(GST_FORMAT_TIME);
    if (gst_element_query(m_pipeline.get(), query))
        gst_query_parse_position(query, 0, &position);

    float result = 0.0f;
    if (static_cast<GstClockTime>(position) != GST_CLOCK_TIME_NONE)
        result = static_cast<double>(position) / GST_SECOND;
    else if (m_canFallBackToLastFinishedSeekPosition)
        result = m_seekTime;

    LOG_MEDIA_MESSAGE("Position %" GST_TIME_FORMAT, GST_TIME_ARGS(position));

    gst_query_unref(query);
    m_cachedPosition = result;
    return result;
}

bool MediaPlayerPrivateGStreamer::changePipelineState(GstState newState)
{
    ASSERT(m_pipeline);

    GstState currentState;
    GstState pending;

    gst_element_get_state(m_pipeline.get(), &currentState, &pending, 0);
    if (currentState == newState || pending == newState) {
        LOG_MEDIA_MESSAGE("Rejected state change to %s from %s with %s pending", gst_element_state_get_name(newState),
            gst_element_state_get_name(currentState), gst_element_state_get_name(pending));
        return true;
    }

    LOG_MEDIA_MESSAGE("Changing state change to %s from %s with %s pending", gst_element_state_get_name(newState),
        gst_element_state_get_name(currentState), gst_element_state_get_name(pending));

    GstStateChangeReturn setStateResult = gst_element_set_state(m_pipeline.get(), newState);
    GstState pausedOrPlaying = newState == GST_STATE_PLAYING ? GST_STATE_PAUSED : GST_STATE_PLAYING;
    if (currentState != pausedOrPlaying && setStateResult == GST_STATE_CHANGE_FAILURE) {
        return false;
    }

    // Create a timer when entering the READY state so that we can free resources
    // if we stay for too long on READY.
    // Also lets remove the timer if we request a state change for any state other than READY.
    // See also https://bugs.webkit.org/show_bug.cgi?id=117354
    if (newState == GST_STATE_READY && !m_readyTimerHandler.isScheduled()) {
        m_readyTimerHandler.schedule(std::chrono::seconds(gReadyStateTimerInterval));
    } else if (newState != GST_STATE_READY && m_readyTimerHandler.isScheduled()) {
        m_readyTimerHandler.cancel();
    }

    return true;
}

void MediaPlayerPrivateGStreamer::prepareToPlay()
{
    m_preload = MediaPlayer::Auto;
    if (m_delayingLoad) {
        m_delayingLoad = false;
        commitLoad();
    }
}

void MediaPlayerPrivateGStreamer::play()
{
    if (!m_playbackRate) {
        m_playbackRatePause = true;
        return;
    }

    if (changePipelineState(GST_STATE_PLAYING)) {
        m_isEndReached = false;
        m_delayingLoad = false;
        m_preload = MediaPlayer::Auto;
        setDownloadBuffering();
        LOG_MEDIA_MESSAGE("Play");
    } else {
        loadingFailed(MediaPlayer::Empty);
    }
}

void MediaPlayerPrivateGStreamer::pause()
{
    m_playbackRatePause = false;
    GstState currentState, pendingState;
    gst_element_get_state(m_pipeline.get(), &currentState, &pendingState, 0);
    if (currentState < GST_STATE_PAUSED && pendingState <= GST_STATE_PAUSED)
        return;

    if (changePipelineState(GST_STATE_PAUSED))
        INFO_MEDIA_MESSAGE("Pause");
    else
        loadingFailed(MediaPlayer::Empty);
}

float MediaPlayerPrivateGStreamer::duration() const
{
    if (!m_pipeline)
        return 0.0f;

    if (m_errorOccured)
        return 0.0f;

    // Media duration query failed already, don't attempt new useless queries.
    if (!m_mediaDurationKnown)
        return numeric_limits<float>::infinity();

    if (m_mediaDuration)
        return m_mediaDuration;

    GstFormat timeFormat = GST_FORMAT_TIME;
    gint64 timeLength = 0;

    bool failure = !gst_element_query_duration(m_pipeline.get(), timeFormat, &timeLength) || static_cast<guint64>(timeLength) == GST_CLOCK_TIME_NONE;

    if (failure && m_source)
        failure = !gst_element_query_duration(m_source.get(), timeFormat, &timeLength) || static_cast<guint64>(timeLength) == GST_CLOCK_TIME_NONE;

#if ENABLE(MEDIA_SOURCE)
    if (failure && m_mediaSource)
        return m_mediaSource->duration().toFloat();
#endif

    if (failure) {
        LOG_MEDIA_MESSAGE("Time duration query failed for %s", m_url.string().utf8().data());
        return numeric_limits<float>::infinity();
    }

    LOG_MEDIA_MESSAGE("Duration: %" GST_TIME_FORMAT, GST_TIME_ARGS(timeLength));

    m_mediaDuration = static_cast<double>(timeLength) / GST_SECOND;
    return m_mediaDuration;
    // FIXME: handle 3.14.9.5 properly
}

float MediaPlayerPrivateGStreamer::currentTime() const
{
    if (!m_pipeline)
        return 0.0f;

    if (m_errorOccured)
        return 0.0f;

    if (m_seeking)
        return m_seekTime;

    // Workaround for
    // https://bugzilla.gnome.org/show_bug.cgi?id=639941 In GStreamer
    // 0.10.35 basesink reports wrong duration in case of EOS and
    // negative playback rate. There's no upstream accepted patch for
    // this bug yet, hence this temporary workaround.
    if (m_isEndReached && m_playbackRate < 0)
        return 0.0f;

    return playbackPosition();
}

void MediaPlayerPrivateGStreamer::seek(float time)
{
    if (!m_pipeline)
        return;

    if (m_errorOccured)
        return;

    INFO_MEDIA_MESSAGE("[Seek] seek attempt to %f secs", time);

    // Avoid useless seeking.
    if (time == currentTime())
        return;

    if (isLiveStream())
        return;

    GstClockTime clockTime = toGstClockTime(time);
    INFO_MEDIA_MESSAGE("[Seek] seeking to %" GST_TIME_FORMAT " (%f)", GST_TIME_ARGS(clockTime), time);

    if (m_seeking) {
        m_timeOfOverlappingSeek = time;
        if (m_seekIsPending) {
            m_seekTime = time;
            return;
        }
    }

    GstState state;
    GstStateChangeReturn getStateResult = gst_element_get_state(m_pipeline.get(), &state, nullptr, 0);
    if (getStateResult == GST_STATE_CHANGE_FAILURE || getStateResult == GST_STATE_CHANGE_NO_PREROLL) {
        LOG_MEDIA_MESSAGE("[Seek] cannot seek, current state change is %s", gst_element_state_change_return_get_name(getStateResult));
        return;
    }
    if (getStateResult == GST_STATE_CHANGE_ASYNC || state < GST_STATE_PAUSED
#if ENABLE(MEDIA_SOURCE)
            || (isMediaSource() && webkit_media_src_is_appending(WEBKIT_MEDIA_SRC(m_source.get())))
#endif
            || m_isEndReached) {
        m_seekIsPending = true;
        if (m_isEndReached) {
            LOG_MEDIA_MESSAGE("[Seek] reset pipeline");
            m_resetPipeline = true;
            if (!changePipelineState(GST_STATE_PAUSED))
                loadingFailed(MediaPlayer::Empty);
        }
    } else {
        // We can seek now.
        if (!doSeek(clockTime, m_player->rate(), static_cast<GstSeekFlags>(GST_SEEK_FLAG_FLUSH | GST_SEEK_FLAG_ACCURATE))) {
            LOG_MEDIA_MESSAGE("[Seek] seeking to %f failed", time);
            return;
        }
    }

    m_seeking = true;
    m_seekTime = time;
    m_isEndReached = false;
}

bool MediaPlayerPrivateGStreamer::doSeek(gint64 position, float rate, GstSeekFlags seekType)
{
    gint64 startTime, endTime;

    if (rate > 0) {
        startTime = position;
        endTime = GST_CLOCK_TIME_NONE;
    } else {
        startTime = 0;
        // If we are at beginning of media, start from the end to
        // avoid immediate EOS.
        if (position < 0)
            endTime = static_cast<gint64>(duration() * GST_SECOND);
        else
            endTime = position;
    }

    if (!rate)
        rate = 1.0;

    MediaTime time(MediaTime::createWithDouble(double(static_cast<double>(position) / GST_SECOND)));

#if ENABLE(MEDIA_SOURCE)
    if (isMediaSource())
        webkit_media_src_set_seek_time(WEBKIT_MEDIA_SRC(m_source.get()), time);
#endif

    if (!gst_element_seek(m_pipeline.get(), rate, GST_FORMAT_TIME, seekType,
        GST_SEEK_TYPE_SET, startTime, GST_SEEK_TYPE_SET, endTime))
        return false;

#if ENABLE(MEDIA_SOURCE)
    if (isMediaSource())
        m_mediaSource->seekToTime(time);
#endif

    return true;
}

void MediaPlayerPrivateGStreamer::updatePlaybackRate()
{
    if (!m_changingRate)
        return;

    float currentPosition = static_cast<float>(playbackPosition() * GST_SECOND);
    bool mute = false;

    INFO_MEDIA_MESSAGE("Set Rate to %f", m_playbackRate);

    if (m_playbackRate > 0) {
        // Mute the sound if the playback rate is too extreme and
        // audio pitch is not adjusted.
        mute = (!m_preservesPitch && (m_playbackRate < 0.8 || m_playbackRate > 2));
    } else {
        if (currentPosition == 0.0f)
            currentPosition = -1.0f;
        mute = true;
    }

    INFO_MEDIA_MESSAGE("Need to mute audio?: %d", (int) mute);
    if (doSeek(currentPosition, m_playbackRate, static_cast<GstSeekFlags>(GST_SEEK_FLAG_FLUSH))) {
        g_object_set(m_pipeline.get(), "mute", mute, nullptr);
        m_lastPlaybackRate = m_playbackRate;
    } else {
        m_playbackRate = m_lastPlaybackRate;
        ERROR_MEDIA_MESSAGE("Set rate to %f failed", m_playbackRate);
    }

    if (m_playbackRatePause) {
        GstState state;
        GstState pending;

        gst_element_get_state(m_pipeline.get(), &state, &pending, 0);
        if (state != GST_STATE_PLAYING && pending != GST_STATE_PLAYING)
            changePipelineState(GST_STATE_PLAYING);
        m_playbackRatePause = false;
    }

    m_changingRate = false;
    m_player->rateChanged();
}

bool MediaPlayerPrivateGStreamer::paused() const
{
    if (m_isEndReached) {
        LOG_MEDIA_MESSAGE("Ignoring pause at EOS");
        return true;
    }

    if (m_playbackRatePause)
        return false;

    GstState state;
    gst_element_get_state(m_pipeline.get(), &state, nullptr, 0);
    return state <= GST_STATE_PAUSED;
}

bool MediaPlayerPrivateGStreamer::seeking() const
{
    return m_seeking;
}

void MediaPlayerPrivateGStreamer::videoChanged()
{
    m_videoTimerHandler.schedule();
}

void MediaPlayerPrivateGStreamer::videoCapsChanged()
{
    m_videoCapsTimerHandler.schedule();
}

void MediaPlayerPrivateGStreamer::notifyPlayerOfVideo()
{
    gint numTracks = 0;
#if ENABLE(MEDIA_SOURCE)
    bool useMediaSource = false;
#endif
    if (m_pipeline) {
#if ENABLE(MEDIA_SOURCE)
        if (m_mediaSource && WEBKIT_IS_MEDIA_SRC(m_source.get())) {
            g_object_get(m_source.get(), "n-video", &numTracks, NULL);
            useMediaSource = true;
        } else
#endif
        g_object_get(m_pipeline.get(), "n-video", &numTracks, nullptr);
    }

    m_hasVideo = numTracks > 0;

#if ENABLE(VIDEO_TRACK)
    for (gint i = 0; i < numTracks; ++i) {
        GRefPtr<GstPad> pad;
#if ENABLE(MEDIA_SOURCE)
        if (useMediaSource)
            pad = webkit_media_src_get_video_pad(WEBKIT_MEDIA_SRC(m_source.get()), i);
        else
#endif
        g_signal_emit_by_name(m_pipeline.get(), "get-video-pad", i, &pad.outPtr(), nullptr);
        ASSERT(pad);

        if (i < static_cast<gint>(m_videoTracks.size())) {
            RefPtr<VideoTrackPrivateGStreamer> existingTrack = m_videoTracks[i];
            existingTrack->setIndex(i);
            if (existingTrack->pad() == pad)
                continue;
        }

        RefPtr<VideoTrackPrivateGStreamer> track = VideoTrackPrivateGStreamer::create(m_pipeline, i, pad);
        m_videoTracks.append(track);
#if ENABLE(MEDIA_SOURCE)
        if (isMediaSource()) {
            // TODO: This will leak if the event gets freed without arriving in
            // the source, e.g. when we go flushing here
            RefPtr<VideoTrackPrivateGStreamer>* trackCopy = new RefPtr<VideoTrackPrivateGStreamer>(track);
            GstStructure* videoEventStructure = gst_structure_new("webKitVideoTrack", "track", G_TYPE_POINTER, trackCopy, nullptr);
            if (useMediaSource) {
                // Using the stream->demuxersrcpad. The GstUriDecodeBin pad
                // may not exist at this point. Using an alternate way to
                // notify the upper layer.
                webkit_media_src_track_added(WEBKIT_MEDIA_SRC(m_source.get()), pad.get(), gst_event_new_custom(GST_EVENT_CUSTOM_UPSTREAM, videoEventStructure));
            } else {
                // Using the GstUriDecodeBin source pad
                gst_pad_push_event(pad.get(), gst_event_new_custom(GST_EVENT_CUSTOM_UPSTREAM, videoEventStructure));
            }
        }
#endif
        m_player->addVideoTrack(track.release());
    }

    while (static_cast<gint>(m_videoTracks.size()) > numTracks) {
        RefPtr<VideoTrackPrivateGStreamer> track = m_videoTracks.last();
        track->disconnect();
        m_videoTracks.removeLast();
        m_player->removeVideoTrack(track.release());
    }
#endif

    m_player->client().mediaPlayerEngineUpdated(m_player);
}

void MediaPlayerPrivateGStreamer::notifyPlayerOfVideoCaps()
{
    m_videoSize = IntSize();
    m_player->client().mediaPlayerEngineUpdated(m_player);
}

void MediaPlayerPrivateGStreamer::audioChanged()
{
    m_audioTimerHandler.schedule();
}

void MediaPlayerPrivateGStreamer::notifyPlayerOfAudio()
{
    gint numTracks = 0;
#if ENABLE(MEDIA_SOURCE)
    bool useMediaSource = false;
#endif
    if (m_pipeline) {
#if ENABLE(MEDIA_SOURCE)
        if (m_mediaSource && WEBKIT_IS_MEDIA_SRC(m_source.get())) {
            g_object_get(m_source.get(), "n-audio", &numTracks, NULL);
            useMediaSource = true;
        } else
#endif
            g_object_get(m_pipeline.get(), "n-audio", &numTracks, NULL);
    }

    m_hasAudio = numTracks > 0;

#if ENABLE(VIDEO_TRACK)
    for (gint i = 0; i < numTracks; ++i) {
        GRefPtr<GstPad> pad;
#if ENABLE(MEDIA_SOURCE)
        if (useMediaSource)
            pad = webkit_media_src_get_audio_pad(WEBKIT_MEDIA_SRC(m_source.get()), i);
        else
#endif
        g_signal_emit_by_name(m_pipeline.get(), "get-audio-pad", i, &pad.outPtr(), nullptr);
        ASSERT(pad);

        if (i < static_cast<gint>(m_audioTracks.size())) {
            RefPtr<AudioTrackPrivateGStreamer> existingTrack = m_audioTracks[i];
            existingTrack->setIndex(i);
            if (existingTrack->pad() == pad)
                continue;
        }

        RefPtr<AudioTrackPrivateGStreamer> track = AudioTrackPrivateGStreamer::create(m_pipeline, i, pad);
        m_audioTracks.insert(i, track);
#if ENABLE(MEDIA_SOURCE)
        if (isMediaSource()) {
            // TODO: This will leak if the event gets freed without arriving in
            // the source, e.g. when we go flushing here
            RefPtr<AudioTrackPrivateGStreamer>* trackCopy = new RefPtr<AudioTrackPrivateGStreamer>(track);
            GstStructure* audioEventStructure = gst_structure_new("webKitAudioTrack", "track", G_TYPE_POINTER, trackCopy, nullptr);
             if (useMediaSource) {
                 // Using the stream->demuxersrcpad. The GstUriDecodeBin pad
                 // may not exist at this point. Using an alternate way to
                 // notify the upper layer.
                 webkit_media_src_track_added(WEBKIT_MEDIA_SRC(m_source.get()), pad.get(), gst_event_new_custom(GST_EVENT_CUSTOM_UPSTREAM, audioEventStructure));
             } else {
                 // Using the GstUriDecodeBin source pad
                 gst_pad_push_event(pad.get(), gst_event_new_custom(GST_EVENT_CUSTOM_UPSTREAM, audioEventStructure));
             }
        }
#endif
        m_player->addAudioTrack(track.release());
    }

    while (static_cast<gint>(m_audioTracks.size()) > numTracks) {
        RefPtr<AudioTrackPrivateGStreamer> track = m_audioTracks.last();
        track->disconnect();
        m_audioTracks.removeLast();
        m_player->removeAudioTrack(track.release());
    }
#endif

    m_player->client().mediaPlayerEngineUpdated(m_player);
}

#if ENABLE(VIDEO_TRACK)
void MediaPlayerPrivateGStreamer::textChanged()
{
    m_textTimerHandler.schedule();
}

void MediaPlayerPrivateGStreamer::notifyPlayerOfText()
{
    gint numTracks = 0;
#if ENABLE(MEDIA_SOURCE)
    bool useMediaSource = false;
#endif
    if (m_pipeline) {
#if ENABLE(MEDIA_SOURCE)
        if (m_mediaSource && WEBKIT_IS_MEDIA_SRC(m_source.get())) {
            g_object_get(m_source.get(), "n-text", &numTracks, NULL);
            useMediaSource = true;
        } else
#endif
        g_object_get(m_pipeline.get(), "n-text", &numTracks, nullptr);
    }

    for (gint i = 0; i < numTracks; ++i) {
        GRefPtr<GstPad> pad;
#if ENABLE(MEDIA_SOURCE)
        if (useMediaSource)
            pad = webkit_media_src_get_text_pad(WEBKIT_MEDIA_SRC(m_source.get()), i);
        else
#endif
        g_signal_emit_by_name(m_pipeline.get(), "get-text-pad", i, &pad.outPtr(), nullptr);
        ASSERT(pad);

        if (i < static_cast<gint>(m_textTracks.size())) {
            RefPtr<InbandTextTrackPrivateGStreamer> existingTrack = m_textTracks[i];
            existingTrack->setIndex(i);
            if (existingTrack->pad() == pad)
                continue;
        }

        RefPtr<InbandTextTrackPrivateGStreamer> track = InbandTextTrackPrivateGStreamer::create(i, pad);
        m_textTracks.insert(i, track);
        m_player->addTextTrack(track.release());
    }

    while (static_cast<gint>(m_textTracks.size()) > numTracks) {
        RefPtr<InbandTextTrackPrivateGStreamer> track = m_textTracks.last();
        track->disconnect();
        m_textTracks.removeLast();
        m_player->removeTextTrack(track.release());
    }
}

void MediaPlayerPrivateGStreamer::newTextSample()
{
    if (!m_textAppSink)
        return;

    GRefPtr<GstEvent> streamStartEvent = adoptGRef(
        gst_pad_get_sticky_event(m_textAppSinkPad.get(), GST_EVENT_STREAM_START, 0));

    GRefPtr<GstSample> sample;
    g_signal_emit_by_name(m_textAppSink.get(), "pull-sample", &sample.outPtr(), NULL);
    ASSERT(sample);

    if (streamStartEvent) {
        bool found = FALSE;
        const gchar* id;
        gst_event_parse_stream_start(streamStartEvent.get(), &id);
        for (size_t i = 0; i < m_textTracks.size(); ++i) {
            RefPtr<InbandTextTrackPrivateGStreamer> track = m_textTracks[i];
            if (track->streamId() == id) {
                track->handleSample(sample);
                found = true;
                break;
            }
        }
        if (!found)
            WARN_MEDIA_MESSAGE("Got sample with unknown stream ID.");
    } else
        WARN_MEDIA_MESSAGE("Unable to handle sample with no stream start event.");
}
#endif

// METRO FIXME: GStreamer mediaplayer manages the readystate on its own. We shouldn't change it manually.
void MediaPlayerPrivateGStreamer::setReadyState(MediaPlayer::ReadyState state)
{
    if (state != m_readyState) {
        LOG_MEDIA_MESSAGE("Ready State Changed manually from %u to %u", m_readyState, state);
        m_readyState = state;
        m_player->readyStateChanged();
    }
}

void MediaPlayerPrivateGStreamer::setRate(float rate)
{
    // Higher rate causes crash.
    rate = clampTo(rate, -20.0, 20.0);

    // Avoid useless playback rate update.
    if (m_playbackRate == rate) {
        // and make sure that upper layers were notified if rate was set

        if (!m_changingRate && m_player->rate() != m_playbackRate)
            m_player->rateChanged();
        return;
    }

    if (isLiveStream()) {
        // notify upper layers that we cannot handle passed rate.
        m_changingRate = false;
        m_player->rateChanged();
        return;
    }

    GstState state;
    GstState pending;

    m_playbackRate = rate;
    m_changingRate = true;

    gst_element_get_state(m_pipeline.get(), &state, &pending, 0);

    if (!rate) {
        m_changingRate = false;
        m_playbackRatePause = true;
        if (state != GST_STATE_PAUSED && pending != GST_STATE_PAUSED)
            changePipelineState(GST_STATE_PAUSED);
        return;
    }

    if ((state != GST_STATE_PLAYING && state != GST_STATE_PAUSED)
        || (pending == GST_STATE_PAUSED))
        return;

    updatePlaybackRate();
}

double MediaPlayerPrivateGStreamer::rate() const
{
    return m_playbackRate;
}

void MediaPlayerPrivateGStreamer::setPreservesPitch(bool preservesPitch)
{
    m_preservesPitch = preservesPitch;
}

std::unique_ptr<PlatformTimeRanges> MediaPlayerPrivateGStreamer::buffered() const
{
#if ENABLE(MEDIA_SOURCE)
    if (isMediaSource())
        return m_mediaSource->buffered();
#endif

    auto timeRanges = std::make_unique<PlatformTimeRanges>();
    if (m_errorOccured || isLiveStream())
        return timeRanges;

    float mediaDuration(duration());
    if (!mediaDuration || std::isinf(mediaDuration))
        return timeRanges;

    GstQuery* query = gst_query_new_buffering(GST_FORMAT_PERCENT);

    if (!gst_element_query(m_pipeline.get(), query)) {
        gst_query_unref(query);
        return timeRanges;
    }

    guint numBufferingRanges = gst_query_get_n_buffering_ranges(query);
    for (guint index = 0; index < numBufferingRanges; index++) {
        gint64 rangeStart = 0, rangeStop = 0;
        if (gst_query_parse_nth_buffering_range(query, index, &rangeStart, &rangeStop))
            timeRanges->add(MediaTime::createWithDouble((rangeStart * mediaDuration) / GST_FORMAT_PERCENT_MAX),
                MediaTime::createWithDouble((rangeStop * mediaDuration) / GST_FORMAT_PERCENT_MAX));
    }

    // Fallback to the more general maxTimeLoaded() if no range has
    // been found.
    if (!timeRanges->length())
        if (float loaded = maxTimeLoaded())
            timeRanges->add(MediaTime::zeroTime(), MediaTime::createWithDouble(loaded));

    gst_query_unref(query);

    return timeRanges;
}

#if ENABLE(MEDIA_SOURCE)
static StreamType getStreamType(GstElement* element)
{
    g_return_val_if_fail(GST_IS_ELEMENT(element), STREAM_TYPE_UNKNOWN);

    GstIterator* it;
    GValue item = G_VALUE_INIT;
    StreamType result = STREAM_TYPE_UNKNOWN;

    it = gst_element_iterate_sink_pads(element);

    if (it && (gst_iterator_next(it, &item)) == GST_ITERATOR_OK) {
        GstPad* pad = GST_PAD(g_value_get_object(&item));
        if (pad) {
            GstCaps* caps = gst_pad_get_current_caps(pad);
            if (caps && GST_IS_CAPS(caps)) {
                const GstStructure* structure = gst_caps_get_structure(caps, 0);
                if (structure) {
                    const gchar* mediatype = gst_structure_get_name(structure);
                    if (mediatype) {
                        // Look for "audio", "video", "text"
                        switch (mediatype[0]) {
                        case 'a':
                            result = STREAM_TYPE_AUDIO;
                            break;
                        case 'v':
                            result = STREAM_TYPE_VIDEO;
                            break;
                        case 't':
                            result = STREAM_TYPE_TEXT;
                            break;
                        default:
                            break;
                        }
                    }
                }
                gst_caps_unref(caps);
            }
        }
    }

    g_value_unset(&item);

    if (it)
        gst_iterator_free(it);

    return result;
}
#endif

void MediaPlayerPrivateGStreamer::handleSyncMessage(GstMessage* message)
{
    // FIXME: Use proper formatting across USE(GSTREAMER_GL) and ENABLE(ENCRYPTED_MEDIA_V2).
    switch (GST_MESSAGE_TYPE(message)) {
#if USE(GSTREAMER_GL)
    case GST_MESSAGE_NEED_CONTEXT: {
        const gchar* contextType;
        gst_message_parse_context_type(message, &contextType);

        if (!m_glDisplay) {
#if PLATFORM(X11)
            Display* display = GLContext::sharedX11Display();
            GstGLDisplayX11* gstGLDisplay = gst_gl_display_x11_new_with_display(display);
#elif PLATFORM(WAYLAND)
            EGLDisplay display = WaylandDisplay::instance()->eglDisplay();
            GstGLDisplayEGL* gstGLDisplay = gst_gl_display_egl_new_with_egl_display(display);
#else
            return;
#endif

            m_glDisplay = reinterpret_cast<GstGLDisplay*>(gstGLDisplay);
            GLContext* webkitContext = GLContext::sharingContext();
#if USE(GLX)
            GLXContext* glxSharingContext = reinterpret_cast<GLXContext*>(webkitContext->platformContext());
            if (glxSharingContext && !m_glContext)
                m_glContext = gst_gl_context_new_wrapped(GST_GL_DISPLAY(gstGLDisplay), reinterpret_cast<guintptr>(glxSharingContext), GST_GL_PLATFORM_GLX, GST_GL_API_OPENGL);
#elif USE(EGL)
            EGLContext* eglSharingContext = reinterpret_cast<EGLContext*>(webkitContext->platformContext());
            if (eglSharingContext && !m_glContext)
                m_glContext = gst_gl_context_new_wrapped(GST_GL_DISPLAY(gstGLDisplay), reinterpret_cast<guintptr>(eglSharingContext), GST_GL_PLATFORM_EGL, GST_GL_API_GLES2);
#endif
        }

        if (!g_strcmp0(contextType, GST_GL_DISPLAY_CONTEXT_TYPE)) {
            GstContext* displayContext = gst_context_new(GST_GL_DISPLAY_CONTEXT_TYPE, TRUE);
            gst_context_set_gl_display(displayContext, m_glDisplay);
            gst_element_set_context(GST_ELEMENT(message->src), displayContext);
            return;
        }
        if (!g_strcmp0(contextType, "gst.gl.app_context")) {
            GstContext* appContext = gst_context_new("gst.gl.app_context", TRUE);
            GstStructure* structure = gst_context_writable_structure(appContext);
            gst_structure_set(structure, "context", GST_GL_TYPE_CONTEXT, m_glContext, nullptr);
            gst_element_set_context(GST_ELEMENT(message->src), appContext);
            return;
        }
        break;
    }
#endif // USE(GSTREAMER_GL)
        case GST_MESSAGE_ELEMENT:
        {
#if ENABLE(ENCRYPTED_MEDIA)
            const GstStructure* structure = gst_message_get_structure(message);
            // Here we receive the DRM init data from the pipeline: we will emit
            // the needkey event with that data and the browser might create a
            // CDMSession from this event handler. If such a session was created
            // We will emit the message event from the session to provide the
            // DRM challenge to the browser and wait for an update. If on the
            // contrary no session was created we won't wait and let the pipeline
            // error out by itself.
            if (gst_structure_has_name(structure, "drm-key-needed")) {
                GstBuffer* data;
                const char* keySystemId;
                gboolean valid = gst_structure_get(structure, "data", GST_TYPE_BUFFER, &data,
                    "key-system-id", G_TYPE_STRING, &keySystemId, nullptr);
                GstMapInfo mapInfo;
                if (!valid || !gst_buffer_map(data, &mapInfo, GST_MAP_READ))
                    break;

                GST_DEBUG("queueing keyNeeded event");
                // We need to reset the semaphore first. signal, wait
                m_drmKeySemaphore.signal();
                m_drmKeySemaphore.wait();
                // Fire the need key event from main thread
                callOnMainThreadAndWait([&] {
                    // FIXME: Provide a somehow valid sessionId.
                    needKey(keySystemId, "sessionId", reinterpret_cast<const unsigned char *>(mapInfo.data), mapInfo.size);
                });
                // Wait for a potential license
                GST_DEBUG("waiting for a license");
                m_drmKeySemaphore.wait();
                GST_DEBUG("finished waiting");
                gst_buffer_unmap(data, &mapInfo);
            }
#endif
            break;
        }
        case GST_MESSAGE_DURATION_CHANGED:
        {
            m_pendingAsyncOperationsLock.lock();
            guint asyncOperationId = g_timeout_add(0, (GSourceFunc)mediaPlayerPrivateNotifyDurationChanged, this);
            m_pendingAsyncOperations = g_list_append(m_pendingAsyncOperations, GUINT_TO_POINTER(asyncOperationId));
            m_pendingAsyncOperationsLock.unlock();
            break;
        }
        default:
            break;
    }
}

gboolean MediaPlayerPrivateGStreamer::handleMessage(GstMessage* message)
{
    GUniqueOutPtr<GError> err;
    GUniqueOutPtr<gchar> debug;
    MediaPlayer::NetworkState error;
    bool issueError = true;
    bool attemptNextLocation = false;
    const GstStructure* structure = gst_message_get_structure(message);
    GstState requestedState, currentState;

    m_canFallBackToLastFinishedSeekPosition = false;

    if (structure) {
        const gchar* messageTypeName = gst_structure_get_name(structure);

        // Redirect messages are sent from elements, like qtdemux, to
        // notify of the new location(s) of the media.
        if (!g_strcmp0(messageTypeName, "redirect")) {
            mediaLocationChanged(message);
            return TRUE;
        }
    }

    // We ignore state changes from internal elements. They are forwarded to playbin2 anyway.
    bool messageSourceIsPlaybin = GST_MESSAGE_SRC(message) == reinterpret_cast<GstObject*>(m_pipeline.get());

    LOG_MEDIA_MESSAGE("Message %s received from element %s", GST_MESSAGE_TYPE_NAME(message), GST_MESSAGE_SRC_NAME(message));
    switch (GST_MESSAGE_TYPE(message)) {
    case GST_MESSAGE_ERROR:
        if (m_resetPipeline)
            break;
        if (m_missingPluginsCallback)
            break;
        gst_message_parse_error(message, &err.outPtr(), &debug.outPtr());
        ERROR_MEDIA_MESSAGE("Error %d: %s (url=%s)", err->code, err->message, m_url.string().utf8().data());

        GST_DEBUG_BIN_TO_DOT_FILE_WITH_TS(GST_BIN(m_pipeline.get()), GST_DEBUG_GRAPH_SHOW_ALL, "webkit-video.error");

        error = MediaPlayer::Empty;
        if (err->code == GST_STREAM_ERROR_CODEC_NOT_FOUND
            || err->code == GST_STREAM_ERROR_WRONG_TYPE
            || err->code == GST_STREAM_ERROR_FAILED
            || err->code == GST_CORE_ERROR_MISSING_PLUGIN
            || err->code == GST_RESOURCE_ERROR_NOT_FOUND)
            error = MediaPlayer::FormatError;
        else if (err->domain == GST_STREAM_ERROR) {
            // Let the mediaPlayerClient handle the stream error, in
            // this case the HTMLMediaElement will emit a stalled
            // event.
            if (err->code == GST_STREAM_ERROR_TYPE_NOT_FOUND) {
                ERROR_MEDIA_MESSAGE("Decode error, let the Media element emit a stalled event.");
                break;
            }
            error = MediaPlayer::DecodeError;
            attemptNextLocation = true;
        } else if (err->domain == GST_RESOURCE_ERROR)
            error = MediaPlayer::NetworkError;

        if (attemptNextLocation)
            issueError = !loadNextLocation();
        if (issueError)
            loadingFailed(error);
        break;
    case GST_MESSAGE_EOS:
        didEnd();
        break;
    case GST_MESSAGE_ASYNC_DONE:
        if (!messageSourceIsPlaybin || m_delayingLoad)
            break;
        asyncStateChangeDone();
        break;
    case GST_MESSAGE_STATE_CHANGED: {
        if (!messageSourceIsPlaybin || m_delayingLoad)
            break;
        updateStates();

        // Construct a filename for the graphviz dot file output.
        GstState newState;
        gst_message_parse_state_changed(message, &currentState, &newState, 0);
        CString dotFileName = String::format("webkit-video.%s_%s", gst_element_state_get_name(currentState), gst_element_state_get_name(newState)).utf8();
        GST_DEBUG_BIN_TO_DOT_FILE_WITH_TS(GST_BIN(m_pipeline.get()), GST_DEBUG_GRAPH_SHOW_ALL, dotFileName.data());

        break;
    }
    case GST_MESSAGE_BUFFERING:
        processBufferingStats(message);
        break;
    case GST_MESSAGE_DURATION_CHANGED:
        durationChanged();
        break;
    case GST_MESSAGE_REQUEST_STATE:
        gst_message_parse_request_state(message, &requestedState);
        gst_element_get_state(m_pipeline.get(), &currentState, nullptr, 250 * GST_NSECOND);
        if (requestedState < currentState) {
            GUniquePtr<gchar> elementName(gst_element_get_name(GST_ELEMENT(message)));
            INFO_MEDIA_MESSAGE("Element %s requested state change to %s", elementName.get(),
                gst_element_state_get_name(requestedState));
            m_requestedState = requestedState;
            if (!changePipelineState(requestedState))
                loadingFailed(MediaPlayer::Empty);
        }
        break;
    case GST_MESSAGE_CLOCK_LOST:
        // This can only happen in PLAYING state and we should just
        // get a new clock by moving back to PAUSED and then to
        // PLAYING again.
        // This can happen if the stream that ends in a sink that
        // provides the current clock disappears, for example if
        // the audio sink provides the clock and the audio stream
        // is disabled. It also happens relatively often with
        // HTTP adaptive streams when switching between different
        // variants of a stream.
        gst_element_set_state(m_pipeline.get(), GST_STATE_PAUSED);
        gst_element_set_state(m_pipeline.get(), GST_STATE_PLAYING);
        break;
    case GST_MESSAGE_LATENCY:
        // Recalculate the latency, we don't need any special handling
        // here other than the GStreamer default.
        // This can happen if the latency of live elements changes, or
        // for one reason or another a new live element is added or
        // removed from the pipeline.
        gst_bin_recalculate_latency(GST_BIN(m_pipeline.get()));
        break;
    case GST_MESSAGE_ELEMENT:
        if (gst_is_missing_plugin_message(message)) {
            GUniquePtr<char> detail(gst_missing_plugin_message_get_installer_detail(message));
            if (gst_install_plugins_supported()) {
                m_missingPluginsCallback = MediaPlayerRequestInstallMissingPluginsCallback::create([this](uint32_t result) {
                    m_missingPluginsCallback = nullptr;
                    if (result != GST_INSTALL_PLUGINS_SUCCESS)
                        return;

                    changePipelineState(GST_STATE_READY);
                    changePipelineState(GST_STATE_PAUSED);
                });
                m_player->client().requestInstallMissingPlugins(String::fromUTF8(detail.get()), *m_missingPluginsCallback);
            }
        }
#if ENABLE(VIDEO_TRACK) && USE(GSTREAMER_MPEGTS)
        else {
            GstMpegtsSection* section = gst_message_parse_mpegts_section(message);
            if (section) {
                processMpegTsSection(section);
                gst_mpegts_section_unref(section);
            }
        }
#endif
        break;
#if ENABLE(VIDEO_TRACK)
    case GST_MESSAGE_TOC:
        processTableOfContents(message);
        break;
#endif
#if ENABLE(MEDIA_SOURCE)
    case GST_MESSAGE_RESET_TIME:
        if (m_source && WEBKIT_IS_MEDIA_SRC(m_source.get())) {
            StreamType streamType = getStreamType(GST_ELEMENT(GST_MESSAGE_SRC(message)));
            if (streamType == STREAM_TYPE_AUDIO || streamType == STREAM_TYPE_VIDEO)
                webkit_media_src_segment_needed(WEBKIT_MEDIA_SRC(m_source.get()), streamType);
        }
        break;
#endif
    default:
        LOG_MEDIA_MESSAGE("Unhandled GStreamer message type: %s",
                    GST_MESSAGE_TYPE_NAME(message));
        break;
    }
    return TRUE;
}

void MediaPlayerPrivateGStreamer::processBufferingStats(GstMessage* message)
{
    m_buffering = true;
    gst_message_parse_buffering(message, &m_bufferingPercentage);

    LOG_MEDIA_MESSAGE("[Buffering] Buffering: %d%%.", m_bufferingPercentage);

    updateStates();
}

#if ENABLE(VIDEO_TRACK) && USE(GSTREAMER_MPEGTS)
void MediaPlayerPrivateGStreamer::processMpegTsSection(GstMpegtsSection* section)
{
    ASSERT(section);

    if (section->section_type == GST_MPEGTS_SECTION_PMT) {
        const GstMpegtsPMT* pmt = gst_mpegts_section_get_pmt(section);
        m_metadataTracks.clear();
        for (guint i = 0; i < pmt->streams->len; ++i) {
            const GstMpegtsPMTStream* stream = static_cast<const GstMpegtsPMTStream*>(g_ptr_array_index(pmt->streams, i));
            if (stream->stream_type == 0x05 || stream->stream_type >= 0x80) {
                AtomicString pid = String::number(stream->pid);
                RefPtr<InbandMetadataTextTrackPrivateGStreamer> track = InbandMetadataTextTrackPrivateGStreamer::create(
                    InbandTextTrackPrivate::Metadata, InbandTextTrackPrivate::Data, pid);

                // 4.7.10.12.2 Sourcing in-band text tracks
                // If the new text track's kind is metadata, then set the text track in-band metadata track dispatch
                // type as follows, based on the type of the media resource:
                // Let stream type be the value of the "stream_type" field describing the text track's type in the
                // file's program map section, interpreted as an 8-bit unsigned integer. Let length be the value of
                // the "ES_info_length" field for the track in the same part of the program map section, interpreted
                // as an integer as defined by the MPEG-2 specification. Let descriptor bytes be the length bytes
                // following the "ES_info_length" field. The text track in-band metadata track dispatch type must be
                // set to the concatenation of the stream type byte and the zero or more descriptor bytes bytes,
                // expressed in hexadecimal using uppercase ASCII hex digits.
                String inbandMetadataTrackDispatchType;
                appendUnsignedAsHexFixedSize(stream->stream_type, inbandMetadataTrackDispatchType, 2);
                for (guint j = 0; j < stream->descriptors->len; ++j) {
                    const GstMpegtsDescriptor* descriptor = static_cast<const GstMpegtsDescriptor*>(g_ptr_array_index(stream->descriptors, j));
                    for (guint k = 0; k < descriptor->length; ++k)
                        appendByteAsHex(descriptor->data[k], inbandMetadataTrackDispatchType);
                }
                track->setInBandMetadataTrackDispatchType(inbandMetadataTrackDispatchType);

                m_metadataTracks.add(pid, track);
                m_player->addTextTrack(track);
            }
        }
    } else {
        AtomicString pid = String::number(section->pid);
        RefPtr<InbandMetadataTextTrackPrivateGStreamer> track = m_metadataTracks.get(pid);
        if (!track)
            return;

        GRefPtr<GBytes> data = gst_mpegts_section_get_data(section);
        gsize size;
        const void* bytes = g_bytes_get_data(data.get(), &size);

        track->addDataCue(MediaTime::createWithDouble(currentTimeDouble()), MediaTime::createWithDouble(currentTimeDouble()), bytes, size);
    }
}
#endif

#if ENABLE(VIDEO_TRACK)
void MediaPlayerPrivateGStreamer::processTableOfContents(GstMessage* message)
{
    if (m_chaptersTrack)
        m_player->removeTextTrack(m_chaptersTrack);

    m_chaptersTrack = InbandMetadataTextTrackPrivateGStreamer::create(InbandTextTrackPrivate::Chapters, InbandTextTrackPrivate::Generic);
    m_player->addTextTrack(m_chaptersTrack);

    GRefPtr<GstToc> toc;
    gboolean updated;
    gst_message_parse_toc(message, &toc.outPtr(), &updated);
    ASSERT(toc);

    for (GList* i = gst_toc_get_entries(toc.get()); i; i = i->next)
        processTableOfContentsEntry(static_cast<GstTocEntry*>(i->data), 0);
}

void MediaPlayerPrivateGStreamer::processTableOfContentsEntry(GstTocEntry* entry, GstTocEntry* parent)
{
    UNUSED_PARAM(parent);
    ASSERT(entry);

    RefPtr<GenericCueData> cue = GenericCueData::create();

    gint64 start = -1, stop = -1;
    gst_toc_entry_get_start_stop_times(entry, &start, &stop);
    if (start != -1)
        cue->setStartTime(MediaTime(start, GST_SECOND));
    if (stop != -1)
        cue->setEndTime(MediaTime(stop, GST_SECOND));

    GstTagList* tags = gst_toc_entry_get_tags(entry);
    if (tags) {
        gchar* title =  0;
        gst_tag_list_get_string(tags, GST_TAG_TITLE, &title);
        if (title) {
            cue->setContent(title);
            g_free(title);
        }
    }

    m_chaptersTrack->addGenericCue(cue.release());

    for (GList* i = gst_toc_entry_get_sub_entries(entry); i; i = i->next)
        processTableOfContentsEntry(static_cast<GstTocEntry*>(i->data), entry);
}
#endif

void MediaPlayerPrivateGStreamer::fillTimerFired()
{
    GstQuery* query = gst_query_new_buffering(GST_FORMAT_PERCENT);

    if (!gst_element_query(m_pipeline.get(), query)) {
        gst_query_unref(query);
        return;
    }

    gint64 start, stop;
    gdouble fillStatus = 100.0;

    gst_query_parse_buffering_range(query, 0, &start, &stop, 0);
    gst_query_unref(query);

    if (stop != -1)
        fillStatus = 100.0 * stop / GST_FORMAT_PERCENT_MAX;

    LOG_MEDIA_MESSAGE("[Buffering] Download buffer filled up to %f%%", fillStatus);

    if (!m_mediaDuration)
        durationChanged();

    // Update maxTimeLoaded only if the media duration is
    // available. Otherwise we can't compute it.
    if (m_mediaDuration) {
        if (fillStatus == 100.0)
            m_maxTimeLoaded = m_mediaDuration;
        else
            m_maxTimeLoaded = static_cast<float>((fillStatus * m_mediaDuration) / 100.0);
        LOG_MEDIA_MESSAGE("[Buffering] Updated maxTimeLoaded: %f", m_maxTimeLoaded);
    }

    m_downloadFinished = fillStatus == 100.0;
    if (!m_downloadFinished) {
        updateStates();
        return;
    }

    // Media is now fully loaded. It will play even if network
    // connection is cut. Buffering is done, remove the fill source
    // from the main loop.
    m_fillTimer.stop();
    updateStates();
}

float MediaPlayerPrivateGStreamer::maxTimeSeekable() const
{
    if (m_errorOccured)
        return 0.0f;

    LOG_MEDIA_MESSAGE("maxTimeSeekable");
    // infinite duration means live stream
    if (std::isinf(duration()))
        return 0.0f;

    return duration();
}

float MediaPlayerPrivateGStreamer::maxTimeLoaded() const
{
    if (m_errorOccured)
        return 0.0f;

    float loaded = m_maxTimeLoaded;
    if (m_isEndReached && m_mediaDuration)
        loaded = m_mediaDuration;
    LOG_MEDIA_MESSAGE("maxTimeLoaded: %f", loaded);
    return loaded;
}

bool MediaPlayerPrivateGStreamer::didLoadingProgress() const
{
    if (!m_pipeline ||
#if ENABLE(MEDIA_SOURCE)
            (!isMediaSource() && !totalBytes())
#else
            !totalBytes()
#endif
            || !m_mediaDuration)
        return false;
    float currentMaxTimeLoaded = maxTimeLoaded();
    bool didLoadingProgress = currentMaxTimeLoaded != m_maxTimeLoadedAtLastDidLoadingProgress;
    m_maxTimeLoadedAtLastDidLoadingProgress = currentMaxTimeLoaded;
    LOG_MEDIA_MESSAGE("didLoadingProgress: %d", didLoadingProgress);
    return didLoadingProgress;
}

unsigned long long MediaPlayerPrivateGStreamer::totalBytes() const
{
    if (m_errorOccured)
        return 0;

    if (m_totalBytes)
        return m_totalBytes;

    if (!m_source)
        return 0;

    GstFormat fmt = GST_FORMAT_BYTES;
    gint64 length = 0;
    if (gst_element_query_duration(m_source.get(), fmt, &length)) {
        INFO_MEDIA_MESSAGE("totalBytes %" G_GINT64_FORMAT, length);
        m_totalBytes = static_cast<unsigned long long>(length);
        m_isStreaming = !length;
        return m_totalBytes;
    }

    // Fall back to querying the source pads manually.
    // See also https://bugzilla.gnome.org/show_bug.cgi?id=638749
    GstIterator* iter = gst_element_iterate_src_pads(m_source.get());
    bool done = false;
    while (!done) {
        GValue item = G_VALUE_INIT;
        switch (gst_iterator_next(iter, &item)) {
        case GST_ITERATOR_OK: {
            GstPad* pad = static_cast<GstPad*>(g_value_get_object(&item));
            gint64 padLength = 0;
            if (gst_pad_query_duration(pad, fmt, &padLength) && padLength > length)
                length = padLength;
            break;
        }
        case GST_ITERATOR_RESYNC:
            gst_iterator_resync(iter);
            break;
        case GST_ITERATOR_ERROR:
            FALLTHROUGH;
        case GST_ITERATOR_DONE:
            done = true;
            break;
        }

        g_value_unset(&item);
    }

    gst_iterator_free(iter);

    INFO_MEDIA_MESSAGE("totalBytes %" G_GINT64_FORMAT, length);
    m_totalBytes = static_cast<unsigned long long>(length);
    m_isStreaming = !length;
    return m_totalBytes;
}

void MediaPlayerPrivateGStreamer::sourceChanged()
{
    m_source.clear();
    g_object_get(m_pipeline.get(), "source", &m_source.outPtr(), nullptr);

    if (WEBKIT_IS_WEB_SRC(m_source.get()))
        webKitWebSrcSetMediaPlayer(WEBKIT_WEB_SRC(m_source.get()), m_player);
#if ENABLE(MEDIA_SOURCE)
    if (m_mediaSource && WEBKIT_IS_MEDIA_SRC(m_source.get())) {
        MediaSourceGStreamer::open(m_mediaSource.get(), WEBKIT_MEDIA_SRC(m_source.get()), this);
        g_signal_connect(m_source.get(), "video-changed", G_CALLBACK(mediaPlayerPrivateVideoChangedCallback), this);
        g_signal_connect(m_source.get(), "audio-changed", G_CALLBACK(mediaPlayerPrivateAudioChangedCallback), this);
        g_signal_connect(m_source.get(), "text-changed", G_CALLBACK(mediaPlayerPrivateTextChangedCallback), this);
        webkit_media_src_set_mediaplayerprivate(WEBKIT_MEDIA_SRC(m_source.get()), this);
    }
#endif
}

void MediaPlayerPrivateGStreamer::cancelLoad()
{
#if ENABLE(ENCRYPTED_MEDIA)
    // Potentially unblock GStreamer thread for DRM license acquisition.
    m_drmKeySemaphore.signal();
#endif

    if (m_networkState < MediaPlayer::Loading || m_networkState == MediaPlayer::Loaded)
        return;

    if (m_pipeline)
        changePipelineState(GST_STATE_READY);
}

void MediaPlayerPrivateGStreamer::asyncStateChangeDone()
{
    if (!m_pipeline || m_errorOccured)
        return;

    if (m_seeking) {
        if (m_seekIsPending)
            updateStates();
        else {
            LOG_MEDIA_MESSAGE("[Seek] seeked to %f", m_seekTime);
            m_seeking = false;
            m_cachedPosition = -1;
            if (m_timeOfOverlappingSeek != m_seekTime && m_timeOfOverlappingSeek != -1) {
                seek(m_timeOfOverlappingSeek);
                m_timeOfOverlappingSeek = -1;
                return;
            }
            m_timeOfOverlappingSeek = -1;

            // The pipeline can still have a pending state. In this case a position query will fail.
            // Right now we can use m_seekTime as a fallback.
            m_canFallBackToLastFinishedSeekPosition = true;
            timeChanged();
        }
    } else
        updateStates();
}

void MediaPlayerPrivateGStreamer::updateStates()
{
    if (!m_pipeline)
        return;

    if (m_errorOccured)
        return;

    MediaPlayer::NetworkState oldNetworkState = m_networkState;
    MediaPlayer::ReadyState oldReadyState = m_readyState;
    GstState state;
    GstState pending;

    GstStateChangeReturn getStateResult = gst_element_get_state(m_pipeline.get(), &state, &pending, 250 * GST_NSECOND);

    bool shouldUpdatePlaybackState = false;
    switch (getStateResult) {
    case GST_STATE_CHANGE_SUCCESS: {
        LOG_MEDIA_MESSAGE("State: %s, pending: %s", gst_element_state_get_name(state), gst_element_state_get_name(pending));

        // Do nothing if on EOS and state changed to READY to avoid recreating the player
        // on HTMLMediaElement and properly generate the video 'ended' event.
        if (m_isEndReached && state == GST_STATE_READY)
            break;

        if (state <= GST_STATE_READY) {
            m_resetPipeline = true;
            m_mediaDuration = 0;
        } else {
            m_resetPipeline = false;
            cacheDuration();
        }

        bool didBuffering = m_buffering;

        // Update ready and network states.
        switch (state) {
        case GST_STATE_NULL:
            m_readyState = MediaPlayer::HaveNothing;
            m_networkState = MediaPlayer::Empty;
            break;
        case GST_STATE_READY:
            m_readyState = MediaPlayer::HaveMetadata;
            m_networkState = MediaPlayer::Empty;
            break;
        case GST_STATE_PAUSED:
        case GST_STATE_PLAYING:
            if (m_buffering) {
                if (m_bufferingPercentage == 100) {
                    LOG_MEDIA_MESSAGE("[Buffering] Complete.");
                    m_buffering = false;
                    m_readyState = MediaPlayer::HaveEnoughData;
                    m_networkState = m_downloadFinished ? MediaPlayer::Idle : MediaPlayer::Loading;
                } else {
                    m_readyState = MediaPlayer::HaveCurrentData;
                    m_networkState = MediaPlayer::Loading;
                }
            } else if (m_downloadFinished) {
                m_readyState = MediaPlayer::HaveEnoughData;
                m_networkState = MediaPlayer::Loaded;
            } else {
                m_readyState = MediaPlayer::HaveFutureData;
                m_networkState = MediaPlayer::Loading;
            }

            break;
        default:
            ASSERT_NOT_REACHED();
            break;
        }

        // Sync states where needed.
        if (state == GST_STATE_PAUSED) {
            if (!m_volumeAndMuteInitialized) {
                notifyPlayerOfVolumeChange();
                notifyPlayerOfMute();
                m_volumeAndMuteInitialized = true;
            }

            if (didBuffering && !m_buffering && !m_paused && m_playbackRate) {
                LOG_MEDIA_MESSAGE("[Buffering] Restarting playback.");
                changePipelineState(GST_STATE_PLAYING);
            }
        } else if (state == GST_STATE_PLAYING) {
            m_paused = false;

            if ((m_buffering && !isLiveStream()) || !m_playbackRate) {
                LOG_MEDIA_MESSAGE("[Buffering] Pausing stream for buffering.");
                changePipelineState(GST_STATE_PAUSED);
            }
        } else
            m_paused = true;

        if (m_requestedState == GST_STATE_PAUSED && state == GST_STATE_PAUSED) {
            shouldUpdatePlaybackState = true;
            LOG_MEDIA_MESSAGE("Requested state change to %s was completed", gst_element_state_get_name(state));
        }

        break;
    }
    case GST_STATE_CHANGE_ASYNC:
        LOG_MEDIA_MESSAGE("Async: State: %s, pending: %s", gst_element_state_get_name(state), gst_element_state_get_name(pending));
        // Change in progress.
        break;
    case GST_STATE_CHANGE_FAILURE:
        LOG_MEDIA_MESSAGE("Failure: State: %s, pending: %s", gst_element_state_get_name(state), gst_element_state_get_name(pending));
        // Change failed
        return;
    case GST_STATE_CHANGE_NO_PREROLL:
        LOG_MEDIA_MESSAGE("No preroll: State: %s, pending: %s", gst_element_state_get_name(state), gst_element_state_get_name(pending));

        // Live pipelines go in PAUSED without prerolling.
        m_isStreaming = true;
        setDownloadBuffering();

        if (state == GST_STATE_READY)
            m_readyState = MediaPlayer::HaveNothing;
        else if (state == GST_STATE_PAUSED) {
            m_readyState = MediaPlayer::HaveEnoughData;
            m_paused = true;
        } else if (state == GST_STATE_PLAYING)
            m_paused = false;

        if (!m_paused && m_playbackRate)
            changePipelineState(GST_STATE_PLAYING);

        m_networkState = MediaPlayer::Loading;
        break;
    default:
        LOG_MEDIA_MESSAGE("Else : %d", getStateResult);
        break;
    }

    m_requestedState = GST_STATE_VOID_PENDING;

    if (shouldUpdatePlaybackState)
        m_player->playbackStateChanged();

    if (m_networkState != oldNetworkState) {
        LOG_MEDIA_MESSAGE("Network State Changed from %u to %u", oldNetworkState, m_networkState);
        m_player->networkStateChanged();
    }
    if (m_readyState != oldReadyState) {
        LOG_MEDIA_MESSAGE("Ready State Changed from %u to %u", oldReadyState, m_readyState);
        m_player->readyStateChanged();
    }

    if (getStateResult == GST_STATE_CHANGE_SUCCESS && state >= GST_STATE_PAUSED) {
        updatePlaybackRate();
        if (m_seekIsPending) {
            LOG_MEDIA_MESSAGE("[Seek] committing pending seek to %f", m_seekTime);
            m_seekIsPending = false;
            m_seeking = doSeek(toGstClockTime(m_seekTime), m_player->rate(), static_cast<GstSeekFlags>(GST_SEEK_FLAG_FLUSH | GST_SEEK_FLAG_ACCURATE));
            if (!m_seeking) {
                m_cachedPosition = -1;
                LOG_MEDIA_MESSAGE("[Seek] seeking to %f failed", m_seekTime);
            }
        }
    }
}

#if ENABLE(MEDIA_SOURCE)
GRefPtr<GstCaps> MediaPlayerPrivateGStreamer::currentDemuxerCaps() const
{
    GRefPtr<GstCaps> result;
    if (m_mediaSource && WEBKIT_IS_MEDIA_SRC(m_source.get())) {
        // METRO FIXME: Select the current demuxer pad (how to know?) instead of the first one
        GstPad* demuxersrcpad = webkit_media_src_get_video_pad(WEBKIT_MEDIA_SRC(m_source.get()), 0);

        if (demuxersrcpad) {
            result = adoptGRef(gst_pad_get_current_caps(demuxersrcpad));
        }
    }
    return result;
}
#endif

void MediaPlayerPrivateGStreamer::mediaLocationChanged(GstMessage* message)
{
    if (m_mediaLocations)
        gst_structure_free(m_mediaLocations);

    const GstStructure* structure = gst_message_get_structure(message);
    if (structure) {
        // This structure can contain:
        // - both a new-location string and embedded locations structure
        // - or only a new-location string.
        m_mediaLocations = gst_structure_copy(structure);
        const GValue* locations = gst_structure_get_value(m_mediaLocations, "locations");

        if (locations)
            m_mediaLocationCurrentIndex = static_cast<int>(gst_value_list_get_size(locations)) -1;

        loadNextLocation();
    }
}

bool MediaPlayerPrivateGStreamer::loadNextLocation()
{
    if (!m_mediaLocations)
        return false;

    const GValue* locations = gst_structure_get_value(m_mediaLocations, "locations");
    const gchar* newLocation = 0;

    if (!locations) {
        // Fallback on new-location string.
        newLocation = gst_structure_get_string(m_mediaLocations, "new-location");
        if (!newLocation)
            return false;
    }

    if (!newLocation) {
        if (m_mediaLocationCurrentIndex < 0) {
            m_mediaLocations = 0;
            return false;
        }

        const GValue* location = gst_value_list_get_value(locations,
                                                          m_mediaLocationCurrentIndex);
        const GstStructure* structure = gst_value_get_structure(location);

        if (!structure) {
            m_mediaLocationCurrentIndex--;
            return false;
        }

        newLocation = gst_structure_get_string(structure, "new-location");
    }

    if (newLocation) {
        // Found a candidate. new-location is not always an absolute url
        // though. We need to take the base of the current url and
        // append the value of new-location to it.
        URL baseUrl = gst_uri_is_valid(newLocation) ? URL() : m_url;
        URL newUrl = URL(baseUrl, newLocation);

        RefPtr<SecurityOrigin> securityOrigin = SecurityOrigin::create(m_url);
        if (securityOrigin->canRequest(newUrl)) {
            INFO_MEDIA_MESSAGE("New media url: %s", newUrl.string().utf8().data());

#if ENABLE(ENCRYPTED_MEDIA)
            // Potentially unblock GStreamer thread for DRM license acquisition.
            m_drmKeySemaphore.signal();
#endif

            // Reset player states.
            m_networkState = MediaPlayer::Loading;
            m_player->networkStateChanged();
            m_readyState = MediaPlayer::HaveNothing;
            m_player->readyStateChanged();

            // Reset pipeline state.
            m_resetPipeline = true;
            changePipelineState(GST_STATE_READY);

            GstState state;
            gst_element_get_state(m_pipeline.get(), &state, nullptr, 0);
            if (state <= GST_STATE_READY) {
                // Set the new uri and start playing.
                g_object_set(m_pipeline.get(), "uri", newUrl.string().utf8().data(), nullptr);
                m_url = newUrl;
                changePipelineState(GST_STATE_PLAYING);
                return true;
            }
        } else
            INFO_MEDIA_MESSAGE("Not allowed to load new media location: %s", newUrl.string().utf8().data());
    }
    m_mediaLocationCurrentIndex--;
    return false;
}

void MediaPlayerPrivateGStreamer::loadStateChanged()
{
    updateStates();
}

void MediaPlayerPrivateGStreamer::timeChanged()
{
    updateStates();
    m_player->timeChanged();
}

void MediaPlayerPrivateGStreamer::didEnd()
{
    // Synchronize position and duration values to not confuse the
    // HTMLMediaElement. In some cases like reverse playback the
    // position is not always reported as 0 for instance.
    float now = currentTime();
    if (now > 0 && now <= duration() && m_mediaDuration != now) {
        m_mediaDurationKnown = true;
        m_mediaDuration = now;
        m_player->durationChanged();
    }

    m_isEndReached = true;
    timeChanged();

    if (!m_player->client().mediaPlayerIsLooping()) {
        m_paused = true;
        changePipelineState(GST_STATE_READY);
        m_downloadFinished = false;
    }
}

#if ENABLE(MEDIA_SOURCE)
void MediaPlayerPrivateGStreamer::notifyAppendComplete()
{
    if (m_seekIsPending) {
        updatePlaybackRate();
        LOG_MEDIA_MESSAGE("[Seek] committing pending seek to %f after append completed", m_seekTime);
        m_seekIsPending = false;
        m_seeking = doSeek(toGstClockTime(m_seekTime), m_player->rate(), static_cast<GstSeekFlags>(GST_SEEK_FLAG_FLUSH | GST_SEEK_FLAG_ACCURATE));
        if (!m_seeking) {
            m_cachedPosition = -1;
            LOG_MEDIA_MESSAGE("[Seek] seeking to %f failed", m_seekTime);
        }
    }
}
#endif

void MediaPlayerPrivateGStreamer::cacheDuration()
{
    if (m_mediaDuration || !m_mediaDurationKnown)
        return;

    float newDuration = duration();
    if (std::isinf(newDuration)) {
        // Only pretend that duration is not available if the the query failed in a stable pipeline state.
        GstState state;
        if (gst_element_get_state(m_pipeline.get(), &state, nullptr, 0) == GST_STATE_CHANGE_SUCCESS && state > GST_STATE_READY)
            m_mediaDurationKnown = false;
        return;
    }

    m_mediaDuration = newDuration;
}

void MediaPlayerPrivateGStreamer::notifyDurationChanged()
{
    m_pendingAsyncOperationsLock.lock();
    ASSERT(m_pendingAsyncOperations);
    m_pendingAsyncOperations = g_list_remove(m_pendingAsyncOperations, m_pendingAsyncOperations->data);
    m_pendingAsyncOperationsLock.unlock();

    durationChanged();
}

void MediaPlayerPrivateGStreamer::durationChanged()
{
    float previousDuration = m_mediaDuration;

#if ENABLE(MEDIA_SOURCE)
    // Force duration refresh.
    if (isMediaSource())
        m_mediaDuration = 0;
#endif

    cacheDuration();
    // Avoid emiting durationchanged in the case where the previous
    // duration was 0 because that case is already handled by the
    // HTMLMediaElement.
    if (previousDuration && m_mediaDuration != previousDuration)
        m_player->durationChanged();
}

void MediaPlayerPrivateGStreamer::loadingFailed(MediaPlayer::NetworkState error)
{
    m_errorOccured = true;
    if (m_networkState != error) {
        m_networkState = error;
        m_player->networkStateChanged();
    }
    if (m_readyState != MediaPlayer::HaveNothing) {
        m_readyState = MediaPlayer::HaveNothing;
        m_player->readyStateChanged();
    }

    // Loading failed, remove ready timer.
    m_readyTimerHandler.cancel();
}

static HashSet<String> mimeTypeCache()
{
    initializeGStreamerAndRegisterWebKitElements();

    DEPRECATED_DEFINE_STATIC_LOCAL(HashSet<String>, cache, ());
    static bool typeListInitialized = false;

    if (typeListInitialized)
        return cache;

    const char* mimeTypes[] = {
        "application/ogg",
        "application/vnd.apple.mpegurl",
        "application/vnd.rn-realmedia",
        "application/x-3gp",
        "application/x-pn-realaudio",
        "application/x-mpegurl",
        "audio/3gpp",
        "audio/aac",
        "audio/flac",
        "audio/iLBC-sh",
        "audio/midi",
        "audio/mobile-xmf",
        "audio/mp1",
        "audio/mp2",
        "audio/mp3",
        "audio/mp4",
        "audio/mpeg",
        "audio/ogg",
        "audio/opus",
        "audio/qcelp",
        "audio/riff-midi",
        "audio/speex",
        "audio/wav",
        "audio/webm",
        "audio/x-ac3",
        "audio/x-aiff",
        "audio/x-amr-nb-sh",
        "audio/x-amr-wb-sh",
        "audio/x-au",
        "audio/x-ay",
        "audio/x-celt",
        "audio/x-dts",
        "audio/x-flac",
        "audio/x-gbs",
        "audio/x-gsm",
        "audio/x-gym",
        "audio/x-imelody",
        "audio/x-ircam",
        "audio/x-kss",
        "audio/x-m4a",
        "audio/x-mod",
        "audio/x-mp3",
        "audio/x-mpeg",
        "audio/x-musepack",
        "audio/x-nist",
        "audio/x-nsf",
        "audio/x-paris",
        "audio/x-sap",
        "audio/x-sbc",
        "audio/x-sds",
        "audio/x-shorten",
        "audio/x-sid",
        "audio/x-spc",
        "audio/x-speex",
        "audio/x-svx",
        "audio/x-ttafile",
        "audio/x-vgm",
        "audio/x-voc",
        "audio/x-vorbis+ogg",
        "audio/x-w64",
        "audio/x-wav",
        "audio/x-wavpack",
        "audio/x-wavpack-correction",
        "video/3gpp",
        "video/flv",
        "video/mj2",
        "video/mp2t",
        "video/mp4",
        "video/mpeg",
        "video/mpegts",
        "video/ogg",
        "video/quicktime",
        "video/vivo",
        "video/webm",
        "video/x-cdxa",
        "video/x-dirac",
        "video/x-dv",
        "video/x-fli",
        "video/x-flv",
        "video/x-h263",
        "video/x-ivf",
        "video/x-m4v",
        "video/x-matroska",
        "video/x-mng",
        "video/x-ms-asf",
        "video/x-msvideo",
        "video/x-mve",
        "video/x-nuv",
        "video/x-vcd"
    };

    for (unsigned i = 0; i < (sizeof(mimeTypes) / sizeof(*mimeTypes)); ++i)
        cache.add(String(mimeTypes[i]));

    typeListInitialized = true;
    return cache;
}

void MediaPlayerPrivateGStreamer::getSupportedTypes(HashSet<String>& types)
{
    types = mimeTypeCache();
}

bool MediaPlayerPrivateGStreamer::supportsKeySystem(const String& keySystem, const String& mimeType)
{
    GST_DEBUG("Checking for KeySystem support with %s and type %s", keySystem.utf8().data(), mimeType.utf8().data());

#if USE(DXDRM)
    if (equalIgnoringCase(keySystem, "com.microsoft.playready") ||
        equalIgnoringCase(keySystem, "com.youtube.playready"))
        return true;
#endif

    if (equalIgnoringCase(keySystem, "org.w3.clearkey"))
        return true;

    return false;
}

#if ENABLE(ENCRYPTED_MEDIA)
MediaPlayer::MediaKeyException MediaPlayerPrivateGStreamer::addKey(const String& keySystem, const unsigned char* keyData, unsigned keyLength, const unsigned char* initData, unsigned initDataLength, const String& sessionID)
{
    LOG_MEDIA_MESSAGE("addKey system: %s, length: %u, session: %s", keySystem.utf8().data(), keyLength, sessionID.utf8().data());
    GstBuffer* buffer = gst_buffer_new_wrapped(g_memdup(keyData, keyLength), keyLength);
    gst_element_send_event(m_pipeline.get(), gst_event_new_custom(GST_EVENT_CUSTOM_DOWNSTREAM_OOB,
        gst_structure_new("drm-cipher", "key", GST_TYPE_BUFFER, buffer, nullptr)));
    gst_buffer_unref(buffer);
    m_drmKeySemaphore.signal();
    return MediaPlayer::NoError;
}

MediaPlayer::MediaKeyException MediaPlayerPrivateGStreamer::generateKeyRequest(const String& keySystem, const unsigned char* initDataPtr, unsigned initDataLength)
{
    LOG_MEDIA_MESSAGE("generateKeyRequest");
    m_player->keyMessage(keySystem, createCanonicalUUIDString(), initDataPtr, initDataLength, URL());
    return MediaPlayer::NoError;
}

MediaPlayer::MediaKeyException MediaPlayerPrivateGStreamer::cancelKeyRequest(const String& keySystem, const String& sessionID)
{
    LOG_MEDIA_MESSAGE("cancelKeyRequest");
    return MediaPlayer::KeySystemNotSupported;
}

void MediaPlayerPrivateGStreamer::needKey(const String& keySystem, const String& sessionId, const unsigned char* initData, unsigned initDataLength)
{
    if (!m_player->keyNeeded(keySystem, sessionId, initData, initDataLength)) {
        GST_DEBUG("no event handler for key needed, waking up GStreamer thread");
        m_drmKeySemaphore.signal();
    }
}
#endif

MediaPlayer::SupportsType MediaPlayerPrivateGStreamer::supportsType(const MediaEngineSupportParameters& parameters)
{
#if ENABLE(MEDIA_SOURCE)
    // Disable VPX/Opus on MSE for now, mp4/avc1 seems way more reliable currently.
    if (parameters.isMediaSource && parameters.type.endsWith("webm"))
        return MediaPlayer::IsNotSupported;
#endif

    if (parameters.type.isNull() || parameters.type.isEmpty())
        return MediaPlayer::IsNotSupported;

    // spec says we should not return "probably" if the codecs string is empty
    if (mimeTypeCache().contains(parameters.type))
        return parameters.codecs.isEmpty() ? MediaPlayer::MayBeSupported : MediaPlayer::IsSupported;
    return MediaPlayer::IsNotSupported;
}

void MediaPlayerPrivateGStreamer::setDownloadBuffering()
{
    if (!m_pipeline)
        return;

#if ENABLE(MEDIA_SOURCE)
    if (isMediaSource())
        return;
#endif

    unsigned flags;
    g_object_get(m_pipeline.get(), "flags", &flags, nullptr);

    unsigned flagDownload = getGstPlayFlag("download");

    // We don't want to stop downloading if we already started it.
    if (flags & flagDownload && m_readyState > MediaPlayer::HaveNothing && !m_resetPipeline)
        return;

    bool shouldDownload = !isLiveStream() && m_preload == MediaPlayer::Auto;
    if (shouldDownload) {
        LOG_MEDIA_MESSAGE("Enabling on-disk buffering");
        g_object_set(m_pipeline.get(), "flags", flags | flagDownload, nullptr);
        m_fillTimer.startRepeating(0.2);
    } else {
        LOG_MEDIA_MESSAGE("Disabling on-disk buffering");
        g_object_set(m_pipeline.get(), "flags", flags & ~flagDownload, nullptr);
        m_fillTimer.stop();
    }
}

void MediaPlayerPrivateGStreamer::setPreload(MediaPlayer::Preload preload)
{
    if (preload == MediaPlayer::Auto && isLiveStream())
        return;

    m_preload = preload;
    setDownloadBuffering();

    if (m_delayingLoad && m_preload != MediaPlayer::None) {
        m_delayingLoad = false;
        commitLoad();
    }
}

GstElement* MediaPlayerPrivateGStreamer::createAudioSink()
{
    m_autoAudioSink = gst_element_factory_make("autoaudiosink", 0);
    g_signal_connect(m_autoAudioSink.get(), "child-added", G_CALLBACK(setAudioStreamPropertiesCallback), this);

    GstElement* audioSinkBin;

    if (webkitGstCheckVersion(1, 4, 2)) {
#if ENABLE(WEB_AUDIO)
        audioSinkBin = gst_bin_new("audio-sink");
        m_audioSourceProvider->configureAudioBin(audioSinkBin, nullptr);
        return audioSinkBin;
#else
        return m_autoAudioSink.get();
#endif
    }

    // Construct audio sink only if pitch preserving is enabled.
    // If GStreamer 1.4.2 is used the audio-filter playbin property is used instead.
    if (m_preservesPitch) {
        GstElement* scale = gst_element_factory_make("scaletempo", nullptr);
        if (!scale) {
            GST_WARNING("Failed to create scaletempo");
            return m_autoAudioSink.get();
        }

        audioSinkBin = gst_bin_new("audio-sink");
        gst_bin_add(GST_BIN(audioSinkBin), scale);
        GRefPtr<GstPad> pad = adoptGRef(gst_element_get_static_pad(scale, "sink"));
        gst_element_add_pad(audioSinkBin, gst_ghost_pad_new("sink", pad.get()));

#if ENABLE(WEB_AUDIO)
        m_audioSourceProvider->configureAudioBin(audioSinkBin, scale);
#else
        GstElement* convert = gst_element_factory_make("audioconvert", nullptr);
        GstElement* resample = gst_element_factory_make("audioresample", nullptr);

        gst_bin_add_many(GST_BIN(audioSinkBin), convert, resample, m_autoAudioSink.get(), nullptr);

        if (!gst_element_link_many(scale, convert, resample, m_autoAudioSink.get(), nullptr)) {
            GST_WARNING("Failed to link audio sink elements");
            gst_object_unref(audioSinkBin);
            return m_autoAudioSink.get();
        }
#endif
        return audioSinkBin;
    }

#if ENABLE(WEB_AUDIO)
    audioSinkBin = gst_bin_new("audio-sink");
    m_audioSourceProvider->configureAudioBin(audioSinkBin, nullptr);
    return audioSinkBin;
#endif
    ASSERT_NOT_REACHED();
    return 0;
}

GstElement* MediaPlayerPrivateGStreamer::audioSink() const
{
    GstElement* sink;
    g_object_get(m_pipeline.get(), "audio-sink", &sink, nullptr);
    return sink;

    GRefPtr<GstElement> playsink = adoptGRef(gst_bin_get_by_name(GST_BIN(m_pipeline.get()), "playsink"));
    if (playsink) {
        // The default value (0) means "send events to all the sinks", instead
        // of "only to the first that returns true". This is needed for MSE seek.
        g_object_set(G_OBJECT(playsink.get()), "send-event-mode", 0, NULL);
    }
}

void MediaPlayerPrivateGStreamer::configurePlaySink()
{
    GRefPtr<GstElement> playsink = adoptGRef(gst_bin_get_by_name(GST_BIN(m_pipeline.get()), "playsink"));
    if (playsink) {
        // The default value (0) means "send events to all the sinks", instead
        // of "only to the first that returns true". This is needed for MSE seek.
        g_object_set(G_OBJECT(playsink.get()), "send-event-mode", 0, NULL);
    }
}

void MediaPlayerPrivateGStreamer::createGSTPlayBin()
{
    ASSERT(!m_pipeline);

    // gst_element_factory_make() returns a floating reference so
    // we should not adopt.
    setPipeline(gst_element_factory_make("playbin", "play"));
    setStreamVolumeElement(GST_STREAM_VOLUME(m_pipeline.get()));

    unsigned flagText = getGstPlayFlag("text");
    unsigned flagAudio = getGstPlayFlag("audio");
    unsigned flagVideo = getGstPlayFlag("video");
    unsigned flagNativeVideo = getGstPlayFlag("native-video");
    g_object_set(m_pipeline.get(), "flags", flagText | flagAudio | flagVideo | flagNativeVideo, nullptr);

    GRefPtr<GstBus> bus = adoptGRef(gst_pipeline_get_bus(GST_PIPELINE(m_pipeline.get())));
    gst_bus_add_signal_watch(bus.get());
    g_signal_connect(bus.get(), "message", G_CALLBACK(mediaPlayerPrivateMessageCallback), this);

    gst_bus_enable_sync_message_emission(bus.get());
    g_signal_connect(bus.get(), "sync-message", G_CALLBACK(mediaPlayerPrivateSyncMessageCallback), this);

    g_object_set(m_pipeline.get(), "mute", m_player->muted(), nullptr);

    g_signal_connect(m_pipeline.get(), "notify::source", G_CALLBACK(mediaPlayerPrivateSourceChangedCallback), this);

    // If we load a MediaSource later, we will also listen the signals from
    // WebKitMediaSrc, which will be connected later in sourceChanged()
    // METRO FIXME: In that case, we shouldn't listen to these signals coming from playbin, or the callbacks will be called twice.
    g_signal_connect(m_pipeline.get(), "video-changed", G_CALLBACK(mediaPlayerPrivateVideoChangedCallback), this);
    g_signal_connect(m_pipeline.get(), "audio-changed", G_CALLBACK(mediaPlayerPrivateAudioChangedCallback), this);
#if ENABLE(VIDEO_TRACK)
    if (webkitGstCheckVersion(1, 1, 2)) {
        g_signal_connect(m_pipeline.get(), "text-changed", G_CALLBACK(mediaPlayerPrivateTextChangedCallback), this);

        GstElement* textCombiner = webkitTextCombinerNew();
        ASSERT(textCombiner);
        g_object_set(m_pipeline.get(), "text-stream-combiner", textCombiner, nullptr);

        m_textAppSink = webkitTextSinkNew();
        ASSERT(m_textAppSink);

        m_textAppSinkPad = adoptGRef(gst_element_get_static_pad(m_textAppSink.get(), "sink"));
        ASSERT(m_textAppSinkPad);

        g_object_set(m_textAppSink.get(), "emit-signals", true, "enable-last-sample", false, "caps", gst_caps_new_empty_simple("text/vtt"), NULL);
        g_signal_connect(m_textAppSink.get(), "new-sample", G_CALLBACK(mediaPlayerPrivateNewTextSampleCallback), this);

        g_object_set(m_pipeline.get(), "text-sink", m_textAppSink.get(), NULL);
    }
#endif

    g_object_set(m_pipeline.get(), "video-sink", createVideoSink(), "audio-sink", createAudioSink(), nullptr);
    configurePlaySink();

    // On 1.4.2 and newer we use the audio-filter property instead.
    // See https://bugzilla.gnome.org/show_bug.cgi?id=735748 for
    // the reason for using >= 1.4.2 instead of >= 1.4.0.
    if (m_preservesPitch && webkitGstCheckVersion(1, 4, 2)) {
        GstElement* scale = gst_element_factory_make("scaletempo", 0);

        if (!scale)
            GST_WARNING("Failed to create scaletempo");
        else
            g_object_set(m_pipeline.get(), "audio-filter", scale, nullptr);
    }

    GRefPtr<GstPad> videoSinkPad = adoptGRef(gst_element_get_static_pad(m_videoSink.get(), "sink"));
    if (videoSinkPad)
        g_signal_connect(videoSinkPad.get(), "notify::caps", G_CALLBACK(mediaPlayerPrivateVideoSinkCapsChangedCallback), this);
}

void MediaPlayerPrivateGStreamer::simulateAudioInterruption()
{
    GstMessage* message = gst_message_new_request_state(GST_OBJECT(m_pipeline.get()), GST_STATE_PAUSED);
    gst_element_post_message(m_pipeline.get(), message);
}

bool MediaPlayerPrivateGStreamer::didPassCORSAccessCheck() const
{
    if (WEBKIT_IS_WEB_SRC(m_source.get()))
        return webKitSrcPassedCORSAccessCheck(WEBKIT_WEB_SRC(m_source.get()));
    return false;
}

bool MediaPlayerPrivateGStreamer::canSaveMediaData() const
{
    if (isLiveStream())
        return false;

    if (m_url.isLocalFile())
        return true;

    if (m_url.protocolIsInHTTPFamily())
        return true;

    return false;
}

}

#endif // USE(GSTREAMER)<|MERGE_RESOLUTION|>--- conflicted
+++ resolved
@@ -185,21 +185,12 @@
 }
 #endif
 
-<<<<<<< HEAD
 static gboolean mediaPlayerPrivateNotifyDurationChanged(MediaPlayerPrivateGStreamer* player)
 {
     player->notifyDurationChanged();
     return G_SOURCE_REMOVE;
 }
 
-static void mediaPlayerPrivatePluginInstallerResultFunction(GstInstallPluginsReturn result, gpointer userData)
-{
-    MediaPlayerPrivateGStreamer* player = reinterpret_cast<MediaPlayerPrivateGStreamer*>(userData);
-    player->handlePluginInstallerResult(result);
-}
-
-=======
->>>>>>> 4c6ebc5e
 void MediaPlayerPrivateGStreamer::setAudioStreamProperties(GObject* object)
 {
     if (g_strcmp0(G_OBJECT_TYPE_NAME(object), "GstPulseSink"))
@@ -299,11 +290,7 @@
     , m_audioSourceProvider(std::make_unique<AudioSourceProviderGStreamer>())
 #endif
     , m_requestedState(GST_STATE_VOID_PENDING)
-<<<<<<< HEAD
-    , m_missingPlugins(false)
     , m_pendingAsyncOperations(nullptr)
-=======
->>>>>>> 4c6ebc5e
 {
 }
 
