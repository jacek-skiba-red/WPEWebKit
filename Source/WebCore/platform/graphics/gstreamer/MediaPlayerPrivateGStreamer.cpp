--- conflicted
+++ resolved
@@ -2182,11 +2182,7 @@
 
 void MediaPlayerPrivateGStreamer::configureElement(GstElement* element)
 {
-<<<<<<< HEAD
 #if PLATFORM(BROADCOM) || USE(WESTEROS_SINK) || PLATFORM(AMLOGIC) || PLATFORM(REALTEK)
-=======
-#if PLATFORM(BROADCOM) || USE(WESTEROS_SINK)
->>>>>>> ef4bcf4c
     configureElementPlatformQuirks(element);
 #endif
 
@@ -2229,16 +2225,11 @@
         g_object_set(G_OBJECT(element), "high-watermark", 0.10, nullptr);
 }
 
-<<<<<<< HEAD
 #if PLATFORM(BROADCOM) || USE(WESTEROS_SINK) || PLATFORM(AMLOGIC) || PLATFORM(REALTEK)
-=======
-#if PLATFORM(BROADCOM) || USE(WESTEROS_SINK)
->>>>>>> ef4bcf4c
 void MediaPlayerPrivateGStreamer::configureElementPlatformQuirks(GstElement* element)
 {
     GST_DEBUG_OBJECT(pipeline(), "Element set-up for %s", GST_ELEMENT_NAME(element));
 
-<<<<<<< HEAD
 #if PLATFORM(AMLOGIC)
     if (!g_strcmp0(G_OBJECT_TYPE_NAME(G_OBJECT(element)), "GstAmlHalAsink")) {
         GST_INFO_OBJECT(pipeline(), "Set property disable-xrun to TRUE");
@@ -2257,11 +2248,6 @@
         g_object_set(element, "low_latency", TRUE, "low_latency_max_queued_ms", 60, nullptr);
     }
 #endif
-=======
-#if PLATFORM(BROADCOM)
-    if (g_str_has_prefix(GST_ELEMENT_NAME(element), "brcmaudiosink"))
-        g_object_set(G_OBJECT(element), "async", TRUE, nullptr);
->>>>>>> ef4bcf4c
 #endif
 
 #if USE(WESTEROS_SINK)
@@ -2293,7 +2279,6 @@
     }
 #endif
     // FIXME: Following is a hack needed to get westeros-sink autoplug correctly with playbin3.
-<<<<<<< HEAD
     if (!m_isLegacyPlaybin && westerosSinkCaps && g_str_has_prefix(GST_ELEMENT_NAME(element), "uridecodebin3")) {
         GRefPtr<GstCaps> defaultCaps;
         g_object_get(element, "caps", &defaultCaps.outPtr(), NULL);
@@ -2307,14 +2292,6 @@
     if (!m_streamPrivate && g_object_class_find_property(G_OBJECT_GET_CLASS(element), "media-tunnel")) {
         GST_INFO_OBJECT(pipeline(), "Enable 'immediate-output' in rtkaudiosink");
         g_object_set(element, "media-tunnel", FALSE, "audio-service", TRUE, "lowdelay-sync-mode", TRUE, nullptr);
-=======
-    if (!m_isLegacyPlaybin && westerosSinkCaps && g_str_has_prefix(GST_ELEMENT_NAME(element), "decodebin3")) {
-        GRefPtr<GstCaps> defaultCaps;
-        g_object_get(element, "caps", &defaultCaps.outPtr(), NULL);
-        defaultCaps = adoptGRef(gst_caps_merge(defaultCaps.leakRef(), gst_caps_ref(westerosSinkCaps)));
-        g_object_set(element, "caps", defaultCaps.get(), NULL);
-        GST_ERROR_OBJECT(pipeline(), "setting stop caps tp %" GST_PTR_FORMAT, defaultCaps.get());
->>>>>>> ef4bcf4c
     }
 #endif
 }
@@ -2970,10 +2947,7 @@
         g_signal_connect(videoSinkPad.get(), "notify::caps", G_CALLBACK(+[](GstPad* videoSinkPad, GParamSpec*, MediaPlayerPrivateGStreamer* player) {
             player->videoSinkCapsChanged(videoSinkPad);
         }), this);
-<<<<<<< HEAD
-#endif
-=======
->>>>>>> ef4bcf4c
+#endif
 
 #if USE(WESTEROS_SINK)
     // Configure Westeros sink before it allocates resources.
@@ -4435,7 +4409,6 @@
     return metadata;
 }
 
-<<<<<<< HEAD
 void MediaPlayerPrivateGStreamer::setPageIsVisible(bool visible)
 {
 
@@ -4467,8 +4440,6 @@
     }
 }
 
-=======
->>>>>>> ef4bcf4c
 static bool areAllSinksPlayingForBin(GstBin* bin)
 {
     for (auto* element : GstIteratorAdaptor<GstElement>(GUniquePtr<GstIterator>(gst_bin_iterate_sinks(bin)))) {
