/*
 * Copyright (C) 2007, 2009 Apple Inc.  All rights reserved.
 * Copyright (C) 2007 Collabora Ltd.  All rights reserved.
 * Copyright (C) 2007 Alp Toker <alp@atoker.com>
 * Copyright (C) 2009 Gustavo Noronha Silva <gns@gnome.org>
 * Copyright (C) 2009, 2010, 2011, 2012, 2013, 2015, 2016 Igalia S.L
 * Copyright (C) 2014 Cable Television Laboratories, Inc.
 * Copyright (C) 2015, 2016 Metrological Group B.V.
 *
 * This library is free software; you can redistribute it and/or
 * modify it under the terms of the GNU Library General Public
 * License as published by the Free Software Foundation; either
 * version 2 of the License, or (at your option) any later version.
 *
 * This library is distributed in the hope that it will be useful,
 * but WITHOUT ANY WARRANTY; without even the implied warranty of
 * MERCHANTABILITY or FITNESS FOR A PARTICULAR PURPOSE.  See the GNU
 * Library General Public License for more details.
 *
 * You should have received a copy of the GNU Library General Public License
 * aint with this library; see the file COPYING.LIB.  If not, write to
 * the Free Software Foundation, Inc., 51 Franklin Street, Fifth Floor,
 * Boston, MA 02110-1301, USA.
 */

#include "config.h"
#include "MediaPlayerPrivateGStreamer.h"

#if ENABLE(VIDEO) && USE(GSTREAMER)

#include "FileSystem.h"
#include "GStreamerCommon.h"
#include "HTTPHeaderNames.h"
#include "URL.h"
#include "MIMETypeRegistry.h"
#include "MediaPlayer.h"
#include "MediaPlayerRequestInstallMissingPluginsCallback.h"
#include "NotImplemented.h"
#include "SecurityOrigin.h"
#include "TimeRanges.h"
#include "URL.h"
#include "WebKitWebSourceGStreamer.h"
#include <glib.h>
#include <gst/gst.h>
#include <gst/pbutils/missing-plugins.h>
#include <gst/video/gstvideodecoder.h>
#include <limits>
#include <wtf/HexNumber.h>
#include <wtf/MediaTime.h>
#include <wtf/NeverDestroyed.h>
#include <wtf/StringPrintStream.h>
#include <wtf/WallTime.h>
#include <wtf/glib/GUniquePtr.h>
#include <wtf/glib/RunLoopSourcePriority.h>
#include <wtf/text/CString.h>

#if ENABLE(MEDIA_STREAM) && GST_CHECK_VERSION(1, 10, 0)
#include "GStreamerMediaStreamSource.h"
#endif

#if USE(GSTREAMER_WEBKIT_HTTP_SRC)
#include "WebKitWebSourceGStreamer.h"
#endif

#if ENABLE(VIDEO_TRACK)
#include "AudioTrackPrivateGStreamer.h"
#include "InbandMetadataTextTrackPrivateGStreamer.h"
#include "InbandTextTrackPrivateGStreamer.h"
#include "TextCombinerGStreamer.h"
#include "TextSinkGStreamer.h"
#include "VideoTrackPrivateGStreamer.h"
#endif

#if ENABLE(VIDEO_TRACK) && USE(GSTREAMER_MPEGTS)
#define GST_USE_UNSTABLE_API
#include <gst/mpegts/mpegts.h>
#undef GST_USE_UNSTABLE_API
#endif
#include <gst/audio/streamvolume.h>

#if ENABLE(WEB_AUDIO)
#include "AudioSourceProviderGStreamer.h"
#endif

GST_DEBUG_CATEGORY_EXTERN(webkit_media_player_debug);
#define GST_CAT_DEFAULT webkit_media_player_debug


namespace WebCore {
using namespace std;

static void busMessageCallback(GstBus*, GstMessage* message, MediaPlayerPrivateGStreamer* player)
{
    player->handleMessage(message);
}

void MediaPlayerPrivateGStreamer::setAudioStreamPropertiesCallback(MediaPlayerPrivateGStreamer* player, GObject* object)
{
    player->setAudioStreamProperties(object);
}

void MediaPlayerPrivateGStreamer::setAudioStreamProperties(GObject* object)
{
    if (g_strcmp0(G_OBJECT_TYPE_NAME(object), "GstPulseSink"))
        return;

    const char* role = m_player->client().mediaPlayerIsVideo() ? "video" : "music";
    GstStructure* structure = gst_structure_new("stream-properties", "media.role", G_TYPE_STRING, role, nullptr);
    g_object_set(object, "stream-properties", structure, nullptr);
    gst_structure_free(structure);
    GUniquePtr<gchar> elementName(gst_element_get_name(GST_ELEMENT(object)));
    GST_DEBUG("Set media.role as %s at %s", role, elementName.get());
}

void MediaPlayerPrivateGStreamer::registerMediaEngine(MediaEngineRegistrar registrar)
{
    if (isAvailable()) {
        registrar([](MediaPlayer* player) { return std::make_unique<MediaPlayerPrivateGStreamer>(player); },
            getSupportedTypes, supportsType, nullptr, nullptr, nullptr, supportsKeySystem);
    }
}

bool MediaPlayerPrivateGStreamer::isAvailable()
{
    if (!MediaPlayerPrivateGStreamerBase::initializeGStreamer())
        return false;

    GRefPtr<GstElementFactory> factory = adoptGRef(gst_element_factory_find("playbin"));
    return factory;
}

MediaPlayerPrivateGStreamer::MediaPlayerPrivateGStreamer(MediaPlayer* player)
    : MediaPlayerPrivateGStreamerBase(player)
    , m_buffering(false)
    , m_bufferingPercentage(0)
    , m_cachedPosition(MediaTime::invalidTime())
    , m_canFallBackToLastFinishedSeekPosition(false)
    , m_changingRate(false)
    , m_downloadFinished(false)
    , m_errorOccured(false)
    , m_isStreaming(false)
    , m_durationAtEOS(MediaTime::invalidTime())
    , m_paused(true)
    , m_playbackRate(1)
    , m_requestedState(GST_STATE_VOID_PENDING)
    , m_resetPipeline(false)
    , m_seeking(false)
    , m_seekIsPending(false)
    , m_seekTime(MediaTime::invalidTime())
    , m_source(nullptr)
    , m_volumeAndMuteInitialized(false)
    , m_previousDuration(MediaTime::invalidTime())
    , m_mediaLocations(nullptr)
    , m_mediaLocationCurrentIndex(0)
    , m_playbackRatePause(false)
    , m_timeOfOverlappingSeek(MediaTime::invalidTime())
    , m_lastPlaybackRate(1)
    , m_fillTimer(*this, &MediaPlayerPrivateGStreamer::fillTimerFired)
    , m_maxTimeLoaded(MediaTime::zeroTime())
    , m_preload(player->preload())
    , m_delayingLoad(false)
    , m_maxTimeLoadedAtLastDidLoadingProgress(MediaTime::zeroTime())
    , m_hasVideo(false)
    , m_hasAudio(false)
    , m_readyTimerHandler(RunLoop::main(), this, &MediaPlayerPrivateGStreamer::readyTimerFired)
    , m_totalBytes(0)
    , m_preservesPitch(false)
{
#if USE(GLIB)
    m_readyTimerHandler.setPriority(G_PRIORITY_DEFAULT_IDLE);
#endif
}

MediaPlayerPrivateGStreamer::~MediaPlayerPrivateGStreamer()
{
    GST_DEBUG("Disposing player");

#if ENABLE(VIDEO_TRACK)
    for (auto& track : m_audioTracks.values())
        track->disconnect();

    for (auto& track : m_textTracks.values())
        track->disconnect();

    for (auto& track : m_videoTracks.values())
        track->disconnect();
#endif
    if (m_fillTimer.isActive())
        m_fillTimer.stop();

    if (m_mediaLocations) {
        gst_structure_free(m_mediaLocations);
        m_mediaLocations = nullptr;
    }

    if (WEBKIT_IS_WEB_SRC(m_source.get()) && GST_OBJECT_PARENT(m_source.get()))
        g_signal_handlers_disconnect_by_func(GST_ELEMENT_PARENT(m_source.get()), reinterpret_cast<gpointer>(uriDecodeBinElementAddedCallback), this);

    if (m_autoAudioSink) {
        g_signal_handlers_disconnect_by_func(G_OBJECT(m_autoAudioSink.get()),
            reinterpret_cast<gpointer>(setAudioStreamPropertiesCallback), this);
    }

    m_readyTimerHandler.stop();
    for (auto& missingPluginCallback : m_missingPluginCallbacks) {
        if (missingPluginCallback)
            missingPluginCallback->invalidate();
    }
    m_missingPluginCallbacks.clear();

    // Ensure that neither this class nor the base class hold references to any sample
    // as in the change to NULL the decoder needs to be able to free the buffers
    clearSamples();

    if (m_videoSink) {
        GRefPtr<GstPad> videoSinkPad = adoptGRef(gst_element_get_static_pad(m_videoSink.get(), "sink"));
        g_signal_handlers_disconnect_matched(videoSinkPad.get(), G_SIGNAL_MATCH_DATA, 0, 0, nullptr, nullptr, this);
    }

    if (m_pipeline) {
        GRefPtr<GstBus> bus = adoptGRef(gst_pipeline_get_bus(GST_PIPELINE(m_pipeline.get())));
        ASSERT(bus);
        g_signal_handlers_disconnect_by_func(bus.get(), gpointer(busMessageCallback), this);
        gst_bus_remove_signal_watch(bus.get());
        gst_bus_set_sync_handler(bus.get(), nullptr, nullptr, nullptr);
        g_signal_handlers_disconnect_matched(m_pipeline.get(), G_SIGNAL_MATCH_DATA, 0, 0, nullptr, nullptr, this);
    }
}

static void convertToInternalProtocol(URL& url)
{
#if USE(GSTREAMER_WEBKIT_HTTP_SRC)
    if (url.protocolIsInHTTPFamily() || url.protocolIsBlob())
        url.setProtocol("webkit+" + url.protocol());
#endif
}

void MediaPlayerPrivateGStreamer::setPlaybinURL(const URL& url)
{
    // Clean out everything after file:// url path.
    String cleanURLString(url.string());
    if (url.isLocalFile())
        cleanURLString = cleanURLString.substring(0, url.pathEnd());

    m_url = URL(URL(), cleanURLString);
    convertToInternalProtocol(m_url);

    GST_INFO("Load %s", m_url.string().utf8().data());
    g_object_set(m_pipeline.get(), "uri", m_url.string().utf8().data(), nullptr);
}

void MediaPlayerPrivateGStreamer::load(const String& urlString)
{
    loadFull(urlString, nullptr, String());
}

void MediaPlayerPrivateGStreamer::loadFull(const String& urlString, const gchar* playbinName,
    const String& pipelineName)
{
    // FIXME: This method is still called even if supportsType() returned
    // IsNotSupported. This would deserve more investigation but meanwhile make
    // sure we don't ever try to play animated gif assets.
    if (m_player->contentMIMEType() == "image/gif") {
        loadingFailed(MediaPlayer::FormatError);
        return;
    }

    if (!MediaPlayerPrivateGStreamerBase::initializeGStreamer())
        return;

    MediaPlayerPrivateGStreamerBase::ensureWebKitGStreamerElements();

    URL url(URL(), urlString);
    if (url.isBlankURL())
        return;

    if (!m_pipeline)
        createGSTPlayBin(isMediaSource() ? "playbin" : playbinName, pipelineName);

    if (m_fillTimer.isActive())
        m_fillTimer.stop();

    ASSERT(m_pipeline);

    setPlaybinURL(url);

    GST_DEBUG("preload: %s", convertEnumerationToString(m_preload).utf8().data());
    if (m_preload == MediaPlayer::None) {
        GST_INFO("Delaying load.");
        m_delayingLoad = true;
    }

    // Reset network and ready states. Those will be set properly once
    // the pipeline pre-rolled.
    m_networkState = MediaPlayer::Loading;
    m_player->networkStateChanged();
    m_readyState = MediaPlayer::HaveNothing;

    m_player->readyStateChanged();
    m_volumeAndMuteInitialized = false;
    m_durationAtEOS = MediaTime::invalidTime();

    if (!m_delayingLoad)
        commitLoad();
}

#if ENABLE(MEDIA_SOURCE)
void MediaPlayerPrivateGStreamer::load(const String&, MediaSourcePrivateClient*)
{
    // Properly fail so the global MediaPlayer tries to fallback to the next MediaPlayerPrivate.
    m_networkState = MediaPlayer::FormatError;
    m_player->networkStateChanged();
}
#endif

#if ENABLE(MEDIA_STREAM)
void MediaPlayerPrivateGStreamer::load(MediaStreamPrivate& stream)
{
#if GST_CHECK_VERSION(1, 10, 0)
    m_streamPrivate = &stream;
    auto pipelineName = String::format("mediastream_%s_%p",
        (stream.hasCaptureVideoSource() || stream.hasCaptureAudioSource()) ? "Local" : "Remote", this);

    loadFull(String("mediastream://") + stream.id(), "playbin3", pipelineName);
#if USE(GSTREAMER_GL)
    ensureGLVideoSinkContext();
#endif
    m_player->play();
#else
    // Properly fail so the global MediaPlayer tries to fallback to the next MediaPlayerPrivate.
    m_networkState = MediaPlayer::FormatError;
    m_player->networkStateChanged();
    notImplemented();
#endif
}
#endif

void MediaPlayerPrivateGStreamer::commitLoad()
{
    ASSERT(!m_delayingLoad);
    GST_DEBUG("Committing load.");

    // GStreamer needs to have the pipeline set to a paused state to
    // start providing anything useful.
    changePipelineState(GST_STATE_PAUSED);

    setDownloadBuffering();
    updateStates();
}

#if PLATFORM(BCM_NEXUS)
// utility function for bcm nexus seek functionality
static GstElement* findVideoDecoder(GstElement *element)
{
    GstElement* re = nullptr;
    if (GST_IS_BIN(element)) {
        GstIterator* it = gst_bin_iterate_elements(GST_BIN(element));
        GValue item = G_VALUE_INIT;
        bool done = false;
        while (!done) {
            switch (gst_iterator_next(it, &item)) {
                case GST_ITERATOR_OK:
                {
                    GstElement *next = GST_ELEMENT(g_value_get_object(&item));
                    done = (re = findVideoDecoder(next));
                    g_value_reset (&item);
                    break;
                }
                case GST_ITERATOR_RESYNC:
                    gst_iterator_resync (it);
                    break;
                case GST_ITERATOR_ERROR:
                case GST_ITERATOR_DONE:
                    done = true;
                    break;
            }
        }
        g_value_unset (&item);
        gst_iterator_free(it);
    } else if (GST_IS_VIDEO_DECODER(element))
        re = element;
    return re;
}
#endif


MediaTime MediaPlayerPrivateGStreamer::playbackPosition() const
{

    if (m_isEndReached) {
        // Position queries on a null pipeline return 0. If we're at
        // the end of the stream the pipeline is null but we want to
        // report either the seek time or the duration because this is
        // what the Media element spec expects us to do.
        if (m_seeking)
            return m_seekTime;

        MediaTime duration = durationMediaTime();
        return duration.isInvalid() ? MediaTime::zeroTime() : duration;
    }

<<<<<<< HEAD
    // This constant should remain lower than HTMLMediaElement's maxTimeupdateEventFrequency.
    static const Seconds positionCacheThreshold = 200_ms;
    Seconds now = WTF::WallTime::now().secondsSinceEpoch();
    if (m_lastQueryTime && (now - m_lastQueryTime.value()) < positionCacheThreshold && m_cachedPosition.isValid())
=======
    double now = WTF::currentTime();
    // This cachedPosition time-to-live should be slightly lower than the maxTimeupdateEventFrequency
    // in HTMLMediaElement to prevent returning the same cached value in two consecutive updates.
    if (m_lastQuery > -1 && ((now - m_lastQuery) < 0.175) && m_cachedPosition.isValid())
>>>>>>> b8c993ea
        return m_cachedPosition;

    m_lastQueryTime = now;

    // Position is only available if no async state change is going on and the state is either paused or playing.
    gint64 position = GST_CLOCK_TIME_NONE;
    GstElement* positionElement = nullptr;
    GstQuery* query = gst_query_new_position(GST_FORMAT_TIME);
#if USE(FUSION_SINK)
    g_object_get(m_pipeline.get(), "video-sink", &positionElement, nullptr);
    if (!GST_IS_ELEMENT(positionElement)) {
        g_object_get(m_pipeline.get(), "audio-sink", &positionElement, nullptr);
        if(!GST_IS_ELEMENT(positionElement)) {
            GST_DEBUG("Returning zero time");
            return MediaTime::zeroTime();
        }
    }
#else
    positionElement = m_pipeline.get();
#endif
    if (gst_element_query(positionElement, query))
        gst_query_parse_position(query, 0, &position);
    gst_query_unref(query);

    GST_TRACE_OBJECT(pipeline(), "Position %" GST_TIME_FORMAT, GST_TIME_ARGS(position));

    MediaTime playbackPosition = MediaTime::zeroTime();
    GstClockTime gstreamerPosition = static_cast<GstClockTime>(position);
    if (GST_CLOCK_TIME_IS_VALID(gstreamerPosition))
        playbackPosition = MediaTime(gstreamerPosition, GST_SECOND);
    else if (m_canFallBackToLastFinishedSeekPosition)
        playbackPosition = m_seekTime;

#if PLATFORM(BCM_NEXUS)
    // implement getting pts time from broadcom decoder directly for seek functionality
    gint64 currentPts = -1;
    GstElement* videoDec = findVideoDecoder(m_pipeline.get());
    const char* videoPtsPropertyName = "video_pts";
    if (videoDec)
        g_object_get(videoDec, videoPtsPropertyName, &currentPts, nullptr);
    if (currentPts > -1) {
        playbackPosition = MediaTime(((currentPts * GST_MSECOND) / 45), GST_SECOND);
        GST_DEBUG("Using position reported by the video decoder: %s", toString(playbackPosition).utf8().data());
    }
    if (!playbackPosition && m_seekTime.isValid())
        playbackPosition = m_seekTime;
#endif

    m_cachedPosition = playbackPosition;
    return playbackPosition;
}

GstSeekFlags MediaPlayerPrivateGStreamer::hardwareDependantSeekFlags()
{
#if USE(FUSION_SINK)
    // With Fusion we use a decoder+renderer sink which can't be fed with samples not starting
    // in a key frame.
    return static_cast<GstSeekFlags>(GST_SEEK_FLAG_KEY_UNIT | GST_SEEK_FLAG_SNAP_NEAREST);
#else
    return GST_SEEK_FLAG_ACCURATE;
#endif
}

void MediaPlayerPrivateGStreamer::readyTimerFired()
{
    GST_DEBUG("In READY for too long. Releasing pipeline resources.");
    changePipelineState(GST_STATE_NULL);
}

bool MediaPlayerPrivateGStreamer::changePipelineState(GstState newState)
{
    ASSERT(m_pipeline);

    GstState currentState;
    GstState pending;

    gst_element_get_state(m_pipeline.get(), &currentState, &pending, 0);
    if (currentState == newState || pending == newState) {
        GST_DEBUG("Rejected state change to %s from %s with %s pending", gst_element_state_get_name(newState),
            gst_element_state_get_name(currentState), gst_element_state_get_name(pending));
        return true;
    }

    GST_DEBUG("Changing state change to %s from %s with %s pending", gst_element_state_get_name(newState),
        gst_element_state_get_name(currentState), gst_element_state_get_name(pending));

#if USE(GSTREAMER_GL)
    if (currentState == GST_STATE_READY && newState == GST_STATE_PAUSED)
        ensureGLVideoSinkContext();
#endif

    GstStateChangeReturn setStateResult = gst_element_set_state(m_pipeline.get(), newState);
    GstState pausedOrPlaying = newState == GST_STATE_PLAYING ? GST_STATE_PAUSED : GST_STATE_PLAYING;
    if (currentState != pausedOrPlaying && setStateResult == GST_STATE_CHANGE_FAILURE)
        return false;

    // Create a timer when entering the READY state so that we can free resources
    // if we stay for too long on READY.
    // Also lets remove the timer if we request a state change for any state other than READY.
    // See also https://bugs.webkit.org/show_bug.cgi?id=117354
    if (newState == GST_STATE_READY && !m_readyTimerHandler.isActive()) {
        // Max interval in seconds to stay in the READY state on manual
        // state change requests.
        static const Seconds readyStateTimerDelay { 1_min };
        m_readyTimerHandler.startOneShot(readyStateTimerDelay);
    } else if (newState != GST_STATE_READY)
        m_readyTimerHandler.stop();

    return true;
}

void MediaPlayerPrivateGStreamer::prepareToPlay()
{
    GST_DEBUG("Prepare to play");
    m_preload = MediaPlayer::Auto;
    if (m_delayingLoad) {
        m_delayingLoad = false;
        commitLoad();
    }
}

void MediaPlayerPrivateGStreamer::play()
{
    if (!m_playbackRate) {
        m_playbackRatePause = true;
        return;
    }

    if (changePipelineState(GST_STATE_PLAYING)) {
        m_isEndReached = false;
        m_delayingLoad = false;
        m_preload = MediaPlayer::Auto;
        // Make sure we properly detect live stream on play.
        if (!isMediaSource())
            totalBytes();
        setDownloadBuffering();
        GST_INFO("Play");
    } else
        loadingFailed(MediaPlayer::Empty);
}

void MediaPlayerPrivateGStreamer::pause()
{
    m_playbackRatePause = false;
    GstState currentState, pendingState;
    gst_element_get_state(m_pipeline.get(), &currentState, &pendingState, 0);
    if (currentState < GST_STATE_PAUSED && pendingState <= GST_STATE_PAUSED)
        return;

    if (changePipelineState(GST_STATE_PAUSED)) {
        m_paused = true;
        GST_INFO("Pause");
    } else
        loadingFailed(MediaPlayer::Empty);
}

MediaTime MediaPlayerPrivateGStreamer::durationMediaTime() const
{
    if (!m_pipeline || m_errorOccured)
        return MediaTime::invalidTime();

    if (m_durationAtEOS.isValid())
        return m_durationAtEOS;

    // The duration query would fail on a not-prerolled pipeline.
    if (GST_STATE(m_pipeline.get()) < GST_STATE_PAUSED)
        return MediaTime::positiveInfiniteTime();

    gint64 timeLength = 0;

    if (!gst_element_query_duration(m_pipeline.get(), GST_FORMAT_TIME, &timeLength) || !GST_CLOCK_TIME_IS_VALID(timeLength)) {
        GST_DEBUG("Time duration query failed for %s", m_url.string().utf8().data());
        // For some mp3 files duration query fails even at EOS.
        // Below is workaround for the case when we reach EOS and duration query still fails
        // then we return the cached position if it is valid.
        if (m_isEndReached) {
            if (m_cachedPosition.isValid())
                return m_cachedPosition;
        }

        return MediaTime::positiveInfiniteTime();
    }

    GST_LOG("Duration: %" GST_TIME_FORMAT, GST_TIME_ARGS(timeLength));

    return MediaTime(timeLength, GST_SECOND);
    // FIXME: handle 3.14.9.5 properly
}

MediaTime MediaPlayerPrivateGStreamer::currentMediaTime() const
{
    if (!m_pipeline || m_errorOccured)
        return MediaTime::invalidTime();

    if (m_seeking)
        return m_seekTime;

    // Workaround for
    // https://bugzilla.gnome.org/show_bug.cgi?id=639941 In GStreamer
    // 0.10.35 basesink reports wrong duration in case of EOS and
    // negative playback rate. There's no upstream accepted patch for
    // this bug yet, hence this temporary workaround.
    if (m_isEndReached && m_playbackRate < 0)
        return MediaTime::invalidTime();

    return playbackPosition();
}

void MediaPlayerPrivateGStreamer::seek(const MediaTime& mediaTime)
{
    if (!m_pipeline)
        return;

    if (m_errorOccured)
        return;

    GST_INFO("[Seek] seek attempt to %s", toString(mediaTime).utf8().data());

    // Avoid useless seeking.
    if (mediaTime == currentMediaTime())
        return;

    MediaTime time = std::min(mediaTime, durationMediaTime());

    if (isLiveStream())
        return;

    GST_INFO("[Seek] seeking to %s", toString(time).utf8().data());

    if (m_seeking) {
        m_timeOfOverlappingSeek = time;
        if (m_seekIsPending) {
            m_seekTime = time;
            return;
        }
    }

    GstState state;
    GstState newState;
    GstStateChangeReturn getStateResult = gst_element_get_state(m_pipeline.get(), &state, &newState, 0);
    if (getStateResult == GST_STATE_CHANGE_FAILURE || getStateResult == GST_STATE_CHANGE_NO_PREROLL) {
        GST_DEBUG("[Seek] cannot seek, current state change is %s", gst_element_state_change_return_get_name(getStateResult));
        return;
    }

    if (getStateResult == GST_STATE_CHANGE_ASYNC || state < GST_STATE_PAUSED || m_isEndReached) {
        CString reason = "Unknown reason";
        if (getStateResult == GST_STATE_CHANGE_ASYNC) reason = String::format("In async change %s --> %s", gst_element_state_get_name(state), gst_element_state_get_name(newState)).utf8();
        else if (state < GST_STATE_PAUSED) reason = "State less than PAUSED";
        else if (m_isEndReached) reason = "End reached";

        GST_DEBUG("Delaying the seek: %s", reason.data());
        m_seekIsPending = true;
        if (m_isEndReached) {
            GST_DEBUG("[Seek] reset pipeline");
            m_resetPipeline = true;
            if (!changePipelineState(GST_STATE_PAUSED))
                loadingFailed(MediaPlayer::Empty);
        }
    } else {
        // We can seek now.
        if (!doSeek(time, m_player->rate(), static_cast<GstSeekFlags>(GST_SEEK_FLAG_FLUSH | hardwareDependantSeekFlags()))) {
            GST_DEBUG("[Seek] seeking to %s failed", toString(time).utf8().data());
            return;
        }
    }

    m_seeking = true;
    m_seekTime = time;
    m_isEndReached = false;
}

bool MediaPlayerPrivateGStreamer::doSeek(const MediaTime& position, float rate, GstSeekFlags seekType)
{
    // Default values for rate >= 0.
    MediaTime startTime = position, endTime = MediaTime::invalidTime();

    // TODO: Should do more than that, need to notify the media source
    // and probably flush the pipeline at least.
    if (isMediaSource())
        return true;

    if (rate < 0) {
        startTime = MediaTime::zeroTime();
        // If we are at beginning of media, start from the end to
        // avoid immediate EOS.
        if (position < MediaTime::zeroTime())
            endTime = durationMediaTime();
        else
            endTime = position;
    }

    if (!rate)
        rate = 1.0;

    return gst_element_seek(m_pipeline.get(), rate, GST_FORMAT_TIME, seekType,
        GST_SEEK_TYPE_SET, toGstClockTime(startTime), GST_SEEK_TYPE_SET, toGstClockTime(endTime));
}

void MediaPlayerPrivateGStreamer::updatePlaybackRate()
{
    if (!m_changingRate)
        return;

    GST_INFO("Set Rate to %f", m_playbackRate);

    // Mute the sound if the playback rate is negative or too extreme and audio pitch is not adjusted.
    bool mute = m_playbackRate <= 0 || (!m_preservesPitch && (m_playbackRate < 0.8 || m_playbackRate > 2));

    GST_INFO(mute ? "Need to mute audio" : "Do not need to mute audio");

    if (doSeek(playbackPosition(), m_playbackRate, static_cast<GstSeekFlags>(GST_SEEK_FLAG_FLUSH | hardwareDependantSeekFlags()))) {
        g_object_set(m_pipeline.get(), "mute", mute, nullptr);
        m_lastPlaybackRate = m_playbackRate;
    } else {
        m_playbackRate = m_lastPlaybackRate;
        GST_ERROR("Set rate to %f failed", m_playbackRate);
    }

    if (m_playbackRatePause) {
        GstState state;
        GstState pending;

        gst_element_get_state(m_pipeline.get(), &state, &pending, 0);
        if (state != GST_STATE_PLAYING && pending != GST_STATE_PLAYING)
            changePipelineState(GST_STATE_PLAYING);
        m_playbackRatePause = false;
    }

    m_changingRate = false;
    m_player->rateChanged();
}

bool MediaPlayerPrivateGStreamer::paused() const
{
    if (m_isEndReached) {
        GST_DEBUG("Ignoring pause at EOS");
        return true;
    }

    if (m_playbackRatePause) {
        GST_DEBUG("Playback rate is 0, simulating PAUSED state");
        return false;
    }

    GstState state, pending;
    GstStateChangeReturn result = gst_element_get_state(m_pipeline.get(), &state, &pending, 0);

    if (result == GST_STATE_CHANGE_ASYNC)
        state = pending;

    bool paused = state <= GST_STATE_PAUSED;
    GST_DEBUG("Paused: %s", toString(paused).utf8().data());
    return state <= GST_STATE_PAUSED;
}

bool MediaPlayerPrivateGStreamer::seeking() const
{
    return m_seeking;
}

#if GST_CHECK_VERSION(1, 10, 0)
#define CLEAR_TRACKS(tracks, method) \
    for (auto& track : tracks.values())\
        method(*track);\
    tracks.clear();

void MediaPlayerPrivateGStreamer::clearTracks()
{
#if ENABLE(VIDEO_TRACK)
    CLEAR_TRACKS(m_audioTracks, m_player->removeAudioTrack);
    CLEAR_TRACKS(m_videoTracks, m_player->removeVideoTrack);
    CLEAR_TRACKS(m_textTracks, m_player->removeTextTrack);
#endif // ENABLE(VIDEO_TRACK)
}
#undef CLEAR_TRACKS

#if ENABLE(VIDEO_TRACK)
#define CREATE_TRACK(type, Type) \
    m_has##Type = true; \
    if (!useMediaSource) {\
        RefPtr<Type##TrackPrivateGStreamer> track = Type##TrackPrivateGStreamer::create(makeWeakPtr(*this), i, stream); \
        m_##type##Tracks.add(track->id(), track); \
        m_player->add##Type##Track(*track);\
        if (gst_stream_get_stream_flags(stream.get()) & GST_STREAM_FLAG_SELECT) {                                    \
            m_current##Type##StreamId = String(gst_stream_get_stream_id(stream.get()));                              \
        }                                                                                                            \
    }

FloatSize MediaPlayerPrivateGStreamer::naturalSize() const
{
#if ENABLE(MEDIA_STREAM)
    if (!m_isLegacyPlaybin && !m_currentVideoStreamId.isEmpty()) {
        RefPtr<VideoTrackPrivateGStreamer> videoTrack = m_videoTracks.get(m_currentVideoStreamId);

        if (videoTrack) {
            auto tags = adoptGRef(gst_stream_get_tags(videoTrack->stream()));
            gint width, height;

            if (tags && gst_tag_list_get_int(tags.get(), WEBKIT_MEDIA_TRACK_TAG_WIDTH, &width) && gst_tag_list_get_int(tags.get(), WEBKIT_MEDIA_TRACK_TAG_HEIGHT, &height))
                return FloatSize(width, height);
        }
    }
#endif // ENABLE(MEDIA_STREAM)

    return MediaPlayerPrivateGStreamerBase::naturalSize();
}
#else
#define CREATE_TRACK(type, _id, tracks, method, stream) m_has##Type## = true;
#endif // ENABLE(VIDEO_TRACK)

void MediaPlayerPrivateGStreamer::updateTracks()
{
    ASSERT(!m_isLegacyPlaybin);

    bool useMediaSource = isMediaSource();
    unsigned length = gst_stream_collection_get_size(m_streamCollection.get());

    bool oldHasAudio = m_hasAudio;
    bool oldHasVideo = m_hasVideo;
    // New stream collections override previous ones.
    clearTracks();
    unsigned textTrackIndex = 0;
    for (unsigned i = 0; i < length; i++) {
        GRefPtr<GstStream> stream = gst_stream_collection_get_stream(m_streamCollection.get(), i);
        String streamId(gst_stream_get_stream_id(stream.get()));
        GstStreamType type = gst_stream_get_stream_type(stream.get());

        GST_DEBUG_OBJECT(pipeline(), "Inspecting %s track with ID %s", gst_stream_type_get_name(type), streamId.utf8().data());
        if (type & GST_STREAM_TYPE_AUDIO) {
            CREATE_TRACK(audio, Audio)
        } else if (type & GST_STREAM_TYPE_VIDEO) {
            CREATE_TRACK(video, Video)
        } else if (type & GST_STREAM_TYPE_TEXT && !useMediaSource) {
#if ENABLE(VIDEO_TRACK)
            RefPtr<InbandTextTrackPrivateGStreamer> track = InbandTextTrackPrivateGStreamer::create(textTrackIndex++, stream);
            m_textTracks.add(streamId, track);
            m_player->addTextTrack(*track);
#endif
        } else
            GST_WARNING("Unknown track type found for stream %s", streamId.utf8().data());
    }

    if ((oldHasVideo != m_hasVideo) || (oldHasAudio != m_hasAudio))
        m_player->characteristicChanged();

    if (m_hasVideo)
        m_player->sizeChanged();

    m_player->client().mediaPlayerEngineUpdated(m_player);
}
#endif // GST_CHECK_VERSION(1, 10, 0)

void MediaPlayerPrivateGStreamer::enableTrack(TrackPrivateBaseGStreamer::TrackType trackType, unsigned index)
{
    // FIXME: Remove isMediaSource() test below when fixing https://bugs.webkit.org/show_bug.cgi?id=182531.
    if (isMediaSource()) {
        GST_FIXME_OBJECT(m_pipeline.get(), "Audio/Video/Text track switching is not yet supported by the MSE backend.");
        return;
    }

    const char* propertyName;
    const char* trackTypeAsString;
    Vector<String> selectedStreams;
    String selectedStreamId;

#if GST_CHECK_VERSION(1, 10, 0)
    GstStream* stream = nullptr;

    if (!m_isLegacyPlaybin) {
        stream = gst_stream_collection_get_stream(m_streamCollection.get(), index);
        if (!stream) {
            GST_WARNING_OBJECT(pipeline(), "No stream to select at index %u", index);
            return;
        }
        selectedStreamId = String::fromUTF8(gst_stream_get_stream_id(stream));
        selectedStreams.append(selectedStreamId);
    }
#endif // GST_CHECK_VERSION(1,0,0)

    switch (trackType) {
    case TrackPrivateBaseGStreamer::TrackType::Audio:
        propertyName = "current-audio";
        trackTypeAsString = "audio";
        if (!selectedStreamId.isEmpty() && selectedStreamId == m_currentAudioStreamId) {
            GST_INFO_OBJECT(pipeline(), "%s stream: %s already selected, not doing anything.", trackTypeAsString, selectedStreamId.utf8().data());
            return;
        }

        if (!m_currentTextStreamId.isEmpty())
            selectedStreams.append(m_currentTextStreamId);
        if (!m_currentVideoStreamId.isEmpty())
            selectedStreams.append(m_currentVideoStreamId);
        break;
    case TrackPrivateBaseGStreamer::TrackType::Video:
        propertyName = "current-video";
        trackTypeAsString = "video";
        if (!selectedStreamId.isEmpty() && selectedStreamId == m_currentVideoStreamId) {
            GST_INFO_OBJECT(pipeline(), "%s stream: %s already selected, not doing anything.", trackTypeAsString, selectedStreamId.utf8().data());
            return;
        }

        if (!m_currentAudioStreamId.isEmpty())
            selectedStreams.append(m_currentAudioStreamId);
        if (!m_currentTextStreamId.isEmpty())
            selectedStreams.append(m_currentTextStreamId);
        break;
    case TrackPrivateBaseGStreamer::TrackType::Text:
        if (!selectedStreamId.isEmpty() && selectedStreamId == m_currentTextStreamId) {
            GST_INFO_OBJECT(pipeline(), "%s stream: %s already selected, not doing anything.", trackTypeAsString, selectedStreamId.utf8().data());
            return;
        }

        propertyName = "current-text";
        trackTypeAsString = "text";
        if (!m_currentAudioStreamId.isEmpty())
            selectedStreams.append(m_currentAudioStreamId);
        if (!m_currentVideoStreamId.isEmpty())
            selectedStreams.append(m_currentVideoStreamId);
        break;
    case TrackPrivateBaseGStreamer::TrackType::Unknown:
    default:
        ASSERT_NOT_REACHED();
    }

    GST_INFO("Enabling %s track with index: %u", trackTypeAsString, index);
    if (m_isLegacyPlaybin)
        g_object_set(m_pipeline.get(), propertyName, index, nullptr);
#if GST_CHECK_VERSION(1, 10, 0)
    else {
        GList* selectedStreamsList = nullptr;

        for (const auto& streamId : selectedStreams)
            selectedStreamsList = g_list_append(selectedStreamsList, g_strdup(streamId.utf8().data()));

        // TODO: MSE GstStream API support: https://bugs.webkit.org/show_bug.cgi?id=182531
        gst_element_send_event(m_pipeline.get(), gst_event_new_select_streams(selectedStreamsList));
        g_list_free_full(selectedStreamsList, reinterpret_cast<GDestroyNotify>(g_free));
    }
#endif
}

void MediaPlayerPrivateGStreamer::videoChangedCallback(MediaPlayerPrivateGStreamer* player)
{
    player->m_notifier->notify(MainThreadNotification::VideoChanged, [player] {
        player->notifyPlayerOfVideo();
    });
}

void MediaPlayerPrivateGStreamer::notifyPlayerOfVideo()
{
    if (UNLIKELY(!m_pipeline || !m_source))
        return;

    ASSERT(m_isLegacyPlaybin || isMediaSource());

    gint numTracks = 0;
    bool useMediaSource = isMediaSource();
    GstElement* element = useMediaSource ? m_source.get() : m_pipeline.get();
    g_object_get(element, "n-video", &numTracks, nullptr);

    GST_DEBUG("Stream has %d video tracks", numTracks);

    bool oldHasVideo = m_hasVideo;
    m_hasVideo = numTracks > 0;
    if (oldHasVideo != m_hasVideo)
        m_player->characteristicChanged();

    if (m_hasVideo)
        m_player->sizeChanged();

    if (useMediaSource) {
        GST_DEBUG("Tracks managed by source element. Bailing out now.");
        m_player->client().mediaPlayerEngineUpdated(m_player);
        return;
    }

#if ENABLE(VIDEO_TRACK)
    Vector<String> validVideoStreams;
    for (gint i = 0; i < numTracks; ++i) {
        GRefPtr<GstPad> pad;
        g_signal_emit_by_name(m_pipeline.get(), "get-video-pad", i, &pad.outPtr(), nullptr);
        ASSERT(pad);

        String streamId = "V" + String::number(i);
        validVideoStreams.append(streamId);
        if (i < static_cast<gint>(m_videoTracks.size())) {
            RefPtr<VideoTrackPrivateGStreamer> existingTrack = m_videoTracks.get(streamId);
            if (existingTrack) {
                existingTrack->setIndex(i);
                if (existingTrack->pad() == pad)
                    continue;
            }
        }

        RefPtr<VideoTrackPrivateGStreamer> track = VideoTrackPrivateGStreamer::create(makeWeakPtr(*this), i, pad);
        ASSERT(streamId == track->id());
        m_videoTracks.add(streamId, track);
        m_player->addVideoTrack(*track);
    }

    purgeInvalidVideoTracks(validVideoStreams);
#endif

    m_player->sizeChanged();
    m_player->client().mediaPlayerEngineUpdated(m_player);
}

void MediaPlayerPrivateGStreamer::videoSinkCapsChangedCallback(MediaPlayerPrivateGStreamer* player)
{
    player->m_notifier->notify(MainThreadNotification::VideoCapsChanged, [player] {
        player->notifyPlayerOfVideoCaps();
    });
}

void MediaPlayerPrivateGStreamer::notifyPlayerOfVideoCaps()
{
    m_videoSize = IntSize();
    m_player->client().mediaPlayerEngineUpdated(m_player);
}

void MediaPlayerPrivateGStreamer::audioChangedCallback(MediaPlayerPrivateGStreamer* player)
{
    player->m_notifier->notify(MainThreadNotification::AudioChanged, [player] {
        player->notifyPlayerOfAudio();
    });
}

void MediaPlayerPrivateGStreamer::notifyPlayerOfAudio()
{
    if (UNLIKELY(!m_pipeline || !m_source))
        return;

    ASSERT(m_isLegacyPlaybin || isMediaSource());

    gint numTracks = 0;
    bool useMediaSource = isMediaSource();
    GstElement* element = useMediaSource ? m_source.get() : m_pipeline.get();
    g_object_get(element, "n-audio", &numTracks, nullptr);

    GST_DEBUG("Stream has %d audio tracks", numTracks);
    bool oldHasAudio = m_hasAudio;
    m_hasAudio = numTracks > 0;
    if (oldHasAudio != m_hasAudio)
        m_player->characteristicChanged();

    if (useMediaSource) {
        GST_DEBUG("Tracks managed by source element. Bailing out now.");
        m_player->client().mediaPlayerEngineUpdated(m_player);
        return;
    }

#if ENABLE(VIDEO_TRACK)
    Vector<String> validAudioStreams;
    for (gint i = 0; i < numTracks; ++i) {
        GRefPtr<GstPad> pad;
        g_signal_emit_by_name(m_pipeline.get(), "get-audio-pad", i, &pad.outPtr(), nullptr);
        ASSERT(pad);

        String streamId = "A" + String::number(i);
        validAudioStreams.append(streamId);
        if (i < static_cast<gint>(m_audioTracks.size())) {
            RefPtr<AudioTrackPrivateGStreamer> existingTrack = m_audioTracks.get(streamId);
            if (existingTrack) {
                existingTrack->setIndex(i);
                if (existingTrack->pad() == pad)
                    continue;
            }
        }

        RefPtr<AudioTrackPrivateGStreamer> track = AudioTrackPrivateGStreamer::create(makeWeakPtr(*this), i, pad);
        ASSERT(streamId == track->id());
        m_audioTracks.add(streamId, track);
        m_player->addAudioTrack(*track);
    }

    purgeInvalidAudioTracks(validAudioStreams);
#endif

    m_player->client().mediaPlayerEngineUpdated(m_player);
}

#if ENABLE(VIDEO_TRACK)
void MediaPlayerPrivateGStreamer::textChangedCallback(MediaPlayerPrivateGStreamer* player)
{
    player->m_notifier->notify(MainThreadNotification::TextChanged, [player] {
        player->notifyPlayerOfText();
    });
}

void MediaPlayerPrivateGStreamer::notifyPlayerOfText()
{
    if (UNLIKELY(!m_pipeline || !m_source))
        return;

    ASSERT(m_isLegacyPlaybin || isMediaSource());

    gint numTracks = 0;
    bool useMediaSource = isMediaSource();
    GstElement* element = useMediaSource ? m_source.get() : m_pipeline.get();
    g_object_get(element, "n-text", &numTracks, nullptr);

    GST_INFO("Media has %d text tracks", numTracks);

    if (useMediaSource) {
        GST_DEBUG("Tracks managed by source element. Bailing out now.");
        return;
    }

    Vector<String> validTextStreams;
    for (gint i = 0; i < numTracks; ++i) {
        GRefPtr<GstPad> pad;
        g_signal_emit_by_name(m_pipeline.get(), "get-text-pad", i, &pad.outPtr(), nullptr);
        ASSERT(pad);

        // We can't assume the pad has a sticky event here like implemented in
        // InbandTextTrackPrivateGStreamer because it might be emitted after the
        // track was created. So fallback to a dummy stream ID like in the Audio
        // and Video tracks.
        String streamId = "T" + String::number(i);

        validTextStreams.append(streamId);
        if (i < static_cast<gint>(m_textTracks.size())) {
            RefPtr<InbandTextTrackPrivateGStreamer> existingTrack = m_textTracks.get(streamId);
            if (existingTrack) {
                existingTrack->setIndex(i);
                if (existingTrack->pad() == pad)
                    continue;
            }
        }

        RefPtr<InbandTextTrackPrivateGStreamer> track = InbandTextTrackPrivateGStreamer::create(i, pad);
        m_textTracks.add(streamId, track);
        m_player->addTextTrack(*track);
    }

    purgeInvalidTextTracks(validTextStreams);
}

GstFlowReturn MediaPlayerPrivateGStreamer::newTextSampleCallback(MediaPlayerPrivateGStreamer* player)
{
    player->newTextSample();
    return GST_FLOW_OK;
}

void MediaPlayerPrivateGStreamer::newTextSample()
{
    if (!m_textAppSink)
        return;

    GRefPtr<GstEvent> streamStartEvent = adoptGRef(
        gst_pad_get_sticky_event(m_textAppSinkPad.get(), GST_EVENT_STREAM_START, 0));

    GRefPtr<GstSample> sample;
    g_signal_emit_by_name(m_textAppSink.get(), "pull-sample", &sample.outPtr(), nullptr);
    ASSERT(sample);

    if (streamStartEvent) {
        bool found = FALSE;
        const gchar* id;
        gst_event_parse_stream_start(streamStartEvent.get(), &id);
        for (auto& track : m_textTracks.values()) {
            if (!strcmp(track->streamId().utf8().data(), id)) {
                track->handleSample(sample);
                found = true;
                break;
            }
        }
        if (!found)
            GST_WARNING("Got sample with unknown stream ID %s.", id);
    } else
        GST_WARNING("Unable to handle sample with no stream start event.");
}
#endif

void MediaPlayerPrivateGStreamer::setRate(float rate)
{
    // Higher rate causes crash.
    rate = clampTo(rate, -20.0, 20.0);

    // Avoid useless playback rate update.
    if (m_playbackRate == rate) {
        // and make sure that upper layers were notified if rate was set

        if (!m_changingRate && m_player->rate() != m_playbackRate)
            m_player->rateChanged();
        return;
    }

    if (isLiveStream()) {
        // notify upper layers that we cannot handle passed rate.
        m_changingRate = false;
        m_player->rateChanged();
        return;
    }

    GstState state;
    GstState pending;

    m_playbackRate = rate;
    m_changingRate = true;

    gst_element_get_state(m_pipeline.get(), &state, &pending, 0);

    if (!rate) {
        m_changingRate = false;
        m_playbackRatePause = true;
        if (state != GST_STATE_PAUSED && pending != GST_STATE_PAUSED)
            changePipelineState(GST_STATE_PAUSED);
        return;
    }

    if ((state != GST_STATE_PLAYING && state != GST_STATE_PAUSED)
        || (pending == GST_STATE_PAUSED))
        return;

    updatePlaybackRate();
}

double MediaPlayerPrivateGStreamer::rate() const
{
    return m_playbackRate;
}

void MediaPlayerPrivateGStreamer::setPreservesPitch(bool preservesPitch)
{
    m_preservesPitch = preservesPitch;
}

std::unique_ptr<PlatformTimeRanges> MediaPlayerPrivateGStreamer::buffered() const
{
    auto timeRanges = std::make_unique<PlatformTimeRanges>();
    if (m_errorOccured || isLiveStream())
        return timeRanges;

    MediaTime mediaDuration = durationMediaTime();
    if (!mediaDuration || mediaDuration.isPositiveInfinite())
        return timeRanges;

    GstQuery* query = gst_query_new_buffering(GST_FORMAT_PERCENT);

    if (!gst_element_query(m_pipeline.get(), query)) {
        gst_query_unref(query);
        return timeRanges;
    }

    guint numBufferingRanges = gst_query_get_n_buffering_ranges(query);
    for (guint index = 0; index < numBufferingRanges; index++) {
        gint64 rangeStart = 0, rangeStop = 0;
        if (gst_query_parse_nth_buffering_range(query, index, &rangeStart, &rangeStop)) {
            uint64_t startTime = gst_util_uint64_scale_int_round(toGstUnsigned64Time(mediaDuration), rangeStart, GST_FORMAT_PERCENT_MAX);
            uint64_t stopTime = gst_util_uint64_scale_int_round(toGstUnsigned64Time(mediaDuration), rangeStop, GST_FORMAT_PERCENT_MAX);
            timeRanges->add(MediaTime(startTime, GST_SECOND), MediaTime(stopTime, GST_SECOND));
        }
    }

    // Fallback to the more general maxTimeLoaded() if no range has
    // been found.
    if (!timeRanges->length()) {
        MediaTime loaded = maxTimeLoaded();
        if (loaded.isValid() && loaded)
            timeRanges->add(MediaTime::zeroTime(), loaded);
    }

    gst_query_unref(query);

    return timeRanges;
}

void MediaPlayerPrivateGStreamer::handleMessage(GstMessage* message)
{
    GUniqueOutPtr<GError> err;
    GUniqueOutPtr<gchar> debug;
    MediaPlayer::NetworkState error;
    bool issueError = true;
    bool attemptNextLocation = false;
    const GstStructure* structure = gst_message_get_structure(message);
    GstState requestedState, currentState, newState;

    if (structure) {
        const gchar* messageTypeName = gst_structure_get_name(structure);

        // Redirect messages are sent from elements, like qtdemux, to
        // notify of the new location(s) of the media.
        if (!g_strcmp0(messageTypeName, "redirect")) {
            mediaLocationChanged(message);
            return;
        }
    }

    // We ignore state changes from internal elements. They are forwarded to playbin2 anyway.
    bool messageSourceIsPlaybin = GST_MESSAGE_SRC(message) == reinterpret_cast<GstObject*>(m_pipeline.get());

    GST_LOG("Message %s received from element %s", GST_MESSAGE_TYPE_NAME(message), GST_MESSAGE_SRC_NAME(message));
    switch (GST_MESSAGE_TYPE(message)) {
    case GST_MESSAGE_ERROR:
        if (m_resetPipeline || !m_missingPluginCallbacks.isEmpty() || m_errorOccured)
            break;
        gst_message_parse_error(message, &err.outPtr(), &debug.outPtr());
        GST_ERROR("Error %d: %s (url=%s)", err->code, err->message, m_url.string().utf8().data());

        GST_DEBUG_BIN_TO_DOT_FILE_WITH_TS(GST_BIN(m_pipeline.get()), GST_DEBUG_GRAPH_SHOW_ALL, "webkit-video.error");

        error = MediaPlayer::Empty;
        if (g_error_matches(err.get(), GST_STREAM_ERROR, GST_STREAM_ERROR_CODEC_NOT_FOUND)
            || g_error_matches(err.get(), GST_STREAM_ERROR, GST_STREAM_ERROR_WRONG_TYPE)
            || g_error_matches(err.get(), GST_STREAM_ERROR, GST_STREAM_ERROR_FAILED)
            || g_error_matches(err.get(), GST_CORE_ERROR, GST_CORE_ERROR_MISSING_PLUGIN)
            || g_error_matches(err.get(), GST_RESOURCE_ERROR, GST_RESOURCE_ERROR_NOT_FOUND))
            error = MediaPlayer::FormatError;
        else if (g_error_matches(err.get(), GST_STREAM_ERROR, GST_STREAM_ERROR_TYPE_NOT_FOUND)) {
            // Let the mediaPlayerClient handle the stream error, in
            // this case the HTMLMediaElement will emit a stalled
            // event.
            GST_ERROR("Decode error, let the Media element emit a stalled event.");
            m_loadingStalled = true;
            break;
        } else if (err->domain == GST_STREAM_ERROR) {
            error = MediaPlayer::DecodeError;
            attemptNextLocation = true;
        } else if (err->domain == GST_RESOURCE_ERROR)
            error = MediaPlayer::NetworkError;

        if (attemptNextLocation)
            issueError = !loadNextLocation();
        if (issueError) {
            m_errorOccured = true;
            if (m_networkState != error) {
                m_networkState = error;
                m_player->networkStateChanged();
            }
        }
        break;
    case GST_MESSAGE_EOS:
        didEnd();
        break;
    case GST_MESSAGE_ASYNC_DONE:
        if (!messageSourceIsPlaybin || m_delayingLoad)
            break;
        asyncStateChangeDone();
        break;
    case GST_MESSAGE_STATE_CHANGED: {
        gst_message_parse_state_changed(message, &currentState, &newState, 0);
        GST_TRACE("State changed %s --> %s", gst_element_state_get_name(currentState), gst_element_state_get_name(newState));

#if USE(FUSION_SINK)
        if (g_strstr_len(GST_MESSAGE_SRC_NAME(message), 9, "h264parse")) {
            // Force regular H264 SPS/PPS updates.
            if (currentState == GST_STATE_NULL && newState == GST_STATE_READY)
                g_object_set(GST_MESSAGE_SRC(message), "config-interval", 1, nullptr);
        }
#endif

#if USE(HOLE_PUNCH_GSTREAMER)
        // Ensure that the video rectangle is set to the videoSink once we are sure that the
        // videoSink was created.
        if (currentState == GST_STATE_NULL && newState == GST_STATE_READY)
            updateVideoRectangle();
#endif

        if (!messageSourceIsPlaybin || m_delayingLoad)
            break;
        updateStates();

        // Construct a filename for the graphviz dot file output.
        GstState newState;
        gst_message_parse_state_changed(message, &currentState, &newState, nullptr);
        CString dotFileName = String::format("%s.%s_%s", GST_OBJECT_NAME(m_pipeline.get()),
            gst_element_state_get_name(currentState), gst_element_state_get_name(newState)).utf8();
        GST_DEBUG_BIN_TO_DOT_FILE_WITH_TS(GST_BIN(m_pipeline.get()), GST_DEBUG_GRAPH_SHOW_ALL, dotFileName.data());
        GST_INFO("Playbin changed %s --> %s", gst_element_state_get_name(currentState), gst_element_state_get_name(newState));
        break;
    }
    case GST_MESSAGE_BUFFERING:
        GST_DEBUG("Message %s received from element %s", GST_MESSAGE_TYPE_NAME(message), GST_MESSAGE_SRC_NAME(message));
        processBufferingStats(message);
        break;
    case GST_MESSAGE_DURATION_CHANGED:
        // Duration in MSE is managed by MediaSource, SourceBuffer and AppendPipeline.
        // FIXME: Gstreamer upstream issue getting the MP3 duration, workaround applied by getting the duration from mpegaudioparse.
        if (!isMediaSource() && (messageSourceIsPlaybin || g_strstr_len(GST_MESSAGE_SRC_NAME(message), 14, "mpegaudioparse")))
            durationChanged();
        break;
    case GST_MESSAGE_REQUEST_STATE:
        gst_message_parse_request_state(message, &requestedState);
        gst_element_get_state(m_pipeline.get(), &currentState, nullptr, 250 * GST_NSECOND);
        if (requestedState < currentState) {
            GST_INFO("Element %s requested state change to %s", GST_MESSAGE_SRC_NAME(message),
                gst_element_state_get_name(requestedState));
            m_requestedState = requestedState;
            if (!changePipelineState(requestedState))
                loadingFailed(MediaPlayer::Empty);
        }
        break;
    case GST_MESSAGE_CLOCK_LOST:
        // This can only happen in PLAYING state and we should just
        // get a new clock by moving back to PAUSED and then to
        // PLAYING again.
        // This can happen if the stream that ends in a sink that
        // provides the current clock disappears, for example if
        // the audio sink provides the clock and the audio stream
        // is disabled. It also happens relatively often with
        // HTTP adaptive streams when switching between different
        // variants of a stream.
        gst_element_set_state(m_pipeline.get(), GST_STATE_PAUSED);
        gst_element_set_state(m_pipeline.get(), GST_STATE_PLAYING);
        break;
    case GST_MESSAGE_LATENCY:
        // Recalculate the latency, we don't need any special handling
        // here other than the GStreamer default.
        // This can happen if the latency of live elements changes, or
        // for one reason or another a new live element is added or
        // removed from the pipeline.
        gst_bin_recalculate_latency(GST_BIN(m_pipeline.get()));
        break;
    case GST_MESSAGE_ELEMENT:
        if (gst_is_missing_plugin_message(message)) {
            if (gst_install_plugins_supported()) {
                RefPtr<MediaPlayerRequestInstallMissingPluginsCallback> missingPluginCallback = MediaPlayerRequestInstallMissingPluginsCallback::create([weakThis = makeWeakPtr(*this)](uint32_t result, MediaPlayerRequestInstallMissingPluginsCallback& missingPluginCallback) {
                    if (!weakThis) {
                        GST_INFO("got missing pluging installation callback in destroyed player with result %u", result);
                        return;
                    }

                    GST_DEBUG("got missing plugin installation callback with result %u", result);
                    RefPtr<MediaPlayerRequestInstallMissingPluginsCallback> protectedMissingPluginCallback = &missingPluginCallback;
                    weakThis->m_missingPluginCallbacks.removeFirst(protectedMissingPluginCallback);
                    if (result != GST_INSTALL_PLUGINS_SUCCESS)
                        return;

                    weakThis->changePipelineState(GST_STATE_READY);
                    weakThis->changePipelineState(GST_STATE_PAUSED);
                });
                m_missingPluginCallbacks.append(missingPluginCallback);
                GUniquePtr<char> detail(gst_missing_plugin_message_get_installer_detail(message));
                GUniquePtr<char> description(gst_missing_plugin_message_get_description(message));
                m_player->client().requestInstallMissingPlugins(String::fromUTF8(detail.get()), String::fromUTF8(description.get()), *missingPluginCallback);
            }
        }
#if ENABLE(VIDEO_TRACK) && USE(GSTREAMER_MPEGTS)
        else if (GstMpegtsSection* section = gst_message_parse_mpegts_section(message)) {
            processMpegTsSection(section);
            gst_mpegts_section_unref(section);
        }
#endif
#if 0 && ENABLE(ENCRYPTED_MEDIA)
        else if (gst_structure_has_name(structure, "drm-key-needed")) {
            GST_DEBUG("drm-key-needed message from %s", GST_MESSAGE_SRC_NAME(message));
            GRefPtr<GstEvent> event;
            gst_structure_get(structure, "event", GST_TYPE_EVENT, &event.outPtr(), nullptr);
            handleProtectionEvent(event.get());
        } else if (gst_structure_has_name(structure, "decrypt-key-needed")) {
            GST_DEBUG("decrypt-key-needed message from %s", GST_MESSAGE_SRC_NAME(message));
            MediaPlayerPrivateGStreamerBase::dispatchCDMInstance();
        }
#endif
        else if (gst_structure_has_name(structure, "http-headers")) {
            GstStructure* responseHeaders;
            if (gst_structure_get(structure, "response-headers", GST_TYPE_STRUCTURE, &responseHeaders, nullptr)) {
                if (!gst_structure_has_field(responseHeaders, httpHeaderNameString(HTTPHeaderName::ContentLength).utf8().data())) {
                    GST_INFO("Live stream detected. Disabling on-disk buffering");
                    m_isStreaming = true;
                    setDownloadBuffering();
                }
                gst_structure_free(responseHeaders);
            }
        } else {
            if (gst_structure_has_name(structure, "adaptive-streaming-statistics") && gst_structure_has_field(structure, "fragment-download-time")) {
                GUniqueOutPtr<gchar> uri;
                GstClockTime time;
                gst_structure_get(structure, "uri", G_TYPE_STRING, &uri.outPtr(), "fragment-download-time", GST_TYPE_CLOCK_TIME, &time, nullptr);
                GST_TRACE("Fragment %s download time %" GST_TIME_FORMAT, uri.get(), GST_TIME_ARGS(time));
            } else if (gst_structure_has_name(structure, "GstCacheDownloadComplete")) {
                m_downloadFinished = true;
                m_buffering = false;
                updateStates();
            }
#if ENABLE(ENCRYPTED_MEDIA)
            else if (gst_structure_has_name(structure, "drm-initialization-data-encountered")) {
                GST_DEBUG("drm-initialization-data-encountered message from %s", GST_MESSAGE_SRC_NAME(message));
                handleProtectionStructure(structure);
            } else if (gst_structure_has_name(structure, "drm-waiting-for-key")) {
                GST_DEBUG("drm-waiting-for-key message from %s", GST_MESSAGE_SRC_NAME(message));
                reportWaitingForKey();
            } else if (gst_structure_has_name(structure, "drm-cdm-instance-needed")) {
                GST_DEBUG("drm-cdm-instance-needed message from %s", GST_MESSAGE_SRC_NAME(message));
                dispatchLocalCDMInstance();
            }
#endif
            else
                GST_DEBUG("Unhandled element message: %" GST_PTR_FORMAT, structure);
        }
        break;
#if ENABLE(VIDEO_TRACK)
    case GST_MESSAGE_TOC:
        processTableOfContents(message);
        break;
#endif
    case GST_MESSAGE_TAG: {
        GstTagList* tags = nullptr;
        GUniqueOutPtr<gchar> tag;
        gst_message_parse_tag(message, &tags);
        if (gst_tag_list_get_string(tags, GST_TAG_IMAGE_ORIENTATION, &tag.outPtr())) {
            if (!g_strcmp0(tag.get(), "rotate-90"))
                setVideoSourceOrientation(ImageOrientation(OriginRightTop));
            else if (!g_strcmp0(tag.get(), "rotate-180"))
                setVideoSourceOrientation(ImageOrientation(OriginBottomRight));
            else if (!g_strcmp0(tag.get(), "rotate-270"))
                setVideoSourceOrientation(ImageOrientation(OriginLeftBottom));
        }
        gst_tag_list_unref(tags);
        break;
    }
#if GST_CHECK_VERSION(1, 10, 0)
    case GST_MESSAGE_STREAMS_SELECTED: {
        GRefPtr<GstStreamCollection> collection;
        gst_message_parse_streams_selected(message, &collection.outPtr());

        if (!collection)
            break;

        m_streamCollection.swap(collection);
        m_currentAudioStreamId = "";
        m_currentVideoStreamId = "";
        m_currentTextStreamId = "";

        unsigned length = gst_message_streams_selected_get_size(message);
        for (unsigned i = 0; i < length; i++) {
            GRefPtr<GstStream> stream = gst_message_streams_selected_get_stream(message, i);
            if (!stream)
                continue;

            GstStreamType type = gst_stream_get_stream_type(stream.get());
            String streamId(gst_stream_get_stream_id(stream.get()));

            GST_DEBUG("Selecting %s track with ID: %s", gst_stream_type_get_name(type), streamId.utf8().data());
            // Playbin3 can send more than one selected stream of the same type
            // but there's no priority or ordering system in place, so we assume
            // the selected stream is the last one as reported by playbin3.
            if (type & GST_STREAM_TYPE_AUDIO) {
                m_currentAudioStreamId = streamId;
                auto track = m_audioTracks.get(m_currentAudioStreamId);
                ASSERT(track);
                track->markAsActive();
            } else if (type & GST_STREAM_TYPE_VIDEO) {
                m_currentVideoStreamId = streamId;
                auto track = m_videoTracks.get(m_currentVideoStreamId);
                ASSERT(track);
                track->markAsActive();
            } else if (type & GST_STREAM_TYPE_TEXT)
                m_currentTextStreamId = streamId;
            else
                GST_WARNING("Unknown stream type with stream-id %s", streamId.utf8().data());
        }
        break;
    }
#endif
    default:
        GST_DEBUG("Unhandled GStreamer message type: %s", GST_MESSAGE_TYPE_NAME(message));
        break;
    }
}

void MediaPlayerPrivateGStreamer::processBufferingStats(GstMessage* message)
{
    m_buffering = true;
    gst_message_parse_buffering(message, &m_bufferingPercentage);

    GST_DEBUG("[Buffering] Buffering: %d%%.", m_bufferingPercentage);

    if (m_bufferingPercentage == 100)
        updateStates();
}

#if ENABLE(VIDEO_TRACK) && USE(GSTREAMER_MPEGTS)
void MediaPlayerPrivateGStreamer::processMpegTsSection(GstMpegtsSection* section)
{
    ASSERT(section);

    if (section->section_type == GST_MPEGTS_SECTION_PMT) {
        const GstMpegtsPMT* pmt = gst_mpegts_section_get_pmt(section);
        m_metadataTracks.clear();
        for (guint i = 0; i < pmt->streams->len; ++i) {
            const GstMpegtsPMTStream* stream = static_cast<const GstMpegtsPMTStream*>(g_ptr_array_index(pmt->streams, i));
            if (stream->stream_type == 0x05 || stream->stream_type >= 0x80) {
                AtomicString pid = String::number(stream->pid);
                RefPtr<InbandMetadataTextTrackPrivateGStreamer> track = InbandMetadataTextTrackPrivateGStreamer::create(
                    InbandTextTrackPrivate::Metadata, InbandTextTrackPrivate::Data, pid);

                // 4.7.10.12.2 Sourcing in-band text tracks
                // If the new text track's kind is metadata, then set the text track in-band metadata track dispatch
                // type as follows, based on the type of the media resource:
                // Let stream type be the value of the "stream_type" field describing the text track's type in the
                // file's program map section, interpreted as an 8-bit unsigned integer. Let length be the value of
                // the "ES_info_length" field for the track in the same part of the program map section, interpreted
                // as an integer as defined by the MPEG-2 specification. Let descriptor bytes be the length bytes
                // following the "ES_info_length" field. The text track in-band metadata track dispatch type must be
                // set to the concatenation of the stream type byte and the zero or more descriptor bytes bytes,
                // expressed in hexadecimal using uppercase ASCII hex digits.
                String inbandMetadataTrackDispatchType;
                appendUnsignedAsHexFixedSize(stream->stream_type, inbandMetadataTrackDispatchType, 2);
                for (guint j = 0; j < stream->descriptors->len; ++j) {
                    const GstMpegtsDescriptor* descriptor = static_cast<const GstMpegtsDescriptor*>(g_ptr_array_index(stream->descriptors, j));
                    for (guint k = 0; k < descriptor->length; ++k)
                        appendByteAsHex(descriptor->data[k], inbandMetadataTrackDispatchType);
                }
                track->setInBandMetadataTrackDispatchType(inbandMetadataTrackDispatchType);

                m_metadataTracks.add(pid, track);
                m_player->addTextTrack(*track);
            }
        }
    } else {
        AtomicString pid = String::number(section->pid);
        RefPtr<InbandMetadataTextTrackPrivateGStreamer> track = m_metadataTracks.get(pid);
        if (!track)
            return;

        GRefPtr<GBytes> data = gst_mpegts_section_get_data(section);
        gsize size;
        const void* bytes = g_bytes_get_data(data.get(), &size);

        track->addDataCue(currentMediaTime(), currentMediaTime(), bytes, size);
    }
}
#endif

#if ENABLE(VIDEO_TRACK)
void MediaPlayerPrivateGStreamer::processTableOfContents(GstMessage* message)
{
    if (m_chaptersTrack)
        m_player->removeTextTrack(*m_chaptersTrack);

    m_chaptersTrack = InbandMetadataTextTrackPrivateGStreamer::create(InbandTextTrackPrivate::Chapters, InbandTextTrackPrivate::Generic);
    m_player->addTextTrack(*m_chaptersTrack);

    GRefPtr<GstToc> toc;
    gboolean updated;
    gst_message_parse_toc(message, &toc.outPtr(), &updated);
    ASSERT(toc);

    for (GList* i = gst_toc_get_entries(toc.get()); i; i = i->next)
        processTableOfContentsEntry(static_cast<GstTocEntry*>(i->data));
}

void MediaPlayerPrivateGStreamer::processTableOfContentsEntry(GstTocEntry* entry)
{
    ASSERT(entry);

    auto cue = GenericCueData::create();

    gint64 start = -1, stop = -1;
    gst_toc_entry_get_start_stop_times(entry, &start, &stop);
    if (start != -1)
        cue->setStartTime(MediaTime(start, GST_SECOND));
    if (stop != -1)
        cue->setEndTime(MediaTime(stop, GST_SECOND));

    GstTagList* tags = gst_toc_entry_get_tags(entry);
    if (tags) {
        gchar* title = nullptr;
        gst_tag_list_get_string(tags, GST_TAG_TITLE, &title);
        if (title) {
            cue->setContent(title);
            g_free(title);
        }
    }

    m_chaptersTrack->addGenericCue(cue);

    for (GList* i = gst_toc_entry_get_sub_entries(entry); i; i = i->next)
        processTableOfContentsEntry(static_cast<GstTocEntry*>(i->data));
}

void MediaPlayerPrivateGStreamer::purgeInvalidAudioTracks(Vector<String> validTrackIds)
{
    m_audioTracks.removeIf([validTrackIds](auto& keyAndValue) {
        return !validTrackIds.contains(keyAndValue.key);
    });
}

void MediaPlayerPrivateGStreamer::purgeInvalidVideoTracks(Vector<String> validTrackIds)
{
    m_videoTracks.removeIf([validTrackIds](auto& keyAndValue) {
        return !validTrackIds.contains(keyAndValue.key);
    });
}

void MediaPlayerPrivateGStreamer::purgeInvalidTextTracks(Vector<String> validTrackIds)
{
    m_textTracks.removeIf([validTrackIds](auto& keyAndValue) {
        return !validTrackIds.contains(keyAndValue.key);
    });
}
#endif

static gint findHLSQueue(gconstpointer a, gconstpointer)
{
    GValue* item = static_cast<GValue*>(const_cast<gpointer>(a));
    GstElement* element = GST_ELEMENT(g_value_get_object(item));
    if (g_str_has_prefix(GST_ELEMENT_NAME(element), "queue")) {
        GstElement* parent = GST_ELEMENT(GST_ELEMENT_PARENT(element));
        if (!GST_IS_OBJECT(parent))
            return 1;

        if (g_str_has_prefix(GST_ELEMENT_NAME(GST_ELEMENT_PARENT(parent)), "hlsdemux"))
            return 0;
    }

    return 1;
}

static bool isHLSProgressing(GstElement* playbin, GstQuery* query)
{
    GValue item = { };
    GstIterator* binIterator = gst_bin_iterate_recurse(GST_BIN(playbin));
    bool foundHLSQueue = gst_iterator_find_custom(binIterator, reinterpret_cast<GCompareFunc>(findHLSQueue), &item, nullptr);
    gst_iterator_free(binIterator);

    if (!foundHLSQueue)
        return false;

    GstElement* queueElement = GST_ELEMENT(g_value_get_object(&item));
    bool queryResult = gst_element_query(queueElement, query);
    g_value_unset(&item);

    return queryResult;
}

void MediaPlayerPrivateGStreamer::fillTimerFired()
{
    GstQuery* query = gst_query_new_buffering(GST_FORMAT_PERCENT);

    if (G_UNLIKELY(!gst_element_query(m_pipeline.get(), query))) {
        // This query always fails for live pipelines. In the case of HLS, try and find
        // the queue inside the HLS element to get a proxy measure of progress. Note
        // that the percentage value is rather meaningless as used below.
        // This is a hack, see https://bugs.webkit.org/show_bug.cgi?id=141469.
        if (!isHLSProgressing(m_pipeline.get(), query)) {
            gst_query_unref(query);
            return;
        }
    }

    gint64 start, stop;
    gdouble fillStatus = 100.0;

    gst_query_parse_buffering_range(query, nullptr, &start, &stop, nullptr);
    gst_query_unref(query);

    if (stop != -1)
        fillStatus = 100.0 * stop / GST_FORMAT_PERCENT_MAX;

    GST_DEBUG("[Buffering] Download buffer filled up to %f%%", fillStatus);

    MediaTime mediaDuration = durationMediaTime();

    // Update maxTimeLoaded only if the media duration is
    // available. Otherwise we can't compute it.
    if (mediaDuration) {
        if (fillStatus == 100.0)
            m_maxTimeLoaded = mediaDuration;
        else
            m_maxTimeLoaded = MediaTime(fillStatus * static_cast<double>(toGstUnsigned64Time(mediaDuration)) / 100, GST_SECOND);
        GST_DEBUG("[Buffering] Updated maxTimeLoaded: %s", toString(m_maxTimeLoaded).utf8().data());
    }

    m_downloadFinished = fillStatus == 100.0;
    if (!m_downloadFinished) {
        updateStates();
        return;
    }

    // Media is now fully loaded. It will play even if network
    // connection is cut. Buffering is done, remove the fill source
    // from the main loop.
    m_fillTimer.stop();
    updateStates();
}

MediaTime MediaPlayerPrivateGStreamer::maxMediaTimeSeekable() const
{
    if (m_errorOccured)
        return MediaTime::zeroTime();

    MediaTime duration = durationMediaTime();
    GST_DEBUG("maxMediaTimeSeekable, duration: %s", toString(duration).utf8().data());
    // infinite duration means live stream
    if (duration.isPositiveInfinite())
        return MediaTime::zeroTime();

    return duration;
}

MediaTime MediaPlayerPrivateGStreamer::maxTimeLoaded() const
{
    if (m_errorOccured)
        return MediaTime::zeroTime();

    MediaTime loaded = m_maxTimeLoaded;
    if (!loaded && !m_fillTimer.isActive()){
        if (m_cachedPosition.isValid() && m_cachedPosition > MediaTime::zeroTime())
            loaded = m_cachedPosition;
        else if (m_durationAtEOS.isValid() && m_durationAtEOS)
            loaded = m_durationAtEOS;
    }
    if (m_isEndReached && m_durationAtEOS.isValid() && m_durationAtEOS) {
        GST_DEBUG("maxTimeLoaded at EOS: %s", toString(loaded).utf8().data());
        loaded = m_durationAtEOS;
    }
    GST_TRACE("maxTimeLoaded: %s", toString(loaded).utf8().data());
    return loaded;
}

bool MediaPlayerPrivateGStreamer::didLoadingProgress() const
{
    if (m_errorOccured || m_loadingStalled)
        return false;

    if (isLiveStream())
        return true;

    if (UNLIKELY(!m_pipeline || !durationMediaTime() || (!isMediaSource() && !totalBytes())))
        return false;

    MediaTime currentMaxTimeLoaded = maxTimeLoaded();
    bool didLoadingProgress = currentMaxTimeLoaded != m_maxTimeLoadedAtLastDidLoadingProgress;
    m_maxTimeLoadedAtLastDidLoadingProgress = currentMaxTimeLoaded;
    GST_LOG("didLoadingProgress: %s", toString(didLoadingProgress).utf8().data());
    return didLoadingProgress;
}

unsigned long long MediaPlayerPrivateGStreamer::totalBytes() const
{
    if (m_errorOccured)
        return 0;

    if (m_totalBytes)
        return m_totalBytes;

    if (!m_source)
        return 0;

    if (isLiveStream())
        return 0;

    GstFormat fmt = GST_FORMAT_BYTES;
    gint64 length = 0;
    if (gst_element_query_duration(m_source.get(), fmt, &length)) {
        GST_INFO("totalBytes %" G_GINT64_FORMAT, length);
        m_totalBytes = static_cast<unsigned long long>(length);
        m_isStreaming = !length;
        return m_totalBytes;
    }

    // Fall back to querying the source pads manually.
    // See also https://bugzilla.gnome.org/show_bug.cgi?id=638749
    GstIterator* iter = gst_element_iterate_src_pads(m_source.get());
    bool done = false;
    while (!done) {
        GValue item = G_VALUE_INIT;
        switch (gst_iterator_next(iter, &item)) {
        case GST_ITERATOR_OK: {
            GstPad* pad = static_cast<GstPad*>(g_value_get_object(&item));
            gint64 padLength = 0;
            if (gst_pad_query_duration(pad, fmt, &padLength) && padLength > length)
                length = padLength;
            break;
        }
        case GST_ITERATOR_RESYNC:
            gst_iterator_resync(iter);
            break;
        case GST_ITERATOR_ERROR:
            FALLTHROUGH;
        case GST_ITERATOR_DONE:
            done = true;
            break;
        }

        g_value_unset(&item);
    }

    gst_iterator_free(iter);

    GST_INFO("totalBytes %" G_GINT64_FORMAT, length);
    m_totalBytes = static_cast<unsigned long long>(length);
    m_isStreaming = !length;
    return m_totalBytes;
}

void MediaPlayerPrivateGStreamer::sourceSetupCallback(MediaPlayerPrivateGStreamer* player, GstElement* sourceElement)
{
    player->sourceSetup(sourceElement);
}

void MediaPlayerPrivateGStreamer::uriDecodeBinElementAddedCallback(GstBin* bin, GstElement* element, MediaPlayerPrivateGStreamer* player)
{
    if (g_strcmp0(G_OBJECT_CLASS_NAME(G_OBJECT_GET_CLASS(G_OBJECT(element))), "GstDownloadBuffer"))
        return;

    player->m_downloadBuffer = element;
    g_signal_handlers_disconnect_by_func(bin, reinterpret_cast<gpointer>(uriDecodeBinElementAddedCallback), player);
    g_signal_connect_swapped(element, "notify::temp-location", G_CALLBACK(downloadBufferFileCreatedCallback), player);

    GUniqueOutPtr<char> oldDownloadTemplate;
    g_object_get(element, "temp-template", &oldDownloadTemplate.outPtr(), nullptr);

    const char *mediaDiskCachePath = std::getenv("WPE_SHELL_MEDIA_DISK_CACHE_PATH");
    if (!mediaDiskCachePath || !*mediaDiskCachePath)
        mediaDiskCachePath = "/var/tmp";

    GUniquePtr<char> newDownloadTemplate(g_build_filename(G_DIR_SEPARATOR_S, mediaDiskCachePath, "WebKit-Media-XXXXXX", nullptr));
    g_object_set(element, "temp-template", newDownloadTemplate.get(), nullptr);
    GST_DEBUG("Reconfigured file download template from '%s' to '%s'", oldDownloadTemplate.get(), newDownloadTemplate.get());

    player->purgeOldDownloadFiles(oldDownloadTemplate.get());
}

void MediaPlayerPrivateGStreamer::downloadBufferFileCreatedCallback(MediaPlayerPrivateGStreamer* player)
{
    ASSERT(player->m_downloadBuffer);

    g_signal_handlers_disconnect_by_func(player->m_downloadBuffer.get(), reinterpret_cast<gpointer>(downloadBufferFileCreatedCallback), player);

    GUniqueOutPtr<char> downloadFile;
    g_object_get(player->m_downloadBuffer.get(), "temp-location", &downloadFile.outPtr(), nullptr);
    player->m_downloadBuffer = nullptr;

    if (UNLIKELY(!FileSystem::deleteFile(downloadFile.get()))) {
        GST_WARNING("Couldn't unlink media temporary file %s after creation", downloadFile.get());
        return;
    }

    GST_DEBUG("Unlinked media temporary file %s after creation", downloadFile.get());
}

void MediaPlayerPrivateGStreamer::purgeOldDownloadFiles(const char* downloadFileTemplate)
{
    if (!downloadFileTemplate)
        return;

    GUniquePtr<char> templatePath(g_path_get_dirname(downloadFileTemplate));
    GUniquePtr<char> templateFile(g_path_get_basename(downloadFileTemplate));
    String templatePattern = String(templateFile.get()).replace("X", "?");

    for (auto& filePath : FileSystem::listDirectory(templatePath.get(), templatePattern)) {
        if (UNLIKELY(!FileSystem::deleteFile(filePath))) {
            GST_WARNING("Couldn't unlink legacy media temporary file: %s", filePath.utf8().data());
            continue;
        }

        GST_TRACE("Unlinked legacy media temporary file: %s", filePath.utf8().data());
    }
}

void MediaPlayerPrivateGStreamer::sourceSetup(GstElement* sourceElement)
{
    GST_DEBUG("Source element set-up for %s", GST_ELEMENT_NAME(sourceElement));

    if (WEBKIT_IS_WEB_SRC(m_source.get()) && GST_OBJECT_PARENT(m_source.get()))
        g_signal_handlers_disconnect_by_func(GST_ELEMENT_PARENT(m_source.get()), reinterpret_cast<gpointer>(uriDecodeBinElementAddedCallback), this);

    m_source = sourceElement;

#if USE(GSTREAMER_WEBKIT_HTTP_SRC)
    if (WEBKIT_IS_WEB_SRC(m_source.get())) {
        webKitWebSrcSetMediaPlayer(WEBKIT_WEB_SRC(m_source.get()), m_player);
        g_signal_connect(GST_ELEMENT_PARENT(m_source.get()), "element-added", G_CALLBACK(uriDecodeBinElementAddedCallback), this);
#if ENABLE(MEDIA_STREAM) && GST_CHECK_VERSION(1, 10, 0)
    } else if (WEBKIT_IS_MEDIA_STREAM_SRC(sourceElement)) {
        auto stream = m_streamPrivate.get();
        ASSERT(stream);
        webkitMediaStreamSrcSetStream(WEBKIT_MEDIA_STREAM_SRC(sourceElement), stream);
#endif
    }
#else
    // TODO: set HTTP headers on source element here.
#endif
}

bool MediaPlayerPrivateGStreamer::hasSingleSecurityOrigin() const
{
    if (!m_source)
        return false;

    if (!WEBKIT_IS_WEB_SRC(m_source.get()))
        return true;

    GUniqueOutPtr<char> originalURI, resolvedURI;
    g_object_get(m_source.get(), "location", &originalURI.outPtr(), "resolved-location", &resolvedURI.outPtr(), nullptr);
    if (!originalURI || !resolvedURI)
        return false;
    if (!g_strcmp0(originalURI.get(), resolvedURI.get()))
        return true;

    Ref<SecurityOrigin> resolvedOrigin(SecurityOrigin::createFromString(String::fromUTF8(resolvedURI.get())));
    Ref<SecurityOrigin> requestedOrigin(SecurityOrigin::createFromString(String::fromUTF8(originalURI.get())));
    return resolvedOrigin->isSameSchemeHostPort(requestedOrigin.get());
}

void MediaPlayerPrivateGStreamer::cancelLoad()
{
    if (m_networkState < MediaPlayer::Loading || m_networkState == MediaPlayer::Loaded)
        return;

    if (m_pipeline)
        changePipelineState(GST_STATE_READY);
}

void MediaPlayerPrivateGStreamer::asyncStateChangeDone()
{
    if (!m_pipeline || m_errorOccured)
        return;

    m_canFallBackToLastFinishedSeekPosition = false;

    if (m_seeking) {
        if (m_seekIsPending)
            updateStates();
        else {
            GST_DEBUG("[Seek] seeked to %s", toString(m_seekTime).utf8().data());
            m_seeking = false;
            m_cachedPosition = MediaTime::invalidTime();
            if (m_timeOfOverlappingSeek != m_seekTime && m_timeOfOverlappingSeek.isValid()) {
                seek(m_timeOfOverlappingSeek);
                m_timeOfOverlappingSeek = MediaTime::invalidTime();
                return;
            }
            m_timeOfOverlappingSeek = MediaTime::invalidTime();

            // The pipeline can still have a pending state. In this case a position query will fail.
            // Right now we can use m_seekTime as a fallback.
            m_canFallBackToLastFinishedSeekPosition = true;
            timeChanged();
        }
    } else
        updateStates();
}

void MediaPlayerPrivateGStreamer::updateStates()
{
    if (!m_pipeline)
        return;

    if (m_errorOccured)
        return;

    MediaPlayer::NetworkState oldNetworkState = m_networkState;
    MediaPlayer::ReadyState oldReadyState = m_readyState;
    GstState pending;
    GstState state;
    bool stateReallyChanged = false;

    GstStateChangeReturn getStateResult = gst_element_get_state(m_pipeline.get(), &state, &pending, 250 * GST_NSECOND);
    if (state != m_currentState) {
        m_oldState = m_currentState;
        m_currentState = state;
        stateReallyChanged = true;
    }

    bool shouldUpdatePlaybackState = false;
    switch (getStateResult) {
    case GST_STATE_CHANGE_SUCCESS: {
        GST_DEBUG("State: %s, pending: %s", gst_element_state_get_name(m_currentState), gst_element_state_get_name(pending));

        // Do nothing if on EOS and state changed to READY to avoid recreating the player
        // on HTMLMediaElement and properly generate the video 'ended' event.
        if (m_isEndReached && m_currentState == GST_STATE_READY)
            break;

        m_resetPipeline = m_currentState <= GST_STATE_READY;

        bool didBuffering = m_buffering;

        // Update ready and network states.
        switch (m_currentState) {
        case GST_STATE_NULL:
            m_readyState = MediaPlayer::HaveNothing;
            m_networkState = MediaPlayer::Empty;
            break;
        case GST_STATE_READY:
            m_readyState = MediaPlayer::HaveMetadata;
            m_networkState = MediaPlayer::Empty;
            break;
        case GST_STATE_PAUSED:
        case GST_STATE_PLAYING:
            if (m_buffering) {
                if (m_bufferingPercentage == 100) {
                    GST_DEBUG("[Buffering] Complete.");
                    m_buffering = false;
                    m_readyState = MediaPlayer::HaveEnoughData;
                    m_networkState = m_downloadFinished ? MediaPlayer::Idle : MediaPlayer::Loading;
                    if (!m_fillTimer.isActive() && (state == GST_STATE_PAUSED))
                        m_networkState = MediaPlayer::Idle;
                } else {
                    GST_DEBUG("[Buffering] Stream still downloading.");
                    m_readyState = MediaPlayer::HaveCurrentData;
                    m_networkState = MediaPlayer::Loading;
                }
            } else if (m_downloadFinished) {
                m_readyState = MediaPlayer::HaveEnoughData;
                m_networkState = MediaPlayer::Loaded;
            } else {
                m_readyState = MediaPlayer::HaveFutureData;
                m_networkState = MediaPlayer::Loading;
                if (!m_fillTimer.isActive() && (state == GST_STATE_PAUSED))
                    m_networkState = MediaPlayer::Idle;
            }

            break;
        default:
            ASSERT_NOT_REACHED();
            break;
        }

        // Sync states where needed.
        if (m_currentState == GST_STATE_PAUSED) {
            if (!m_volumeAndMuteInitialized) {
                notifyPlayerOfVolumeChange();
                notifyPlayerOfMute();
                m_volumeAndMuteInitialized = true;
            }

            if (didBuffering && !m_buffering && !m_paused && m_playbackRate) {
                GST_DEBUG("[Buffering] Restarting playback.");
                changePipelineState(GST_STATE_PLAYING);
            }
        } else if (m_currentState == GST_STATE_PLAYING) {
            m_paused = false;
	    //FIXME Here we should analyse the current state of the buffers and network.
	    //If network is bad/gone or buffers are not sufficient we should go to PAUSED state.
        } else
            m_paused = true;

        GST_DEBUG("Old state: %s, new state: %s (requested: %s)", gst_element_state_get_name(m_oldState), gst_element_state_get_name(m_currentState), gst_element_state_get_name(m_requestedState));
        if (m_requestedState == GST_STATE_PAUSED && m_currentState == GST_STATE_PAUSED) {
            shouldUpdatePlaybackState = true;
            GST_INFO("Requested state change to %s was completed", gst_element_state_get_name(m_currentState));
        }

        // Emit play state change notification only when going to PLAYING so that
        // the media element gets a chance to enable its page sleep disabler.
        // Emitting this notification in more cases triggers unwanted code paths
        // and test timeouts.
        if (stateReallyChanged && (m_oldState != m_currentState) && (m_oldState == GST_STATE_PAUSED && m_currentState == GST_STATE_PLAYING)) {
            GST_INFO("Playback state changed from %s to %s. Notifying the media player client", gst_element_state_get_name(m_oldState), gst_element_state_get_name(m_currentState));
            shouldUpdatePlaybackState = true;
        }

        break;
    }
    case GST_STATE_CHANGE_ASYNC:
        GST_DEBUG("Async: State: %s, pending: %s", gst_element_state_get_name(m_currentState), gst_element_state_get_name(pending));
        // Change in progress.
        break;
    case GST_STATE_CHANGE_FAILURE:
        GST_DEBUG("Failure: State: %s, pending: %s", gst_element_state_get_name(m_currentState), gst_element_state_get_name(pending));
        // Change failed
        return;
    case GST_STATE_CHANGE_NO_PREROLL:
        GST_DEBUG("No preroll: State: %s, pending: %s", gst_element_state_get_name(m_currentState), gst_element_state_get_name(pending));

        // Live pipelines go in PAUSED without prerolling.
        m_isStreaming = true;
        setDownloadBuffering();

        if (m_currentState == GST_STATE_READY)
            m_readyState = MediaPlayer::HaveNothing;
        else if (m_currentState == GST_STATE_PAUSED) {
            m_readyState = MediaPlayer::HaveEnoughData;
            m_paused = true;
        } else if (m_currentState == GST_STATE_PLAYING)
            m_paused = false;

        if (!m_paused && m_playbackRate)
            changePipelineState(GST_STATE_PLAYING);

        m_networkState = MediaPlayer::Loading;
        break;
    default:
        GST_DEBUG("Else : %d", getStateResult);
        break;
    }

    m_requestedState = GST_STATE_VOID_PENDING;

    if (shouldUpdatePlaybackState)
        m_player->playbackStateChanged();

    if (m_networkState != oldNetworkState) {
        GST_DEBUG("Network State Changed from %s to %s", convertEnumerationToString(oldNetworkState).utf8().data(), convertEnumerationToString(m_networkState).utf8().data());
        m_player->networkStateChanged();
    }
    if (m_readyState != oldReadyState) {
        GST_DEBUG("Ready State Changed from %s to %s", convertEnumerationToString(oldReadyState).utf8().data(), convertEnumerationToString(m_readyState).utf8().data());
        m_player->readyStateChanged();
    }

    if (getStateResult == GST_STATE_CHANGE_SUCCESS && m_currentState >= GST_STATE_PAUSED) {
        updatePlaybackRate();
        if (m_seekIsPending) {
            GST_DEBUG("[Seek] committing pending seek to %s", toString(m_seekTime).utf8().data());
            m_seekIsPending = false;
            m_seeking = doSeek(m_seekTime, m_player->rate(), static_cast<GstSeekFlags>(GST_SEEK_FLAG_FLUSH | hardwareDependantSeekFlags()));
            if (!m_seeking) {
                m_cachedPosition = MediaTime::invalidTime();
                GST_DEBUG("[Seek] seeking to %s failed", toString(m_seekTime).utf8().data());
            }
        }
    }
}

bool MediaPlayerPrivateGStreamer::handleSyncMessage(GstMessage* message)
{
#if GST_CHECK_VERSION(1, 10, 0)
    if (GST_MESSAGE_TYPE(message) == GST_MESSAGE_STREAM_COLLECTION && !m_isLegacyPlaybin) {
        GRefPtr<GstStreamCollection> collection;
        gst_message_parse_stream_collection(message, &collection.outPtr());

        if (collection) {
            m_streamCollection.swap(collection);
            m_notifier->notify(MainThreadNotification::StreamCollectionChanged, [this] {
                this->updateTracks();
            });
        }
    }
#endif

    return MediaPlayerPrivateGStreamerBase::handleSyncMessage(message);
}

void MediaPlayerPrivateGStreamer::mediaLocationChanged(GstMessage* message)
{
    if (m_mediaLocations)
        gst_structure_free(m_mediaLocations);

    const GstStructure* structure = gst_message_get_structure(message);
    if (structure) {
        // This structure can contain:
        // - both a new-location string and embedded locations structure
        // - or only a new-location string.
        m_mediaLocations = gst_structure_copy(structure);
        const GValue* locations = gst_structure_get_value(m_mediaLocations, "locations");

        if (locations)
            m_mediaLocationCurrentIndex = static_cast<int>(gst_value_list_get_size(locations)) -1;

        loadNextLocation();
    }
}

bool MediaPlayerPrivateGStreamer::loadNextLocation()
{
    if (!m_mediaLocations)
        return false;

    const GValue* locations = gst_structure_get_value(m_mediaLocations, "locations");
    const gchar* newLocation = nullptr;

    if (!locations) {
        // Fallback on new-location string.
        newLocation = gst_structure_get_string(m_mediaLocations, "new-location");
        if (!newLocation)
            return false;
    }

    if (!newLocation) {
        if (m_mediaLocationCurrentIndex < 0) {
            m_mediaLocations = nullptr;
            return false;
        }

        const GValue* location = gst_value_list_get_value(locations, m_mediaLocationCurrentIndex);
        const GstStructure* structure = gst_value_get_structure(location);

        if (!structure) {
            m_mediaLocationCurrentIndex--;
            return false;
        }

        newLocation = gst_structure_get_string(structure, "new-location");
    }

    if (newLocation) {
        // Found a candidate. new-location is not always an absolute url
        // though. We need to take the base of the current url and
        // append the value of new-location to it.
        URL baseUrl = gst_uri_is_valid(newLocation) ? URL() : m_url;
        URL newUrl = URL(baseUrl, newLocation);
        convertToInternalProtocol(newUrl);

        RefPtr<SecurityOrigin> securityOrigin = SecurityOrigin::create(m_url);
        if (securityOrigin->canRequest(newUrl)) {
            GST_INFO("New media url: %s", newUrl.string().utf8().data());

            // Reset player states.
            m_networkState = MediaPlayer::Loading;
            m_player->networkStateChanged();
            m_readyState = MediaPlayer::HaveNothing;
            m_player->readyStateChanged();

            // Reset pipeline state.
            m_resetPipeline = true;
            changePipelineState(GST_STATE_READY);

            GstState state;
            gst_element_get_state(m_pipeline.get(), &state, nullptr, 0);
            if (state <= GST_STATE_READY) {
                // Set the new uri and start playing.
                setPlaybinURL(newUrl);
                changePipelineState(GST_STATE_PLAYING);
                return true;
            }
        } else
            GST_INFO("Not allowed to load new media location: %s", newUrl.string().utf8().data());
    }
    m_mediaLocationCurrentIndex--;
    return false;
}

void MediaPlayerPrivateGStreamer::loadStateChanged()
{
    updateStates();
}

void MediaPlayerPrivateGStreamer::timeChanged()
{
    updateStates();
    m_player->timeChanged();
}

void MediaPlayerPrivateGStreamer::didEnd()
{
    GST_INFO("Playback ended");

    // Synchronize position and duration values to not confuse the
    // HTMLMediaElement. In some cases like reverse playback the
    // position is not always reported as 0 for instance.
    m_cachedPosition = MediaTime::invalidTime();
    MediaTime now = currentMediaTime();
    if (now > MediaTime { } && now <= durationMediaTime())
        m_player->durationChanged();

    m_isEndReached = true;
    timeChanged();

    if (!m_player->client().mediaPlayerIsLooping()) {
        m_paused = true;
        m_durationAtEOS = durationMediaTime();
        changePipelineState(GST_STATE_READY);
        m_downloadFinished = false;
    }
}

void MediaPlayerPrivateGStreamer::durationChanged()
{
    MediaTime newDuration = durationMediaTime();

    if (newDuration != m_previousDuration) {
        GST_DEBUG("Triggering durationChanged");
        m_player->durationChanged();
    }
    m_previousDuration = newDuration;
}

void MediaPlayerPrivateGStreamer::loadingFailed(MediaPlayer::NetworkState error)
{
    GST_WARNING("Loading failed, error: %d", error);

    m_errorOccured = true;
    if (m_networkState != error) {
        m_networkState = error;
        m_player->networkStateChanged();
    }
    if (m_readyState != MediaPlayer::HaveNothing) {
        m_readyState = MediaPlayer::HaveNothing;
        m_player->readyStateChanged();
    }

    // Loading failed, remove ready timer.
    m_readyTimerHandler.stop();
}

static HashSet<String, ASCIICaseInsensitiveHash>& mimeTypeSet()
{
    static NeverDestroyed<HashSet<String, ASCIICaseInsensitiveHash>> mimeTypes = []()
    {
        MediaPlayerPrivateGStreamerBase::initializeGStreamer();
        HashSet<String, ASCIICaseInsensitiveHash> set;

#if PLATFORM(BCM_NEXUS) || PLATFORM(BROADCOM)
        GList* audioDecoderFactories = gst_element_factory_list_get_elements(GST_ELEMENT_FACTORY_TYPE_PARSER | GST_ELEMENT_FACTORY_TYPE_MEDIA_AUDIO, GST_RANK_MARGINAL);
        GList* videoDecoderFactories = gst_element_factory_list_get_elements(GST_ELEMENT_FACTORY_TYPE_PARSER | GST_ELEMENT_FACTORY_TYPE_MEDIA_VIDEO, GST_RANK_MARGINAL);
#else
        GList* audioDecoderFactories = gst_element_factory_list_get_elements(GST_ELEMENT_FACTORY_TYPE_DECODER | GST_ELEMENT_FACTORY_TYPE_MEDIA_AUDIO, GST_RANK_MARGINAL);
        GList* videoDecoderFactories = gst_element_factory_list_get_elements(GST_ELEMENT_FACTORY_TYPE_DECODER | GST_ELEMENT_FACTORY_TYPE_MEDIA_VIDEO, GST_RANK_MARGINAL);
#endif
        GList* demuxerFactories = gst_element_factory_list_get_elements(GST_ELEMENT_FACTORY_TYPE_DEMUXER, GST_RANK_MARGINAL);

        enum ElementType {
            AudioDecoder = 0,
            VideoDecoder,
            Demuxer
        };
        struct GstCapsWebKitMapping {
            ElementType elementType;
            const char* capsString;
            Vector<AtomicString> webkitMimeTypes;
        };

        Vector<GstCapsWebKitMapping> mapping = {
            {AudioDecoder, "audio/midi", {"audio/midi", "audio/riff-midi"}},
            {AudioDecoder, "audio/x-sbc", { }},
            {AudioDecoder, "audio/x-sid", { }},
            {AudioDecoder, "audio/x-flac", {"audio/x-flac", "audio/flac"}},
            {AudioDecoder, "audio/x-wav", {"audio/x-wav", "audio/wav", "audio/vnd.wave"}},
            {AudioDecoder, "audio/x-wavpack", {"audio/x-wavpack"}},
            {AudioDecoder, "audio/x-speex", {"audio/speex", "audio/x-speex"}},
            {AudioDecoder, "audio/x-ac3", { }},
            {AudioDecoder, "audio/x-eac3", {"audio/x-ac3"}},
            {AudioDecoder, "audio/x-dts", { }},
            {VideoDecoder, "video/x-h264, profile=(string)high", {"video/mp4", "video/x-m4v"}},
            {VideoDecoder, "video/x-msvideocodec", {"video/x-msvideo"}},
            {VideoDecoder, "video/x-h263", { }},
            {VideoDecoder, "video/mpegts", { }},
            {VideoDecoder, "video/mpeg, mpegversion=(int){1,2}, systemstream=(boolean)false", {"video/mpeg"}},
            {VideoDecoder, "video/x-dirac", { }},
            {VideoDecoder, "video/x-flash-video", {"video/flv", "video/x-flv"}},
            {Demuxer, "video/quicktime", { }},
            {Demuxer, "video/quicktime, variant=(string)3gpp", {"video/3gpp"}},
            {Demuxer, "application/x-3gp", { }},
            {Demuxer, "video/x-ms-asf", { }},
            {Demuxer, "audio/x-aiff", { }},
            {Demuxer, "application/x-pn-realaudio", { }},
            {Demuxer, "application/vnd.rn-realmedia", { }},
            {Demuxer, "audio/x-wav", {"audio/x-wav", "audio/wav", "audio/vnd.wave"}},
            {Demuxer, "application/x-hls", {"application/vnd.apple.mpegurl", "application/x-mpegurl"}}
        };

        for (auto& current : mapping) {
            GList* factories = demuxerFactories;
            if (current.elementType == AudioDecoder)
                factories = audioDecoderFactories;
            else if (current.elementType == VideoDecoder)
                factories = videoDecoderFactories;

            if (gstRegistryHasElementForMediaType(factories, current.capsString)) {
                if (!current.webkitMimeTypes.isEmpty()) {
                    for (const auto& mimeType : current.webkitMimeTypes)
                        set.add(mimeType);
                } else
                    set.add(AtomicString(current.capsString));
            }
        }

        bool opusSupported = false;
        if (gstRegistryHasElementForMediaType(audioDecoderFactories, "audio/x-opus")) {
            opusSupported = true;
            set.add(AtomicString("audio/opus"));
        }

        bool vorbisSupported = false;
        if (gstRegistryHasElementForMediaType(demuxerFactories, "application/ogg")) {
            set.add(AtomicString("application/ogg"));

            vorbisSupported = gstRegistryHasElementForMediaType(audioDecoderFactories, "audio/x-vorbis");
            if (vorbisSupported) {
                set.add(AtomicString("audio/ogg"));
                set.add(AtomicString("audio/x-vorbis+ogg"));
            }

            if (gstRegistryHasElementForMediaType(videoDecoderFactories, "video/x-theora"))
                set.add(AtomicString("video/ogg"));
        }

        bool audioMpegSupported = false;
        if (gstRegistryHasElementForMediaType(audioDecoderFactories, "audio/mpeg, mpegversion=(int)1, layer=(int)[1, 3]")) {
            audioMpegSupported = true;
            set.add(AtomicString("audio/mp1"));
            set.add(AtomicString("audio/mp3"));
            set.add(AtomicString("audio/x-mp3"));
        }

        if (gstRegistryHasElementForMediaType(audioDecoderFactories, "audio/mpeg, mpegversion=(int){2, 4}")) {
            audioMpegSupported = true;
            set.add(AtomicString("audio/aac"));
            set.add(AtomicString("audio/mp2"));
            set.add(AtomicString("audio/mp4"));
            set.add(AtomicString("audio/x-m4a"));
        }

        if (audioMpegSupported) {
            set.add(AtomicString("audio/mpeg"));
            set.add(AtomicString("audio/x-mpeg"));
        }

        if (gstRegistryHasElementForMediaType(demuxerFactories, "video/x-matroska")) {
            set.add(AtomicString("video/x-matroska"));

            if (gstRegistryHasElementForMediaType(videoDecoderFactories, "video/x-vp8")
                || gstRegistryHasElementForMediaType(videoDecoderFactories, "video/x-vp9")
                || gstRegistryHasElementForMediaType(videoDecoderFactories, "video/x-vp10"))
                set.add(AtomicString("video/webm"));

            if (vorbisSupported || opusSupported)
                set.add(AtomicString("audio/webm"));
        }

        gst_plugin_feature_list_free(audioDecoderFactories);
        gst_plugin_feature_list_free(videoDecoderFactories);
        gst_plugin_feature_list_free(demuxerFactories);
        return set;
    }();
    return mimeTypes;
}

void MediaPlayerPrivateGStreamer::getSupportedTypes(HashSet<String, ASCIICaseInsensitiveHash>& types)
{
    types = mimeTypeSet();
}

MediaPlayer::SupportsType MediaPlayerPrivateGStreamer::supportsType(const MediaEngineSupportParameters& parameters)
{
    MediaPlayer::SupportsType result = MediaPlayer::IsNotSupported;

#if ENABLE(MEDIA_SOURCE)
    // MediaPlayerPrivateGStreamerMSE is in charge of mediasource playback, not us.
    if (parameters.isMediaSource)
        return result;
#endif

#if !ENABLE(MEDIA_STREAM) || !GST_CHECK_VERSION(1, 10, 0)
    if (parameters.isMediaStream)
        return result;
#endif

    if (parameters.type.isEmpty())
        return result;

    // Disable Flash video (Youtube TV requirement).
    if (parameters.type.containerType() == "video/x-flv")
        return result;

    // spec says we should not return "probably" if the codecs string is empty
    if (mimeTypeSet().contains(parameters.type.containerType()))
        result = parameters.type.codecs().isEmpty() ? MediaPlayer::MayBeSupported : MediaPlayer::IsSupported;

    return extendedSupportsType(parameters, result);
}

bool isMediaDiskCacheDisabled()
{
    static bool result = false;
    static bool computed = false;

    if (computed)
        return result;

    String s(std::getenv("WPE_SHELL_DISABLE_MEDIA_DISK_CACHE"));
    if (!s.isEmpty()) {
        String value = s.stripWhiteSpace().convertToLowercaseWithoutLocale();
        result = (value=="1" || value=="t" || value=="true");
    }

    GST_DEBUG("Media on-disk cache is %s", (result)?"disabled":"enabled");

    computed = true;
    return result;
}

void MediaPlayerPrivateGStreamer::setDownloadBuffering()
{
    if (!m_pipeline)
        return;

    unsigned flags;
    g_object_get(m_pipeline.get(), "flags", &flags, nullptr);

    unsigned flagDownload = getGstPlayFlag("download");

    // We don't want to stop downloading if we already started it.
    if (flags & flagDownload && m_readyState > MediaPlayer::HaveNothing && !m_resetPipeline && !isLiveStream())
        return;

    bool shouldDownload = !isLiveStream() && m_preload == MediaPlayer::Auto && !isMediaDiskCacheDisabled();
    if (shouldDownload) {
        GST_INFO("Enabling on-disk buffering");
        g_object_set(m_pipeline.get(), "flags", flags | flagDownload, nullptr);
        m_fillTimer.startRepeating(200_ms);
    } else {
        GST_INFO("Disabling on-disk buffering");
        g_object_set(m_pipeline.get(), "flags", flags & ~flagDownload, nullptr);
        m_fillTimer.stop();
    }
}

void MediaPlayerPrivateGStreamer::setPreload(MediaPlayer::Preload preload)
{
    GST_DEBUG("Setting preload to %s", convertEnumerationToString(preload).utf8().data());
    if (preload == MediaPlayer::Auto && isLiveStream())
        return;

    m_preload = preload;
    setDownloadBuffering();

    if (m_delayingLoad && m_preload != MediaPlayer::None) {
        m_delayingLoad = false;
        commitLoad();
    }
}

GstElement* MediaPlayerPrivateGStreamer::createAudioSink()
{
    m_autoAudioSink = gst_element_factory_make("autoaudiosink", nullptr);
    if (!m_autoAudioSink) {
        GST_WARNING("GStreamer's autoaudiosink not found. Please check your gst-plugins-good installation");
        return nullptr;
    }

    g_signal_connect_swapped(m_autoAudioSink.get(), "child-added", G_CALLBACK(setAudioStreamPropertiesCallback), this);

#if PLATFORM(BCM_NEXUS) || PLATFORM(INTEL_CE)
    return m_autoAudioSink.get();
#endif

    GstElement* audioSinkBin;

    if (webkitGstCheckVersion(1, 4, 2)) {
#if ENABLE(WEB_AUDIO)
        audioSinkBin = gst_bin_new("audio-sink");
        ensureAudioSourceProvider();
        m_audioSourceProvider->configureAudioBin(audioSinkBin, nullptr);
        return audioSinkBin;
#else
        return m_autoAudioSink.get();
#endif
    }

    // Construct audio sink only if pitch preserving is enabled.
    // If GStreamer 1.4.2 is used the audio-filter playbin property is used instead.
    if (m_preservesPitch) {
        GstElement* scale = gst_element_factory_make("scaletempo", nullptr);
        if (!scale) {
            GST_WARNING("Failed to create scaletempo");
            return m_autoAudioSink.get();
        }

        audioSinkBin = gst_bin_new("audio-sink");
        gst_bin_add(GST_BIN(audioSinkBin), scale);
        GRefPtr<GstPad> pad = adoptGRef(gst_element_get_static_pad(scale, "sink"));
        gst_element_add_pad(audioSinkBin, gst_ghost_pad_new("sink", pad.get()));

#if ENABLE(WEB_AUDIO)
        ensureAudioSourceProvider();
        m_audioSourceProvider->configureAudioBin(audioSinkBin, scale);
#else
        GstElement* convert = gst_element_factory_make("audioconvert", nullptr);
        GstElement* resample = gst_element_factory_make("audioresample", nullptr);

        gst_bin_add_many(GST_BIN(audioSinkBin), convert, resample, m_autoAudioSink.get(), nullptr);

        if (!gst_element_link_many(scale, convert, resample, m_autoAudioSink.get(), nullptr)) {
            GST_WARNING("Failed to link audio sink elements");
            gst_object_unref(audioSinkBin);
            return m_autoAudioSink.get();
        }
#endif
        return audioSinkBin;
    }

#if ENABLE(WEB_AUDIO)
    audioSinkBin = gst_bin_new("audio-sink");
    ensureAudioSourceProvider();
    m_audioSourceProvider->configureAudioBin(audioSinkBin, nullptr);
    return audioSinkBin;
#endif
    ASSERT_NOT_REACHED();
    return nullptr;
}

GstElement* MediaPlayerPrivateGStreamer::audioSink() const
{
    GstElement* sink;
    g_object_get(m_pipeline.get(), "audio-sink", &sink, nullptr);
    return sink;
}

#if ENABLE(WEB_AUDIO)
void MediaPlayerPrivateGStreamer::ensureAudioSourceProvider()
{
    if (!m_audioSourceProvider)
        m_audioSourceProvider = std::make_unique<AudioSourceProviderGStreamer>();
}

AudioSourceProvider* MediaPlayerPrivateGStreamer::audioSourceProvider()
{
    ensureAudioSourceProvider();
    return m_audioSourceProvider.get();
}
#endif

void MediaPlayerPrivateGStreamer::createGSTPlayBin(const gchar* playbinName, const String& pipelineName)
{
    if (m_pipeline) {
        if (!playbinName) {
            GST_INFO_OBJECT(pipeline(), "Keeping same playbin as nothing forced");
            return;
        }

        if (!g_strcmp0(GST_OBJECT_NAME(gst_element_get_factory(m_pipeline.get())), playbinName)) {
            GST_INFO_OBJECT(pipeline(), "Already using %s", playbinName);
            return;
        }

        GST_INFO_OBJECT(pipeline(), "Tearing down as we need to use %s now.",
            playbinName);
        changePipelineState(GST_STATE_NULL);
        m_pipeline = nullptr;
    }

    ASSERT(!m_pipeline);

#if GST_CHECK_VERSION(1, 10, 0)
    if (g_getenv("USE_PLAYBIN3"))
        playbinName = "playbin3";
#else
    playbinName = "playbin";
#endif

    if (!playbinName)
        playbinName = "playbin";

    m_isLegacyPlaybin = !g_strcmp0(playbinName, "playbin");

    // gst_element_factory_make() returns a floating reference so
    // we should not adopt.
    setPipeline(gst_element_factory_make(playbinName,
        pipelineName.isEmpty() ? String::format("play_%p", this).utf8().data() : pipelineName.utf8().data()));
    setStreamVolumeElement(GST_STREAM_VOLUME(m_pipeline.get()));

    GST_INFO("Using legacy playbin element: %s", boolForPrinting(m_isLegacyPlaybin));

#if ENABLE(TEXT_SINK)
    unsigned flagText = getGstPlayFlag("text");
#else
    unsigned flagText = 0x0;
#endif
    
    unsigned flagAudio = getGstPlayFlag("audio");
    unsigned flagVideo = getGstPlayFlag("video");
    
#if ENABLE(NATIVE_VIDEO)    
    unsigned flagNativeVideo = getGstPlayFlag("native-video");
#else    
    unsigned flagNativeVideo = 0x0;
#endif

#if ENABLE(NATIVE_AUDIO)
    unsigned flagNativeAudio = getGstPlayFlag("native-audio");
#else
    unsigned flagNativeAudio = 0x0;
#endif
    
    g_object_set(m_pipeline.get(), "flags", flagText | flagAudio | flagVideo | flagNativeVideo | flagNativeAudio, nullptr);

    GRefPtr<GstBus> bus = adoptGRef(gst_pipeline_get_bus(GST_PIPELINE(m_pipeline.get())));
    gst_bus_set_sync_handler(bus.get(), [](GstBus*, GstMessage* message, gpointer userData) {
        auto& player = *static_cast<MediaPlayerPrivateGStreamer*>(userData);

        if (player.handleSyncMessage(message)) {
            GST_TRACE("dropping buffer");
            gst_message_unref(message);
            return GST_BUS_DROP;
        }

        return GST_BUS_PASS;
    }, this, nullptr);

    // Let also other listeners subscribe to (application) messages in this bus.
    gst_bus_add_signal_watch_full(bus.get(), RunLoopSourcePriority::RunLoopDispatcher);
    g_signal_connect(bus.get(), "message", G_CALLBACK(busMessageCallback), this);

    g_object_set(m_pipeline.get(), "mute", m_player->muted(), nullptr);

    g_signal_connect_swapped(m_pipeline.get(), "source-setup", G_CALLBACK(sourceSetupCallback), this);
    if (m_isLegacyPlaybin) {
        g_signal_connect_swapped(m_pipeline.get(), "video-changed", G_CALLBACK(videoChangedCallback), this);
        g_signal_connect_swapped(m_pipeline.get(), "audio-changed", G_CALLBACK(audioChangedCallback), this);
    }

#if ENABLE(VIDEO_TRACK)
    if (m_isLegacyPlaybin)
        g_signal_connect_swapped(m_pipeline.get(), "text-changed", G_CALLBACK(textChangedCallback), this);

    GstElement* textCombiner = webkitTextCombinerNew();
    ASSERT(textCombiner);
    g_object_set(m_pipeline.get(), "text-stream-combiner", textCombiner, nullptr);

    m_textAppSink = webkitTextSinkNew();
    ASSERT(m_textAppSink);

    m_textAppSinkPad = adoptGRef(gst_element_get_static_pad(m_textAppSink.get(), "sink"));
    ASSERT(m_textAppSinkPad);

    GRefPtr<GstCaps> textCaps;
    if (webkitGstCheckVersion(1, 13, 0))
        textCaps = adoptGRef(gst_caps_new_empty_simple("application/x-subtitle-vtt"));
    else
        textCaps = adoptGRef(gst_caps_new_empty_simple("text/vtt"));
    g_object_set(m_textAppSink.get(), "emit-signals", TRUE, "enable-last-sample", FALSE, "caps", textCaps.get(), nullptr);
    g_signal_connect_swapped(m_textAppSink.get(), "new-sample", G_CALLBACK(newTextSampleCallback), this);

    g_object_set(m_pipeline.get(), "text-sink", m_textAppSink.get(), nullptr);
#endif

#if !USE(HOLE_PUNCH_GSTREAMER)
    // If we are using the gstreamer hole punch then we rely on autovideosink
    // to use the appropriate sink

    g_object_set(m_pipeline.get(), "video-sink", createVideoSink(), nullptr);

    GRefPtr<GstPad> videoSinkPad = adoptGRef(gst_element_get_static_pad(m_videoSink.get(), "sink"));
    if (videoSinkPad)
        g_signal_connect_swapped(videoSinkPad.get(), "notify::caps", G_CALLBACK(videoSinkCapsChangedCallback), this);
#endif

#if USE(WESTEROS_SINK) && USE(HOLE_PUNCH_GSTREAMER)
    GRefPtr<GstElementFactory> westerosfactory = adoptGRef(gst_element_factory_find("westerossink"));

    m_videoSink = gst_element_factory_create(westerosfactory.get(), "WesterosVideoSink");
    g_object_set(m_pipeline.get(), "video-sink", m_videoSink.get(), nullptr);
    g_object_set(G_OBJECT(m_videoSink.get()), "zorder",0.0f, nullptr);
#endif

#if PLATFORM(QCOM_DB)
    m_videoSink = gst_element_factory_make( "db410csink", "optimized vsink");
    g_object_set(m_pipeline.get(), "video-sink", m_videoSink.get(), nullptr);
#endif    
    
#if !USE(WESTEROS_SINK) && !USE(FUSION_SINK)
    g_object_set(m_pipeline.get(), "audio-sink", createAudioSink(), nullptr);
#endif
    configurePlaySink();

    // On 1.4.2 and newer we use the audio-filter property instead.
    // See https://bugzilla.gnome.org/show_bug.cgi?id=735748 for
    // the reason for using >= 1.4.2 instead of >= 1.4.0.
    if (m_preservesPitch && webkitGstCheckVersion(1, 4, 2)) {
        GstElement* scale = gst_element_factory_make("scaletempo", nullptr);

        if (!scale)
            GST_WARNING("Failed to create scaletempo");
        else
            g_object_set(m_pipeline.get(), "audio-filter", scale, nullptr);
    }

    if (!m_renderingCanBeAccelerated) {
        // If not using accelerated compositing, let GStreamer handle
        // the image-orientation tag.
        GstElement* videoFlip = gst_element_factory_make("videoflip", nullptr);
        if (videoFlip) {
            g_object_set(videoFlip, "method", 8, nullptr);
            g_object_set(m_pipeline.get(), "video-filter", videoFlip, nullptr);
        } else
            GST_WARNING("The videoflip element is missing, video rotation support is now disabled. Please check your gst-plugins-good installation.");
    }
}

void MediaPlayerPrivateGStreamer::simulateAudioInterruption()
{
    GstMessage* message = gst_message_new_request_state(GST_OBJECT(m_pipeline.get()), GST_STATE_PAUSED);
    gst_element_post_message(m_pipeline.get(), message);
}

bool MediaPlayerPrivateGStreamer::didPassCORSAccessCheck() const
{
#if USE(GSTREAMER_WEBKIT_HTTP_SRC)
    if (WEBKIT_IS_WEB_SRC(m_source.get()))
        return webKitSrcPassedCORSAccessCheck(WEBKIT_WEB_SRC(m_source.get()));
    return false;
#else
    // Huh...
    return true;
#endif
}

bool MediaPlayerPrivateGStreamer::canSaveMediaData() const
{
    if (isLiveStream())
        return false;

    if (m_url.isLocalFile())
        return true;

    if (m_url.protocolIsInHTTPFamily())
        return true;

    return false;
}

}

#endif // USE(GSTREAMER)<|MERGE_RESOLUTION|>--- conflicted
+++ resolved
@@ -399,17 +399,10 @@
         return duration.isInvalid() ? MediaTime::zeroTime() : duration;
     }
 
-<<<<<<< HEAD
     // This constant should remain lower than HTMLMediaElement's maxTimeupdateEventFrequency.
-    static const Seconds positionCacheThreshold = 200_ms;
+    static const Seconds positionCacheThreshold = 175_ms;
     Seconds now = WTF::WallTime::now().secondsSinceEpoch();
     if (m_lastQueryTime && (now - m_lastQueryTime.value()) < positionCacheThreshold && m_cachedPosition.isValid())
-=======
-    double now = WTF::currentTime();
-    // This cachedPosition time-to-live should be slightly lower than the maxTimeupdateEventFrequency
-    // in HTMLMediaElement to prevent returning the same cached value in two consecutive updates.
-    if (m_lastQuery > -1 && ((now - m_lastQuery) < 0.175) && m_cachedPosition.isValid())
->>>>>>> b8c993ea
         return m_cachedPosition;
 
     m_lastQueryTime = now;
