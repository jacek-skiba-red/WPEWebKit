/* GStreamer ClearKey common encryption decryptor
 *
 * Copyright (C) 2013 YouView TV Ltd. <alex.ashley@youview.com>
 * Copyright (C) 2016 Metrological
 * Copyright (C) 2016 Igalia S.L
 *
 * This library is free software; you can redistribute it and/or
 * modify it under the terms of the GNU Library General Public
 * License as published by the Free Software Foundation; either
 * version 2 of the License, or (at your option) any later version.
 *
 * This library is distributed in the hope that it will be useful,
 * but WITHOUT ANY WARRANTY; without even the implied warranty of
 * MERCHANTABILITY or FITNESS FOR A PARTICULAR PURPOSE.  See the GNU
 * Library General Public License for more details.
 *
 * You should have received a copy of the GNU Library General Public
 * License along with this library; if not, write to the
 * Free Software Foundation, Inc., 51 Franklin Street, Suite 500,
 * Boston, MA 02110-1335, USA.
 */

#include "config.h"
#include "WebKitCommonEncryptionDecryptorGStreamer.h"

#if ENABLE(ENCRYPTED_MEDIA) && USE(GSTREAMER)

#include "GStreamerCommon.h"
#include "GStreamerEMEUtilities.h"
#include <CDMInstance.h>
#include <wtf/Condition.h>
#include <wtf/PrintStream.h>
#include <wtf/RunLoop.h>
#include <wtf/text/StringHash.h>

#define WEBKIT_MEDIA_CENC_DECRYPT_GET_PRIVATE(obj) (G_TYPE_INSTANCE_GET_PRIVATE((obj), WEBKIT_TYPE_MEDIA_CENC_DECRYPT, WebKitMediaCommonEncryptionDecryptPrivate))
struct _WebKitMediaCommonEncryptionDecryptPrivate {
    bool m_keyReceived { false };
    bool m_waitingForKey { false };
    Lock m_mutex;
    Condition m_condition;
    RefPtr<WebCore::CDMInstance> m_cdmInstance;
    WTF::HashMap<String, WebCore::InitData> m_initDatas;
    Vector<GRefPtr<GstEvent>> m_pendingProtectionEvents;
    uint32_t m_currentEvent { 0 };
};

static GstStateChangeReturn webKitMediaCommonEncryptionDecryptorChangeState(GstElement*, GstStateChange transition);
static void webKitMediaCommonEncryptionDecryptorFinalize(GObject*);
static GstCaps* webkitMediaCommonEncryptionDecryptTransformCaps(GstBaseTransform*, GstPadDirection, GstCaps*, GstCaps*);
static GstFlowReturn webkitMediaCommonEncryptionDecryptTransformInPlace(GstBaseTransform*, GstBuffer*);
static gboolean webkitMediaCommonEncryptionDecryptSinkEventHandler(GstBaseTransform*, GstEvent*);
static void webkitMediaCommonEncryptionDecryptProcessPendingProtectionEvents(WebKitMediaCommonEncryptionDecrypt*);

GST_DEBUG_CATEGORY_STATIC(webkit_media_common_encryption_decrypt_debug_category);
#define GST_CAT_DEFAULT webkit_media_common_encryption_decrypt_debug_category

#define webkit_media_common_encryption_decrypt_parent_class parent_class
G_DEFINE_TYPE(WebKitMediaCommonEncryptionDecrypt, webkit_media_common_encryption_decrypt, GST_TYPE_BASE_TRANSFORM);

static void webkit_media_common_encryption_decrypt_class_init(WebKitMediaCommonEncryptionDecryptClass* klass)
{
    GObjectClass* gobjectClass = G_OBJECT_CLASS(klass);
    gobjectClass->finalize = webKitMediaCommonEncryptionDecryptorFinalize;

    GST_DEBUG_CATEGORY_INIT(webkit_media_common_encryption_decrypt_debug_category,
        "webkitcenc", 0, "Common Encryption base class");

    GstElementClass* elementClass = GST_ELEMENT_CLASS(klass);
    elementClass->change_state = GST_DEBUG_FUNCPTR(webKitMediaCommonEncryptionDecryptorChangeState);

    GstBaseTransformClass* baseTransformClass = GST_BASE_TRANSFORM_CLASS(klass);
    baseTransformClass->transform_ip = GST_DEBUG_FUNCPTR(webkitMediaCommonEncryptionDecryptTransformInPlace);
    baseTransformClass->transform_caps = GST_DEBUG_FUNCPTR(webkitMediaCommonEncryptionDecryptTransformCaps);
    baseTransformClass->transform_ip_on_passthrough = FALSE;
    baseTransformClass->sink_event = GST_DEBUG_FUNCPTR(webkitMediaCommonEncryptionDecryptSinkEventHandler);

    klass->setupCipher = [](WebKitMediaCommonEncryptionDecrypt*, GstBuffer*) { return true; };
    klass->releaseCipher = [](WebKitMediaCommonEncryptionDecrypt*) { };
    klass->handleInitData = [](WebKitMediaCommonEncryptionDecrypt*, const WebCore::InitData&) { return true; };
    klass->attemptToDecryptWithLocalInstance = [](WebKitMediaCommonEncryptionDecrypt*, const WebCore::InitData&) { return false; };

    g_type_class_add_private(klass, sizeof(WebKitMediaCommonEncryptionDecryptPrivate));
}

static void webkit_media_common_encryption_decrypt_init(WebKitMediaCommonEncryptionDecrypt* self)
{
    WebKitMediaCommonEncryptionDecryptPrivate* priv = WEBKIT_MEDIA_CENC_DECRYPT_GET_PRIVATE(self);

    self->priv = priv;
    new (priv) WebKitMediaCommonEncryptionDecryptPrivate();

    GstBaseTransform* base = GST_BASE_TRANSFORM(self);
    gst_base_transform_set_in_place(base, TRUE);
    gst_base_transform_set_passthrough(base, FALSE);
    gst_base_transform_set_gap_aware(base, FALSE);
}

static void webKitMediaCommonEncryptionDecryptorFinalize(GObject* object)
{
    WebKitMediaCommonEncryptionDecrypt* self = WEBKIT_MEDIA_CENC_DECRYPT(object);
    WebKitMediaCommonEncryptionDecryptPrivate* priv = self->priv;

    priv->~WebKitMediaCommonEncryptionDecryptPrivate();
    GST_CALL_PARENT(G_OBJECT_CLASS, finalize, (object));
}

static void webKitMediaCommonEncryptionDecryptorPrivClearStateWithInstance(WebKitMediaCommonEncryptionDecryptPrivate* priv, WebCore::CDMInstance* cdmInstance)
{
    ASSERT(priv);
    ASSERT(priv->m_mutex.isLocked());

    // If this is the first CDM instance that has been set, do not
    // clear out the old init datas, since doing so will trigger an
    // invalid repeated onEncrypted event.
    if (priv->m_cdmInstance)
        priv->m_initDatas.clear();
    priv->m_cdmInstance = cdmInstance;
    priv->m_keyReceived = false;
}

static GstCaps* webkitMediaCommonEncryptionDecryptTransformCaps(GstBaseTransform* base, GstPadDirection direction, GstCaps* caps, GstCaps* filter)
{
    if (direction == GST_PAD_UNKNOWN)
        return nullptr;

    GST_LOG_OBJECT(base, "direction: %s, caps: %" GST_PTR_FORMAT " filter: %" GST_PTR_FORMAT, (direction == GST_PAD_SRC) ? "src" : "sink", caps, filter);

    GstCaps* transformedCaps = gst_caps_new_empty();
    WebKitMediaCommonEncryptionDecrypt* self = WEBKIT_MEDIA_CENC_DECRYPT(base);

    unsigned size = gst_caps_get_size(caps);
    for (unsigned i = 0; i < size; ++i) {
        GstStructure* incomingStructure = gst_caps_get_structure(caps, i);
        GUniquePtr<GstStructure> outgoingStructure = nullptr;

        if (direction == GST_PAD_SINK) {
            if (!gst_structure_has_field(incomingStructure, "original-media-type"))
                continue;

            outgoingStructure = GUniquePtr<GstStructure>(gst_structure_copy(incomingStructure));
            gst_structure_set_name(outgoingStructure.get(), gst_structure_get_string(outgoingStructure.get(), "original-media-type"));

            // Filter out the DRM related fields from the down-stream caps.
            for (int j = 0; j < gst_structure_n_fields(incomingStructure); ++j) {
                const gchar* fieldName = gst_structure_nth_field_name(incomingStructure, j);

                if (g_str_has_prefix(fieldName, "protection-system")
                    || g_str_has_prefix(fieldName, "original-media-type"))
                    gst_structure_remove_field(outgoingStructure.get(), fieldName);
            }
        } else {
            outgoingStructure = GUniquePtr<GstStructure>(gst_structure_copy(incomingStructure));
            // Filter out the video related fields from the up-stream caps,
            // because they are not relevant to the input caps of this element and
            // can cause caps negotiation failures with adaptive bitrate streams.
            for (int index = gst_structure_n_fields(outgoingStructure.get()) - 1; index >= 0; --index) {
                const gchar* fieldName = gst_structure_nth_field_name(outgoingStructure.get(), index);
                GST_TRACE("Check field \"%s\" for removal", fieldName);

                if (!g_strcmp0(fieldName, "base-profile")
                    || !g_strcmp0(fieldName, "codec_data")
                    || !g_strcmp0(fieldName, "height")
                    || !g_strcmp0(fieldName, "framerate")
                    || !g_strcmp0(fieldName, "level")
                    || !g_strcmp0(fieldName, "pixel-aspect-ratio")
                    || !g_strcmp0(fieldName, "profile")
                    || !g_strcmp0(fieldName, "rate")
                    || !g_strcmp0(fieldName, "width")) {
                    gst_structure_remove_field(outgoingStructure.get(), fieldName);
                    GST_TRACE("Removing field %s", fieldName);
                }
            }

            gst_structure_set(outgoingStructure.get(), "original-media-type", G_TYPE_STRING, gst_structure_get_name(incomingStructure), nullptr);
            gst_structure_set_name(outgoingStructure.get(), "application/x-cenc");

            WebKitMediaCommonEncryptionDecryptPrivate* priv = self->priv;
            LockHolder locker(priv->m_mutex);
            if (priv->m_cdmInstance)
                gst_structure_set(outgoingStructure.get(),
                    "protection-system", G_TYPE_STRING, WebCore::GStreamerEMEUtilities::keySystemToUuid(priv->m_cdmInstance->keySystem()), nullptr);
        }

        bool duplicate = false;
        unsigned size = gst_caps_get_size(transformedCaps);

        for (unsigned index = 0; !duplicate && index < size; ++index) {
            GstStructure* structure = gst_caps_get_structure(transformedCaps, index);
            if (gst_structure_is_equal(structure, outgoingStructure.get()))
                duplicate = true;
        }

        if (!duplicate)
            gst_caps_append_structure(transformedCaps, outgoingStructure.release());
    }

    if (filter) {
        GstCaps* intersection;

        GST_LOG_OBJECT(base, "Using filter caps %" GST_PTR_FORMAT, filter);
        intersection = gst_caps_intersect_full(transformedCaps, filter, GST_CAPS_INTERSECT_FIRST);
        gst_caps_unref(transformedCaps);
        transformedCaps = intersection;
    }

    GST_LOG_OBJECT(base, "returning %" GST_PTR_FORMAT, transformedCaps);
    return transformedCaps;
}

static GstFlowReturn webkitMediaCommonEncryptionDecryptTransformInPlace(GstBaseTransform* base, GstBuffer* buffer)
{
    WebKitMediaCommonEncryptionDecrypt* self = WEBKIT_MEDIA_CENC_DECRYPT(base);
    WebKitMediaCommonEncryptionDecryptPrivate* priv = WEBKIT_MEDIA_CENC_DECRYPT_GET_PRIVATE(self);

    GstProtectionMeta* protectionMeta = reinterpret_cast<GstProtectionMeta*>(gst_buffer_get_protection_meta(buffer));
    if (!protectionMeta) {
        GST_TRACE_OBJECT(self, "buffer %p has no protection meta, assuming it's not encrypted", buffer);
        return GST_FLOW_OK;
    }

    LockHolder locker(priv->m_mutex);

    const GValue* streamEncryptionEventsList = gst_structure_get_value(protectionMeta->info, "stream-encryption-events");
    if (streamEncryptionEventsList && GST_VALUE_HOLDS_LIST(streamEncryptionEventsList)) {
        unsigned streamEncryptionEventsListSize = gst_value_list_get_size(streamEncryptionEventsList);
        for (unsigned i = 0; i < streamEncryptionEventsListSize; ++i)
            priv->m_pendingProtectionEvents.append(GRefPtr<GstEvent>(static_cast<GstEvent*>(g_value_get_boxed(gst_value_list_get_value(streamEncryptionEventsList, i)))));
        gst_structure_remove_field(protectionMeta->info, "stream-encryption-events");
        if (!gst_structure_n_fields(protectionMeta->info)) {
            GST_ERROR_OBJECT(self, "buffer %p did not have enough protection meta-data", buffer);
            return GST_FLOW_NOT_SUPPORTED;
        }
    }

    if (!priv->m_pendingProtectionEvents.isEmpty())
        webkitMediaCommonEncryptionDecryptProcessPendingProtectionEvents(self);

    // The key might not have been received yet. Wait for it.
    if (!priv->m_keyReceived) {
        GST_DEBUG_OBJECT(self, "key not available yet, waiting for it");
        if (GST_STATE(GST_ELEMENT(self)) < GST_STATE_PAUSED || (GST_STATE_TARGET(GST_ELEMENT(self)) != GST_STATE_VOID_PENDING && GST_STATE_TARGET(GST_ELEMENT(self)) < GST_STATE_PAUSED)) {
            GST_ERROR_OBJECT(self, "can't process key requests in less than PAUSED state");
            return GST_FLOW_NOT_SUPPORTED;
        }
<<<<<<< HEAD
        // Send "decrypt-key-needed" message to the application in order to resend the key if it is available in the application.
        gst_element_post_message(GST_ELEMENT(self), gst_message_new_element(GST_OBJECT(self), gst_structure_new_empty("decrypt-key-needed")));

=======
        ASSERT(!priv->m_waitingForKey);
        priv->m_waitingForKey = true;
        gst_element_post_message(GST_ELEMENT(self), gst_message_new_element(GST_OBJECT(self), gst_structure_new_empty("drm-waiting-for-key")));
>>>>>>> b8c993ea
        if (!priv->m_condition.waitFor(priv->m_mutex, WEBCORE_GSTREAMER_EME_LICENSE_KEY_RESPONSE_TIMEOUT, [priv] { return priv->m_keyReceived; })) {
            GST_ERROR_OBJECT(self, "key not available");
            return GST_FLOW_NOT_SUPPORTED;
        }
        GST_DEBUG_OBJECT(self, "key received, continuing");
    }

    unsigned ivSize;
    if (!gst_structure_get_uint(protectionMeta->info, "iv_size", &ivSize)) {
        GST_ERROR_OBJECT(self, "Failed to get iv_size");
        gst_buffer_remove_meta(buffer, reinterpret_cast<GstMeta*>(protectionMeta));
        return GST_FLOW_NOT_SUPPORTED;
    }

    gboolean encrypted;
    if (!gst_structure_get_boolean(protectionMeta->info, "encrypted", &encrypted)) {
        GST_ERROR_OBJECT(self, "Failed to get encrypted flag");
        gst_buffer_remove_meta(buffer, reinterpret_cast<GstMeta*>(protectionMeta));
        return GST_FLOW_NOT_SUPPORTED;
    }

    if (!ivSize || !encrypted) {
        gst_buffer_remove_meta(buffer, reinterpret_cast<GstMeta*>(protectionMeta));
        return GST_FLOW_OK;
    }

    GST_TRACE_OBJECT(base, "protection meta: %" GST_PTR_FORMAT, protectionMeta->info);

    unsigned subSampleCount;
    if (!gst_structure_get_uint(protectionMeta->info, "subsample_count", &subSampleCount)) {
        GST_ERROR_OBJECT(self, "Failed to get subsample_count");
        gst_buffer_remove_meta(buffer, reinterpret_cast<GstMeta*>(protectionMeta));
        return GST_FLOW_NOT_SUPPORTED;
    }

    const GValue* value;
    GstBuffer* subSamplesBuffer = nullptr;
    if (subSampleCount) {
        value = gst_structure_get_value(protectionMeta->info, "subsamples");
        if (!value) {
            GST_ERROR_OBJECT(self, "Failed to get subsamples");
            gst_buffer_remove_meta(buffer, reinterpret_cast<GstMeta*>(protectionMeta));
            return GST_FLOW_NOT_SUPPORTED;
        }
        subSamplesBuffer = gst_value_get_buffer(value);
    }

    value = gst_structure_get_value(protectionMeta->info, "kid");
    GstBuffer* keyIDBuffer = nullptr;
    if (!value) {
        GST_ERROR_OBJECT(self, "No key ID available for encrypted sample");
        return GST_FLOW_NOT_SUPPORTED;
    }

    keyIDBuffer = gst_value_get_buffer(value);
#ifndef GST_DISABLE_GST_DEBUG
    if (gst_debug_category_get_threshold(GST_CAT_DEFAULT) >= GST_LEVEL_MEMDUMP) {
        GstMappedBuffer mappedKeyID(keyIDBuffer, GST_MAP_READ);
        if (!mappedKeyID) {
            GST_ERROR_OBJECT(self, "failed to map key ID buffer");
            return GST_FLOW_NOT_SUPPORTED;
        }
        GST_MEMDUMP_OBJECT(self, "key ID for sample", mappedKeyID.data(), mappedKeyID.size());
    }
#endif

    WebKitMediaCommonEncryptionDecryptClass* klass = WEBKIT_MEDIA_CENC_DECRYPT_GET_CLASS(self);
    if (!klass->setupCipher(self, keyIDBuffer)) {
        GST_ERROR_OBJECT(self, "Failed to configure cipher");
        gst_buffer_remove_meta(buffer, reinterpret_cast<GstMeta*>(protectionMeta));
        return GST_FLOW_NOT_SUPPORTED;
    }

    value = gst_structure_get_value(protectionMeta->info, "iv");
    if (!value) {
        GST_ERROR_OBJECT(self, "Failed to get IV for sample");
        klass->releaseCipher(self);
        gst_buffer_remove_meta(buffer, reinterpret_cast<GstMeta*>(protectionMeta));
        return GST_FLOW_NOT_SUPPORTED;
    }

    GstBuffer* ivBuffer = gst_value_get_buffer(value);
    GST_TRACE_OBJECT(self, "decrypting");
    if (!klass->decrypt(self, keyIDBuffer, ivBuffer, buffer, subSampleCount, subSamplesBuffer)) {
        GST_ERROR_OBJECT(self, "Decryption failed");
        klass->releaseCipher(self);
        gst_buffer_remove_meta(buffer, reinterpret_cast<GstMeta*>(protectionMeta));
        return GST_FLOW_NOT_SUPPORTED;
    }

    klass->releaseCipher(self);
    gst_buffer_remove_meta(buffer, reinterpret_cast<GstMeta*>(protectionMeta));
    return GST_FLOW_OK;
}

static void webkitMediaCommonEncryptionDecryptProcessPendingProtectionEvents(WebKitMediaCommonEncryptionDecrypt* self)
{
    WebKitMediaCommonEncryptionDecryptPrivate* priv = WEBKIT_MEDIA_CENC_DECRYPT_GET_PRIVATE(self);
    WebKitMediaCommonEncryptionDecryptClass* klass = WEBKIT_MEDIA_CENC_DECRYPT_GET_CLASS(self);

    ASSERT(priv->m_mutex.isLocked());

    WebCore::InitData concatenatedInitDatas;
    for (auto& event : priv->m_pendingProtectionEvents) {
        GstBuffer* buffer = nullptr;
        const char* eventKeySystemUUID = nullptr;
        gst_event_parse_protection(event.get(), &eventKeySystemUUID, &buffer, nullptr);

        GST_TRACE_OBJECT(self, "handling protection event %u for %s", GST_EVENT_SEQNUM(event.get()), eventKeySystemUUID);

        if (priv->m_cdmInstance && g_strcmp0(eventKeySystemUUID, WebCore::GStreamerEMEUtilities::keySystemToUuid(priv->m_cdmInstance->keySystem()))) {
            GST_TRACE_OBJECT(self, "protection event for a different key system");
            continue;
        }

        if (priv->m_currentEvent == GST_EVENT_SEQNUM(event.get())) {
            GST_TRACE_OBJECT(self, "event %u already handled", priv->m_currentEvent);
            continue;
        }

        WebCore::InitData initData;
        if (priv->m_cdmInstance)
            initData = priv->m_initDatas.get(WebCore::GStreamerEMEUtilities::keySystemToUuid(priv->m_cdmInstance->keySystem()));

        priv->m_currentEvent = GST_EVENT_SEQNUM(event.get());

        if (initData.isEmpty() || gst_buffer_memcmp(buffer, 0, initData.characters8(), initData.sizeInBytes())) {
            GstMappedBuffer mappedBuffer(buffer, GST_MAP_READ);
            if (!mappedBuffer) {
                GST_WARNING_OBJECT(self, "cannot map protection data");
                continue;
            }

            initData = WebCore::InitData(mappedBuffer.data(), mappedBuffer.size());
            GST_DEBUG_OBJECT(self, "init data of size %u", mappedBuffer.size());
            GST_TRACE_OBJECT(self, "init data MD5 %s", WebCore::GStreamerEMEUtilities::initDataMD5(initData).utf8().data());
            GST_MEMDUMP_OBJECT(self, "init data", mappedBuffer.data(), mappedBuffer.size());
            priv->m_initDatas.set(eventKeySystemUUID, initData);

            priv->m_keyReceived = priv->m_cdmInstance && !klass->handleInitData(self, initData);
            if (!priv->m_keyReceived) {
                if (priv->m_cdmInstance) {
                    GST_DEBUG_OBJECT(self, "posting event and considering key not received");
                    gst_element_post_message(GST_ELEMENT(self), gst_message_new_element(GST_OBJECT(self),
                        gst_structure_new("drm-initialization-data-encountered", "init-data", GST_TYPE_BUFFER, buffer, "key-system-uuid", G_TYPE_STRING, eventKeySystemUUID, nullptr)));
                    break;
                } else {
                    GST_TRACE_OBJECT(self, "concatenating init data and considering key not received");
                    priv->m_currentEvent = 0;
                    concatenatedInitDatas.append(initData);
                }
            } else {
                GST_DEBUG_OBJECT(self, "key is already usable");
                priv->m_condition.notifyOne();
                break;
            }
        } else {
            GST_DEBUG_OBJECT(self, "init data already present");
            break;
        }
    }

    priv->m_pendingProtectionEvents.clear();

    if (!priv->m_cdmInstance && !concatenatedInitDatas.isEmpty()) {
        GRefPtr<GstBuffer> buffer = adoptGRef(gst_buffer_new_allocate(nullptr, concatenatedInitDatas.sizeInBytes(), nullptr));
        GstMappedBuffer mappedBuffer(buffer.get(), GST_MAP_WRITE);
        if (!mappedBuffer) {
            GST_WARNING_OBJECT(self, "cannot map writable init data");
            return;
        }
        memcpy(mappedBuffer.data(), concatenatedInitDatas.characters8(), concatenatedInitDatas.sizeInBytes());
        GST_DEBUG_OBJECT(self, "reporting concatenated init datas of size %u", concatenatedInitDatas.sizeInBytes());
        GST_TRACE_OBJECT(self, "init data MD5 %s", WebCore::GStreamerEMEUtilities::initDataMD5(concatenatedInitDatas).utf8().data());
        GST_MEMDUMP_OBJECT(self, "init data", reinterpret_cast<const uint8_t*>(concatenatedInitDatas.characters8()), concatenatedInitDatas.sizeInBytes());
        gst_element_post_message(GST_ELEMENT(self), gst_message_new_element(GST_OBJECT(self), gst_structure_new("drm-initialization-data-encountered", "init-data", GST_TYPE_BUFFER, buffer.get(), nullptr)));
    }
}

static gboolean webkitMediaCommonEncryptionDecryptSinkEventHandler(GstBaseTransform* trans, GstEvent* event)
{
    WebKitMediaCommonEncryptionDecrypt* self = WEBKIT_MEDIA_CENC_DECRYPT(trans);
    WebKitMediaCommonEncryptionDecryptPrivate* priv = WEBKIT_MEDIA_CENC_DECRYPT_GET_PRIVATE(self);
    WebKitMediaCommonEncryptionDecryptClass* klass = WEBKIT_MEDIA_CENC_DECRYPT_GET_CLASS(self);
    gboolean result = FALSE;

    switch (GST_EVENT_TYPE(event)) {
    case GST_EVENT_PROTECTION: {
        const char* systemId = nullptr;

        gst_event_parse_protection(event, &systemId, nullptr, nullptr);
        GST_TRACE_OBJECT(self, "received protection event %u for %s", GST_EVENT_SEQNUM(event), systemId);

        LockHolder locker(priv->m_mutex);
        priv->m_pendingProtectionEvents.append(event);
        if (priv->m_cdmInstance)
            webkitMediaCommonEncryptionDecryptProcessPendingProtectionEvents(self);
        else {
            GST_DEBUG_OBJECT(self, "protection event buffer kept for later because we have no CDMInstance yet");
            if (priv->m_pendingProtectionEvents.size() == 1) {
                GST_DEBUG_OBJECT(self, "requesting CDM instance");
                gst_element_post_message(GST_ELEMENT(self), gst_message_new_element(GST_OBJECT(self), gst_structure_new_empty("drm-cdm-instance-needed")));
            }
        }

        result = TRUE;
        gst_event_unref(event);
        break;
    }
    case GST_EVENT_CUSTOM_DOWNSTREAM_OOB: {
        const GstStructure* structure = gst_event_get_structure(event);
        if (gst_structure_has_name(structure, "drm-cdm-instance-attached")) {
            WebCore::CDMInstance* cdmInstance = nullptr;
            gst_structure_get(structure, "cdm-instance", G_TYPE_POINTER, &cdmInstance, nullptr);
            gst_event_unref(event);
            result = TRUE;
            ASSERT(cdmInstance);
            LockHolder locker(priv->m_mutex);
            if (priv->m_cdmInstance != cdmInstance) {
                GST_INFO_OBJECT(self, "got new CDMInstance %p attached (ours was %p), clearing state", cdmInstance, priv->m_cdmInstance.get());
                webKitMediaCommonEncryptionDecryptorPrivClearStateWithInstance(priv, cdmInstance);
                if (!priv->m_pendingProtectionEvents.isEmpty())
                    webkitMediaCommonEncryptionDecryptProcessPendingProtectionEvents(self);
            } else
                GST_TRACE_OBJECT(self, "ignoring cdm-instance %p, we already have it", cdmInstance);
        } else if (gst_structure_has_name(structure, "drm-cdm-instance-detached")) {
            WebCore::CDMInstance* cdmInstance = nullptr;
            gst_structure_get(structure, "cdm-instance", G_TYPE_POINTER, &cdmInstance, nullptr);
            gst_event_unref(event);
            result = TRUE;
            ASSERT(cdmInstance);
            LockHolder locker(priv->m_mutex);
            if (priv->m_cdmInstance == cdmInstance) {
                webKitMediaCommonEncryptionDecryptorPrivClearStateWithInstance(priv, nullptr);
                GST_INFO_OBJECT(self, "our cdm-instance %p was detached, state cleared", cdmInstance);
            } else
                GST_TRACE_OBJECT(self, "cdm-instance %p detached, ignored since ours was %p", cdmInstance, priv->m_cdmInstance.get());
        } else if (gst_structure_has_name(structure, "drm-attempt-to-decrypt-with-local-instance")) {
            gst_event_unref(event);
            result = TRUE;
            LockHolder locker(priv->m_mutex);
            priv->m_keyReceived = klass->attemptToDecryptWithLocalInstance(self, priv->m_initDatas.get(WebCore::GStreamerEMEUtilities::keySystemToUuid(priv->m_cdmInstance->keySystem())));
            GST_DEBUG_OBJECT(self, "attempted to decrypt with local instance %p, key received %s, waiting for key %s", priv->m_cdmInstance.get(), WTF::boolForPrinting(priv->m_keyReceived), WTF::boolForPrinting(priv->m_waitingForKey));
            if (priv->m_keyReceived) {
                priv->m_waitingForKey = false;
                priv->m_condition.notifyOne();
            } else if (priv->m_waitingForKey)
                gst_element_post_message(GST_ELEMENT(self), gst_message_new_element(GST_OBJECT(self), gst_structure_new_empty("drm-waiting-for-key")));
        }
        break;
    }
    default:
        result = GST_BASE_TRANSFORM_CLASS(parent_class)->sink_event(trans, event);
        break;
    }

    return result;
}

static GstStateChangeReturn webKitMediaCommonEncryptionDecryptorChangeState(GstElement* element, GstStateChange transition)
{
    WebKitMediaCommonEncryptionDecrypt* self = WEBKIT_MEDIA_CENC_DECRYPT(element);
    WebKitMediaCommonEncryptionDecryptPrivate* priv = WEBKIT_MEDIA_CENC_DECRYPT_GET_PRIVATE(self);

    switch (transition) {
    case GST_STATE_CHANGE_PAUSED_TO_READY:
        GST_DEBUG_OBJECT(self, "PAUSED->READY");
        priv->m_condition.notifyOne();
        break;
    default:
        break;
    }

    GstStateChangeReturn result = GST_ELEMENT_CLASS(parent_class)->change_state(element, transition);

    // Add post-transition code here.

    return result;
}

RefPtr<WebCore::CDMInstance> webKitMediaCommonEncryptionDecryptCDMInstance(WebKitMediaCommonEncryptionDecrypt* self)
{
    WebKitMediaCommonEncryptionDecryptPrivate* priv = WEBKIT_MEDIA_CENC_DECRYPT_GET_PRIVATE(self);
    ASSERT(priv->m_mutex.isLocked());
    return priv->m_cdmInstance;
}

#endif // ENABLE(ENCRYPTED_MEDIA) && USE(GSTREAMER)<|MERGE_RESOLUTION|>--- conflicted
+++ resolved
@@ -243,15 +243,10 @@
             GST_ERROR_OBJECT(self, "can't process key requests in less than PAUSED state");
             return GST_FLOW_NOT_SUPPORTED;
         }
-<<<<<<< HEAD
         // Send "decrypt-key-needed" message to the application in order to resend the key if it is available in the application.
-        gst_element_post_message(GST_ELEMENT(self), gst_message_new_element(GST_OBJECT(self), gst_structure_new_empty("decrypt-key-needed")));
-
-=======
         ASSERT(!priv->m_waitingForKey);
         priv->m_waitingForKey = true;
         gst_element_post_message(GST_ELEMENT(self), gst_message_new_element(GST_OBJECT(self), gst_structure_new_empty("drm-waiting-for-key")));
->>>>>>> b8c993ea
         if (!priv->m_condition.waitFor(priv->m_mutex, WEBCORE_GSTREAMER_EME_LICENSE_KEY_RESPONSE_TIMEOUT, [priv] { return priv->m_keyReceived; })) {
             GST_ERROR_OBJECT(self, "key not available");
             return GST_FLOW_NOT_SUPPORTED;
