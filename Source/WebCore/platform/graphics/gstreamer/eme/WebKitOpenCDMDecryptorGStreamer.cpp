--- conflicted
+++ resolved
@@ -23,11 +23,7 @@
 #include "config.h"
 #include "WebKitOpenCDMDecryptorGStreamer.h"
 
-<<<<<<< HEAD
-#if (ENABLE(LEGACY_ENCRYPTED_MEDIA) || ENABLE(LEGACY_ENCRYPTED_MEDIA_V1)) && USE(GSTREAMER) && USE(OPENCDM)
-=======
 #if ENABLE(ENCRYPTED_MEDIA) && USE(GSTREAMER) && USE(OPENCDM)
->>>>>>> 64c46ac9
 
 #include "GUniquePtrGStreamer.h"
 
@@ -104,19 +100,11 @@
 
     if (priv->m_session != temporarySession.get() ) {
         priv->m_session = temporarySession.get();
-<<<<<<< HEAD
-        GST_INFO_OBJECT(self, "selecting session %s", priv->m_session.utf8().data());
-        priv->m_openCdm = std::make_unique<media::OpenCdm>();
-        priv->m_openCdm->SelectSession(priv->m_session.utf8().data());
-    } else
-        GST_INFO_OBJECT(self, "session %s already selected", priv->m_session.utf8().data());
-=======
         priv->m_openCdm = std::make_unique<media::OpenCdm>();
         priv->m_openCdm->SelectSession(priv->m_session.utf8().data());
         GST_DEBUG_OBJECT(self, "selected session %s", priv->m_session.utf8().data());
     } else
         GST_DEBUG_OBJECT(self, "session %s already selected!", priv->m_session.utf8().data());
->>>>>>> 64c46ac9
 
     return true;
 }
@@ -213,8 +201,4 @@
     return returnValue;
 }
 
-<<<<<<< HEAD
-#endif // (ENABLE(LEGACY_ENCRYPTED_MEDIA) || ENABLE(LEGACY_ENCRYPTED_MEDIA_V1)) && USE(GSTREAMER) && USE(OPENCDM)
-=======
-#endif // ENABLE(ENCRYPTED_MEDIA) && USE(GSTREAMER) && USE(OPENCDM)
->>>>>>> 64c46ac9
+#endif // ENABLE(ENCRYPTED_MEDIA) && USE(GSTREAMER) && USE(OPENCDM)