--- conflicted
+++ resolved
@@ -90,51 +90,6 @@
 
 public:
     CDMInstanceOpenCDM(media::OpenCdm&, const String&);
-<<<<<<< HEAD
-    virtual ~CDMInstanceOpenCDM();
-
-    // -----------------------------------------------------------------------------------------
-    // Metadata getters. Just for some DRM characteristics
-    // -----------------------------------------------------------------------------------------
-    virtual const String& keySystem() const override { 
-        return m_keySystem;
-    }
-    virtual ImplementationType implementationType() const override { 
-        return  ImplementationType::OpenCDM; 
-    }
-    virtual SuccessValue initializeWithConfiguration(const MediaKeySystemConfiguration&) override {
-        return Succeeded;
-    }
-    virtual SuccessValue setDistinctiveIdentifiersAllowed(bool) override {
-        return Succeeded;
-    }
-    virtual SuccessValue setPersistentStateAllowed(bool) override {
-        return Succeeded;
-    }
-
-    // -----------------------------------------------------------------------------------------
-    // Operations on the DRM system
-    // -----------------------------------------------------------------------------------------
-    virtual SuccessValue setServerCertificate(Ref<SharedBuffer>&&) override; 
-
-    SuccessValue setStorageDirectory(const String&) override;
-
-    // Request Licnese will automagically create a Session. The session is later on referred to with
-    // its SessionId
-    virtual void requestLicense(LicenseType, const AtomicString&, Ref<SharedBuffer>&&, LicenseCallback) override;
-
-    // -----------------------------------------------------------------------------------------
-    // Operations on the DRM system -> Session
-    // -----------------------------------------------------------------------------------------
-    void updateLicense(const String&, LicenseType, const SharedBuffer&, LicenseUpdateCallback) override;
-    void loadSession(LicenseType, const String&, const String&, LoadSessionCallback) override;
-    void closeSession(const String&, CloseSessionCallback) override;
-    void removeSessionData(const String&, LicenseType, RemoveSessionDataCallback) override;
-    void storeRecordOfKeyUsage(const String&) override;
-
-    // The initial Data, is the only way to find a proper SessionId.
-    String sessionIdByInitData(const String&) const;
-=======
     virtual ~CDMInstanceOpenCDM() = default;
 
     // Metadata getters, just for some DRM characteristics.
@@ -146,6 +101,8 @@
 
     // Operations on the DRM system.
     SuccessValue setServerCertificate(Ref<SharedBuffer>&&) final;
+
+    SuccessValue setStorageDirectory(const String&) override;
 
     // Request License will automagically create a Session. The session is later on referred to with its session id.
     void requestLicense(LicenseType, const AtomicString&, Ref<SharedBuffer>&&, LicenseCallback) final;
@@ -160,7 +117,6 @@
     // The init data, is the only way to find a proper session id.
     String sessionIdByInitData(const String&, bool firstInLine) const;
     bool isSessionIdUsable(const String&) const;
->>>>>>> c6f57338
 
 private:
     media::OpenCdm m_openCDM;
