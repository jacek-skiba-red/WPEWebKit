/* GStreamer OpenCDM decryptor
 *
 * Copyright (C) 2016-2017 TATA ELXSI
 * Copyright (C) 2016-2017 Metrological
 * Copyright (C) 2016-2017 Igalia S.L
 *
 * This library is free software; you can redistribute it and/or
 * modify it under the terms of the GNU Library General Public
 * License as published by the Free Software Foundation; either
 * version 2 of the License, or (at your option) any later version.
 *
 * This library is distributed in the hope that it will be useful,
 * but WITHOUT ANY WARRANTY; without even the implied warranty of
 * MERCHANTABILITY or FITNESS FOR A PARTICULAR PURPOSE.  See the GNU
 * Library General Public License for more details.
 *
 * You should have received a copy of the GNU Library General Public
 * License along with this library; if not, write to the
 * Free Software Foundation, Inc., 51 Franklin Street, Suite 500,
 * Boston, MA 02110-1335, USA.
 */

#include "config.h"
#include "CDMOpenCDM.h"

#if ENABLE(ENCRYPTED_MEDIA) && USE(OPENCDM)

#include "CDMPrivate.h"
#include "MediaKeyMessageType.h"
#include "MediaKeysRequirement.h"

#include <gst/gst.h>
#include <wtf/text/Base64.h>

GST_DEBUG_CATEGORY_EXTERN(webkit_media_opencdm_decrypt_debug_category);
#define GST_CAT_DEFAULT webkit_media_opencdm_decrypt_debug_category

namespace WebCore {

class CDMPrivateOpenCDM : public CDMPrivate {
private:
    CDMPrivateOpenCDM() = delete;
    CDMPrivateOpenCDM(const CDMPrivateOpenCDM&) = delete;
    CDMPrivateOpenCDM& operator=(const CDMPrivateOpenCDM&) = delete;

public:
    CDMPrivateOpenCDM(const String& keySystem)
        : m_openCDMKeySystem(keySystem)
        , m_openCDM() { }
    virtual ~CDMPrivateOpenCDM() = default;

public:
    bool supportsInitDataType(const AtomicString& initDataType) const final { return equalLettersIgnoringASCIICase(initDataType, "cenc"); }
    bool supportsConfiguration(const MediaKeySystemConfiguration& config) const final;
    bool supportsConfigurationWithRestrictions(const MediaKeySystemConfiguration& config, const MediaKeysRestrictions&) const final { return supportsConfiguration(config); }
    bool supportsSessionTypeWithConfiguration(MediaKeySessionType&, const MediaKeySystemConfiguration& config) const final { return supportsConfiguration(config); }
    bool supportsRobustness(const String& robustness) const final { return !robustness.isEmpty(); }
    MediaKeysRequirement distinctiveIdentifiersRequirement(const MediaKeySystemConfiguration&, const MediaKeysRestrictions&) const final { return MediaKeysRequirement::Optional; }
    MediaKeysRequirement persistentStateRequirement(const MediaKeySystemConfiguration&, const MediaKeysRestrictions&) const final { return MediaKeysRequirement::Optional; }
    bool distinctiveIdentifiersAreUniquePerOriginAndClearable(const MediaKeySystemConfiguration&) const final { return false; }
    RefPtr<CDMInstance> createInstance() final { return adoptRef(new CDMInstanceOpenCDM(m_openCDM, m_openCDMKeySystem)); }
    void loadAndInitialize() final { }
    bool supportsServerCertificates() const final { return true; }
    bool supportsSessions() const final { return true; }
    bool supportsInitData(const AtomicString& initDataType, const SharedBuffer&) const final { return equalLettersIgnoringASCIICase(initDataType, "cenc"); }
    RefPtr<SharedBuffer> sanitizeResponse(const SharedBuffer& response) const final { return response.copy(); }
    std::optional<String> sanitizeSessionId(const String& sessionId) const final { return sessionId; }

private:
    String m_openCDMKeySystem;
    media::OpenCdm m_openCDM;
};

class CDMInstanceOpenCDM::Session : public ThreadSafeRefCounted<CDMInstanceOpenCDM::Session> {
public:
    static Ref<Session> create(const media::OpenCdm& source, Ref<WebCore::SharedBuffer>&& initData);

    bool isValid() const { return m_isValid; }
    Ref<SharedBuffer> message() const { ASSERT(m_message); return Ref<SharedBuffer>(*m_message.get()); }
    bool needsIndividualization() const { return m_needsIndividualization; }
    const Ref<WebCore::SharedBuffer>& initData() const { return m_initData; }
    std::pair<media::OpenCdm::KeyStatus, String> update(const uint8_t* data, unsigned length);
    std::pair<bool, String> load();
    std::pair<bool, String> remove();
    bool close() { return !m_session.Close(); }
    media::OpenCdm::KeyStatus lastStatus() const { return m_lastStatus; }
    bool containsInitData(const InitData& initData) const {
        return m_initData->size() >= initData.sizeInBytes() && memmem(m_initData->data(), m_initData->size(), initData.characters8(), initData.sizeInBytes());
    }

private:
    Session() = delete;
    Session(const media::OpenCdm& source, Ref<WebCore::SharedBuffer>&& initData);
    WTF_MAKE_NONCOPYABLE(Session);

    media::OpenCdm m_session;
    RefPtr<SharedBuffer> m_message;
    bool m_isValid { false };
    bool m_needsIndividualization { false };
    Ref<WebCore::SharedBuffer> m_initData;
    media::OpenCdm::KeyStatus m_lastStatus { media::OpenCdm::KeyStatus::StatusPending };
};

bool CDMPrivateOpenCDM::supportsConfiguration(const MediaKeySystemConfiguration& config) const
{
    for (auto& audioCapability : config.audioCapabilities)
        if (!m_openCDM.IsTypeSupported(m_openCDMKeySystem.utf8().data(), audioCapability.contentType.utf8().data()))
            return false;
    for (auto& videoCapability : config.videoCapabilities)
        if (!m_openCDM.IsTypeSupported(m_openCDMKeySystem.utf8().data(), videoCapability.contentType.utf8().data()))
            return false;
    return true;
}

CDMFactoryOpenCDM& CDMFactoryOpenCDM::singleton()
{
    static CDMFactoryOpenCDM s_factory;
    return s_factory;
}

std::unique_ptr<CDMPrivate> CDMFactoryOpenCDM::createCDM(const String& keySystem)
{
    return std::unique_ptr<CDMPrivate>(new CDMPrivateOpenCDM(keySystem));
}

bool CDMFactoryOpenCDM::supportsKeySystem(const String& keySystem)
{
    std::string emptyString;

    return m_openCDM.IsTypeSupported(keySystem.utf8().data(), emptyString);
}

static media::OpenCdm::LicenseType openCDMLicenseType(CDMInstance::LicenseType licenseType)
{
    switch (licenseType) {
    case CDMInstance::LicenseType::Temporary:
        return media::OpenCdm::Temporary;
    case CDMInstance::LicenseType::PersistentUsageRecord:
        return media::OpenCdm::PersistentUsageRecord;
    case CDMInstance::LicenseType::PersistentLicense:
        return media::OpenCdm::PersistentLicense;
    default:
        ASSERT_NOT_REACHED();
        return media::OpenCdm::Temporary;
    }
}

static CDMInstance::KeyStatus keyStatusFromOpenCDM(media::OpenCdm::KeyStatus keyStatus)
{
    switch (keyStatus) {
    case media::OpenCdm::KeyStatus::Usable:
        return CDMInstance::KeyStatus::Usable;
    case media::OpenCdm::KeyStatus::Expired:
        return CDMInstance::KeyStatus::Expired;
    case media::OpenCdm::KeyStatus::Released:
        return CDMInstance::KeyStatus::Released;
    case media::OpenCdm::KeyStatus::OutputRestricted:
        return CDMInstance::KeyStatus::OutputRestricted;
    case media::OpenCdm::KeyStatus::OutputDownscaled:
        return CDMInstance::KeyStatus::OutputDownscaled;
    case media::OpenCdm::KeyStatus::StatusPending:
        return CDMInstance::KeyStatus::StatusPending;
    case media::OpenCdm::KeyStatus::InternalError:
        return CDMInstance::KeyStatus::InternalError;
    default:
        ASSERT_NOT_REACHED();
        return CDMInstance::KeyStatus::InternalError;
    }
}

static CDMInstance::SessionLoadFailure sessionLoadFailureFromOpenCDM(const String& loadStatus)
{
    if (loadStatus != "None")
        return CDMInstance::SessionLoadFailure::None;
    if (loadStatus == "SessionNotFound")
        return CDMInstance::SessionLoadFailure::NoSessionData;
    if (loadStatus == "MismatchedSessionType")
        return CDMInstance::SessionLoadFailure::MismatchedSessionType;
    if (loadStatus == "QuotaExceeded")
        return CDMInstance::SessionLoadFailure::QuotaExceeded;
    return CDMInstance::SessionLoadFailure::Other;
}

static MediaKeyStatus mediaKeyStatusFromOpenCDM(const String& keyStatus)
{
    if (keyStatus == "KeyUsable")
        return MediaKeyStatus::Usable;
    if (keyStatus == "KeyExpired")
        return MediaKeyStatus::Expired;
    if (keyStatus == "KeyReleased")
        return MediaKeyStatus::Released;
    if (keyStatus == "KeyOutputRestricted")
        return MediaKeyStatus::OutputRestricted;
    if (keyStatus == "KeyOutputDownscaled")
        return MediaKeyStatus::OutputDownscaled;
    if (keyStatus == "KeyStatusPending")
        return MediaKeyStatus::StatusPending;
    return MediaKeyStatus::InternalError;
}

static RefPtr<SharedBuffer> parseResponseMessage(const String& message)
{
    const char messageKey[] = "message:";
    if (!message.startsWith(messageKey))
        return { };

    // Check the following 5 characters, if they are Type: we skip them as well.
    const char typeKey[] = "Type:";
    unsigned offset = sizeof(messageKey) - 1;
    if (StringView(message).containsIgnoringASCIICase(typeKey, offset))
        offset += sizeof(typeKey) - 1;

    return SharedBuffer::create(message.characters8() + offset, message.sizeInBytes() - offset);
}

Ref<CDMInstanceOpenCDM::Session> CDMInstanceOpenCDM::Session::create(const media::OpenCdm& source, Ref<WebCore::SharedBuffer>&& initData)
{
    return adoptRef(*new Session(source, WTFMove(initData)));
}

CDMInstanceOpenCDM::Session::Session(const media::OpenCdm& source, Ref<WebCore::SharedBuffer>&& initData)
    : m_session(source)
    , m_initData(WTFMove(initData))
{
    // FIXME: This can be a source of overflows and other big errors. This should be fixed in the framework and then fixed here.
    uint8_t temporaryURL[1024];
    uint16_t temporaryURLLength = sizeof(temporaryURL);

    std::string message;
    m_session.GetKeyMessage(message, temporaryURL, temporaryURLLength);

    if (message.empty() || !temporaryURLLength)
        return;

    m_isValid = temporaryURLLength;

    // We could do all operations with String but this way we can save some copies.
    size_t typePosition = message.find(":Type:");
    String requestType(message.c_str(), typePosition != std::string::npos ? typePosition : 0);
    unsigned offset = 0;
    if (!requestType.isEmpty() && requestType.length() != message.size())
        offset = typePosition + 6;

    m_message = SharedBuffer::create(message.c_str() + offset, message.size() - offset);
    m_needsIndividualization = requestType.length() == 1 && static_cast<WebCore::MediaKeyMessageType>(requestType.toInt()) == CDMInstance::MessageType::IndividualizationRequest;
}

std::pair<media::OpenCdm::KeyStatus, String> CDMInstanceOpenCDM::Session::update(const uint8_t* data, const unsigned length)
{
    std::string response;
    m_lastStatus = m_session.Update(data, length, response);
    return std::make_pair(m_lastStatus, String(response.c_str(), response.empty() ? 0 : response.size()));
}

std::pair<bool, String> CDMInstanceOpenCDM::Session::load()
{
    std::string response;
    bool result = !m_session.Load(response);
    return std::make_pair(result, String(response.c_str(), response.empty() ? 0 : response.size()));
}

std::pair<bool, String> CDMInstanceOpenCDM::Session::remove()
{
    std::string response;
    bool result = !m_session.Remove(response);
    return std::make_pair(result, String(response.c_str(), response.empty() ? 0 : response.size()));
}

CDMInstanceOpenCDM::CDMInstanceOpenCDM(media::OpenCdm& system, const String& keySystem)
    : m_keySystem(keySystem)
    , m_mimeType("video/x-h264")
    , m_openCDM(system)
{
    m_openCDM.SelectKeySystem(keySystem.utf8().data());
}

CDMInstance::SuccessValue CDMInstanceOpenCDM::setServerCertificate(Ref<SharedBuffer>&& certificate)
{
    return m_openCDM.SetServerCertificate(reinterpret_cast<unsigned char*>(const_cast<char*>(certificate->data())), certificate->size())
        ? WebCore::CDMInstance::SuccessValue::Succeeded : WebCore::CDMInstance::SuccessValue::Failed;
}

<<<<<<< HEAD
CDMInstance::SuccessValue CDMInstanceOpenCDM::setStorageDirectory(const String&)
{
    return WebCore::CDMInstance::SuccessValue::Succeeded;
}

void CDMInstanceOpenCDM::requestLicense(LicenseType licenseType, const AtomicString&, Ref<SharedBuffer>&& rawInitData, LicenseCallback callback)
=======
void CDMInstanceOpenCDM::requestLicense(LicenseType licenseType, const AtomicString&, Ref<SharedBuffer>&& rawInitData, Ref<SharedBuffer>&& rawCustomData, LicenseCallback callback)
>>>>>>> b8c993ea
{
    InitData initData = InitData(reinterpret_cast<const uint8_t*>(rawInitData->data()), rawInitData->size());

    GST_TRACE("Going to request a new session id, init data size %u and MD5 %s", initData.sizeInBytes(), GStreamerEMEUtilities::initDataMD5(initData).utf8().data());
    GST_MEMDUMP("init data", initData.characters8(), initData.sizeInBytes());

    String sessionIdAsString = sessionIdByInitData(initData);
    if (!sessionIdAsString.isEmpty()) {
        GST_DEBUG("session %s already created, bailing out", sessionIdAsString.utf8().data());
        callback(WTFMove(rawInitData), sessionIdAsString, false, Failed);
        return;
    }

    // FIXME: Why do we have this weirdness here? It looks like this is a way to reference count on the OpenCDM object.
    media::OpenCdm openCDM(m_openCDM);
    std::string sessionId = openCDM.CreateSession(m_mimeType, reinterpret_cast<const uint8_t*>(rawInitData->data()), rawInitData->size(), !rawCustomData->isEmpty() ? reinterpret_cast<const uint8_t*>(rawCustomData->data()) : nullptr, rawCustomData->size(), openCDMLicenseType(licenseType));

    if (sessionId.empty()) {
        GST_ERROR("could not create session id");
        callback(WTFMove(rawInitData), { }, false, Failed);
        return;
    }

    sessionIdAsString = String::fromUTF8(sessionId.c_str());
    Ref<Session> newSession = Session::create(openCDM, WTFMove(rawInitData));

    if (!newSession->isValid()) {
        GST_WARNING("created invalid session %s", sessionIdAsString.utf8().data());
        callback(WTFMove(rawInitData), sessionIdAsString, false, Failed);
        return;
    }

    GST_DEBUG("created valid session %s", sessionIdAsString.utf8().data());
    callback(newSession->message(), sessionIdAsString, newSession->needsIndividualization(), Succeeded);

    if (!addSession(sessionIdAsString, newSession.ptr()))
        GST_WARNING("Failed to add session %s, the session might already exist, or the allocation failed", sessionId.c_str());
}

void CDMInstanceOpenCDM::updateLicense(const String& sessionId, LicenseType, const SharedBuffer& response, LicenseUpdateCallback callback)
{
    auto session = lookupSession(sessionId);
    if (!session) {
        GST_WARNING("cannot update the session %s cause we can't find it", sessionId.utf8().data());
        return;
    }

    auto result = session->update(reinterpret_cast<const uint8_t*>(response.data()), response.size());
    GST_DEBUG("session id %s, key status is %d (usable: %s)", sessionId.utf8().data(), result.first, boolForPrinting(result.first == media::OpenCdm::KeyStatus::Usable));

    if (result.first == media::OpenCdm::KeyStatus::Usable) {
        KeyStatusVector changedKeys;
        SharedBuffer& initData(session->initData());
        // FIXME: Why are we passing initData here, we are supposed to be passing key ids.
        changedKeys.append(std::pair<Ref<SharedBuffer>, MediaKeyStatus>{initData, keyStatusFromOpenCDM(result.first)});
        callback(false, WTFMove(changedKeys), std::nullopt, std::nullopt, SuccessValue::Succeeded);
    } else if (result.first != media::OpenCdm::KeyStatus::InternalError) {
        // FIXME: Using JSON reponse messages is much cleaner than using string prefixes, I believe there
        // will even be other parts of the spec where not having structured data will be bad.
        RefPtr<SharedBuffer> cleanMessage = parseResponseMessage(result.second);
        if (cleanMessage) {
            GST_DEBUG("got message of size %u", cleanMessage->size());
            GST_MEMDUMP("message", reinterpret_cast<const uint8_t*>(cleanMessage->data()), cleanMessage->size());
            callback(false, std::nullopt, std::nullopt, std::make_pair(MediaKeyMessageType::LicenseRequest, cleanMessage.releaseNonNull()), SuccessValue::Succeeded);
        } else {
            GST_ERROR("message of size %u incorrectly formatted", result.second.sizeInBytes());
            callback(false, std::nullopt, std::nullopt, std::nullopt, SuccessValue::Failed);
        }
    } else {
        GST_ERROR("update license reported error state");
        callback(false, std::nullopt, std::nullopt, std::nullopt, SuccessValue::Failed);
    }
}

void CDMInstanceOpenCDM::loadSession(LicenseType, const String& sessionId, const String&, LoadSessionCallback callback)
{
    auto session = lookupSession(sessionId);
    if (!session) {
        GST_WARNING("cannot load the session %s cause we can't find it", sessionId.utf8().data());
        return;
    }
    SessionLoadFailure sessionFailure = SessionLoadFailure::None;

    auto result = session->load();
    if (result.first) {
        if (!result.second.startsWith("message:")) {
            SharedBuffer& initData(session->initData());
            KeyStatusVector knownKeys;
            MediaKeyStatus keyStatus = mediaKeyStatusFromOpenCDM(result.second);
            knownKeys.append(std::pair<Ref<SharedBuffer>, MediaKeyStatus>{initData, keyStatus});
            GST_DEBUG("session %s loaded, status %s", sessionId.utf8().data(), result.second.utf8().data());
            callback(WTFMove(knownKeys), std::nullopt, std::nullopt, SuccessValue::Succeeded, sessionFailure);
        } else {
            GST_WARNING("session %s loaded, status unknown, message length %u", sessionId.utf8().data(), result.second.sizeInBytes());
            callback(std::nullopt, std::nullopt, std::nullopt, SuccessValue::Succeeded, sessionFailure);
        }
    } else {
        sessionFailure = sessionLoadFailureFromOpenCDM(result.second);
        GST_ERROR("session %s not loaded, reason %s", sessionId.utf8().data(), result.second.utf8().data());
        callback(std::nullopt, std::nullopt, std::nullopt, SuccessValue::Failed, sessionFailure);
    }
}

void CDMInstanceOpenCDM::removeSessionData(const String& sessionId, LicenseType, RemoveSessionDataCallback callback)
{
    auto session = lookupSession(sessionId);
    if (!session) {
        GST_WARNING("cannot remove non-existing session %s data", sessionId.utf8().data());
        return;
    }

    KeyStatusVector keys;

    auto result = session->remove();
    if (result.first) {
        RefPtr<SharedBuffer> cleanMessage = parseResponseMessage(result.second);
        if (cleanMessage) {
            SharedBuffer& initData = session->initData();
            keys.append(std::pair<Ref<SharedBuffer>, MediaKeyStatus>{initData, MediaKeyStatus::Released});
            GST_DEBUG("session %s removed, message length %u", sessionId.utf8().data(), cleanMessage->size());
            callback(WTFMove(keys), cleanMessage.releaseNonNull(), SuccessValue::Succeeded);
        } else {
            GST_WARNING("message of size %u incorrectly formatted as session %s removal answer", result.second.sizeInBytes(), sessionId.utf8().data());
            callback(WTFMove(keys), std::nullopt, SuccessValue::Failed);
        }
    } else {
        SharedBuffer& initData(session->initData());
        MediaKeyStatus keyStatus = mediaKeyStatusFromOpenCDM(result.second);
        keys.append(std::pair<Ref<SharedBuffer>, MediaKeyStatus>{initData, keyStatus});
        GST_WARNING("could not remove session %s", sessionId.utf8().data());
        callback(WTFMove(keys), std::nullopt, SuccessValue::Failed);
    }

#ifndef NDEBUG
    bool removeSessionResult =
#endif
        removeSession(sessionId);
    ASSERT(removeSessionResult);
}

void CDMInstanceOpenCDM::closeSession(const String& sessionId, CloseSessionCallback callback)
{
    auto session = lookupSession(sessionId);
    if (!session) {
        GST_WARNING("cannot close non-existing session %s", sessionId.utf8().data());
        return;
    }
    session->close();

#ifndef NDEBUG
    bool removeSessionResult =
#endif
        removeSession(sessionId);
    ASSERT(removeSessionResult);

    callback();
}

String CDMInstanceOpenCDM::sessionIdByInitData(const InitData& initData) const
{
    LockHolder locker(m_sessionMapMutex);

    if (!m_sessionsMap.size()) {
        GST_WARNING("no sessions");
        return { };
    }

    GST_TRACE("init data MD5 %s", GStreamerEMEUtilities::initDataMD5(initData).utf8().data());
    GST_MEMDUMP("init data", reinterpret_cast<const uint8_t*>(initData.characters8()), initData.length());

    String result;

    for (const auto& pair : m_sessionsMap) {
        const String& sessionId = pair.key;
        const RefPtr<Session>& session = pair.value;
        if (session->containsInitData(initData)) {
            result = sessionId;
            break;
        }
    }

    if (result.isEmpty())
        GST_WARNING("Unknown session, nothing will be returned");
    else
        GST_DEBUG("Found session for initdata: %s", result.utf8().data());

    return result;
}

bool CDMInstanceOpenCDM::isSessionIdUsable(const String& sessionId) const
{
    auto session = lookupSession(sessionId);
    return session && session->lastStatus() == media::OpenCdm::KeyStatus::Usable;
}

bool CDMInstanceOpenCDM::addSession(const String& sessionId, Session* session)
{
    LockHolder locker(m_sessionMapMutex);
    ASSERT(session);
    return m_sessionsMap.set(sessionId, session).isNewEntry;
}

bool CDMInstanceOpenCDM::removeSession(const String& sessionId)
{
    LockHolder locker(m_sessionMapMutex);
    return m_sessionsMap.remove(sessionId);
}

RefPtr<CDMInstanceOpenCDM::Session> CDMInstanceOpenCDM::lookupSession(const String& sessionId) const
{
    LockHolder locker(m_sessionMapMutex);
    auto session = m_sessionsMap.find(sessionId);
    return session == m_sessionsMap.end() ? nullptr : session->value;
}

} // namespace WebCore

#endif // ENABLE(ENCRYPTED_MEDIA) && USE(OPENCDM)<|MERGE_RESOLUTION|>--- conflicted
+++ resolved
@@ -280,16 +280,12 @@
         ? WebCore::CDMInstance::SuccessValue::Succeeded : WebCore::CDMInstance::SuccessValue::Failed;
 }
 
-<<<<<<< HEAD
 CDMInstance::SuccessValue CDMInstanceOpenCDM::setStorageDirectory(const String&)
 {
     return WebCore::CDMInstance::SuccessValue::Succeeded;
 }
 
-void CDMInstanceOpenCDM::requestLicense(LicenseType licenseType, const AtomicString&, Ref<SharedBuffer>&& rawInitData, LicenseCallback callback)
-=======
 void CDMInstanceOpenCDM::requestLicense(LicenseType licenseType, const AtomicString&, Ref<SharedBuffer>&& rawInitData, Ref<SharedBuffer>&& rawCustomData, LicenseCallback callback)
->>>>>>> b8c993ea
 {
     InitData initData = InitData(reinterpret_cast<const uint8_t*>(rawInitData->data()), rawInitData->size());
 
@@ -305,7 +301,7 @@
 
     // FIXME: Why do we have this weirdness here? It looks like this is a way to reference count on the OpenCDM object.
     media::OpenCdm openCDM(m_openCDM);
-    std::string sessionId = openCDM.CreateSession(m_mimeType, reinterpret_cast<const uint8_t*>(rawInitData->data()), rawInitData->size(), !rawCustomData->isEmpty() ? reinterpret_cast<const uint8_t*>(rawCustomData->data()) : nullptr, rawCustomData->size(), openCDMLicenseType(licenseType));
+    std::string sessionId = openCDM.CreateSession(m_mimeType, reinterpret_cast<const uint8_t*>(rawInitData->data()), rawInitData->size(), openCDMLicenseType(licenseType));
 
     if (sessionId.empty()) {
         GST_ERROR("could not create session id");
