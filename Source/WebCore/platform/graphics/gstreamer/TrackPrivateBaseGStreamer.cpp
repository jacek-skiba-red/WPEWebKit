/*
 * Copyright (C) 2013 Cable Television Laboratories, Inc.
 *
 * Redistribution and use in source and binary forms, with or without
 * modification, are permitted provided that the following conditions
 * are met:
 *
 * 1. Redistributions of source code must retain the above copyright
 * notice, this list of conditions and the following disclaimer.
 * 2. Redistributions in binary form must reproduce the above copyright
 * notice, this list of conditions and the following disclaimer in the
 * documentation and/or other materials provided with the distribution.
 *
 * THIS SOFTWARE IS PROVIDED BY THE COPYRIGHT HOLDERS AND CONTRIBUTORS ``AS IS'' AND ANY
 * EXPRESS OR IMPLIED WARRANTIES, INCLUDING, BUT NOT LIMITED TO, THE IMPLIED
 * WARRANTIES OF MERCHANTABILITY AND FITNESS FOR A PARTICULAR PURPOSE ARE
 * DISCLAIMED. IN NO EVENT SHALL APPLE INC. OR ITS CONTRIBUTORS BE LIABLE FOR ANY
 * DIRECT, INDIRECT, INCIDENTAL, SPECIAL, EXEMPLARY, OR CONSEQUENTIAL DAMAGES
 * (INCLUDING, BUT NOT LIMITED TO, PROCUREMENT OF SUBSTITUTE GOODS OR SERVICES;
 * LOSS OF USE, DATA, OR PROFITS; OR BUSINESS INTERRUPTION) HOWEVER CAUSED AND ON
 * ANY THEORY OF LIABILITY, WHETHER IN CONTRACT, STRICT LIABILITY, OR TORT
 * (INCLUDING NEGLIGENCE OR OTHERWISE) ARISING IN ANY WAY OUT OF THE USE OF THIS
 * SOFTWARE, EVEN IF ADVISED OF THE POSSIBILITY OF SUCH DAMAGE.
 */

#include "config.h"

#if ENABLE(VIDEO) && USE(GSTREAMER) && ENABLE(VIDEO_TRACK)

#include "TrackPrivateBaseGStreamer.h"

#include "GStreamerUtilities.h"
#include "Logging.h"
#include "TrackPrivateBase.h"
#include <glib-object.h>
#include <gst/gst.h>
#include <gst/tag/tag.h>
#include <wtf/glib/GUniquePtr.h>
#include <wtf/text/CString.h>

GST_DEBUG_CATEGORY_EXTERN(webkit_media_player_debug);
#define GST_CAT_DEFAULT webkit_media_player_debug

namespace WebCore {

TrackPrivateBaseGStreamer::TrackPrivateBaseGStreamer(TrackPrivateBase* owner, gint index, GRefPtr<GstPad> pad)
    : m_index(index)
    , m_pad(pad)
    , m_owner(owner)
    , m_activeTimerHandler("[WebKit] TrackPrivateBaseGStreamer::notifyTrackOfActiveChanged", std::function<void()>(std::bind(&TrackPrivateBaseGStreamer::notifyTrackOfActiveChanged, this)))
    , m_tagTimerHandler("[WebKit] TrackPrivateBaseGStreamer::notifyTrackOfTagsChanged", std::function<void()>(std::bind(&TrackPrivateBaseGStreamer::notifyTrackOfTagsChanged, this)))
{
    ASSERT(m_pad);

<<<<<<< HEAD
    // METRO FIXME: If we're using the demuxer src pads, the changes for
    // properties below won't ever be listened.
    if (g_object_class_find_property(G_OBJECT_GET_CLASS(m_pad.get()), "active") != NULL)
        g_signal_connect(m_pad.get(), "notify::active", G_CALLBACK(trackPrivateActiveChangedCallback), this);

    if (g_object_class_find_property(G_OBJECT_GET_CLASS(m_pad.get()), "tags") != NULL)
        g_signal_connect(m_pad.get(), "notify::tags", G_CALLBACK(trackPrivateTagsChangedCallback), this);
=======
    g_signal_connect_swapped(m_pad.get(), "notify::active", G_CALLBACK(activeChangedCallback), this);
    g_signal_connect_swapped(m_pad.get(), "notify::tags", G_CALLBACK(tagsChangedCallback), this);
>>>>>>> 999f0c4d

    // We can't call notifyTrackOfTagsChanged() directly, because we need tagsChanged()
    // to setup m_tags.
    tagsChanged();
}

TrackPrivateBaseGStreamer::~TrackPrivateBaseGStreamer()
{
    disconnect();
}

void TrackPrivateBaseGStreamer::disconnect()
{
    if (!m_pad)
        return;

<<<<<<< HEAD
    if (g_object_class_find_property(G_OBJECT_GET_CLASS(m_pad.get()), "active") != NULL)
        g_signal_handlers_disconnect_by_func(m_pad.get(),
            reinterpret_cast<gpointer>(trackPrivateActiveChangedCallback), this);
    if (g_object_class_find_property(G_OBJECT_GET_CLASS(m_pad.get()), "tags") != NULL)
        g_signal_handlers_disconnect_by_func(m_pad.get(),
            reinterpret_cast<gpointer>(trackPrivateTagsChangedCallback), this);

    m_activeTimerHandler.cancel();
    m_tagTimerHandler.cancel();
=======
    m_notifier.cancelPendingNotifications();
    g_signal_handlers_disconnect_matched(m_pad.get(), G_SIGNAL_MATCH_DATA, 0, 0, nullptr, nullptr, this);
>>>>>>> 999f0c4d

    m_pad.clear();
    m_tags.clear();
}

void TrackPrivateBaseGStreamer::activeChangedCallback(TrackPrivateBaseGStreamer* track)
{
<<<<<<< HEAD
    m_activeTimerHandler.schedule();
=======
    track->m_notifier.notify(MainThreadNotification::ActiveChanged, [track] { track->notifyTrackOfActiveChanged(); });
>>>>>>> 999f0c4d
}

void TrackPrivateBaseGStreamer::tagsChangedCallback(TrackPrivateBaseGStreamer* track)
{
    track->tagsChanged();
}

void TrackPrivateBaseGStreamer::tagsChanged()
{
    GRefPtr<GstTagList> tags;
<<<<<<< HEAD
    if (g_object_class_find_property(G_OBJECT_GET_CLASS(m_pad.get()), "tags") != NULL)
        g_object_get(m_pad.get(), "tags", &tags.outPtr(), NULL);
    else
        tags = adoptGRef(gst_tag_list_new_empty());

=======
    g_object_get(m_pad.get(), "tags", &tags.outPtr(), nullptr);
>>>>>>> 999f0c4d
    {
        LockHolder lock(m_tagMutex);
        m_tags.swap(tags);
    }

<<<<<<< HEAD
    m_tagTimerHandler.schedule();
=======
    m_notifier.notify(MainThreadNotification::TagsChanged, [this] { notifyTrackOfTagsChanged(); });
>>>>>>> 999f0c4d
}

void TrackPrivateBaseGStreamer::notifyTrackOfActiveChanged()
{
    if (!m_pad)
        return;

    gboolean active = false;
    if (m_pad && g_object_class_find_property(G_OBJECT_GET_CLASS(m_pad.get()), "active") != NULL)
        g_object_get(m_pad.get(), "active", &active, NULL);

    setActive(active);
}

bool TrackPrivateBaseGStreamer::getLanguageCode(GstTagList* tags, AtomicString& value)
{
    String language;
    if (getTag(tags, GST_TAG_LANGUAGE_CODE, language)) {
        language = gst_tag_get_language_code_iso_639_1(language.utf8().data());
        INFO_MEDIA_MESSAGE("Converted track %d's language code to %s.", m_index, language.utf8().data());
        if (language != value) {
            value = language;
            return true;
        }
    }
    return false;
}

template<class StringType>
bool TrackPrivateBaseGStreamer::getTag(GstTagList* tags, const gchar* tagName, StringType& value)
{
    GUniqueOutPtr<gchar> tagValue;
    if (gst_tag_list_get_string(tags, tagName, &tagValue.outPtr())) {
        INFO_MEDIA_MESSAGE("Track %d got %s %s.", m_index, tagName, tagValue.get());
        value = tagValue.get();
        return true;
    }
    return false;
}

void TrackPrivateBaseGStreamer::notifyTrackOfTagsChanged()
{
    if (!m_pad)
        return;

    TrackPrivateBaseClient* client = m_owner->client();
    if (!client)
        return;

    GRefPtr<GstTagList> tags;
    {
        LockHolder lock(m_tagMutex);
        tags.swap(m_tags);
    }
    if (!tags)
        return;

    if (getTag(tags.get(), GST_TAG_TITLE, m_label))
        client->labelChanged(m_owner, m_label);

    AtomicString language;
    if (!getLanguageCode(tags.get(), language))
        return;

    if (language == m_language)
        return;

    m_language = language;
    client->languageChanged(m_owner, m_language);
}

} // namespace WebCore

#endif // ENABLE(VIDEO) && USE(GSTREAMER) && ENABLE(VIDEO_TRACK)<|MERGE_RESOLUTION|>--- conflicted
+++ resolved
@@ -47,23 +47,11 @@
     : m_index(index)
     , m_pad(pad)
     , m_owner(owner)
-    , m_activeTimerHandler("[WebKit] TrackPrivateBaseGStreamer::notifyTrackOfActiveChanged", std::function<void()>(std::bind(&TrackPrivateBaseGStreamer::notifyTrackOfActiveChanged, this)))
-    , m_tagTimerHandler("[WebKit] TrackPrivateBaseGStreamer::notifyTrackOfTagsChanged", std::function<void()>(std::bind(&TrackPrivateBaseGStreamer::notifyTrackOfTagsChanged, this)))
 {
     ASSERT(m_pad);
 
-<<<<<<< HEAD
-    // METRO FIXME: If we're using the demuxer src pads, the changes for
-    // properties below won't ever be listened.
-    if (g_object_class_find_property(G_OBJECT_GET_CLASS(m_pad.get()), "active") != NULL)
-        g_signal_connect(m_pad.get(), "notify::active", G_CALLBACK(trackPrivateActiveChangedCallback), this);
-
-    if (g_object_class_find_property(G_OBJECT_GET_CLASS(m_pad.get()), "tags") != NULL)
-        g_signal_connect(m_pad.get(), "notify::tags", G_CALLBACK(trackPrivateTagsChangedCallback), this);
-=======
     g_signal_connect_swapped(m_pad.get(), "notify::active", G_CALLBACK(activeChangedCallback), this);
     g_signal_connect_swapped(m_pad.get(), "notify::tags", G_CALLBACK(tagsChangedCallback), this);
->>>>>>> 999f0c4d
 
     // We can't call notifyTrackOfTagsChanged() directly, because we need tagsChanged()
     // to setup m_tags.
@@ -80,20 +68,8 @@
     if (!m_pad)
         return;
 
-<<<<<<< HEAD
-    if (g_object_class_find_property(G_OBJECT_GET_CLASS(m_pad.get()), "active") != NULL)
-        g_signal_handlers_disconnect_by_func(m_pad.get(),
-            reinterpret_cast<gpointer>(trackPrivateActiveChangedCallback), this);
-    if (g_object_class_find_property(G_OBJECT_GET_CLASS(m_pad.get()), "tags") != NULL)
-        g_signal_handlers_disconnect_by_func(m_pad.get(),
-            reinterpret_cast<gpointer>(trackPrivateTagsChangedCallback), this);
-
-    m_activeTimerHandler.cancel();
-    m_tagTimerHandler.cancel();
-=======
     m_notifier.cancelPendingNotifications();
     g_signal_handlers_disconnect_matched(m_pad.get(), G_SIGNAL_MATCH_DATA, 0, 0, nullptr, nullptr, this);
->>>>>>> 999f0c4d
 
     m_pad.clear();
     m_tags.clear();
@@ -101,11 +77,7 @@
 
 void TrackPrivateBaseGStreamer::activeChangedCallback(TrackPrivateBaseGStreamer* track)
 {
-<<<<<<< HEAD
-    m_activeTimerHandler.schedule();
-=======
     track->m_notifier.notify(MainThreadNotification::ActiveChanged, [track] { track->notifyTrackOfActiveChanged(); });
->>>>>>> 999f0c4d
 }
 
 void TrackPrivateBaseGStreamer::tagsChangedCallback(TrackPrivateBaseGStreamer* track)
@@ -116,25 +88,17 @@
 void TrackPrivateBaseGStreamer::tagsChanged()
 {
     GRefPtr<GstTagList> tags;
-<<<<<<< HEAD
     if (g_object_class_find_property(G_OBJECT_GET_CLASS(m_pad.get()), "tags") != NULL)
         g_object_get(m_pad.get(), "tags", &tags.outPtr(), NULL);
     else
         tags = adoptGRef(gst_tag_list_new_empty());
 
-=======
-    g_object_get(m_pad.get(), "tags", &tags.outPtr(), nullptr);
->>>>>>> 999f0c4d
     {
         LockHolder lock(m_tagMutex);
         m_tags.swap(tags);
     }
 
-<<<<<<< HEAD
-    m_tagTimerHandler.schedule();
-=======
     m_notifier.notify(MainThreadNotification::TagsChanged, [this] { notifyTrackOfTagsChanged(); });
->>>>>>> 999f0c4d
 }
 
 void TrackPrivateBaseGStreamer::notifyTrackOfActiveChanged()
