--- conflicted
+++ resolved
@@ -232,11 +232,8 @@
     , m_eosMarked(false)
     , m_eosPending(false)
     , m_gstSeekCompleted(true)
-<<<<<<< HEAD
     , m_mseSeekCompleted(true)
-=======
     , m_loadingProgressed(false)
->>>>>>> 622e996f
 {
     GST_DEBUG("%p", this);
 }
@@ -813,23 +810,6 @@
     return m_mediaSourceClient;
 }
 
-<<<<<<< HEAD
-=======
-RefPtr<AppendPipeline> MediaPlayerPrivateGStreamerMSE::appendPipelineByTrackId(const AtomicString& trackId)
-{
-    if (trackId == AtomicString()) {
-        LOG_MEDIA_MESSAGE("trackId is empty");
-    }
-
-    ASSERT(!(trackId.isNull() || trackId.isEmpty()));
-
-    for (HashMap<RefPtr<SourceBufferPrivateGStreamer>, RefPtr<AppendPipeline> >::iterator it = m_appendPipelinesMap.begin(); it != m_appendPipelinesMap.end(); ++it)
-        if (it->value->trackId() == trackId)
-            return it->value;
-
-    return RefPtr<AppendPipeline>(0);
-}
-
 bool MediaPlayerPrivateGStreamerMSE::loadingProgressed() const
 {
     bool loadingProgressed = m_loadingProgressed;
@@ -842,7 +822,6 @@
     m_loadingProgressed = loadingProgressed;
 }
 
->>>>>>> 622e996f
 void MediaPlayerPrivateGStreamerMSE::durationChanged()
 {
     MediaTime previousDuration = m_mediaTimeDuration;
@@ -2408,15 +2387,11 @@
 {
     ASSERT(WTF::isMainThread());
 
-<<<<<<< HEAD
     GST_DEBUG("received all pending samples");
-=======
-    LOG_MEDIA_MESSAGE("received all pending samples");
 
     if (m_playerPrivate)
         m_playerPrivate->setLoadingProgressed(true);
 
->>>>>>> 622e996f
     sourceBuffer->didReceiveAllPendingSamples();
 }
 
@@ -2458,15 +2433,11 @@
     return result;
 }
 
-<<<<<<< HEAD
+bool MediaPlayerPrivateGStreamerMSE::didLoadingProgress() const
+{
+    return loadingProgressed();
+}
+
 } // namespace WebCore.
-=======
-bool MediaPlayerPrivateGStreamerMSE::didLoadingProgress() const
-{
-    return loadingProgressed();
-}
-
-} // namespace WebCore
->>>>>>> 622e996f
 
 #endif // USE(GSTREAMER)