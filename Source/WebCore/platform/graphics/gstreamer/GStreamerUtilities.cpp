--- conflicted
+++ resolved
@@ -197,36 +197,6 @@
     return result;
 }
 
-<<<<<<< HEAD
-#if GST_CHECK_VERSION(1, 5, 3)
-GstElement* createGstDecryptor(const gchar* protectionSystem)
-{
-    GstElement* decryptor = nullptr;
-    GList *decryptors = gst_element_factory_list_get_elements(GST_ELEMENT_FACTORY_TYPE_DECRYPTOR,
-                                                              GST_RANK_MARGINAL);
-
-    GST_DEBUG("looking for decryptor for %s", protectionSystem);
-
-    for (GList* walk = decryptors; !decryptor && walk; walk = g_list_next(walk)) {
-        GstElementFactory* factory = reinterpret_cast<GstElementFactory*>(walk->data);
-        const GList *tmpl = gst_element_factory_get_static_pad_templates(factory);
-
-        GST_TRACE("checking factory %s", GST_OBJECT_NAME(factory));
-
-        for (const GList* current = tmpl; current && !decryptor; current = g_list_next(current)) {
-            GstStaticPadTemplate* templ = static_cast<GstStaticPadTemplate*>(current->data);
-            GstCaps* caps = gst_static_pad_template_get_caps(templ);
-            guint leng = gst_caps_get_size(caps);
-
-            GST_TRACE("factory %s caps has size %u", GST_OBJECT_NAME(factory), leng);
-            for (guint i = 0; !decryptor && i < leng; ++i) {
-                GstStructure* st = gst_caps_get_structure(caps, i);
-                GST_TRACE("checking structure %s", gst_structure_get_name(st));
-                if (gst_structure_has_field_typed(st, GST_PROTECTION_SYSTEM_ID_CAPS_FIELD, G_TYPE_STRING)) {
-                    const gchar* sys_id = gst_structure_get_string(st, GST_PROTECTION_SYSTEM_ID_CAPS_FIELD);
-                    GST_TRACE("structure %s has protection system %s", gst_structure_get_name(st), sys_id);
-                    if (!g_ascii_strcasecmp(protectionSystem, sys_id)) {
-=======
 #if GST_CHECK_VERSION(1, 5, 3) && ENABLE(LEGACY_ENCRYPTED_MEDIA)
 GstElement* createGstDecryptor(const gchar* protectionSystem)
 {
@@ -253,17 +223,12 @@
                     const gchar* sysId = gst_structure_get_string(structure, GST_PROTECTION_SYSTEM_ID_CAPS_FIELD);
                     GST_TRACE("structure %s has protection system %s", gst_structure_get_name(structure), sysId);
                     if (!g_ascii_strcasecmp(protectionSystem, sysId)) {
->>>>>>> 0d97058f
                         GST_DEBUG("found decryptor %s for %s", GST_OBJECT_NAME(factory), protectionSystem);
                         decryptor = gst_element_factory_create(factory, nullptr);
                         break;
                     }
                 }
             }
-<<<<<<< HEAD
-            gst_caps_unref (caps);
-=======
->>>>>>> 0d97058f
         }
     }
     gst_plugin_feature_list_free(decryptors);
