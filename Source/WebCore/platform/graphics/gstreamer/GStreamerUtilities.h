/*
 *  Copyright (C) 2012 Igalia S.L
 *
 *  This library is free software; you can redistribute it and/or
 *  modify it under the terms of the GNU Lesser General Public
 *  License as published by the Free Software Foundation; either
 *  version 2 of the License, or (at your option) any later version.
 *
 *  This library is distributed in the hope that it will be useful,
 *  but WITHOUT ANY WARRANTY; without even the implied warranty of
 *  MERCHANTABILITY or FITNESS FOR A PARTICULAR PURPOSE.  See the GNU
 *  Lesser General Public License for more details.
 *
 *  You should have received a copy of the GNU Lesser General Public
 *  License along with this library; if not, write to the Free Software
 *  Foundation, Inc., 51 Franklin Street, Fifth Floor, Boston, MA  02110-1301  USA
 */

#include "Logging.h"

#include <gst/gst.h>
#include <gst/video/video-format.h>
#include <gst/video/video-info.h>

<<<<<<< HEAD
#define TRACE_MEDIA_MESSAGE(...) do { \
    GST_TRACE(__VA_ARGS__); \
    LOG_VERBOSE(Media, __VA_ARGS__); } while (0)

#define LOG_MEDIA_MESSAGE(...) do { \
    GST_DEBUG(__VA_ARGS__); \
    LOG_VERBOSE(Media, __VA_ARGS__); } while (0)

#define ERROR_MEDIA_MESSAGE(...) do { \
    GST_ERROR(__VA_ARGS__); \
    LOG_VERBOSE(Media, __VA_ARGS__); } while (0)

#define INFO_MEDIA_MESSAGE(...) do { \
    GST_INFO(__VA_ARGS__); \
    LOG_VERBOSE(Media, __VA_ARGS__); } while (0)

#define WARN_MEDIA_MESSAGE(...) do { \
    GST_WARNING(__VA_ARGS__); \
    LOG_VERBOSE(Media, __VA_ARGS__); } while (0)

=======
>>>>>>> 1ff09855
namespace WebCore {

class IntSize;

inline bool webkitGstCheckVersion(guint major, guint minor, guint micro)
{
    guint currentMajor, currentMinor, currentMicro, currentNano;
    gst_version(&currentMajor, &currentMinor, &currentMicro, &currentNano);

    if (currentMajor < major)
        return false;
    if (currentMajor > major)
        return true;

    if (currentMinor < minor)
        return false;
    if (currentMinor > minor)
        return true;

    if (currentMicro < micro)
        return false;

    return true;
}

GstPad* webkitGstGhostPadFromStaticTemplate(GstStaticPadTemplate*, const gchar* name, GstPad* target);
#if ENABLE(VIDEO)
bool getVideoSizeAndFormatFromCaps(GstCaps*, WebCore::IntSize&, GstVideoFormat&, int& pixelAspectRatioNumerator, int& pixelAspectRatioDenominator, int& stride);
bool getSampleVideoInfo(GstSample*, GstVideoInfo&);
#endif
GstBuffer* createGstBuffer(GstBuffer*);
GstBuffer* createGstBufferForData(const char* data, int length);
char* getGstBufferDataPointer(GstBuffer*);
void mapGstBuffer(GstBuffer*);
void unmapGstBuffer(GstBuffer*);
bool initializeGStreamer();
unsigned getGstPlayFlag(const char* nick);
GstClockTime toGstClockTime(float time);
bool gstRegistryHasElementForMediaType(GList* elementFactories, const char* capsString);

#if GST_CHECK_VERSION(1, 5, 3)
GstElement* createGstDecryptor(const gchar* protectionSystem);
#endif
}<|MERGE_RESOLUTION|>--- conflicted
+++ resolved
@@ -22,29 +22,6 @@
 #include <gst/video/video-format.h>
 #include <gst/video/video-info.h>
 
-<<<<<<< HEAD
-#define TRACE_MEDIA_MESSAGE(...) do { \
-    GST_TRACE(__VA_ARGS__); \
-    LOG_VERBOSE(Media, __VA_ARGS__); } while (0)
-
-#define LOG_MEDIA_MESSAGE(...) do { \
-    GST_DEBUG(__VA_ARGS__); \
-    LOG_VERBOSE(Media, __VA_ARGS__); } while (0)
-
-#define ERROR_MEDIA_MESSAGE(...) do { \
-    GST_ERROR(__VA_ARGS__); \
-    LOG_VERBOSE(Media, __VA_ARGS__); } while (0)
-
-#define INFO_MEDIA_MESSAGE(...) do { \
-    GST_INFO(__VA_ARGS__); \
-    LOG_VERBOSE(Media, __VA_ARGS__); } while (0)
-
-#define WARN_MEDIA_MESSAGE(...) do { \
-    GST_WARNING(__VA_ARGS__); \
-    LOG_VERBOSE(Media, __VA_ARGS__); } while (0)
-
-=======
->>>>>>> 1ff09855
 namespace WebCore {
 
 class IntSize;
