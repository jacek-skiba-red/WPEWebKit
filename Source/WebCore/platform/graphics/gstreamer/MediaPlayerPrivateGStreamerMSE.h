/*
 * Copyright (C) 2007, 2009 Apple Inc.  All rights reserved.
 * Copyright (C) 2007 Collabora Ltd. All rights reserved.
 * Copyright (C) 2007 Alp Toker <alp@atoker.com>
 * Copyright (C) 2009, 2010, 2016 Igalia S.L
 * Copyright (C) 2014 Cable Television Laboratories, Inc.
 * Copyright (C) 2015 Sebastian Dröge <sebastian@centricular.com>
 * Copyright (C) 2015, 2016 Metrological Group B.V.
 *
 * This library is free software; you can redistribute it and/or
 * modify it under the terms of the GNU Library General Public
 * License as published by the Free Software Foundation; either
 * version 2 of the License, or (at your option) any later version.
 *
 * This library is distributed in the hope that it will be useful,
 * but WITHOUT ANY WARRANTY; without even the implied warranty of
 * MERCHANTABILITY or FITNESS FOR A PARTICULAR PURPOSE.  See the GNU
 * Library General Public License for more details.
 *
 * You should have received a copy of the GNU Library General Public License
 * aint with this library; see the file COPYING.LIB.  If not, write to
 * the Free Software Foundation, Inc., 51 Franklin Street, Fifth Floor,
 * Boston, MA 02110-1301, USA.
 */

#ifndef MediaPlayerPrivateGStreamerMSE_h
#define MediaPlayerPrivateGStreamerMSE_h

#if ENABLE(VIDEO) && USE(GSTREAMER) && ENABLE(MEDIA_SOURCE)  && ENABLE(VIDEO_TRACK)

#include "GRefPtrGStreamer.h"
#include "MediaPlayerPrivateGStreamer.h"
#include "MediaSample.h"
#include "MediaSourceGStreamer.h"
#include "WebKitMediaSourceGStreamer.h"

namespace WebCore {

class MediaSourceClientGStreamerMSE;
class AppendPipeline;

class MediaPlayerPrivateGStreamerMSE : public MediaPlayerPrivateGStreamer {
    WTF_MAKE_NONCOPYABLE(MediaPlayerPrivateGStreamerMSE); WTF_MAKE_FAST_ALLOCATED;

    friend class MediaSourceClientGStreamerMSE;

public:
    explicit MediaPlayerPrivateGStreamerMSE(MediaPlayer*);
    virtual ~MediaPlayerPrivateGStreamerMSE();

    static void registerMediaEngine(MediaEngineRegistrar);

    void load(const String&) override;
    void load(const String&, MediaSourcePrivateClient*) override;

    FloatSize naturalSize() const override;

    void setDownloadBuffering() override { };

    bool isLiveStream() const override { return false; }
    MediaTime currentMediaTime() const override;

    void pause() override;
    bool seeking() const override;
    void seek(float) override;
    void configurePlaySink() override;
    bool changePipelineState(GstState) override;

    void durationChanged() override;
    MediaTime durationMediaTime() const override;

    void setRate(float) override;
    std::unique_ptr<PlatformTimeRanges> buffered() const override;
<<<<<<< HEAD
    float maxTimeSeekable() const override;
=======
    virtual float maxTimeSeekable() const override;
    bool didLoadingProgress() const override;
    unsigned long long totalBytes() const override { return 0; }
>>>>>>> 622e996f

    void sourceChanged() override;

    void setReadyState(MediaPlayer::ReadyState);
    void waitForSeekCompleted();
    void seekCompleted();
    MediaSourcePrivateClient* mediaSourcePrivateClient() { return m_mediaSource.get(); }

    void markEndOfStream(MediaSourcePrivate::EndOfStreamStatus);

#if ENABLE(ENCRYPTED_MEDIA) || ENABLE(ENCRYPTED_MEDIA_V2)
    void dispatchDecryptionKey(GstBuffer*) override;
#endif
#if USE(PLAYREADY)
    void emitSession() override;
#endif

    void trackDetected(RefPtr<AppendPipeline>, RefPtr<WebCore::TrackPrivateBase> oldTrack, RefPtr<WebCore::TrackPrivateBase> newTrack);
    void notifySeekNeedsDataForTime(const MediaTime&);

private:
    static void getSupportedTypes(HashSet<String, ASCIICaseInsensitiveHash>&);
    static MediaPlayer::SupportsType supportsType(const MediaEngineSupportParameters&);

    static bool isAvailable();

    // FIXME: Reduce code duplication.
    void updateStates() override;

    bool doSeek(gint64, float, GstSeekFlags) override;
    bool doSeek();
    void maybeFinishSeek();
    void updatePlaybackRate() override;
    void asyncStateChangeDone() override;

    // FIXME: Implement.
    unsigned long totalVideoFrames() override { return 0; }
    unsigned long droppedVideoFrames() override { return 0; }
    unsigned long corruptedVideoFrames() override { return 0; }
    MediaTime totalFrameDelay() override { return MediaTime::zeroTime(); }
    bool isTimeBuffered(const MediaTime&) const;

    bool isMediaSource() const override { return true; }

    void setMediaSourceClient(PassRefPtr<MediaSourceClientGStreamerMSE>);
    RefPtr<MediaSourceClientGStreamerMSE> mediaSourceClient();

<<<<<<< HEAD
    HashMap<RefPtr<SourceBufferPrivateGStreamer>, RefPtr<AppendPipeline>> m_appendPipelinesMap;
    bool m_eosMarked;
    mutable bool m_eosPending;
=======
    RefPtr<AppendPipeline> appendPipelineByTrackId(const AtomicString& trackId);
    bool loadingProgressed() const;
    void setLoadingProgressed(bool loadingProgressed);

    RefPtr<MediaSourcePrivateClient> m_mediaSource;
    bool m_mseSeekCompleted;
>>>>>>> 622e996f
    bool m_gstSeekCompleted;
    RefPtr<MediaSourcePrivateClient> m_mediaSource;
    RefPtr<MediaSourceClientGStreamerMSE> m_mediaSourceClient;
    MediaTime m_mediaTimeDuration;
<<<<<<< HEAD
    bool m_mseSeekCompleted;
    RefPtr<PlaybackPipeline> m_playbackPipeline;
=======
    mutable bool m_eosPending;
    mutable bool m_loadingProgressed;
>>>>>>> 622e996f
};

class GStreamerMediaSample : public MediaSample {
private:
    MediaTime m_pts, m_dts, m_duration;
    AtomicString m_trackId;
    size_t m_size;
    GRefPtr<GstSample> m_sample;
    FloatSize m_presentationSize;
    MediaSample::SampleFlags m_flags;

    GStreamerMediaSample(GstSample*, const FloatSize& presentationSize, const AtomicString& trackId);

public:
    static PassRefPtr<GStreamerMediaSample> create(GstSample*, const FloatSize& presentationSize, const AtomicString& trackID);
    static PassRefPtr<GStreamerMediaSample> createFakeSample(GstCaps*, MediaTime pts, MediaTime dts, MediaTime duration, const FloatSize& presentationSize, const AtomicString& trackID);

    virtual ~GStreamerMediaSample();

    void applyPtsOffset(MediaTime);
    MediaTime presentationTime() const { return m_pts; }
    MediaTime decodeTime() const { return m_dts; }
    MediaTime duration() const { return m_duration; }
    AtomicString trackID() const { return m_trackId; }
    void setTrackID(const String&) { }
    size_t sizeInBytes() const { return m_size; }
    GstSample* sample() const { return m_sample.get(); }
    FloatSize presentationSize() const { return m_presentationSize; }
    void offsetTimestampsBy(const MediaTime&);
    void setTimestamps(const MediaTime&, const MediaTime&) { }
    SampleFlags flags() const { return m_flags; }
    PlatformSample platformSample() { return PlatformSample(); }
    void dump(PrintStream&) const { }
};

class ContentType;
class SourceBufferPrivateGStreamer;

class MediaSourceClientGStreamerMSE: public RefCounted<MediaSourceClientGStreamerMSE> {
    public:
        static PassRefPtr<MediaSourceClientGStreamerMSE> create(MediaPlayerPrivateGStreamerMSE*);
        virtual ~MediaSourceClientGStreamerMSE();

        // From MediaSourceGStreamer.
        MediaSourcePrivate::AddStatus addSourceBuffer(RefPtr<SourceBufferPrivateGStreamer>, const ContentType&);
        void durationChanged(const MediaTime&);
        void markEndOfStream(MediaSourcePrivate::EndOfStreamStatus);

        // From SourceBufferPrivateGStreamer.
        void abort(PassRefPtr<SourceBufferPrivateGStreamer>);
        bool append(PassRefPtr<SourceBufferPrivateGStreamer>, const unsigned char*, unsigned);
        void removedFromMediaSource(RefPtr<SourceBufferPrivateGStreamer>);
        void flushAndEnqueueNonDisplayingSamples(Vector<RefPtr<MediaSample>>);
        void enqueueSample(PassRefPtr<MediaSample>);

        // From our WebKitMediaSrc.
        // FIXME: These can be removed easily by directly invoking methods on SourceBufferPrivateGStreamer.
        void didReceiveInitializationSegment(SourceBufferPrivateGStreamer*, const SourceBufferPrivateClient::InitializationSegment&);
        void didReceiveAllPendingSamples(SourceBufferPrivateGStreamer*);

        void clearPlayerPrivate();

        MediaTime duration();
        GRefPtr<WebKitMediaSrc> webKitMediaSrc();

    private:
        MediaSourceClientGStreamerMSE(MediaPlayerPrivateGStreamerMSE*);

        // Would better be a RefPtr, but the playerprivate is a unique_ptr, so
        // we can't mess with references here. In exchange, the playerprivate
        // must notify us when it's being destroyed, so we can clear our pointer.
        MediaPlayerPrivateGStreamerMSE* m_playerPrivate;
        MediaTime m_duration;
};

} // namespace WebCore

#endif // USE(GSTREAMER)
#endif<|MERGE_RESOLUTION|>--- conflicted
+++ resolved
@@ -71,13 +71,9 @@
 
     void setRate(float) override;
     std::unique_ptr<PlatformTimeRanges> buffered() const override;
-<<<<<<< HEAD
     float maxTimeSeekable() const override;
-=======
-    virtual float maxTimeSeekable() const override;
     bool didLoadingProgress() const override;
     unsigned long long totalBytes() const override { return 0; }
->>>>>>> 622e996f
 
     void sourceChanged() override;
 
@@ -125,29 +121,22 @@
     void setMediaSourceClient(PassRefPtr<MediaSourceClientGStreamerMSE>);
     RefPtr<MediaSourceClientGStreamerMSE> mediaSourceClient();
 
-<<<<<<< HEAD
+    bool loadingProgressed() const;
+    void setLoadingProgressed(bool loadingProgressed);
+
     HashMap<RefPtr<SourceBufferPrivateGStreamer>, RefPtr<AppendPipeline>> m_appendPipelinesMap;
     bool m_eosMarked;
     mutable bool m_eosPending;
-=======
-    RefPtr<AppendPipeline> appendPipelineByTrackId(const AtomicString& trackId);
-    bool loadingProgressed() const;
-    void setLoadingProgressed(bool loadingProgressed);
-
-    RefPtr<MediaSourcePrivateClient> m_mediaSource;
-    bool m_mseSeekCompleted;
->>>>>>> 622e996f
     bool m_gstSeekCompleted;
+
     RefPtr<MediaSourcePrivateClient> m_mediaSource;
     RefPtr<MediaSourceClientGStreamerMSE> m_mediaSourceClient;
     MediaTime m_mediaTimeDuration;
-<<<<<<< HEAD
     bool m_mseSeekCompleted;
+
     RefPtr<PlaybackPipeline> m_playbackPipeline;
-=======
-    mutable bool m_eosPending;
+
     mutable bool m_loadingProgressed;
->>>>>>> 622e996f
 };
 
 class GStreamerMediaSample : public MediaSample {
