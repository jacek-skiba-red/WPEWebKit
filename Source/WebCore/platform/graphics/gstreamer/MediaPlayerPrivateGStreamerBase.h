--- conflicted
+++ resolved
@@ -30,11 +30,7 @@
 #include <glib.h>
 #include <wtf/Condition.h>
 #include <wtf/Forward.h>
-<<<<<<< HEAD
-#include <wtf/glib/GSourceWrap.h>
-=======
 #include <wtf/RunLoop.h>
->>>>>>> a02dd96e
 
 #if USE(TEXTURE_MAPPER_GL) && !USE(COORDINATED_GRAPHICS)
 #include "TextureMapperPlatformLayer.h"
@@ -114,12 +110,11 @@
     virtual void setSize(const IntSize&) override;
     void sizeChanged();
 
-<<<<<<< HEAD
     void triggerDrain();
 
     void triggerRepaint(GstSample*);
-=======
->>>>>>> a02dd96e
+    void repaint();
+
     virtual void paint(GraphicsContext&, const FloatRect&) override;
 
     virtual bool hasSingleSecurityOrigin() const override { return true; }
@@ -198,17 +193,7 @@
 
     virtual GRefPtr<GstCaps> currentDemuxerCaps() const { return nullptr; }
 
-<<<<<<< HEAD
     virtual bool handleSyncMessage(GstMessage*);
-=======
-    void triggerRepaint(GstSample*);
-    void repaint();
-
-    static void repaintCallback(MediaPlayerPrivateGStreamerBase*, GstSample*);
-#if USE(GSTREAMER_GL)
-    static gboolean drawCallback(MediaPlayerPrivateGStreamerBase*, GstContext*, GstSample*);
-#endif
->>>>>>> a02dd96e
 
     void notifyPlayerOfVolumeChange();
     void notifyPlayerOfMute();
@@ -240,14 +225,9 @@
     mutable GMutex m_sampleMutex;
     GRefPtr<GstSample> m_sample;
 #if USE(GSTREAMER_GL)
-<<<<<<< HEAD
-    GCond m_drawCondition;
-    GMutex m_drawMutex;
-=======
     RunLoop::Timer<MediaPlayerPrivateGStreamerBase> m_drawTimer;
     Condition m_drawCondition;
     Lock m_drawMutex;
->>>>>>> a02dd96e
 #endif
     unsigned long m_repaintHandler;
     unsigned long m_drainHandler;
