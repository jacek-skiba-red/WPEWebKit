--- conflicted
+++ resolved
@@ -68,15 +68,8 @@
 
     virtual FloatSize naturalSize() const override;
 
-<<<<<<< HEAD
     virtual void setVolume(float) override;
     virtual float volume() const override;
-    void volumeChanged();
-    void notifyPlayerOfVolumeChange();
-=======
-    void setVolume(float);
-    float volume() const;
->>>>>>> e78fe112
 
 #if USE(GSTREAMER_GL)
     bool ensureGstGLContext();
@@ -93,12 +86,8 @@
     virtual void setSize(const IntSize&) override;
     void sizeChanged();
 
-<<<<<<< HEAD
     void triggerRepaint(GstSample*);
     virtual void paint(GraphicsContext&, const FloatRect&) override;
-=======
-    void paint(GraphicsContext&, const FloatRect&);
->>>>>>> e78fe112
 
     virtual bool hasSingleSecurityOrigin() const override { return true; }
     virtual float maxTimeLoaded() const { return 0.0; }
