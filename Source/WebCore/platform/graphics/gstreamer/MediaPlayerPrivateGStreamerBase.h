--- conflicted
+++ resolved
@@ -128,10 +128,7 @@
     void cdmInstanceAttached(const CDMInstance&) override;
     void cdmInstanceDetached(const CDMInstance&) override;
     void dispatchDecryptionKey(GstBuffer*);
-<<<<<<< HEAD
     void dispatchDecryptionSession(const String&);
-=======
->>>>>>> c80db0a1
     void handleProtectionEvent(GstEvent*);
     void attemptToDecryptWithLocalInstance();
     void attemptToDecryptWithInstance(const CDMInstance&) override;
@@ -250,13 +247,10 @@
 
     ImageOrientation m_videoSourceOrientation;
 
-<<<<<<< HEAD
 #if USE(HOLE_PUNCH_GSTREAMER)
     void updateVideoRectangle();
 #endif
 
-=======
->>>>>>> c80db0a1
 #if ENABLE(ENCRYPTED_MEDIA)
     Lock m_protectionMutex;
     Condition m_protectionCondition;
