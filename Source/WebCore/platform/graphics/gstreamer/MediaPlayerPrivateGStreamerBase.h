--- conflicted
+++ resolved
@@ -36,23 +36,18 @@
 #include "TextureMapperPlatformLayer.h"
 #endif
 
-<<<<<<< HEAD
-typedef struct _GstMessage GstMessage;
-typedef struct _GstStreamVolume GstStreamVolume;
-typedef struct _GstGLContext GstGLContext;
-typedef struct _GstGLDisplay GstGLDisplay;
-=======
 #if USE(COORDINATED_GRAPHICS_THREADED)
 #include "TextureMapperPlatformLayerProxy.h"
 #endif
 
 typedef struct _GstSample GstSample;
 typedef struct _GstElement GstElement;
+typedef struct _GstGLContext GstGLContext;
+typedef struct _GstGLDisplay GstGLDisplay;
 typedef struct _GstMessage GstMessage;
 typedef struct _GstStreamVolume GstStreamVolume;
 typedef struct _GstVideoInfo GstVideoInfo;
 typedef struct _WebKitVideoSink WebKitVideoSink;
->>>>>>> 0d1ce330
 
 namespace WebCore {
 
@@ -163,12 +158,9 @@
     unsigned long m_volumeSignalHandler;
     unsigned long m_muteSignalHandler;
     mutable FloatSize m_videoSize;
-<<<<<<< HEAD
     bool m_usingFallbackVideoSink;
-#if USE(TEXTURE_MAPPER_GL) && !USE(COORDINATED_GRAPHICS)
+#if USE(TEXTURE_MAPPER_GL) && !USE(COORDINATED_GRAPHICS_MULTIPROCESS)
     PassRefPtr<BitmapTexture> updateTexture(TextureMapper*);
-=======
-#if USE(TEXTURE_MAPPER_GL) && !USE(COORDINATED_GRAPHICS_MULTIPROCESS)
     void updateTexture(BitmapTextureGL&, GstVideoInfo&);
 #endif
 
@@ -176,7 +168,6 @@
     virtual RefPtr<TextureMapperPlatformLayerProxy> proxy() const override { return m_platformLayerProxy.copyRef(); }
     RefPtr<TextureMapperPlatformLayerProxy> m_platformLayerProxy;
     RefPtr<GraphicsContext3D> m_context3D;
->>>>>>> 0d1ce330
 #endif
 #if USE(GSTREAMER_GL)
     GRefPtr<GstGLContext> m_glContext;
