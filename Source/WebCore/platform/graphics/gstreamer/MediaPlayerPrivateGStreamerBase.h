--- conflicted
+++ resolved
@@ -139,20 +139,14 @@
     bool m_isEndReached;
     IntSize m_size;
     mutable GMutex m_sampleMutex;
-<<<<<<< HEAD
-    GstSample* m_sample;
+    GRefPtr<GstSample> m_sample;
     GSourceWrap::Static m_volumeTimerHandler;
     GSourceWrap::Static m_muteTimerHandler;
-=======
-    GRefPtr<GstSample> m_sample;
-    GThreadSafeMainLoopSource m_volumeTimerHandler;
-    GThreadSafeMainLoopSource m_muteTimerHandler;
 #if USE(GSTREAMER_GL)
     GThreadSafeMainLoopSource m_drawTimerHandler;
     GCond m_drawCondition;
     GMutex m_drawMutex;
 #endif
->>>>>>> c211ba16
     unsigned long m_repaintHandler;
     unsigned long m_volumeSignalHandler;
     unsigned long m_muteSignalHandler;
