--- conflicted
+++ resolved
@@ -100,11 +100,6 @@
 #if USE(GSTREAMER_GL)
     bool ensureGstGLContext();
 #endif
-<<<<<<< HEAD
-    void handleNeedContextMessage(GstMessage*);
-    void handleElementMessage(GstMessage*);
-=======
->>>>>>> f881e8ab
 
     virtual bool supportsMuting() const override { return true; }
     virtual void setMuted(bool) override;
