--- conflicted
+++ resolved
@@ -171,9 +171,7 @@
     bool m_usingFallbackVideoSink;
 #if USE(TEXTURE_MAPPER_GL) && !USE(COORDINATED_GRAPHICS_MULTIPROCESS)
     PassRefPtr<BitmapTexture> updateTexture(TextureMapper*);
-<<<<<<< HEAD
     guint m_orientation;
-=======
     void updateTexture(BitmapTextureGL&, GstVideoInfo&);
 #endif
 
@@ -181,7 +179,6 @@
     virtual RefPtr<TextureMapperPlatformLayerProxy> proxy() const override { return m_platformLayerProxy.copyRef(); }
     RefPtr<TextureMapperPlatformLayerProxy> m_platformLayerProxy;
     RefPtr<GraphicsContext3D> m_context3D;
->>>>>>> b57554c9
 #endif
 #if USE(GSTREAMER_GL)
     GRefPtr<GstGLContext> m_glContext;
