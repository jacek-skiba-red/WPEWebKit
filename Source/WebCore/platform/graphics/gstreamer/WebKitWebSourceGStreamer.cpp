/*
 *  Copyright (C) 2009, 2010 Sebastian Dröge <sebastian.droege@collabora.co.uk>
 *  Copyright (C) 2013 Collabora Ltd.
 *
 *  This library is free software; you can redistribute it and/or
 *  modify it under the terms of the GNU Lesser General Public
 *  License as published by the Free Software Foundation; either
 *  version 2 of the License, or (at your option) any later version.
 *
 *  This library is distributed in the hope that it will be useful,
 *  but WITHOUT ANY WARRANTY; without even the implied warranty of
 *  MERCHANTABILITY or FITNESS FOR A PARTICULAR PURPOSE.  See the GNU
 *  Lesser General Public License for more details.
 *
 *  You should have received a copy of the GNU Lesser General Public
 *  License along with this library; if not, write to the Free Software
 *  Foundation, Inc., 51 Franklin Street, Fifth Floor, Boston, MA  02110-1301  USA
 */

#include "config.h"
#include "WebKitWebSourceGStreamer.h"

#if ENABLE(VIDEO) && USE(GSTREAMER)

#include "CachedResourceLoader.h"
#include "CookieJar.h"
#include "GRefPtrGStreamer.h"
#include "GStreamerUtilities.h"
#include "GUniquePtrGStreamer.h"
#include "HTTPHeaderNames.h"
#include "MainThreadNotifier.h"
#include "MediaPlayer.h"
#include "NotImplemented.h"
#include "PlatformMediaResourceLoader.h"
#include "ResourceError.h"
#include "ResourceHandle.h"
#include "ResourceHandleClient.h"
#include "ResourceRequest.h"
#include "ResourceResponse.h"
#include "SharedBuffer.h"
#include <gst/app/gstappsrc.h>
#include <gst/gst.h>
#include <gst/pbutils/missing-plugins.h>
#include <wtf/MainThread.h>
#include <wtf/Noncopyable.h>
#include <wtf/glib/GMutexLocker.h>
#include <wtf/glib/GRefPtr.h>
#include <wtf/glib/GUniquePtr.h>
#include <wtf/text/CString.h>

#if USE(SOUP)
#include "SoupNetworkSession.h"
#endif

using namespace WebCore;

class StreamingClient {
public:
    StreamingClient(WebKitWebSrc*, ResourceRequest&&);
    virtual ~StreamingClient();

protected:
    char* createReadBuffer(size_t requestedSize, size_t& actualSize);
    void handleResponseReceived(const ResourceResponse&);
    void handleDataReceived(const char*, int);
    void handleNotifyFinished();

    GRefPtr<GstElement> m_src;
    ResourceRequest m_request;
};

class CachedResourceStreamingClient final : public PlatformMediaResourceClient, public StreamingClient {
    WTF_MAKE_NONCOPYABLE(CachedResourceStreamingClient);
public:
    CachedResourceStreamingClient(WebKitWebSrc*, ResourceRequest&&);
    virtual ~CachedResourceStreamingClient();

private:
    // PlatformMediaResourceClient virtual methods.
#if USE(SOUP)
    char* getOrCreateReadBuffer(PlatformMediaResource&, size_t requestedSize, size_t& actualSize) override;
#endif
    void responseReceived(PlatformMediaResource&, const ResourceResponse&) override;
    void dataReceived(PlatformMediaResource&, const char*, int) override;
    void accessControlCheckFailed(PlatformMediaResource&, const ResourceError&) override;
    void loadFailed(PlatformMediaResource&, const ResourceError&) override;
    void loadFinished(PlatformMediaResource&) override;
};

class ResourceHandleStreamingClient : public ThreadSafeRefCounted<ResourceHandleStreamingClient>, public ResourceHandleClient, public StreamingClient {
public:
    static Ref<ResourceHandleStreamingClient> create(WebKitWebSrc* src, ResourceRequest&& request)
    {
        return adoptRef(*new ResourceHandleStreamingClient(src, WTFMove(request)));
    }
    virtual ~ResourceHandleStreamingClient();

    void invalidate();

    // StreamingClient virtual methods.
    bool loadFailed() const;
    void setDefersLoading(bool);

private:
    ResourceHandleStreamingClient(WebKitWebSrc*, ResourceRequest&&);
    void cleanupAndStopRunLoop();

    // ResourceHandleClient virtual methods.
#if USE(SOUP)
    char* getOrCreateReadBuffer(size_t requestedSize, size_t& actualSize) override;
#endif
    ResourceRequest willSendRequest(ResourceHandle*, ResourceRequest&&, ResourceResponse&&) override;
    void didReceiveResponse(ResourceHandle*, ResourceResponse&&) override;
    void didReceiveData(ResourceHandle*, const char*, unsigned, int) override;
    void didReceiveBuffer(ResourceHandle*, Ref<SharedBuffer>&&, int encodedLength) override;
    void didFinishLoading(ResourceHandle*) override;
    void didFail(ResourceHandle*, const ResourceError&) override;
    void wasBlocked(ResourceHandle*) override;
    void cannotShowURL(ResourceHandle*) override;

    RefPtr<Thread> m_thread;
    Lock m_initializeRunLoopConditionMutex;
    Condition m_initializeRunLoopCondition;
    RunLoop* m_runLoop { nullptr };
    Lock m_terminateRunLoopConditionMutex;
    Condition m_terminateRunLoopCondition;
    RefPtr<ResourceHandle> m_resource;
#if USE(SOUP)
    std::unique_ptr<SoupNetworkSession> m_session;
#endif
};

enum MainThreadSourceNotification {
    Start = 1 << 0,
    Stop = 1 << 1,
    NeedData = 1 << 2,
    EnoughData = 1 << 3,
    Seek = 1 << 4
};

#define WEBKIT_WEB_SRC_GET_PRIVATE(obj) (G_TYPE_INSTANCE_GET_PRIVATE((obj), WEBKIT_TYPE_WEB_SRC, WebKitWebSrcPrivate))
struct _WebKitWebSrcPrivate {
    GstAppSrc* appsrc;
    GstPad* srcpad;
    CString originalURI;
    CString redirectedURI;
    bool keepAlive;
    GUniquePtr<GstStructure> extraHeaders;
    bool compress;
    GUniquePtr<gchar> httpMethod;
    GUniquePtr<gchar> cookies;

    WebCore::MediaPlayer* player;

    RefPtr<PlatformMediaResourceLoader> loader;
    RefPtr<PlatformMediaResource> resource;
    RefPtr<ResourceHandleStreamingClient> client;

    bool didPassAccessControlCheck;

    guint64 offset;
    guint64 size;
    gboolean seekable;
    bool paused;
    bool isSeeking;

    guint64 requestedOffset;

    bool createdInMainThread;
    MainThreadNotifier<MainThreadSourceNotification> notifier;
    GRefPtr<GstBuffer> buffer;
};

enum {
    PROP_0,
    PROP_LOCATION,
    PROP_RESOLVED_LOCATION,
    PROP_KEEP_ALIVE,
    PROP_EXTRA_HEADERS,
    PROP_COMPRESS,
    PROP_METHOD
};

static GstStaticPadTemplate srcTemplate = GST_STATIC_PAD_TEMPLATE("src",
                                                                  GST_PAD_SRC,
                                                                  GST_PAD_ALWAYS,
                                                                  GST_STATIC_CAPS_ANY);

GST_DEBUG_CATEGORY_STATIC(webkit_web_src_debug);
#define GST_CAT_DEFAULT webkit_web_src_debug

static void webKitWebSrcUriHandlerInit(gpointer gIface, gpointer ifaceData);

static void webKitWebSrcDispose(GObject*);
static void webKitWebSrcFinalize(GObject*);
static void webKitWebSrcSetProperty(GObject*, guint propertyID, const GValue*, GParamSpec*);
static void webKitWebSrcGetProperty(GObject*, guint propertyID, GValue*, GParamSpec*);
static GstStateChangeReturn webKitWebSrcChangeState(GstElement*, GstStateChange);

static gboolean webKitWebSrcQueryWithParent(GstPad*, GstObject*, GstQuery*);

static void webKitWebSrcNeedData(WebKitWebSrc*);
static void webKitWebSrcEnoughData(WebKitWebSrc*);
static gboolean webKitWebSrcSeek(WebKitWebSrc*, guint64);

static GstAppSrcCallbacks appsrcCallbacks = {
    // need_data
    [](GstAppSrc*, guint, gpointer userData) {
        webKitWebSrcNeedData(WEBKIT_WEB_SRC(userData));
    },
    // enough_data
    [](GstAppSrc*, gpointer userData) {
        webKitWebSrcEnoughData(WEBKIT_WEB_SRC(userData));
    },
    // seek_data
    [](GstAppSrc*, guint64 offset, gpointer userData) -> gboolean {
        return webKitWebSrcSeek(WEBKIT_WEB_SRC(userData), offset);
    },
    { nullptr }
};

#define webkit_web_src_parent_class parent_class
// We split this out into another macro to avoid a check-webkit-style error.
#define WEBKIT_WEB_SRC_CATEGORY_INIT GST_DEBUG_CATEGORY_INIT(webkit_web_src_debug, "webkitwebsrc", 0, "websrc element");
G_DEFINE_TYPE_WITH_CODE(WebKitWebSrc, webkit_web_src, GST_TYPE_BIN,
                         G_IMPLEMENT_INTERFACE(GST_TYPE_URI_HANDLER, webKitWebSrcUriHandlerInit);
                         WEBKIT_WEB_SRC_CATEGORY_INIT);

static void webkit_web_src_class_init(WebKitWebSrcClass* klass)
{
    GObjectClass* oklass = G_OBJECT_CLASS(klass);
    GstElementClass* eklass = GST_ELEMENT_CLASS(klass);

    oklass->dispose = webKitWebSrcDispose;
    oklass->finalize = webKitWebSrcFinalize;
    oklass->set_property = webKitWebSrcSetProperty;
    oklass->get_property = webKitWebSrcGetProperty;

    gst_element_class_add_pad_template(eklass,
                                       gst_static_pad_template_get(&srcTemplate));
    gst_element_class_set_metadata(eklass, "WebKit Web source element", "Source", "Handles HTTP/HTTPS uris",
                               "Sebastian Dröge <sebastian.droege@collabora.co.uk>");

    /* Allows setting the uri using the 'location' property, which is used
     * for example by gst_element_make_from_uri() */
    g_object_class_install_property(oklass, PROP_LOCATION,
        g_param_spec_string("location", "location", "Location to read from",
            nullptr, static_cast<GParamFlags>(G_PARAM_READWRITE | G_PARAM_STATIC_STRINGS)));

    g_object_class_install_property(oklass, PROP_RESOLVED_LOCATION,
        g_param_spec_string("resolved-location", "Resolved location", "The location resolved by the server",
            nullptr, static_cast<GParamFlags>(G_PARAM_READABLE | G_PARAM_STATIC_STRINGS)));

    g_object_class_install_property(oklass, PROP_KEEP_ALIVE,
        g_param_spec_boolean("keep-alive", "keep-alive", "Use HTTP persistent connections",
            FALSE, static_cast<GParamFlags>(G_PARAM_READWRITE | G_PARAM_STATIC_STRINGS)));

    g_object_class_install_property(oklass, PROP_EXTRA_HEADERS,
        g_param_spec_boxed("extra-headers", "Extra Headers", "Extra headers to append to the HTTP request",
            GST_TYPE_STRUCTURE, static_cast<GParamFlags>(G_PARAM_READWRITE | G_PARAM_STATIC_STRINGS)));

    g_object_class_install_property(oklass, PROP_COMPRESS,
        g_param_spec_boolean("compress", "Compress", "Allow compressed content encodings",
            FALSE, static_cast<GParamFlags>(G_PARAM_READWRITE | G_PARAM_STATIC_STRINGS)));

    g_object_class_install_property(oklass, PROP_METHOD,
        g_param_spec_string("method", "method", "The HTTP method to use (default: GET)",
            nullptr, static_cast<GParamFlags>(G_PARAM_READWRITE | G_PARAM_STATIC_STRINGS)));

    eklass->change_state = webKitWebSrcChangeState;

    g_type_class_add_private(klass, sizeof(WebKitWebSrcPrivate));
}

static void webkit_web_src_init(WebKitWebSrc* src)
{
    WebKitWebSrcPrivate* priv = WEBKIT_WEB_SRC_GET_PRIVATE(src);

    src->priv = priv;
    new (priv) WebKitWebSrcPrivate();

    priv->createdInMainThread = isMainThread();

    priv->appsrc = GST_APP_SRC(gst_element_factory_make("appsrc", nullptr));
    if (!priv->appsrc) {
        GST_ERROR_OBJECT(src, "Failed to create appsrc");
        return;
    }

    gst_bin_add(GST_BIN(src), GST_ELEMENT(priv->appsrc));


    GRefPtr<GstPad> targetPad = adoptGRef(gst_element_get_static_pad(GST_ELEMENT(priv->appsrc), "src"));
    priv->srcpad = webkitGstGhostPadFromStaticTemplate(&srcTemplate, "src", targetPad.get());

    gst_element_add_pad(GST_ELEMENT(src), priv->srcpad);

    GST_OBJECT_FLAG_SET(priv->srcpad, GST_PAD_FLAG_NEED_PARENT);
    gst_pad_set_query_function(priv->srcpad, webKitWebSrcQueryWithParent);

    gst_app_src_set_callbacks(priv->appsrc, &appsrcCallbacks, src, nullptr);
    gst_app_src_set_emit_signals(priv->appsrc, FALSE);
    gst_app_src_set_stream_type(priv->appsrc, GST_APP_STREAM_TYPE_SEEKABLE);

    // 512k is a abitrary number but we should choose a value
    // here to not pause/unpause the SoupMessage too often and
    // to make sure there's always some data available for
    // GStreamer to handle.
    gst_app_src_set_max_bytes(priv->appsrc, 512 * 1024);

    // Emit the need-data signal if the queue contains less
    // than 20% of data. Without this the need-data signal
    // is emitted when the queue is empty, we then dispatch
    // the soup message unpausing to the main loop and from
    // there unpause the soup message. This already takes
    // quite some time and libsoup even needs some more time
    // to actually provide data again. If we do all this
    // already if the queue is 20% empty, it's much more
    // likely that libsoup already provides new data before
    // the queue is really empty.
    // This might need tweaking for ports not using libsoup.
    g_object_set(priv->appsrc, "min-percent", 20, nullptr);

    gst_base_src_set_automatic_eos(GST_BASE_SRC(priv->appsrc), FALSE);

    gst_app_src_set_caps(priv->appsrc, nullptr);
    gst_app_src_set_size(priv->appsrc, -1);
}

static void webKitWebSrcDispose(GObject* object)
{
    WebKitWebSrc* src = WEBKIT_WEB_SRC(object);
    WebKitWebSrcPrivate* priv = src->priv;

    priv->player = nullptr;

    GST_CALL_PARENT(G_OBJECT_CLASS, dispose, (object));
}

static void webKitWebSrcFinalize(GObject* object)
{
    WebKitWebSrcPrivate* priv = WEBKIT_WEB_SRC(object)->priv;

    priv->~WebKitWebSrcPrivate();

    GST_CALL_PARENT(G_OBJECT_CLASS, finalize, (object));
}

static void webKitWebSrcSetProperty(GObject* object, guint propID, const GValue* value, GParamSpec* pspec)
{
    WebKitWebSrc* src = WEBKIT_WEB_SRC(object);

    switch (propID) {
    case PROP_LOCATION:
        gst_uri_handler_set_uri(reinterpret_cast<GstURIHandler*>(src), g_value_get_string(value), nullptr);
        break;
    case PROP_KEEP_ALIVE:
        src->priv->keepAlive = g_value_get_boolean(value);
        break;
    case PROP_EXTRA_HEADERS: {
        const GstStructure* s = gst_value_get_structure(value);
        src->priv->extraHeaders.reset(s ? gst_structure_copy(s) : nullptr);
        break;
    }
    case PROP_COMPRESS:
        src->priv->compress = g_value_get_boolean(value);
        break;
    case PROP_METHOD:
        src->priv->httpMethod.reset(g_value_dup_string(value));
        break;
    default:
        G_OBJECT_WARN_INVALID_PROPERTY_ID(object, propID, pspec);
        break;
    }
}

static void webKitWebSrcGetProperty(GObject* object, guint propID, GValue* value, GParamSpec* pspec)
{
    WebKitWebSrc* src = WEBKIT_WEB_SRC(object);
    WebKitWebSrcPrivate* priv = src->priv;

    WTF::GMutexLocker<GMutex> locker(*GST_OBJECT_GET_LOCK(src));
    switch (propID) {
    case PROP_LOCATION:
        g_value_set_string(value, priv->originalURI.data());
        break;
    case PROP_RESOLVED_LOCATION:
        g_value_set_string(value, priv->redirectedURI.isNull() ? priv->originalURI.data() : priv->redirectedURI.data());
        break;
    case PROP_KEEP_ALIVE:
        g_value_set_boolean(value, priv->keepAlive);
        break;
    case PROP_EXTRA_HEADERS:
        gst_value_set_structure(value, priv->extraHeaders.get());
        break;
    case PROP_COMPRESS:
        g_value_set_boolean(value, priv->compress);
        break;
    case PROP_METHOD:
        g_value_set_string(value, priv->httpMethod.get());
        break;
    default:
        G_OBJECT_WARN_INVALID_PROPERTY_ID(object, propID, pspec);
        break;
    }
}

static void webKitWebSrcStop(WebKitWebSrc* src)
{
    WebKitWebSrcPrivate* priv = src->priv;

    if (priv->resource || (priv->loader && !priv->keepAlive)) {
        GRefPtr<WebKitWebSrc> protector = WTF::ensureGRef(src);
        priv->notifier.cancelPendingNotifications(MainThreadSourceNotification::NeedData | MainThreadSourceNotification::EnoughData | MainThreadSourceNotification::Seek);
        priv->notifier.notify(MainThreadSourceNotification::Stop, [protector, keepAlive = priv->keepAlive] {
            WebKitWebSrcPrivate* priv = protector->priv;

            WTF::GMutexLocker<GMutex> locker(*GST_OBJECT_GET_LOCK(protector.get()));
            if (priv->resource) {
                priv->resource->stop();
                priv->resource->setClient(nullptr);
                priv->resource = nullptr;
            }

            if (!keepAlive)
                priv->loader = nullptr;
        });
    }

    if (priv->client) {
        priv->client->invalidate();
        priv->client = nullptr;
    }

    WTF::GMutexLocker<GMutex> locker(*GST_OBJECT_GET_LOCK(src));

    bool wasSeeking = std::exchange(priv->isSeeking, false);

    if (priv->buffer) {
        unmapGstBuffer(priv->buffer.get());
        priv->buffer.clear();
    }

    priv->paused = false;

    priv->offset = 0;
    priv->seekable = FALSE;

    if (!wasSeeking) {
        priv->size = 0;
        priv->requestedOffset = 0;
        priv->player = nullptr;
    }

    locker.unlock();

    if (priv->appsrc) {
        gst_app_src_set_caps(priv->appsrc, nullptr);
        if (!wasSeeking)
            gst_app_src_set_size(priv->appsrc, -1);
    }

    GST_DEBUG_OBJECT(src, "Stopped request. Was seeking: %s", wasSeeking ? "yes":"no");
}

static bool webKitWebSrcSetExtraHeader(GQuark fieldId, const GValue* value, gpointer userData)
{
    GUniquePtr<gchar> fieldContent;

    if (G_VALUE_HOLDS_STRING(value))
        fieldContent.reset(g_value_dup_string(value));
    else {
        GValue dest = G_VALUE_INIT;

        g_value_init(&dest, G_TYPE_STRING);
        if (g_value_transform(value, &dest))
            fieldContent.reset(g_value_dup_string(&dest));
    }

    const gchar* fieldName = g_quark_to_string(fieldId);
    if (!fieldContent.get()) {
        GST_ERROR("extra-headers field '%s' contains no value or can't be converted to a string", fieldName);
        return false;
    }

    GST_DEBUG("Appending extra header: \"%s: %s\"", fieldName, fieldContent.get());
    ResourceRequest* request = static_cast<ResourceRequest*>(userData);
    request->setHTTPHeaderField(fieldName, fieldContent.get());
    return true;
}

static gboolean webKitWebSrcProcessExtraHeaders(GQuark fieldId, const GValue* value, gpointer userData)
{
    if (G_VALUE_TYPE(value) == GST_TYPE_ARRAY) {
        unsigned size = gst_value_array_get_size(value);

        for (unsigned i = 0; i < size; i++) {
            if (!webKitWebSrcSetExtraHeader(fieldId, gst_value_array_get_value(value, i), userData))
                return FALSE;
        }
        return TRUE;
    }

    if (G_VALUE_TYPE(value) == GST_TYPE_LIST) {
        unsigned size = gst_value_list_get_size(value);

        for (unsigned i = 0; i < size; i++) {
            if (!webKitWebSrcSetExtraHeader(fieldId, gst_value_list_get_value(value, i), userData))
                return FALSE;
        }
        return TRUE;
    }

    return webKitWebSrcSetExtraHeader(fieldId, value, userData);
}

static void webKitWebSrcStart(WebKitWebSrc* src)
{
    WebKitWebSrcPrivate* priv = src->priv;

    WTF::GMutexLocker<GMutex> locker(*GST_OBJECT_GET_LOCK(src));

    priv->didPassAccessControlCheck = false;

    if (priv->originalURI.isNull()) {
        GST_ERROR_OBJECT(src, "No URI provided");
        locker.unlock();
        webKitWebSrcStop(src);
        return;
    }

    ASSERT(!priv->client);

    GST_DEBUG_OBJECT(src, "Fetching %s", priv->originalURI.data());
    URL url = URL(URL(), priv->originalURI.data());

    ResourceRequest request(url);
    request.setAllowCookies(true);
    request.setFirstPartyForCookies(url);

    priv->size = 0;

    if (priv->player)
        request.setHTTPReferrer(priv->player->referrer());

    if (priv->httpMethod.get())
        request.setHTTPMethod(priv->httpMethod.get());

#if USE(SOUP)
    // By default, HTTP Accept-Encoding is disabled here as we don't
    // want the received response to be encoded in any way as we need
    // to rely on the proper size of the returned data on
    // didReceiveResponse.
    // If Accept-Encoding is used, the server may send the data in encoded format and
    // request.expectedContentLength() will have the "wrong" size (the size of the
    // compressed data), even though the data received in didReceiveData is uncompressed.
    // This is however useful to enable for adaptive streaming
    // scenarios, when the demuxer needs to download playlists.
    if (!priv->compress)
        request.setAcceptEncoding(false);
#endif

    // Let Apple web servers know we want to access their nice movie trailers.
    if (!g_ascii_strcasecmp("movies.apple.com", url.host().utf8().data())
        || !g_ascii_strcasecmp("trailers.apple.com", url.host().utf8().data()))
        request.setHTTPUserAgent("Quicktime/7.6.6");

    GST_DEBUG_OBJECT(src, "Requested offset: %" G_GUINT64_FORMAT, priv->requestedOffset);
    if (priv->requestedOffset) {
        GUniquePtr<gchar> val(g_strdup_printf("bytes=%" G_GUINT64_FORMAT "-", priv->requestedOffset));
        request.setHTTPHeaderField(HTTPHeaderName::Range, val.get());
    }
    priv->offset = priv->requestedOffset;

    if (!priv->keepAlive) {
        GST_DEBUG_OBJECT(src, "Persistent connection support disabled");
        request.setHTTPHeaderField(HTTPHeaderName::Connection, "close");
    }

    if (priv->extraHeaders)
        gst_structure_foreach(priv->extraHeaders.get(), webKitWebSrcProcessExtraHeaders, &request);

    // We always request Icecast/Shoutcast metadata, just in case ...
    request.setHTTPHeaderField(HTTPHeaderName::IcyMetadata, "1");

    if (!priv->player || !priv->createdInMainThread) {
        priv->client = ResourceHandleStreamingClient::create(src, WTFMove(request));
        if (priv->client->loadFailed()) {
            GST_ERROR_OBJECT(src, "Failed to setup streaming client");
            locker.unlock();
            webKitWebSrcStop(src);
        } else
            GST_DEBUG_OBJECT(src, "Started request");
        return;
    }

    locker.unlock();
    GRefPtr<WebKitWebSrc> protector = WTF::ensureGRef(src);
    priv->notifier.notify(MainThreadSourceNotification::Start, [protector, request = WTFMove(request)] {
        WebKitWebSrcPrivate* priv = protector->priv;

        WTF::GMutexLocker<GMutex> locker(*GST_OBJECT_GET_LOCK(protector.get()));
        if (!priv->loader)
            priv->loader = priv->player->createResourceLoader();

        {
            String cookies = WebCore::cookies(*priv->player->cachedResourceLoader()->document(), request.url());
            priv->cookies = GUniquePtr<gchar>(g_strdup(cookies.utf8().data()));
        }

        PlatformMediaResourceLoader::LoadOptions loadOptions = 0;
        if (request.url().protocolIsBlob())
            loadOptions |= PlatformMediaResourceLoader::LoadOption::BufferData;
        priv->resource = priv->loader->requestResource(ResourceRequest(request), loadOptions);
        if (priv->resource) {
            priv->resource->setClient(std::make_unique<CachedResourceStreamingClient>(protector.get(), ResourceRequest(request)));
            GST_DEBUG_OBJECT(protector.get(), "Started request");
        } else {
            GST_ERROR_OBJECT(protector.get(), "Failed to setup streaming client");
            priv->loader = nullptr;
            locker.unlock();
            webKitWebSrcStop(protector.get());
        }
    });
}

static GstStateChangeReturn webKitWebSrcChangeState(GstElement* element, GstStateChange transition)
{
    GstStateChangeReturn ret = GST_STATE_CHANGE_SUCCESS;
    WebKitWebSrc* src = WEBKIT_WEB_SRC(element);
    WebKitWebSrcPrivate* priv = src->priv;

    switch (transition) {
    case GST_STATE_CHANGE_NULL_TO_READY:
        if (!priv->appsrc) {
            gst_element_post_message(element,
                                     gst_missing_element_message_new(element, "appsrc"));
            GST_ELEMENT_ERROR(src, CORE, MISSING_PLUGIN, (nullptr), ("no appsrc"));
            return GST_STATE_CHANGE_FAILURE;
        }
        break;
    default:
        break;
    }

    ret = GST_ELEMENT_CLASS(parent_class)->change_state(element, transition);
    if (G_UNLIKELY(ret == GST_STATE_CHANGE_FAILURE)) {
        GST_DEBUG_OBJECT(src, "State change failed");
        return ret;
    }

    switch (transition) {
    case GST_STATE_CHANGE_READY_TO_PAUSED:
    {
        GST_DEBUG_OBJECT(src, "READY->PAUSED");
        webKitWebSrcStart(src);
        break;
    }
    case GST_STATE_CHANGE_PAUSED_TO_READY:
    {
        GST_DEBUG_OBJECT(src, "PAUSED->READY");
        webKitWebSrcStop(src);
        break;
    }
    default:
        break;
    }

    return ret;
}

static gboolean webKitWebSrcQueryWithParent(GstPad* pad, GstObject* parent, GstQuery* query)
{
    WebKitWebSrc* src = WEBKIT_WEB_SRC(GST_ELEMENT(parent));
    gboolean result = FALSE;

    switch (GST_QUERY_TYPE(query)) {
    case GST_QUERY_DURATION: {
        GstFormat format;

        gst_query_parse_duration(query, &format, nullptr);

        GST_DEBUG_OBJECT(src, "duration query in format %s", gst_format_get_name(format));
        WTF::GMutexLocker<GMutex> locker(*GST_OBJECT_GET_LOCK(src));
        if (format == GST_FORMAT_BYTES && src->priv->size > 0) {
            gst_query_set_duration(query, format, src->priv->size);
            result = TRUE;
        }
        break;
    }
    case GST_QUERY_URI: {
        WTF::GMutexLocker<GMutex> locker(*GST_OBJECT_GET_LOCK(src));
        gst_query_set_uri(query, src->priv->originalURI.data());
        if (!src->priv->redirectedURI.isNull())
            gst_query_set_uri_redirection(query, src->priv->redirectedURI.data());
        result = TRUE;
        break;
    }
    case GST_QUERY_SCHEDULING: {
        GstSchedulingFlags flags;
        int minSize, maxSize, align;

        gst_query_parse_scheduling(query, &flags, &minSize, &maxSize, &align);
        gst_query_set_scheduling(query, static_cast<GstSchedulingFlags>(flags | GST_SCHEDULING_FLAG_BANDWIDTH_LIMITED), minSize, maxSize, align);
        result = TRUE;
        break;
    }
    case GST_QUERY_CONTEXT: {
        const gchar* contextType;
        if (gst_query_parse_context_type(query, &contextType) && !g_strcmp0(contextType, "http-headers")) {
            WTF::GMutexLocker<GMutex> gstLocker(*GST_OBJECT_GET_LOCK(src));

            GstContext* context = gst_context_new("http-headers", FALSE);
            gst_context_make_writable(context);
            GstStructure* contextStructure = gst_context_writable_structure(context);

            const gchar* cookiesArray[] = { src->priv->cookies.get(), nullptr};
            gst_structure_set(contextStructure, "cookies", G_TYPE_STRV, cookiesArray, nullptr);

            gst_query_set_context(query, context);
            result = TRUE;
            break;
        }
    }
    default: {
        GRefPtr<GstPad> target = adoptGRef(gst_ghost_pad_get_target(GST_GHOST_PAD_CAST(pad)));

        // Forward the query to the proxy target pad.
        if (target)
            result = gst_pad_query(target.get(), query);
        break;
    }
    }

    return result;
}

static bool urlHasSupportedProtocol(const URL& url)
{
    return url.isValid() && (url.protocolIsInHTTPFamily() || url.protocolIsBlob());
}

// uri handler interface

static GstURIType webKitWebSrcUriGetType(GType)
{
    return GST_URI_SRC;
}

const gchar* const* webKitWebSrcGetProtocols(GType)
{
    static const char* protocols[] = {"webkit+http", "webkit+https", "blob", nullptr };
    return protocols;
}

static gchar* webKitWebSrcGetUri(GstURIHandler* handler)
{
    WebKitWebSrc* src = WEBKIT_WEB_SRC(handler);
    gchar* ret;

    WTF::GMutexLocker<GMutex> locker(*GST_OBJECT_GET_LOCK(src));
    ret = g_strdup(src->priv->originalURI.data());
    return ret;
}

static gboolean webKitWebSrcSetUri(GstURIHandler* handler, const gchar* uri, GError** error)
{
    WebKitWebSrc* src = WEBKIT_WEB_SRC(handler);
    WebKitWebSrcPrivate* priv = src->priv;

    if (GST_STATE(src) >= GST_STATE_PAUSED) {
        GST_ERROR_OBJECT(src, "URI can only be set in states < PAUSED");
        return FALSE;
    }

    WTF::GMutexLocker<GMutex> locker(*GST_OBJECT_GET_LOCK(src));

    priv->redirectedURI = CString();
    priv->originalURI = CString();
    if (!uri)
        return TRUE;

    URL url(URL(), uri);
    ASSERT(url.protocol().substring(0, 7) == "webkit+");
    url.setProtocol(url.protocol().substring(7).toString());
    if (!urlHasSupportedProtocol(url)) {
        g_set_error(error, GST_URI_ERROR, GST_URI_ERROR_BAD_URI, "Invalid URI '%s'", uri);
        return FALSE;
    }

    priv->originalURI = url.string().utf8();
    return TRUE;
}

static void webKitWebSrcUriHandlerInit(gpointer gIface, gpointer)
{
    GstURIHandlerInterface* iface = (GstURIHandlerInterface *) gIface;

    iface->get_type = webKitWebSrcUriGetType;
    iface->get_protocols = webKitWebSrcGetProtocols;
    iface->get_uri = webKitWebSrcGetUri;
    iface->set_uri = webKitWebSrcSetUri;
}

static void webKitWebSrcNeedData(WebKitWebSrc* src)
{
    WebKitWebSrcPrivate* priv = src->priv;

    GST_DEBUG_OBJECT(src, "Need more data");

    {
        WTF::GMutexLocker<GMutex> locker(*GST_OBJECT_GET_LOCK(src));
        if (!priv->paused)
            return;
        priv->paused = false;
        if (priv->client) {
            priv->client->setDefersLoading(false);
            return;
        }
    }

    GRefPtr<WebKitWebSrc> protector = WTF::ensureGRef(src);
    priv->notifier.notify(MainThreadSourceNotification::NeedData, [protector] {
        WebKitWebSrcPrivate* priv = protector->priv;
        if (priv->resource)
            priv->resource->setDefersLoading(false);
    });
}

static void webKitWebSrcEnoughData(WebKitWebSrc* src)
{
    WebKitWebSrcPrivate* priv = src->priv;

    GST_DEBUG_OBJECT(src, "Have enough data");

    {
        WTF::GMutexLocker<GMutex> locker(*GST_OBJECT_GET_LOCK(src));
        if (priv->paused)
            return;
        priv->paused = true;
        if (priv->client) {
            priv->client->setDefersLoading(true);
            return;
        }
    }

    GRefPtr<WebKitWebSrc> protector = WTF::ensureGRef(src);
    priv->notifier.notify(MainThreadSourceNotification::EnoughData, [protector] {
        WebKitWebSrcPrivate* priv = protector->priv;
        if (priv->resource)
            priv->resource->setDefersLoading(true);
    });
}

static gboolean webKitWebSrcSeek(WebKitWebSrc* src, guint64 offset)
{
    WebKitWebSrcPrivate* priv = src->priv;

    {
        WTF::GMutexLocker<GMutex> locker(*GST_OBJECT_GET_LOCK(src));
        if (offset == priv->offset && priv->requestedOffset == priv->offset)
            return TRUE;

        if (!priv->seekable)
            return FALSE;

        priv->isSeeking = true;
        priv->requestedOffset = offset;
    }

    GST_DEBUG_OBJECT(src, "Seeking to offset: %" G_GUINT64_FORMAT " size: %" G_GUINT64_FORMAT, src->priv->requestedOffset, src->priv->size);
    if (priv->client) {
        webKitWebSrcStop(src);
        webKitWebSrcStart(src);
        return TRUE;
    }

    GRefPtr<WebKitWebSrc> protector = WTF::ensureGRef(src);
    priv->notifier.notify(MainThreadSourceNotification::Seek, [protector] {
        webKitWebSrcStop(protector.get());
        webKitWebSrcStart(protector.get());
    });
    return TRUE;
}

void webKitWebSrcSetMediaPlayer(WebKitWebSrc* src, WebCore::MediaPlayer* player)
{
    ASSERT(player);
    ASSERT(src->priv->createdInMainThread);
    WTF::GMutexLocker<GMutex> locker(*GST_OBJECT_GET_LOCK(src));
    src->priv->player = player;
}

bool webKitSrcPassedCORSAccessCheck(WebKitWebSrc* src)
{
    return src->priv->didPassAccessControlCheck;
}

StreamingClient::StreamingClient(WebKitWebSrc* src, ResourceRequest&& request)
    : m_src(GST_ELEMENT(src))
    , m_request(WTFMove(request))
{
}

StreamingClient::~StreamingClient()
{
}

char* StreamingClient::createReadBuffer(size_t requestedSize, size_t& actualSize)
{
    WebKitWebSrc* src = WEBKIT_WEB_SRC(m_src.get());
    WebKitWebSrcPrivate* priv = src->priv;

    ASSERT(!priv->buffer);

    GstBuffer* buffer = gst_buffer_new_and_alloc(requestedSize);

    mapGstBuffer(buffer, GST_MAP_WRITE);

    WTF::GMutexLocker<GMutex> locker(*GST_OBJECT_GET_LOCK(src));
    priv->buffer = adoptGRef(buffer);
    locker.unlock();

    actualSize = gst_buffer_get_size(buffer);
    return getGstBufferDataPointer(buffer);
}

void StreamingClient::handleResponseReceived(const ResourceResponse& response)
{
    WebKitWebSrc* src = WEBKIT_WEB_SRC(m_src.get());
    WebKitWebSrcPrivate* priv = src->priv;

    GST_DEBUG_OBJECT(src, "Received response: %d", response.httpStatusCode());

    auto responseURI = response.url().string().utf8();
    if (priv->originalURI != responseURI)
        priv->redirectedURI = WTFMove(responseURI);

    if (response.httpStatusCode() >= 400) {
        GST_ELEMENT_ERROR(src, RESOURCE, READ, ("Received %d HTTP error code", response.httpStatusCode()), (nullptr));
        gst_app_src_end_of_stream(priv->appsrc);
        webKitWebSrcStop(src);
        return;
    }

    WTF::GMutexLocker<GMutex> locker(*GST_OBJECT_GET_LOCK(src));

    if (priv->isSeeking) {
        GST_DEBUG_OBJECT(src, "Seek in progress, ignoring response");
        return;
    }

    if (priv->requestedOffset) {
        // Seeking ... we expect a 206 == PARTIAL_CONTENT
        if (response.httpStatusCode() == 200) {
            // Range request didn't have a ranged response; resetting offset.
            priv->offset = 0;
        } else if (response.httpStatusCode() != 206) {
            // Range request completely failed.
            locker.unlock();
            GST_ELEMENT_ERROR(src, RESOURCE, READ, ("Received unexpected %d HTTP status code", response.httpStatusCode()), (nullptr));
            gst_app_src_end_of_stream(priv->appsrc);
            webKitWebSrcStop(src);
            return;
        }
    }

    long long length = response.expectedContentLength();
    GST_DEBUG_OBJECT(src, "response: %d, content length: %lld, requested offset: %" G_GUINT64_FORMAT, response.httpStatusCode(), length, priv->requestedOffset);
    if (length > 0 && priv->requestedOffset && response.httpStatusCode() == 206)
        length += priv->requestedOffset;

    priv->size = length >= 0 ? length : 0;
    priv->seekable = length > 0 && g_ascii_strcasecmp("none", response.httpHeaderField(HTTPHeaderName::AcceptRanges).utf8().data());

    locker.unlock();

    // notify size/duration
    if (length <= 0)
        gst_app_src_set_size(priv->appsrc, -1);

    gst_app_src_set_caps(priv->appsrc, nullptr);

    // Emit a GST_EVENT_CUSTOM_DOWNSTREAM_STICKY event to let GStreamer know about the HTTP headers sent and received.
    GstStructure* httpHeaders = gst_structure_new_empty("http-headers");
    gst_structure_set(httpHeaders, "uri", G_TYPE_STRING, priv->originalURI.data(), nullptr);
    if (!priv->redirectedURI.isNull())
        gst_structure_set(httpHeaders, "redirection-uri", G_TYPE_STRING, priv->redirectedURI.data(), nullptr);
    GUniquePtr<GstStructure> headers(gst_structure_new_empty("request-headers"));
    for (const auto& header : m_request.httpHeaderFields())
        gst_structure_set(headers.get(), header.key.utf8().data(), G_TYPE_STRING, header.value.utf8().data(), nullptr);
    gst_structure_set(httpHeaders, "request-headers", GST_TYPE_STRUCTURE, headers.get(), nullptr);
    headers.reset(gst_structure_new_empty("response-headers"));
    for (const auto& header : response.httpHeaderFields())
        gst_structure_set(headers.get(), header.key.utf8().data(), G_TYPE_STRING, header.value.utf8().data(), nullptr);
    gst_structure_set(httpHeaders, "response-headers", GST_TYPE_STRUCTURE, headers.get(), nullptr);
    gst_pad_push_event(GST_BASE_SRC_PAD(priv->appsrc), gst_event_new_custom(GST_EVENT_CUSTOM_DOWNSTREAM_STICKY, httpHeaders));
}

void StreamingClient::handleDataReceived(const char* data, int length)
{
    WebKitWebSrc* src = WEBKIT_WEB_SRC(m_src.get());
    WebKitWebSrcPrivate* priv = src->priv;

    WTF::GMutexLocker<GMutex> locker(*GST_OBJECT_GET_LOCK(src));

    GST_LOG_OBJECT(src, "Have %lld bytes of data", priv->buffer ? static_cast<long long>(gst_buffer_get_size(priv->buffer.get())) : length);

    ASSERT(!priv->buffer || data == getGstBufferDataPointer(priv->buffer.get()));

    if (priv->buffer)
        unmapGstBuffer(priv->buffer.get());

    if (priv->isSeeking) {
        GST_DEBUG_OBJECT(src, "Seek in progress, ignoring data");
        priv->buffer.clear();
        return;
    }

    if (priv->offset < priv->requestedOffset) {
        // Range request failed; seeking manually.
        if (priv->offset + length <= priv->requestedOffset) {
            // Discard all the buffers coming before the requested seek position.
            priv->offset += length;
            priv->buffer.clear();
            return;
        }

        if (priv->offset + length > priv->requestedOffset) {
            guint64 offset = priv->requestedOffset - priv->offset;
            data += offset;
            length -= offset;
            if (priv->buffer)
                gst_buffer_resize(priv->buffer.get(), offset, -1);
            priv->offset = priv->requestedOffset;
        }

        priv->requestedOffset = 0;
    }

    // Ports using the GStreamer backend but not the soup implementation of ResourceHandle
    // won't be using buffers provided by this client, the buffer is created here in that case.
    if (!priv->buffer)
        priv->buffer = adoptGRef(createGstBufferForData(data, length));
    else
        gst_buffer_set_size(priv->buffer.get(), static_cast<gssize>(length));

    GST_BUFFER_OFFSET(priv->buffer.get()) = priv->offset;
    if (priv->requestedOffset == priv->offset)
        priv->requestedOffset += length;
    priv->offset += length;
    // priv->size == 0 if received length on didReceiveResponse < 0.
    if (priv->size > 0 && priv->offset > priv->size) {
        GST_DEBUG_OBJECT(src, "Updating internal size from %" G_GUINT64_FORMAT " to %" G_GUINT64_FORMAT, priv->size, priv->offset);
        priv->size = priv->offset;
    }
    GST_BUFFER_OFFSET_END(priv->buffer.get()) = priv->offset;

    locker.unlock();

    GstFlowReturn ret = gst_app_src_push_buffer(priv->appsrc, priv->buffer.leakRef());
    if (ret != GST_FLOW_OK && ret != GST_FLOW_EOS && ret != GST_FLOW_FLUSHING)
        GST_ELEMENT_ERROR(src, CORE, FAILED, (nullptr), (nullptr));
}

void StreamingClient::handleNotifyFinished()
{
    WebKitWebSrc* src = WEBKIT_WEB_SRC(m_src.get());
    WebKitWebSrcPrivate* priv = src->priv;

    GST_DEBUG_OBJECT(src, "Have EOS");

    WTF::GMutexLocker<GMutex> locker(*GST_OBJECT_GET_LOCK(src));
    if (!priv->isSeeking) {
        locker.unlock();
        gst_app_src_end_of_stream(priv->appsrc);
    }
}

CachedResourceStreamingClient::CachedResourceStreamingClient(WebKitWebSrc* src, ResourceRequest&& request)
    : StreamingClient(src, WTFMove(request))
{
}

CachedResourceStreamingClient::~CachedResourceStreamingClient()
{
}

#if USE(SOUP)
char* CachedResourceStreamingClient::getOrCreateReadBuffer(PlatformMediaResource&, size_t requestedSize, size_t& actualSize)
{
    return createReadBuffer(requestedSize, actualSize);
}
#endif

void CachedResourceStreamingClient::responseReceived(PlatformMediaResource&, const ResourceResponse& response)
{
<<<<<<< HEAD
    if (!m_src)
        return;

    WebKitWebSrcPrivate* priv = WEBKIT_WEB_SRC(m_src)->priv;
    if (!priv || !priv->resource)
        return;

=======
    WebKitWebSrcPrivate* priv = WEBKIT_WEB_SRC(m_src.get())->priv;
>>>>>>> 97a6a9fe
    priv->didPassAccessControlCheck = priv->resource->didPassAccessControlCheck();
    handleResponseReceived(response);
}

void CachedResourceStreamingClient::dataReceived(PlatformMediaResource&, const char* data, int length)
{
    handleDataReceived(data, length);
}

void CachedResourceStreamingClient::accessControlCheckFailed(PlatformMediaResource&, const ResourceError& error)
{
    WebKitWebSrc* src = WEBKIT_WEB_SRC(m_src.get());
    GST_ELEMENT_ERROR(src, RESOURCE, READ, ("%s", error.localizedDescription().utf8().data()), (nullptr));
    gst_app_src_end_of_stream(src->priv->appsrc);
    webKitWebSrcStop(src);
}

void CachedResourceStreamingClient::loadFailed(PlatformMediaResource&, const ResourceError& error)
{
    WebKitWebSrc* src = WEBKIT_WEB_SRC(m_src.get());

    if (!error.isCancellation()) {
        GST_ERROR_OBJECT(src, "Have failure: %s", error.localizedDescription().utf8().data());
        GST_ELEMENT_ERROR(src, RESOURCE, FAILED, ("%s", error.localizedDescription().utf8().data()), (nullptr));
    }

    gst_app_src_end_of_stream(src->priv->appsrc);
}

void CachedResourceStreamingClient::loadFinished(PlatformMediaResource&)
{
    handleNotifyFinished();
}

ResourceHandleStreamingClient::ResourceHandleStreamingClient(WebKitWebSrc* src, ResourceRequest&& request)
    : StreamingClient(src, WTFMove(request))
{
    LockHolder locker(m_initializeRunLoopConditionMutex);
    m_thread = Thread::create("ResourceHandleStreamingClient", [this] {
        {
            LockHolder locker(m_initializeRunLoopConditionMutex);
            m_runLoop = &RunLoop::current();
#if USE(SOUP)
            m_session = std::make_unique<SoupNetworkSession>();
            m_resource = ResourceHandle::create(*m_session, m_request, this, true, false);
#else
            // FIXME: This create will hit an assert in debug builds. See https://bugs.webkit.org/show_bug.cgi?id=167003.
            m_resource = ResourceHandle::create(nullptr, m_request, this, true, false);
#endif
            m_initializeRunLoopCondition.notifyOne();
        }
        if (!m_resource)
            return;

        m_runLoop->dispatch([this] { m_resource->setDefersLoading(false); });
        m_runLoop->run();
    });
    m_initializeRunLoopCondition.wait(m_initializeRunLoopConditionMutex);
}

ResourceHandleStreamingClient::~ResourceHandleStreamingClient()
{
    if (m_thread) {
        m_thread->detach();
        m_thread = nullptr;
    }
}

void ResourceHandleStreamingClient::cleanupAndStopRunLoop()
{
    m_resource->clearClient();
    m_resource->cancel();
    m_resource = nullptr;
#if USE(SOUP)
    m_session = nullptr;
#endif
    m_runLoop->stop();
}

void ResourceHandleStreamingClient::invalidate()
{
    if (m_runLoop == &RunLoop::current()) {
        cleanupAndStopRunLoop();
        return;
    }

    LockHolder locker(m_terminateRunLoopConditionMutex);
    m_runLoop->dispatch([this, protectedThis = makeRef(*this)] {
        cleanupAndStopRunLoop();
        LockHolder locker(m_terminateRunLoopConditionMutex);
        m_terminateRunLoopCondition.notifyOne();
    });
    m_terminateRunLoopCondition.wait(m_terminateRunLoopConditionMutex);
}

bool ResourceHandleStreamingClient::loadFailed() const
{
    return !m_resource;
}

void ResourceHandleStreamingClient::setDefersLoading(bool defers)
{
    m_runLoop->dispatch([this, protectedThis = makeRef(*this), defers] {
        if (m_resource)
            m_resource->setDefersLoading(defers);
    });
}

#if USE(SOUP)
char* ResourceHandleStreamingClient::getOrCreateReadBuffer(size_t requestedSize, size_t& actualSize)
{
    return createReadBuffer(requestedSize, actualSize);
}
#endif

ResourceRequest ResourceHandleStreamingClient::willSendRequest(ResourceHandle*, ResourceRequest&& request, ResourceResponse&&)
{
    return WTFMove(request);
}

void ResourceHandleStreamingClient::didReceiveResponse(ResourceHandle*, ResourceResponse&& response)
{
    if (m_resource)
        handleResponseReceived(response);
}

void ResourceHandleStreamingClient::didReceiveData(ResourceHandle*, const char* /* data */, unsigned /* length */, int)
{
    ASSERT_NOT_REACHED();
}

void ResourceHandleStreamingClient::didReceiveBuffer(ResourceHandle*, Ref<SharedBuffer>&& buffer, int /* encodedLength */)
{
    if (!m_resource)
        return;

    for (const auto& segment : buffer.get())
        handleDataReceived(segment->data(), segment->size());
}

void ResourceHandleStreamingClient::didFinishLoading(ResourceHandle*)
{
    if (m_resource)
        handleNotifyFinished();
}

void ResourceHandleStreamingClient::didFail(ResourceHandle*, const ResourceError& error)
{
    WebKitWebSrc* src = WEBKIT_WEB_SRC(m_src.get());

    GST_ERROR_OBJECT(src, "Have failure: %s", error.localizedDescription().utf8().data());
    GST_ELEMENT_ERROR(src, RESOURCE, FAILED, ("%s", error.localizedDescription().utf8().data()), (nullptr));
    gst_app_src_end_of_stream(src->priv->appsrc);
}

void ResourceHandleStreamingClient::wasBlocked(ResourceHandle*)
{
    WebKitWebSrc* src = WEBKIT_WEB_SRC(m_src.get());
    GUniquePtr<gchar> uri;

    GST_ERROR_OBJECT(src, "Request was blocked");

    WTF::GMutexLocker<GMutex> locker(*GST_OBJECT_GET_LOCK(src));
    uri.reset(g_strdup(src->priv->originalURI.data()));
    locker.unlock();

    GST_ELEMENT_ERROR(src, RESOURCE, OPEN_READ, ("Access to \"%s\" was blocked", uri.get()), (nullptr));
}

void ResourceHandleStreamingClient::cannotShowURL(ResourceHandle*)
{
    WebKitWebSrc* src = WEBKIT_WEB_SRC(m_src.get());
    GUniquePtr<gchar> uri;

    GST_ERROR_OBJECT(src, "Cannot show URL");

    WTF::GMutexLocker<GMutex> locker(*GST_OBJECT_GET_LOCK(src));
    uri.reset(g_strdup(src->priv->originalURI.data()));
    locker.unlock();

    GST_ELEMENT_ERROR(src, RESOURCE, OPEN_READ, ("Can't show \"%s\"", uri.get()), (nullptr));
}

#endif // USE(GSTREAMER)
<|MERGE_RESOLUTION|>--- conflicted
+++ resolved
@@ -1095,17 +1095,13 @@
 
 void CachedResourceStreamingClient::responseReceived(PlatformMediaResource&, const ResourceResponse& response)
 {
-<<<<<<< HEAD
     if (!m_src)
         return;
 
-    WebKitWebSrcPrivate* priv = WEBKIT_WEB_SRC(m_src)->priv;
+    WebKitWebSrcPrivate* priv = WEBKIT_WEB_SRC(m_src.get())->priv;
     if (!priv || !priv->resource)
         return;
 
-=======
-    WebKitWebSrcPrivate* priv = WEBKIT_WEB_SRC(m_src.get())->priv;
->>>>>>> 97a6a9fe
     priv->didPassAccessControlCheck = priv->resource->didPassAccessControlCheck();
     handleResponseReceived(response);
 }
