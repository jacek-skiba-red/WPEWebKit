/*
 *  Copyright (C) 2009, 2010 Sebastian Dröge <sebastian.droege@collabora.co.uk>
 *  Copyright (C) 2013 Collabora Ltd.
 *
 *  This library is free software; you can redistribute it and/or
 *  modify it under the terms of the GNU Lesser General Public
 *  License as published by the Free Software Foundation; either
 *  version 2 of the License, or (at your option) any later version.
 *
 *  This library is distributed in the hope that it will be useful,
 *  but WITHOUT ANY WARRANTY; without even the implied warranty of
 *  MERCHANTABILITY or FITNESS FOR A PARTICULAR PURPOSE.  See the GNU
 *  Lesser General Public License for more details.
 *
 *  You should have received a copy of the GNU Lesser General Public
 *  License along with this library; if not, write to the Free Software
 *  Foundation, Inc., 51 Franklin Street, Fifth Floor, Boston, MA  02110-1301  USA
 */

#include "config.h"
#include "WebKitWebSourceGStreamer.h"

#if ENABLE(VIDEO) && USE(GSTREAMER)

#include "CachedResourceLoader.h"
#include "CookieJar.h"
#include "GStreamerCommon.h"
#include "HTTPHeaderNames.h"
#include "MainThreadNotifier.h"
#include "MediaPlayer.h"
#include "PlatformMediaResourceLoader.h"
#include "ResourceError.h"
#include "ResourceRequest.h"
#include "ResourceResponse.h"
#include <cstdint>
#include <gst/app/gstappsrc.h>
#include <gst/pbutils/missing-plugins.h>
#include <wtf/MainThread.h>
#include <wtf/Noncopyable.h>
#include <wtf/glib/GMutexLocker.h>
#include <wtf/glib/GRefPtr.h>
#include <wtf/glib/GUniquePtr.h>
#include <wtf/text/CString.h>

using namespace WebCore;

class CachedResourceStreamingClient final : public PlatformMediaResourceClient {
    WTF_MAKE_NONCOPYABLE(CachedResourceStreamingClient);
public:
    CachedResourceStreamingClient(WebKitWebSrc*, ResourceRequest&&);
    virtual ~CachedResourceStreamingClient();
private:
<<<<<<< HEAD
=======
#if USE(SOUP)
    char* getOrCreateReadBuffer(PlatformMediaResource&, size_t requestedSize, size_t& actualSize);
#endif
>>>>>>> b8c993ea
    void checkUpdateBlocksize(uint64_t bytesRead);

    // PlatformMediaResourceClient virtual methods.
    void responseReceived(PlatformMediaResource&, const ResourceResponse&) override;
    void dataReceived(PlatformMediaResource&, const char*, int) override;
    void accessControlCheckFailed(PlatformMediaResource&, const ResourceError&) override;
    void loadFailed(PlatformMediaResource&, const ResourceError&) override;
    void loadFinished(PlatformMediaResource&) override;

    static constexpr int s_growBlocksizeLimit { 1 };
    static constexpr int s_growBlocksizeCount { 1 };
    static constexpr int s_growBlocksizeFactor { 2 };
    static constexpr float s_reduceBlocksizeLimit { 0.20 };
    static constexpr int s_reduceBlocksizeCount { 2 };
    static constexpr float s_reduceBlocksizeFactor { 0.5 };
    int m_reduceBlocksizeCount { 0 };
    int m_increaseBlocksizeCount { 0 };

    GRefPtr<GstElement> m_src;
    ResourceRequest m_request;
};

enum MainThreadSourceNotification {
    Start = 1 << 0,
    Stop = 1 << 1,
    NeedData = 1 << 2,
    EnoughData = 1 << 3,
    Seek = 1 << 4
};

#define WEBKIT_WEB_SRC_GET_PRIVATE(obj) (G_TYPE_INSTANCE_GET_PRIVATE((obj), WEBKIT_TYPE_WEB_SRC, WebKitWebSrcPrivate))
struct _WebKitWebSrcPrivate {
    GstAppSrc* appsrc;
    GstPad* srcpad;
    CString originalURI;
    CString redirectedURI;
    bool keepAlive;
    GUniquePtr<GstStructure> extraHeaders;
    bool compress;
    GUniquePtr<gchar> httpMethod;
    GUniquePtr<gchar> cookies;

    WebCore::MediaPlayer* player;

    RefPtr<PlatformMediaResourceLoader> loader;
    RefPtr<PlatformMediaResource> resource;

    bool didPassAccessControlCheck;

    guint64 offset;
    bool haveSize;
    guint64 size;
    gboolean seekable;
    bool paused;
    bool isSeeking;

    guint64 requestedOffset;

    uint64_t minimumBlocksize;

    RefPtr<MainThreadNotifier<MainThreadSourceNotification>> notifier;
    GRefPtr<GstBuffer> buffer;
};

enum {
    PROP_0,
    PROP_LOCATION,
    PROP_RESOLVED_LOCATION,
    PROP_KEEP_ALIVE,
    PROP_EXTRA_HEADERS,
    PROP_COMPRESS,
    PROP_METHOD
};

static GstStaticPadTemplate srcTemplate = GST_STATIC_PAD_TEMPLATE("src",
                                                                  GST_PAD_SRC,
                                                                  GST_PAD_ALWAYS,
                                                                  GST_STATIC_CAPS_ANY);

GST_DEBUG_CATEGORY_STATIC(webkit_web_src_debug);
#define GST_CAT_DEFAULT webkit_web_src_debug

static void webKitWebSrcUriHandlerInit(gpointer gIface, gpointer ifaceData);

static void webKitWebSrcDispose(GObject*);
static void webKitWebSrcFinalize(GObject*);
static void webKitWebSrcSetProperty(GObject*, guint propertyID, const GValue*, GParamSpec*);
static void webKitWebSrcGetProperty(GObject*, guint propertyID, GValue*, GParamSpec*);
static GstStateChangeReturn webKitWebSrcChangeState(GstElement*, GstStateChange);

static gboolean webKitWebSrcQueryWithParent(GstPad*, GstObject*, GstQuery*);

static void webKitWebSrcNeedData(WebKitWebSrc*);
static void webKitWebSrcEnoughData(WebKitWebSrc*);
static gboolean webKitWebSrcSeek(WebKitWebSrc*, guint64);

static GstAppSrcCallbacks appsrcCallbacks = {
    // need_data
    [](GstAppSrc*, guint, gpointer userData) {
        webKitWebSrcNeedData(WEBKIT_WEB_SRC(userData));
    },
    // enough_data
    [](GstAppSrc*, gpointer userData) {
        webKitWebSrcEnoughData(WEBKIT_WEB_SRC(userData));
    },
    // seek_data
    [](GstAppSrc*, guint64 offset, gpointer userData) -> gboolean {
        return webKitWebSrcSeek(WEBKIT_WEB_SRC(userData), offset);
    },
    { nullptr }
};

#define webkit_web_src_parent_class parent_class
// We split this out into another macro to avoid a check-webkit-style error.
#define WEBKIT_WEB_SRC_CATEGORY_INIT GST_DEBUG_CATEGORY_INIT(webkit_web_src_debug, "webkitwebsrc", 0, "websrc element");
G_DEFINE_TYPE_WITH_CODE(WebKitWebSrc, webkit_web_src, GST_TYPE_BIN,
                         G_IMPLEMENT_INTERFACE(GST_TYPE_URI_HANDLER, webKitWebSrcUriHandlerInit);
                         WEBKIT_WEB_SRC_CATEGORY_INIT);

static void webkit_web_src_class_init(WebKitWebSrcClass* klass)
{
    GObjectClass* oklass = G_OBJECT_CLASS(klass);
    GstElementClass* eklass = GST_ELEMENT_CLASS(klass);

    oklass->dispose = webKitWebSrcDispose;
    oklass->finalize = webKitWebSrcFinalize;
    oklass->set_property = webKitWebSrcSetProperty;
    oklass->get_property = webKitWebSrcGetProperty;

    gst_element_class_add_pad_template(eklass,
                                       gst_static_pad_template_get(&srcTemplate));
    gst_element_class_set_metadata(eklass, "WebKit Web source element", "Source", "Handles HTTP/HTTPS uris",
                               "Sebastian Dröge <sebastian.droege@collabora.co.uk>");

    /* Allows setting the uri using the 'location' property, which is used
     * for example by gst_element_make_from_uri() */
    g_object_class_install_property(oklass, PROP_LOCATION,
        g_param_spec_string("location", "location", "Location to read from",
            nullptr, static_cast<GParamFlags>(G_PARAM_READWRITE | G_PARAM_STATIC_STRINGS)));

    g_object_class_install_property(oklass, PROP_RESOLVED_LOCATION,
        g_param_spec_string("resolved-location", "Resolved location", "The location resolved by the server",
            nullptr, static_cast<GParamFlags>(G_PARAM_READABLE | G_PARAM_STATIC_STRINGS)));

    g_object_class_install_property(oklass, PROP_KEEP_ALIVE,
        g_param_spec_boolean("keep-alive", "keep-alive", "Use HTTP persistent connections",
            FALSE, static_cast<GParamFlags>(G_PARAM_READWRITE | G_PARAM_STATIC_STRINGS)));

    g_object_class_install_property(oklass, PROP_EXTRA_HEADERS,
        g_param_spec_boxed("extra-headers", "Extra Headers", "Extra headers to append to the HTTP request",
            GST_TYPE_STRUCTURE, static_cast<GParamFlags>(G_PARAM_READWRITE | G_PARAM_STATIC_STRINGS)));

    g_object_class_install_property(oklass, PROP_COMPRESS,
        g_param_spec_boolean("compress", "Compress", "Allow compressed content encodings",
            FALSE, static_cast<GParamFlags>(G_PARAM_READWRITE | G_PARAM_STATIC_STRINGS)));

    g_object_class_install_property(oklass, PROP_METHOD,
        g_param_spec_string("method", "method", "The HTTP method to use (default: GET)",
            nullptr, static_cast<GParamFlags>(G_PARAM_READWRITE | G_PARAM_STATIC_STRINGS)));

    eklass->change_state = webKitWebSrcChangeState;

    g_type_class_add_private(klass, sizeof(WebKitWebSrcPrivate));
}

static void webkit_web_src_init(WebKitWebSrc* src)
{
    WebKitWebSrcPrivate* priv = WEBKIT_WEB_SRC_GET_PRIVATE(src);

    src->priv = priv;
    new (priv) WebKitWebSrcPrivate();

    priv->notifier = MainThreadNotifier<MainThreadSourceNotification>::create();

    priv->haveSize = FALSE;
    priv->size = 0;

    priv->appsrc = GST_APP_SRC(gst_element_factory_make("appsrc", nullptr));
    if (!priv->appsrc) {
        GST_ERROR_OBJECT(src, "Failed to create appsrc");
        return;
    }

    gst_bin_add(GST_BIN(src), GST_ELEMENT(priv->appsrc));

    GRefPtr<GstPad> targetPad = adoptGRef(gst_element_get_static_pad(GST_ELEMENT(priv->appsrc), "src"));
    priv->srcpad = webkitGstGhostPadFromStaticTemplate(&srcTemplate, "src", targetPad.get());

    gst_element_add_pad(GST_ELEMENT(src), priv->srcpad);

    GST_OBJECT_FLAG_SET(priv->srcpad, GST_PAD_FLAG_NEED_PARENT);
    gst_pad_set_query_function(priv->srcpad, webKitWebSrcQueryWithParent);

    gst_app_src_set_callbacks(priv->appsrc, &appsrcCallbacks, src, nullptr);
    gst_app_src_set_emit_signals(priv->appsrc, FALSE);
    gst_app_src_set_stream_type(priv->appsrc, GST_APP_STREAM_TYPE_SEEKABLE);

    // 512k is a abitrary number but we should choose a value
    // here to not pause/unpause the SoupMessage too often and
    // to make sure there's always some data available for
    // GStreamer to handle.
    gst_app_src_set_max_bytes(priv->appsrc, 512 * 1024);

    // Emit the need-data signal if the queue contains less
    // than 20% of data. Without this the need-data signal
    // is emitted when the queue is empty, we then dispatch
    // the soup message unpausing to the main loop and from
    // there unpause the soup message. This already takes
    // quite some time and libsoup even needs some more time
    // to actually provide data again. If we do all this
    // already if the queue is 20% empty, it's much more
    // likely that libsoup already provides new data before
    // the queue is really empty.
    // This might need tweaking for ports not using libsoup.
    g_object_set(priv->appsrc, "min-percent", 20, nullptr);

    gst_base_src_set_automatic_eos(GST_BASE_SRC(priv->appsrc), FALSE);

    gst_app_src_set_caps(priv->appsrc, nullptr);

    priv->minimumBlocksize = gst_base_src_get_blocksize(GST_BASE_SRC_CAST(priv->appsrc));
}

static void webKitWebSrcDispose(GObject* object)
{
    WebKitWebSrcPrivate* priv = WEBKIT_WEB_SRC(object)->priv;
    if (priv->notifier) {
        priv->notifier->invalidate();
        priv->notifier = nullptr;
    }

    GST_CALL_PARENT(G_OBJECT_CLASS, dispose, (object));
}

static void webKitWebSrcFinalize(GObject* object)
{
    WebKitWebSrcPrivate* priv = WEBKIT_WEB_SRC(object)->priv;

    priv->~WebKitWebSrcPrivate();

    GST_CALL_PARENT(G_OBJECT_CLASS, finalize, (object));
}

static void webKitWebSrcSetProperty(GObject* object, guint propID, const GValue* value, GParamSpec* pspec)
{
    WebKitWebSrc* src = WEBKIT_WEB_SRC(object);

    switch (propID) {
    case PROP_LOCATION:
        gst_uri_handler_set_uri(reinterpret_cast<GstURIHandler*>(src), g_value_get_string(value), nullptr);
        break;
    case PROP_KEEP_ALIVE:
        src->priv->keepAlive = g_value_get_boolean(value);
        break;
    case PROP_EXTRA_HEADERS: {
        const GstStructure* s = gst_value_get_structure(value);
        src->priv->extraHeaders.reset(s ? gst_structure_copy(s) : nullptr);
        break;
    }
    case PROP_COMPRESS:
        src->priv->compress = g_value_get_boolean(value);
        break;
    case PROP_METHOD:
        src->priv->httpMethod.reset(g_value_dup_string(value));
        break;
    default:
        G_OBJECT_WARN_INVALID_PROPERTY_ID(object, propID, pspec);
        break;
    }
}

static void webKitWebSrcGetProperty(GObject* object, guint propID, GValue* value, GParamSpec* pspec)
{
    WebKitWebSrc* src = WEBKIT_WEB_SRC(object);
    WebKitWebSrcPrivate* priv = src->priv;

    switch (propID) {
    case PROP_LOCATION:
        g_value_set_string(value, priv->originalURI.data());
        break;
    case PROP_RESOLVED_LOCATION:
        g_value_set_string(value, priv->redirectedURI.isNull() ? priv->originalURI.data() : priv->redirectedURI.data());
        break;
    case PROP_KEEP_ALIVE:
        g_value_set_boolean(value, priv->keepAlive);
        break;
    case PROP_EXTRA_HEADERS:
        gst_value_set_structure(value, priv->extraHeaders.get());
        break;
    case PROP_COMPRESS:
        g_value_set_boolean(value, priv->compress);
        break;
    case PROP_METHOD:
        g_value_set_string(value, priv->httpMethod.get());
        break;
    default:
        G_OBJECT_WARN_INVALID_PROPERTY_ID(object, propID, pspec);
        break;
    }
}

static void webKitWebSrcStop(WebKitWebSrc* src)
{
    WebKitWebSrcPrivate* priv = src->priv;

    if (priv->resource || (priv->loader && !priv->keepAlive)) {
        GRefPtr<WebKitWebSrc> protector = WTF::ensureGRef(src);
        priv->notifier->cancelPendingNotifications(MainThreadSourceNotification::NeedData | MainThreadSourceNotification::EnoughData | MainThreadSourceNotification::Seek);
        priv->notifier->notify(MainThreadSourceNotification::Stop, [protector, keepAlive = priv->keepAlive] {
            WebKitWebSrcPrivate* priv = protector->priv;

            if (priv->resource) {
                priv->resource->stop();
                priv->resource->setClient(nullptr);
                priv->resource = nullptr;
            }

            if (!keepAlive)
                priv->loader = nullptr;
        });
    }

    bool wasSeeking = std::exchange(priv->isSeeking, false);

    if (priv->buffer) {
        unmapGstBuffer(priv->buffer.get());
        priv->buffer.clear();
    }

    priv->paused = false;

    priv->offset = 0;

    if (!wasSeeking) {
        priv->requestedOffset = 0;
        priv->player = nullptr;
        priv->seekable = FALSE;
    }

    if (priv->appsrc) {
        gst_app_src_set_caps(priv->appsrc, nullptr);
        if (!wasSeeking)
            gst_app_src_set_size(priv->appsrc, -1);
    }

    GST_DEBUG_OBJECT(src, "Stopped request. Was seeking: %s", wasSeeking ? "yes":"no");
}

static bool webKitWebSrcSetExtraHeader(GQuark fieldId, const GValue* value, gpointer userData)
{
    GUniquePtr<gchar> fieldContent;

    if (G_VALUE_HOLDS_STRING(value))
        fieldContent.reset(g_value_dup_string(value));
    else {
        GValue dest = G_VALUE_INIT;

        g_value_init(&dest, G_TYPE_STRING);
        if (g_value_transform(value, &dest))
            fieldContent.reset(g_value_dup_string(&dest));
    }

    const gchar* fieldName = g_quark_to_string(fieldId);
    if (!fieldContent.get()) {
        GST_ERROR("extra-headers field '%s' contains no value or can't be converted to a string", fieldName);
        return false;
    }

    GST_DEBUG("Appending extra header: \"%s: %s\"", fieldName, fieldContent.get());
    ResourceRequest* request = static_cast<ResourceRequest*>(userData);
    request->setHTTPHeaderField(fieldName, fieldContent.get());
    return true;
}

static gboolean webKitWebSrcProcessExtraHeaders(GQuark fieldId, const GValue* value, gpointer userData)
{
    if (G_VALUE_TYPE(value) == GST_TYPE_ARRAY) {
        unsigned size = gst_value_array_get_size(value);

        for (unsigned i = 0; i < size; i++) {
            if (!webKitWebSrcSetExtraHeader(fieldId, gst_value_array_get_value(value, i), userData))
                return FALSE;
        }
        return TRUE;
    }

    if (G_VALUE_TYPE(value) == GST_TYPE_LIST) {
        unsigned size = gst_value_list_get_size(value);

        for (unsigned i = 0; i < size; i++) {
            if (!webKitWebSrcSetExtraHeader(fieldId, gst_value_list_get_value(value, i), userData))
                return FALSE;
        }
        return TRUE;
    }

    return webKitWebSrcSetExtraHeader(fieldId, value, userData);
}

static void webKitWebSrcStart(WebKitWebSrc* src)
{
    WebKitWebSrcPrivate* priv = src->priv;
    ASSERT(priv->player);

    priv->didPassAccessControlCheck = false;

    if (priv->originalURI.isNull()) {
        GST_ERROR_OBJECT(src, "No URI provided");
        webKitWebSrcStop(src);
        return;
    }

    GST_DEBUG_OBJECT(src, "Fetching %s", priv->originalURI.data());
    URL url = URL(URL(), priv->originalURI.data());

    ResourceRequest request(url);
    request.setAllowCookies(true);
    request.setFirstPartyForCookies(url);

    request.setHTTPReferrer(priv->player->referrer());

    if (priv->httpMethod.get())
        request.setHTTPMethod(priv->httpMethod.get());

#if USE(SOUP)
    // By default, HTTP Accept-Encoding is disabled here as we don't
    // want the received response to be encoded in any way as we need
    // to rely on the proper size of the returned data on
    // didReceiveResponse.
    // If Accept-Encoding is used, the server may send the data in encoded format and
    // request.expectedContentLength() will have the "wrong" size (the size of the
    // compressed data), even though the data received in didReceiveData is uncompressed.
    // This is however useful to enable for adaptive streaming
    // scenarios, when the demuxer needs to download playlists.
    if (!priv->compress)
        request.setAcceptEncoding(false);
#endif

    // Let Apple web servers know we want to access their nice movie trailers.
    if (!g_ascii_strcasecmp("movies.apple.com", url.host().utf8().data())
        || !g_ascii_strcasecmp("trailers.apple.com", url.host().utf8().data()))
        request.setHTTPUserAgent("Quicktime/7.6.6");

    GST_DEBUG_OBJECT(src, "Requested offset: %" G_GUINT64_FORMAT, priv->requestedOffset);
    if (priv->requestedOffset) {
        GUniquePtr<gchar> val(g_strdup_printf("bytes=%" G_GUINT64_FORMAT "-", priv->requestedOffset));
        request.setHTTPHeaderField(HTTPHeaderName::Range, val.get());
    }
    priv->offset = priv->requestedOffset;

    GST_DEBUG_OBJECT(src, "Persistent connection support %s", priv->keepAlive ? "enabled" : "disabled");
    if (!priv->keepAlive) {
        request.setHTTPHeaderField(HTTPHeaderName::Connection, "close");
    }

    if (priv->extraHeaders)
        gst_structure_foreach(priv->extraHeaders.get(), webKitWebSrcProcessExtraHeaders, &request);

    // We always request Icecast/Shoutcast metadata, just in case ...
    request.setHTTPHeaderField(HTTPHeaderName::IcyMetadata, "1");

    GRefPtr<WebKitWebSrc> protector = WTF::ensureGRef(src);
    priv->notifier->notify(MainThreadSourceNotification::Start, [protector, request = WTFMove(request)] {
        WebKitWebSrcPrivate* priv = protector->priv;

        if (!priv->loader)
            priv->loader = priv->player->createResourceLoader();

        {
            String cookies = WebCore::cookies(*priv->player->cachedResourceLoader()->document(), request.url());
            priv->cookies = GUniquePtr<gchar>(g_strdup(cookies.utf8().data()));
        }

        PlatformMediaResourceLoader::LoadOptions loadOptions = 0;
        if (request.url().protocolIsBlob())
            loadOptions |= PlatformMediaResourceLoader::LoadOption::BufferData;
        priv->resource = priv->loader->requestResource(ResourceRequest(request), loadOptions);
        if (priv->resource) {
            priv->resource->setClient(std::make_unique<CachedResourceStreamingClient>(protector.get(), ResourceRequest(request)));
            GST_DEBUG_OBJECT(protector.get(), "Started request");
        } else {
            GST_ERROR_OBJECT(protector.get(), "Failed to setup streaming client");
            priv->loader = nullptr;
            webKitWebSrcStop(protector.get());
        }
    });
}

static GstStateChangeReturn webKitWebSrcChangeState(GstElement* element, GstStateChange transition)
{
    GstStateChangeReturn ret = GST_STATE_CHANGE_SUCCESS;
    WebKitWebSrc* src = WEBKIT_WEB_SRC(element);
    WebKitWebSrcPrivate* priv = src->priv;

    switch (transition) {
    case GST_STATE_CHANGE_NULL_TO_READY:
        if (!priv->appsrc) {
            gst_element_post_message(element,
                                     gst_missing_element_message_new(element, "appsrc"));
            GST_ELEMENT_ERROR(src, CORE, MISSING_PLUGIN, (nullptr), ("no appsrc"));
            return GST_STATE_CHANGE_FAILURE;
        }
        break;
    default:
        break;
    }

    ret = GST_ELEMENT_CLASS(parent_class)->change_state(element, transition);
    if (G_UNLIKELY(ret == GST_STATE_CHANGE_FAILURE)) {
        GST_DEBUG_OBJECT(src, "State change failed");
        return ret;
    }

    switch (transition) {
    case GST_STATE_CHANGE_READY_TO_PAUSED:
    {
        GST_DEBUG_OBJECT(src, "READY->PAUSED");
        webKitWebSrcStart(src);
        break;
    }
    case GST_STATE_CHANGE_PAUSED_TO_READY:
    {
        GST_DEBUG_OBJECT(src, "PAUSED->READY");
        webKitWebSrcStop(src);
        break;
    }
    default:
        break;
    }

    return ret;
}

static gboolean webKitWebSrcQueryWithParent(GstPad* pad, GstObject* parent, GstQuery* query)
{
    WebKitWebSrc* src = WEBKIT_WEB_SRC(GST_ELEMENT(parent));
    WebKitWebSrcPrivate* priv = src->priv;
    gboolean result = FALSE;

    switch (GST_QUERY_TYPE(query)) {
#if !GST_CHECK_VERSION(1, 14, 1)
    case GST_QUERY_DURATION: {
        // FIXME: This query handler should not be needed when we upgrade from 1.10.4
        GstFormat format;

        gst_query_parse_duration(query, &format, nullptr);

        GST_DEBUG_OBJECT(src, "duration query in format %s", gst_format_get_name(format));
        if (format == GST_FORMAT_BYTES && priv->size > 0) {
            gst_query_set_duration(query, format, priv->size);
            result = TRUE;
        }
        break;
    }
#endif
    case GST_QUERY_URI: {
        gst_query_set_uri(query, priv->originalURI.data());
        if (!priv->redirectedURI.isNull())
            gst_query_set_uri_redirection(query, priv->redirectedURI.data());
        result = TRUE;
        break;
    }
    case GST_QUERY_SCHEDULING: {
        GstSchedulingFlags flags;
        int minSize, maxSize, align;

        gst_query_parse_scheduling(query, &flags, &minSize, &maxSize, &align);
        gst_query_set_scheduling(query, static_cast<GstSchedulingFlags>(flags | GST_SCHEDULING_FLAG_BANDWIDTH_LIMITED), minSize, maxSize, align);
        result = TRUE;
        break;
    }
    case GST_QUERY_CONTEXT: {
        const gchar* contextType;
        if (gst_query_parse_context_type(query, &contextType) && !g_strcmp0(contextType, "http-headers")) {
            WTF::GMutexLocker<GMutex> gstLocker(*GST_OBJECT_GET_LOCK(src));

            GstContext* context = gst_context_new("http-headers", FALSE);
            context = gst_context_make_writable(context);
            GstStructure* contextStructure = gst_context_writable_structure(context);

            const gchar* cookiesArray[] = { src->priv->cookies.get(), nullptr};
            gst_structure_set(contextStructure, "cookies", G_TYPE_STRV, cookiesArray, nullptr);

            gst_query_set_context(query, context);
            result = TRUE;
            break;
        }
    }
    default: {
        GRefPtr<GstPad> target = adoptGRef(gst_ghost_pad_get_target(GST_GHOST_PAD_CAST(pad)));

        // Forward the query to the proxy target pad.
        if (target)
            result = gst_pad_query(target.get(), query);
        break;
    }
    }

    return result;
}

static bool urlHasSupportedProtocol(const URL& url)
{
    return url.isValid() && (url.protocolIsInHTTPFamily() || url.protocolIsBlob());
}

// uri handler interface

static GstURIType webKitWebSrcUriGetType(GType)
{
    return GST_URI_SRC;
}

const gchar* const* webKitWebSrcGetProtocols(GType)
{
    static const char* protocols[] = {"webkit+http", "webkit+https", "webkit+blob", nullptr };
    return protocols;
}

static URL convertPlaybinURI(const char* uriString)
{
    URL url(URL(), uriString);
    ASSERT(url.protocol().substring(0, 7) == "webkit+");
    url.setProtocol(url.protocol().substring(7).toString());
    return url;
}

static gchar* webKitWebSrcGetUri(GstURIHandler* handler)
{
    WebKitWebSrc* src = WEBKIT_WEB_SRC(handler);
    gchar* ret = g_strdup(src->priv->originalURI.data());
    return ret;
}

static gboolean webKitWebSrcSetUri(GstURIHandler* handler, const gchar* uri, GError** error)
{
    WebKitWebSrc* src = WEBKIT_WEB_SRC(handler);
    WebKitWebSrcPrivate* priv = src->priv;

    if (GST_STATE(src) >= GST_STATE_PAUSED) {
        GST_ERROR_OBJECT(src, "URI can only be set in states < PAUSED");
        return FALSE;
    }

    priv->redirectedURI = CString();
    priv->originalURI = CString();
    if (!uri)
        return TRUE;

    URL url = convertPlaybinURI(uri);
    if (!urlHasSupportedProtocol(url)) {
        g_set_error(error, GST_URI_ERROR, GST_URI_ERROR_BAD_URI, "Invalid URI '%s'", uri);
        return FALSE;
    }

    priv->originalURI = url.string().utf8();
    return TRUE;
}

static void webKitWebSrcUriHandlerInit(gpointer gIface, gpointer)
{
    GstURIHandlerInterface* iface = (GstURIHandlerInterface *) gIface;

    iface->get_type = webKitWebSrcUriGetType;
    iface->get_protocols = webKitWebSrcGetProtocols;
    iface->get_uri = webKitWebSrcGetUri;
    iface->set_uri = webKitWebSrcSetUri;
}

static void webKitWebSrcNeedData(WebKitWebSrc* src)
{
    WebKitWebSrcPrivate* priv = src->priv;

    GST_LOG_OBJECT(src, "Need more data");

    if (!priv->paused)
        return;
    priv->paused = false;

    GRefPtr<WebKitWebSrc> protector = WTF::ensureGRef(src);
    priv->notifier->notify(MainThreadSourceNotification::NeedData, [protector] {
        WebKitWebSrcPrivate* priv = protector->priv;
        if (priv->resource)
            priv->resource->setDefersLoading(false);
    });
}

static void webKitWebSrcEnoughData(WebKitWebSrc* src)
{
    WebKitWebSrcPrivate* priv = src->priv;

    GST_DEBUG_OBJECT(src, "Have enough data");

    if (priv->paused)
        return;
    priv->paused = true;

    GRefPtr<WebKitWebSrc> protector = WTF::ensureGRef(src);
    priv->notifier->notify(MainThreadSourceNotification::EnoughData, [protector] {
        WebKitWebSrcPrivate* priv = protector->priv;
        if (priv->resource)
            priv->resource->setDefersLoading(true);
    });
}

static gboolean webKitWebSrcSeek(WebKitWebSrc* src, guint64 offset)
{
    WebKitWebSrcPrivate* priv = src->priv;

    if (offset == priv->offset && priv->requestedOffset == priv->offset)
        return TRUE;

    if (!priv->seekable)
        return FALSE;

    priv->isSeeking = true;
    priv->requestedOffset = offset;

    GST_DEBUG_OBJECT(src, "Seeking to offset: %" G_GUINT64_FORMAT, src->priv->requestedOffset);

    GRefPtr<WebKitWebSrc> protector = WTF::ensureGRef(src);
    priv->notifier->notify(MainThreadSourceNotification::Seek, [protector] {
        webKitWebSrcStop(protector.get());
        webKitWebSrcStart(protector.get());
    });
    return TRUE;
}

void webKitWebSrcSetMediaPlayer(WebKitWebSrc* src, WebCore::MediaPlayer* player)
{
    ASSERT(player);
    src->priv->player = player;
}

bool webKitSrcPassedCORSAccessCheck(WebKitWebSrc* src)
{
    return src->priv->didPassAccessControlCheck;
}

CachedResourceStreamingClient::CachedResourceStreamingClient(WebKitWebSrc* src, ResourceRequest&& request)
    : m_src(GST_ELEMENT(src))
    , m_request(WTFMove(request))
{
}

CachedResourceStreamingClient::~CachedResourceStreamingClient() = default;
<<<<<<< HEAD
=======

>>>>>>> b8c993ea

void CachedResourceStreamingClient::checkUpdateBlocksize(uint64_t bytesRead)
{
    WebKitWebSrc* src = WEBKIT_WEB_SRC(m_src.get());
    WebKitWebSrcPrivate* priv = src->priv;

    uint64_t blocksize = gst_base_src_get_blocksize(GST_BASE_SRC_CAST(priv->appsrc));
    GST_LOG_OBJECT(src, "Checking to update blocksize. Read:%" PRIu64 " blocksize:%" PRIu64, bytesRead, blocksize);

    if (bytesRead >= blocksize * s_growBlocksizeLimit) {
        m_reduceBlocksizeCount = 0;
        m_increaseBlocksizeCount++;

        if (m_increaseBlocksizeCount >= s_growBlocksizeCount) {
            blocksize *= s_growBlocksizeFactor;
            GST_DEBUG_OBJECT(src, "Increased blocksize to %" PRIu64, blocksize);
            gst_base_src_set_blocksize(GST_BASE_SRC_CAST(priv->appsrc), blocksize);
            m_increaseBlocksizeCount = 0;
        }
    } else if (bytesRead < blocksize * s_reduceBlocksizeLimit) {
        m_reduceBlocksizeCount++;
        m_increaseBlocksizeCount = 0;

        if (m_reduceBlocksizeCount >= s_reduceBlocksizeCount) {
            blocksize *= s_reduceBlocksizeFactor;
            blocksize = std::max(blocksize, priv->minimumBlocksize);
            GST_DEBUG_OBJECT(src, "Decreased blocksize to %" PRIu64, blocksize);
            gst_base_src_set_blocksize(GST_BASE_SRC_CAST(priv->appsrc), blocksize);
            m_reduceBlocksizeCount = 0;
        }
    } else {
        m_reduceBlocksizeCount = 0;
        m_increaseBlocksizeCount = 0;
    }
}


void CachedResourceStreamingClient::checkUpdateBlocksize(uint64_t bytesRead)
{
    WebKitWebSrc* src = WEBKIT_WEB_SRC(m_src.get());
    WebKitWebSrcPrivate* priv = src->priv;

    uint64_t blocksize = gst_base_src_get_blocksize(GST_BASE_SRC_CAST(priv->appsrc));
    GST_LOG_OBJECT(src, "Checking to update blocksize. Read:%" PRIu64 " blocksize:%" PRIu64, bytesRead, blocksize);

    if (bytesRead >= blocksize * s_growBlocksizeLimit) {
        m_reduceBlocksizeCount = 0;
        m_increaseBlocksizeCount++;

        if (m_increaseBlocksizeCount >= s_growBlocksizeCount) {
            blocksize *= s_growBlocksizeFactor;
            GST_DEBUG_OBJECT(src, "Increased blocksize to %" PRIu64, blocksize);
            gst_base_src_set_blocksize(GST_BASE_SRC_CAST(priv->appsrc), blocksize);
            m_increaseBlocksizeCount = 0;
        }
    } else if (bytesRead < blocksize * s_reduceBlocksizeLimit) {
        m_reduceBlocksizeCount++;
        m_increaseBlocksizeCount = 0;

        if (m_reduceBlocksizeCount >= s_reduceBlocksizeCount) {
            blocksize *= s_reduceBlocksizeFactor;
            blocksize = std::max(blocksize, priv->minimumBlocksize);
            GST_DEBUG_OBJECT(src, "Decreased blocksize to %" PRIu64, blocksize);
            gst_base_src_set_blocksize(GST_BASE_SRC_CAST(priv->appsrc), blocksize);
            m_reduceBlocksizeCount = 0;
        }
    } else {
        m_reduceBlocksizeCount = 0;
        m_increaseBlocksizeCount = 0;
    }
}

void CachedResourceStreamingClient::responseReceived(PlatformMediaResource&, const ResourceResponse& response)
{
    WebKitWebSrc* src = WEBKIT_WEB_SRC(m_src.get());
    WebKitWebSrcPrivate* priv = src->priv;
    priv->didPassAccessControlCheck = priv->resource->didPassAccessControlCheck();

    GST_DEBUG_OBJECT(src, "Received response: %d", response.httpStatusCode());

    auto responseURI = response.url().string().utf8();
    if (priv->originalURI != responseURI)
        priv->redirectedURI = WTFMove(responseURI);

    if (response.httpStatusCode() >= 400) {
        GST_ELEMENT_ERROR(src, RESOURCE, READ, ("Received %d HTTP error code", response.httpStatusCode()), (nullptr));
        gst_app_src_end_of_stream(priv->appsrc);
        webKitWebSrcStop(src);
        return;
    }

    if (priv->isSeeking) {
        GST_DEBUG_OBJECT(src, "Seek in progress, ignoring response");
        return;
    }

    if (priv->requestedOffset) {
        // Seeking ... we expect a 206 == PARTIAL_CONTENT
        if (response.httpStatusCode() == 200) {
            // Range request didn't have a ranged response; resetting offset.
            priv->offset = 0;
        } else if (response.httpStatusCode() != 206) {
            // Range request completely failed.
            GST_ELEMENT_ERROR(src, RESOURCE, READ, ("Received unexpected %d HTTP status code", response.httpStatusCode()), (nullptr));
            gst_app_src_end_of_stream(priv->appsrc);
            webKitWebSrcStop(src);
            return;
        }
    }

    long long length = response.expectedContentLength();
    GST_DEBUG_OBJECT(src, "response: %d, content length: %lld, requested offset: %" G_GUINT64_FORMAT, response.httpStatusCode(), length, priv->requestedOffset);
    if (length > 0 && priv->requestedOffset && response.httpStatusCode() == 206)
        length += priv->requestedOffset;

    priv->seekable = length > 0 && g_ascii_strcasecmp("none", response.httpHeaderField(HTTPHeaderName::AcceptRanges).utf8().data());

    GST_DEBUG_OBJECT(src, "Size: %lld, seekable: %s", length, priv->seekable ? "yes" : "no");
    // notify size/duration
    if (length > 0) {
        if (!priv->haveSize || (static_cast<long long>(priv->size) != length)) {
            priv->haveSize = TRUE;
            priv->size = length;
            gst_app_src_set_size(priv->appsrc, length);
        }
    } else {
        gst_app_src_set_size(priv->appsrc, -1);
        if (!priv->seekable)
            gst_app_src_set_stream_type(priv->appsrc, GST_APP_STREAM_TYPE_STREAM);
    }

    // Signal to downstream if this is an Icecast stream.
    GRefPtr<GstCaps> caps;
    String metadataIntervalAsString = response.httpHeaderField(HTTPHeaderName::IcyMetaInt);
    if (!metadataIntervalAsString.isEmpty()) {
        bool isMetadataIntervalParsed;
        int metadataInterval = metadataIntervalAsString.toInt(&isMetadataIntervalParsed);
        if (isMetadataIntervalParsed && metadataInterval > 0) {
            caps = adoptGRef(gst_caps_new_simple("application/x-icy", "metadata-interval", G_TYPE_INT, metadataInterval, nullptr));

            String contentType = response.httpHeaderField(HTTPHeaderName::ContentType);
            GST_DEBUG_OBJECT(src, "Response ContentType: %s", contentType.utf8().data());
            gst_caps_set_simple(caps.get(), "content-type", G_TYPE_STRING, contentType.utf8().data(), nullptr);

            gst_app_src_set_stream_type(priv->appsrc, GST_APP_STREAM_TYPE_STREAM);
        }
    }

    gst_app_src_set_caps(priv->appsrc, caps.get());

    // Emit a GST_EVENT_CUSTOM_DOWNSTREAM_STICKY event and message to let
    // GStreamer know about the HTTP headers sent and received.
    GstStructure* httpHeaders = gst_structure_new_empty("http-headers");
    gst_structure_set(httpHeaders, "uri", G_TYPE_STRING, priv->originalURI.data(),
        "http-status-code", G_TYPE_UINT, response.httpStatusCode(), nullptr);
    if (!priv->redirectedURI.isNull())
        gst_structure_set(httpHeaders, "redirection-uri", G_TYPE_STRING, priv->redirectedURI.data(), nullptr);
    GUniquePtr<GstStructure> headers(gst_structure_new_empty("request-headers"));
    for (const auto& header : m_request.httpHeaderFields())
        gst_structure_set(headers.get(), header.key.utf8().data(), G_TYPE_STRING, header.value.utf8().data(), nullptr);
    GST_DEBUG_OBJECT(src, "Request headers going downstream: %" GST_PTR_FORMAT, headers.get());
    gst_structure_set(httpHeaders, "request-headers", GST_TYPE_STRUCTURE, headers.get(), nullptr);
    headers.reset(gst_structure_new_empty("response-headers"));
    for (const auto& header : response.httpHeaderFields())
        gst_structure_set(headers.get(), header.key.utf8().data(), G_TYPE_STRING, header.value.utf8().data(), nullptr);
    gst_structure_set(httpHeaders, "response-headers", GST_TYPE_STRUCTURE, headers.get(), nullptr);
    GST_DEBUG_OBJECT(src, "Response headers going downstream: %" GST_PTR_FORMAT, headers.get());

    gst_element_post_message(GST_ELEMENT_CAST(src), gst_message_new_element(GST_OBJECT_CAST(src),
        gst_structure_copy(httpHeaders)));
    gst_pad_push_event(GST_BASE_SRC_PAD(priv->appsrc), gst_event_new_custom(GST_EVENT_CUSTOM_DOWNSTREAM_STICKY, httpHeaders));
}

void CachedResourceStreamingClient::dataReceived(PlatformMediaResource&, const char* data, int length)
{
    WebKitWebSrc* src = WEBKIT_WEB_SRC(m_src.get());
    WebKitWebSrcPrivate* priv = src->priv;

    GST_LOG_OBJECT(src, "Have %lld bytes of data", priv->buffer ? static_cast<long long>(gst_buffer_get_size(priv->buffer.get())) : length);

    ASSERT(!priv->buffer || data == getGstBufferDataPointer(priv->buffer.get()));

    if (priv->buffer)
        unmapGstBuffer(priv->buffer.get());

    if (priv->isSeeking) {
        GST_DEBUG_OBJECT(src, "Seek in progress, ignoring data");
        priv->buffer.clear();
        return;
    }

    if (priv->offset < priv->requestedOffset) {
        // Range request failed; seeking manually.
        if (priv->offset + length <= priv->requestedOffset) {
            // Discard all the buffers coming before the requested seek position.
            priv->offset += length;
            priv->buffer.clear();
            return;
        }

        if (priv->offset + length > priv->requestedOffset) {
            guint64 offset = priv->requestedOffset - priv->offset;
            data += offset;
            length -= offset;
            if (priv->buffer)
                gst_buffer_resize(priv->buffer.get(), offset, -1);
            priv->offset = priv->requestedOffset;
        }

        priv->requestedOffset = 0;
    }

    // Ports using the GStreamer backend but not the soup implementation of ResourceHandle
    // won't be using buffers provided by this client, the buffer is created here in that case.
    if (!priv->buffer)
        priv->buffer = adoptGRef(createGstBufferForData(data, length));
    else
        gst_buffer_set_size(priv->buffer.get(), static_cast<gssize>(length));

    checkUpdateBlocksize(length);

    uint64_t startingOffset = priv->offset;

    if (priv->requestedOffset == priv->offset)
        priv->requestedOffset += length;
    priv->offset += length;
    // priv->size == 0 if received length on didReceiveResponse < 0.
    if (priv->size > 0 && priv->offset > priv->size) {
        GST_DEBUG_OBJECT(src, "Updating internal size from %" G_GUINT64_FORMAT " to %" G_GUINT64_FORMAT, priv->size, priv->offset);
        gst_app_src_set_size(priv->appsrc, priv->offset);
        priv->size = priv->offset;
    }

    // Now split the recv'd buffer into buffers that are of a size basesrc suggests. It is important not
    // to push buffers that are too large, otherwise incorrect buffering messages can be sent from the
    // pipeline.
    uint64_t bufferSize = static_cast<uint64_t>(length);
    uint64_t blockSize = static_cast<uint64_t>(gst_base_src_get_blocksize(GST_BASE_SRC_CAST(priv->appsrc)));
    GST_LOG_OBJECT(src, "Splitting the received buffer into %" PRIu64 " blocks", bufferSize / blockSize);
    for (uint64_t currentOffset = 0; currentOffset < bufferSize; currentOffset += blockSize) {
        uint64_t subBufferOffset = startingOffset + currentOffset;
        uint64_t currentOffsetSize = std::min(blockSize, bufferSize - currentOffset);

        GstBuffer* subBuffer = gst_buffer_copy_region(priv->buffer.get(), GST_BUFFER_COPY_ALL, currentOffset, currentOffsetSize);
        if (UNLIKELY(!subBuffer)) {
            GST_ELEMENT_ERROR(src, CORE, FAILED, ("Failed to allocate sub-buffer"), (nullptr));
            break;
        }

        GST_TRACE_OBJECT(src, "Sub-buffer bounds: %" PRIu64 " -- %" PRIu64, subBufferOffset, subBufferOffset + currentOffsetSize);
        GST_BUFFER_OFFSET(subBuffer) = subBufferOffset;
        GST_BUFFER_OFFSET_END(subBuffer) = subBufferOffset + currentOffsetSize;

        if (priv->isSeeking) {
            GST_TRACE_OBJECT(src, "Stopping buffer appends due to seek");
            // A seek has happened in the middle of us breaking the
            // incoming data up from a previous request. Stop pushing
            // buffers that are now from the incorrect offset.
            break;
        }

        // It may be tempting to use a GstBufferList here, but note
        // that there is a race condition in GstDownloadBuffer during
        // seek flushes that can cause decoders to read at incorrect
        // offsets.
        GstFlowReturn ret = gst_app_src_push_buffer(priv->appsrc, subBuffer);

        if (UNLIKELY(ret != GST_FLOW_OK && ret != GST_FLOW_EOS && ret != GST_FLOW_FLUSHING)) {
            GST_ELEMENT_ERROR(src, CORE, FAILED, (nullptr), (nullptr));
            break;
        }
    }

    priv->buffer.clear();
}

void CachedResourceStreamingClient::accessControlCheckFailed(PlatformMediaResource&, const ResourceError& error)
{
    WebKitWebSrc* src = WEBKIT_WEB_SRC(m_src.get());
    GST_ELEMENT_ERROR(src, RESOURCE, READ, ("%s", error.localizedDescription().utf8().data()), (nullptr));
    gst_app_src_end_of_stream(src->priv->appsrc);
    webKitWebSrcStop(src);
}

void CachedResourceStreamingClient::loadFailed(PlatformMediaResource&, const ResourceError& error)
{
    WebKitWebSrc* src = WEBKIT_WEB_SRC(m_src.get());

    if (!error.isCancellation()) {
        GST_ERROR_OBJECT(src, "Have failure: %s", error.localizedDescription().utf8().data());
        GST_ELEMENT_ERROR(src, RESOURCE, FAILED, ("%s", error.localizedDescription().utf8().data()), (nullptr));
    }

    gst_app_src_end_of_stream(src->priv->appsrc);
}

void CachedResourceStreamingClient::loadFinished(PlatformMediaResource&)
{
    WebKitWebSrc* src = WEBKIT_WEB_SRC(m_src.get());
    WebKitWebSrcPrivate* priv = src->priv;

    GST_DEBUG_OBJECT(src, "Have EOS");

    if (!priv->isSeeking)
        gst_app_src_end_of_stream(priv->appsrc);
}

#endif // ENABLE(VIDEO) && USE(GSTREAMER)<|MERGE_RESOLUTION|>--- conflicted
+++ resolved
@@ -50,12 +50,6 @@
     CachedResourceStreamingClient(WebKitWebSrc*, ResourceRequest&&);
     virtual ~CachedResourceStreamingClient();
 private:
-<<<<<<< HEAD
-=======
-#if USE(SOUP)
-    char* getOrCreateReadBuffer(PlatformMediaResource&, size_t requestedSize, size_t& actualSize);
-#endif
->>>>>>> b8c993ea
     void checkUpdateBlocksize(uint64_t bytesRead);
 
     // PlatformMediaResourceClient virtual methods.
@@ -802,46 +796,6 @@
 }
 
 CachedResourceStreamingClient::~CachedResourceStreamingClient() = default;
-<<<<<<< HEAD
-=======
-
->>>>>>> b8c993ea
-
-void CachedResourceStreamingClient::checkUpdateBlocksize(uint64_t bytesRead)
-{
-    WebKitWebSrc* src = WEBKIT_WEB_SRC(m_src.get());
-    WebKitWebSrcPrivate* priv = src->priv;
-
-    uint64_t blocksize = gst_base_src_get_blocksize(GST_BASE_SRC_CAST(priv->appsrc));
-    GST_LOG_OBJECT(src, "Checking to update blocksize. Read:%" PRIu64 " blocksize:%" PRIu64, bytesRead, blocksize);
-
-    if (bytesRead >= blocksize * s_growBlocksizeLimit) {
-        m_reduceBlocksizeCount = 0;
-        m_increaseBlocksizeCount++;
-
-        if (m_increaseBlocksizeCount >= s_growBlocksizeCount) {
-            blocksize *= s_growBlocksizeFactor;
-            GST_DEBUG_OBJECT(src, "Increased blocksize to %" PRIu64, blocksize);
-            gst_base_src_set_blocksize(GST_BASE_SRC_CAST(priv->appsrc), blocksize);
-            m_increaseBlocksizeCount = 0;
-        }
-    } else if (bytesRead < blocksize * s_reduceBlocksizeLimit) {
-        m_reduceBlocksizeCount++;
-        m_increaseBlocksizeCount = 0;
-
-        if (m_reduceBlocksizeCount >= s_reduceBlocksizeCount) {
-            blocksize *= s_reduceBlocksizeFactor;
-            blocksize = std::max(blocksize, priv->minimumBlocksize);
-            GST_DEBUG_OBJECT(src, "Decreased blocksize to %" PRIu64, blocksize);
-            gst_base_src_set_blocksize(GST_BASE_SRC_CAST(priv->appsrc), blocksize);
-            m_reduceBlocksizeCount = 0;
-        }
-    } else {
-        m_reduceBlocksizeCount = 0;
-        m_increaseBlocksizeCount = 0;
-    }
-}
-
 
 void CachedResourceStreamingClient::checkUpdateBlocksize(uint64_t bytesRead)
 {
