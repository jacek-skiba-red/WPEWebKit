--- conflicted
+++ resolved
@@ -43,10 +43,6 @@
 #include <wtf/Noncopyable.h>
 #include <wtf/glib/GMutexLocker.h>
 #include <wtf/glib/GRefPtr.h>
-<<<<<<< HEAD
-#include <wtf/glib/GSourceWrap.h>
-=======
->>>>>>> e78fe112
 #include <wtf/glib/GUniquePtr.h>
 #include <wtf/text/CString.h>
 
@@ -119,16 +115,6 @@
 
 #define WEBKIT_WEB_SRC_GET_PRIVATE(obj) (G_TYPE_INSTANCE_GET_PRIVATE((obj), WEBKIT_TYPE_WEB_SRC, WebKitWebSrcPrivate))
 struct _WebKitWebSrcPrivate {
-    _WebKitWebSrcPrivate()
-        : pendingStart(false)
-        , startSource("[WebKit] webKitWebSrcStart")
-        , stopSource("[WebKit] webKitWebSrcStop")
-        , needDataSource("[WebKit] webKitWebSrcNeedDataMainCb")
-        , enoughDataSource("[WebKit] webKitWebSrcEnoughDataMainCb")
-        , seekSource("[WebKit] webKitWebSrcSeekMainCb")
-    {
-    }
-
     GstAppSrc* appsrc;
     GstPad* srcpad;
     gchar* uri;
@@ -152,17 +138,7 @@
 
     guint64 requestedOffset;
 
-<<<<<<< HEAD
-    gboolean pendingStart;
-    GSourceWrap::Dynamic startSource;
-    GSourceWrap::Dynamic stopSource;
-    GSourceWrap::Dynamic needDataSource;
-    GSourceWrap::Dynamic enoughDataSource;
-    GSourceWrap::Dynamic seekSource;
-
-=======
     MainThreadNotifier<MainThreadSourceNotification> notifier;
->>>>>>> e78fe112
     GRefPtr<GstBuffer> buffer;
 };
 
@@ -657,11 +633,7 @@
     {
         GST_DEBUG_OBJECT(src, "READY->PAUSED");
         GRefPtr<WebKitWebSrc> protector(src);
-<<<<<<< HEAD
-        priv->startSource.schedule(std::function<void()>([protector] { webKitWebSrcStart(protector.get()); }));
-=======
         priv->notifier.notify(MainThreadSourceNotification::Start, [protector] { webKitWebSrcStart(protector.get()); });
->>>>>>> e78fe112
         break;
     }
     case GST_STATE_CHANGE_PAUSED_TO_READY:
@@ -669,11 +641,7 @@
         GST_DEBUG_OBJECT(src, "PAUSED->READY");
         priv->notifier.cancelPendingNotifications();
         GRefPtr<WebKitWebSrc> protector(src);
-<<<<<<< HEAD
-        priv->stopSource.schedule(std::function<void()>([protector] { webKitWebSrcStop(protector.get()); }));
-=======
         priv->notifier.notify(MainThreadSourceNotification::Stop, [protector] { webKitWebSrcStop(protector.get()); });
->>>>>>> e78fe112
         break;
     }
     default:
@@ -819,27 +787,7 @@
         priv->loader->setDefersLoading(false);
 }
 
-<<<<<<< HEAD
-static void webKitWebSrcNeedDataCb(GstAppSrc*, guint length, gpointer userData)
-{
-    WebKitWebSrc* src = WEBKIT_WEB_SRC(userData);
-    WebKitWebSrcPrivate* priv = src->priv;
-
-    GST_DEBUG_OBJECT(src, "Need more data: %u", length);
-
-    WTF::GMutexLocker<GMutex> locker(*GST_OBJECT_GET_LOCK(src));
-    if (priv->needDataSource.isScheduled() || !priv->paused)
-        return;
-
-    GRefPtr<WebKitWebSrc> protector(src);
-    priv->needDataSource.schedule(
-        std::function<void()>([protector] { webKitWebSrcNeedDataMainCb(protector.get()); }));
-}
-
-static void webKitWebSrcEnoughDataMainCb(WebKitWebSrc* src)
-=======
 static void webKitWebSrcEnoughData(WebKitWebSrc* src)
->>>>>>> e78fe112
 {
     WebKitWebSrcPrivate* priv = src->priv;
 
@@ -858,26 +806,7 @@
         priv->loader->setDefersLoading(true);
 }
 
-<<<<<<< HEAD
-static void webKitWebSrcEnoughDataCb(GstAppSrc*, gpointer userData)
-{
-    WebKitWebSrc* src = WEBKIT_WEB_SRC(userData);
-    WebKitWebSrcPrivate* priv = src->priv;
-
-    GST_DEBUG_OBJECT(src, "Have enough data");
-
-    WTF::GMutexLocker<GMutex> locker(*GST_OBJECT_GET_LOCK(src));
-    if (priv->enoughDataSource.isScheduled() || priv->paused)
-        return;
-
-    GRefPtr<WebKitWebSrc> protector(src);
-    priv->enoughDataSource.schedule(std::function<void()>([protector] { webKitWebSrcEnoughDataMainCb(protector.get()); }));
-}
-
-static void webKitWebSrcSeekMainCb(WebKitWebSrc* src)
-=======
 static void webKitWebSrcSeek(WebKitWebSrc* src)
->>>>>>> e78fe112
 {
     ASSERT(isMainThread());
 
@@ -887,30 +816,6 @@
     webKitWebSrcStart(src);
 }
 
-<<<<<<< HEAD
-static gboolean webKitWebSrcSeekDataCb(GstAppSrc*, guint64 offset, gpointer userData)
-{
-    WebKitWebSrc* src = WEBKIT_WEB_SRC(userData);
-    WebKitWebSrcPrivate* priv = src->priv;
-
-    GST_DEBUG_OBJECT(src, "Seeking to offset: %" G_GUINT64_FORMAT, offset);
-    WTF::GMutexLocker<GMutex> locker(*GST_OBJECT_GET_LOCK(src));
-    if (offset == priv->offset && priv->requestedOffset == priv->offset)
-        return TRUE;
-
-    if (!priv->seekable)
-        return FALSE;
-
-    GST_DEBUG_OBJECT(src, "Doing range-request seek");
-    priv->requestedOffset = offset;
-
-    GRefPtr<WebKitWebSrc> protector(src);
-    priv->seekSource.schedule(std::function<void()>([protector] { webKitWebSrcSeekMainCb(WEBKIT_WEB_SRC(protector.get())); }));
-    return TRUE;
-}
-
-=======
->>>>>>> e78fe112
 void webKitWebSrcSetMediaPlayer(WebKitWebSrc* src, WebCore::MediaPlayer* player)
 {
     ASSERT(player);
