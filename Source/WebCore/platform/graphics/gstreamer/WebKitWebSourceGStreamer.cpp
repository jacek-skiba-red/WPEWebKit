/*
 *  Copyright (C) 2009, 2010 Sebastian Dröge <sebastian.droege@collabora.co.uk>
 *  Copyright (C) 2013 Collabora Ltd.
 *
 *  This library is free software; you can redistribute it and/or
 *  modify it under the terms of the GNU Lesser General Public
 *  License as published by the Free Software Foundation; either
 *  version 2 of the License, or (at your option) any later version.
 *
 *  This library is distributed in the hope that it will be useful,
 *  but WITHOUT ANY WARRANTY; without even the implied warranty of
 *  MERCHANTABILITY or FITNESS FOR A PARTICULAR PURPOSE.  See the GNU
 *  Lesser General Public License for more details.
 *
 *  You should have received a copy of the GNU Lesser General Public
 *  License along with this library; if not, write to the Free Software
 *  Foundation, Inc., 51 Franklin Street, Fifth Floor, Boston, MA  02110-1301  USA
 */

#include "config.h"
#include "WebKitWebSourceGStreamer.h"

#if ENABLE(VIDEO) && USE(GSTREAMER)

#include "CachedResourceLoader.h"
#include "CookieJar.h"
#include "GRefPtrGStreamer.h"
#include "GStreamerUtilities.h"
#include "GUniquePtrGStreamer.h"
#include "HTTPHeaderNames.h"
#include "MainThreadNotifier.h"
#include "MediaPlayer.h"
#include "PlatformMediaResourceLoader.h"
#include "ResourceError.h"
#include "ResourceRequest.h"
#include "ResourceResponse.h"
<<<<<<< HEAD
#include "SharedBuffer.h"
=======
>>>>>>> f24ea8a3
#include <cstdint>
#include <gst/app/gstappsrc.h>
#include <gst/pbutils/missing-plugins.h>
#include <wtf/MainThread.h>
#include <wtf/Noncopyable.h>
#include <wtf/glib/GMutexLocker.h>
#include <wtf/glib/GRefPtr.h>
#include <wtf/glib/GUniquePtr.h>
#include <wtf/text/CString.h>

using namespace WebCore;

class CachedResourceStreamingClient final : public PlatformMediaResourceClient {
    WTF_MAKE_NONCOPYABLE(CachedResourceStreamingClient);
public:
    CachedResourceStreamingClient(WebKitWebSrc*, ResourceRequest&&);
    virtual ~CachedResourceStreamingClient();
private:
    // PlatformMediaResourceClient virtual methods.
    void responseReceived(PlatformMediaResource&, const ResourceResponse&) override;
    void dataReceived(PlatformMediaResource&, const char*, int) override;
    void accessControlCheckFailed(PlatformMediaResource&, const ResourceError&) override;
    void loadFailed(PlatformMediaResource&, const ResourceError&) override;
    void loadFinished(PlatformMediaResource&) override;

    GRefPtr<GstElement> m_src;
    ResourceRequest m_request;
};

enum MainThreadSourceNotification {
    Start = 1 << 0,
    Stop = 1 << 1,
    NeedData = 1 << 2,
    EnoughData = 1 << 3,
    Seek = 1 << 4
};

#define WEBKIT_WEB_SRC_GET_PRIVATE(obj) (G_TYPE_INSTANCE_GET_PRIVATE((obj), WEBKIT_TYPE_WEB_SRC, WebKitWebSrcPrivate))
struct _WebKitWebSrcPrivate {
    GstAppSrc* appsrc;
    GstPad* srcpad;
    CString originalURI;
    CString redirectedURI;
    bool keepAlive;
    GUniquePtr<GstStructure> extraHeaders;
    bool compress;
    GUniquePtr<gchar> httpMethod;
    GUniquePtr<gchar> cookies;

    WebCore::MediaPlayer* player;

    RefPtr<PlatformMediaResourceLoader> loader;
    RefPtr<PlatformMediaResource> resource;

    bool didPassAccessControlCheck;

    guint64 offset;
    bool haveSize;
    guint64 size;
    gboolean seekable;
    bool paused;
    bool isSeeking;

    guint64 requestedOffset;

    RefPtr<MainThreadNotifier<MainThreadSourceNotification>> notifier;
    GRefPtr<GstBuffer> buffer;
};

enum {
    PROP_0,
    PROP_LOCATION,
    PROP_RESOLVED_LOCATION,
    PROP_KEEP_ALIVE,
    PROP_EXTRA_HEADERS,
    PROP_COMPRESS,
    PROP_METHOD
};

static GstStaticPadTemplate srcTemplate = GST_STATIC_PAD_TEMPLATE("src",
                                                                  GST_PAD_SRC,
                                                                  GST_PAD_ALWAYS,
                                                                  GST_STATIC_CAPS_ANY);

GST_DEBUG_CATEGORY_STATIC(webkit_web_src_debug);
#define GST_CAT_DEFAULT webkit_web_src_debug

static void webKitWebSrcUriHandlerInit(gpointer gIface, gpointer ifaceData);

static void webKitWebSrcDispose(GObject*);
static void webKitWebSrcFinalize(GObject*);
static void webKitWebSrcSetProperty(GObject*, guint propertyID, const GValue*, GParamSpec*);
static void webKitWebSrcGetProperty(GObject*, guint propertyID, GValue*, GParamSpec*);
static GstStateChangeReturn webKitWebSrcChangeState(GstElement*, GstStateChange);

static gboolean webKitWebSrcQueryWithParent(GstPad*, GstObject*, GstQuery*);

static void webKitWebSrcNeedData(WebKitWebSrc*);
static void webKitWebSrcEnoughData(WebKitWebSrc*);
static gboolean webKitWebSrcSeek(WebKitWebSrc*, guint64);

static GstAppSrcCallbacks appsrcCallbacks = {
    // need_data
    [](GstAppSrc*, guint, gpointer userData) {
        webKitWebSrcNeedData(WEBKIT_WEB_SRC(userData));
    },
    // enough_data
    [](GstAppSrc*, gpointer userData) {
        webKitWebSrcEnoughData(WEBKIT_WEB_SRC(userData));
    },
    // seek_data
    [](GstAppSrc*, guint64 offset, gpointer userData) -> gboolean {
        return webKitWebSrcSeek(WEBKIT_WEB_SRC(userData), offset);
    },
    { nullptr }
};

#define webkit_web_src_parent_class parent_class
// We split this out into another macro to avoid a check-webkit-style error.
#define WEBKIT_WEB_SRC_CATEGORY_INIT GST_DEBUG_CATEGORY_INIT(webkit_web_src_debug, "webkitwebsrc", 0, "websrc element");
G_DEFINE_TYPE_WITH_CODE(WebKitWebSrc, webkit_web_src, GST_TYPE_BIN,
                         G_IMPLEMENT_INTERFACE(GST_TYPE_URI_HANDLER, webKitWebSrcUriHandlerInit);
                         WEBKIT_WEB_SRC_CATEGORY_INIT);

static void webkit_web_src_class_init(WebKitWebSrcClass* klass)
{
    GObjectClass* oklass = G_OBJECT_CLASS(klass);
    GstElementClass* eklass = GST_ELEMENT_CLASS(klass);

    oklass->dispose = webKitWebSrcDispose;
    oklass->finalize = webKitWebSrcFinalize;
    oklass->set_property = webKitWebSrcSetProperty;
    oklass->get_property = webKitWebSrcGetProperty;

    gst_element_class_add_pad_template(eklass,
                                       gst_static_pad_template_get(&srcTemplate));
    gst_element_class_set_metadata(eklass, "WebKit Web source element", "Source", "Handles HTTP/HTTPS uris",
                               "Sebastian Dröge <sebastian.droege@collabora.co.uk>");

    /* Allows setting the uri using the 'location' property, which is used
     * for example by gst_element_make_from_uri() */
    g_object_class_install_property(oklass, PROP_LOCATION,
        g_param_spec_string("location", "location", "Location to read from",
            nullptr, static_cast<GParamFlags>(G_PARAM_READWRITE | G_PARAM_STATIC_STRINGS)));

    g_object_class_install_property(oklass, PROP_RESOLVED_LOCATION,
        g_param_spec_string("resolved-location", "Resolved location", "The location resolved by the server",
            nullptr, static_cast<GParamFlags>(G_PARAM_READABLE | G_PARAM_STATIC_STRINGS)));

    g_object_class_install_property(oklass, PROP_KEEP_ALIVE,
        g_param_spec_boolean("keep-alive", "keep-alive", "Use HTTP persistent connections",
            FALSE, static_cast<GParamFlags>(G_PARAM_READWRITE | G_PARAM_STATIC_STRINGS)));

    g_object_class_install_property(oklass, PROP_EXTRA_HEADERS,
        g_param_spec_boxed("extra-headers", "Extra Headers", "Extra headers to append to the HTTP request",
            GST_TYPE_STRUCTURE, static_cast<GParamFlags>(G_PARAM_READWRITE | G_PARAM_STATIC_STRINGS)));

    g_object_class_install_property(oklass, PROP_COMPRESS,
        g_param_spec_boolean("compress", "Compress", "Allow compressed content encodings",
            FALSE, static_cast<GParamFlags>(G_PARAM_READWRITE | G_PARAM_STATIC_STRINGS)));

    g_object_class_install_property(oklass, PROP_METHOD,
        g_param_spec_string("method", "method", "The HTTP method to use (default: GET)",
            nullptr, static_cast<GParamFlags>(G_PARAM_READWRITE | G_PARAM_STATIC_STRINGS)));

    eklass->change_state = webKitWebSrcChangeState;

    g_type_class_add_private(klass, sizeof(WebKitWebSrcPrivate));
}

static void webkit_web_src_init(WebKitWebSrc* src)
{
    WebKitWebSrcPrivate* priv = WEBKIT_WEB_SRC_GET_PRIVATE(src);

    src->priv = priv;
    new (priv) WebKitWebSrcPrivate();

    priv->notifier = MainThreadNotifier<MainThreadSourceNotification>::create();

    priv->haveSize = FALSE;
    priv->size = 0;

    priv->appsrc = GST_APP_SRC(gst_element_factory_make("appsrc", nullptr));
    if (!priv->appsrc) {
        GST_ERROR_OBJECT(src, "Failed to create appsrc");
        return;
    }

    gst_bin_add(GST_BIN(src), GST_ELEMENT(priv->appsrc));

    GRefPtr<GstPad> targetPad = adoptGRef(gst_element_get_static_pad(GST_ELEMENT(priv->appsrc), "src"));
    priv->srcpad = webkitGstGhostPadFromStaticTemplate(&srcTemplate, "src", targetPad.get());

    gst_element_add_pad(GST_ELEMENT(src), priv->srcpad);

    GST_OBJECT_FLAG_SET(priv->srcpad, GST_PAD_FLAG_NEED_PARENT);
    gst_pad_set_query_function(priv->srcpad, webKitWebSrcQueryWithParent);

    gst_app_src_set_callbacks(priv->appsrc, &appsrcCallbacks, src, nullptr);
    gst_app_src_set_emit_signals(priv->appsrc, FALSE);
    gst_app_src_set_stream_type(priv->appsrc, GST_APP_STREAM_TYPE_SEEKABLE);

    // 512k is a abitrary number but we should choose a value
    // here to not pause/unpause the SoupMessage too often and
    // to make sure there's always some data available for
    // GStreamer to handle.
    gst_app_src_set_max_bytes(priv->appsrc, 512 * 1024);

    // Emit the need-data signal if the queue contains less
    // than 20% of data. Without this the need-data signal
    // is emitted when the queue is empty, we then dispatch
    // the soup message unpausing to the main loop and from
    // there unpause the soup message. This already takes
    // quite some time and libsoup even needs some more time
    // to actually provide data again. If we do all this
    // already if the queue is 20% empty, it's much more
    // likely that libsoup already provides new data before
    // the queue is really empty.
    // This might need tweaking for ports not using libsoup.
    g_object_set(priv->appsrc, "min-percent", 20, nullptr);

    gst_base_src_set_automatic_eos(GST_BASE_SRC(priv->appsrc), FALSE);

    gst_app_src_set_caps(priv->appsrc, nullptr);
}

static void webKitWebSrcDispose(GObject* object)
{
    WebKitWebSrcPrivate* priv = WEBKIT_WEB_SRC(object)->priv;
    if (priv->notifier) {
        priv->notifier->invalidate();
        priv->notifier = nullptr;
    }

    GST_CALL_PARENT(G_OBJECT_CLASS, dispose, (object));
}

static void webKitWebSrcFinalize(GObject* object)
{
    WebKitWebSrcPrivate* priv = WEBKIT_WEB_SRC(object)->priv;

    priv->~WebKitWebSrcPrivate();

    GST_CALL_PARENT(G_OBJECT_CLASS, finalize, (object));
}

static void webKitWebSrcSetProperty(GObject* object, guint propID, const GValue* value, GParamSpec* pspec)
{
    WebKitWebSrc* src = WEBKIT_WEB_SRC(object);

    switch (propID) {
    case PROP_LOCATION:
        gst_uri_handler_set_uri(reinterpret_cast<GstURIHandler*>(src), g_value_get_string(value), nullptr);
        break;
    case PROP_KEEP_ALIVE:
        src->priv->keepAlive = g_value_get_boolean(value);
        break;
    case PROP_EXTRA_HEADERS: {
        const GstStructure* s = gst_value_get_structure(value);
        src->priv->extraHeaders.reset(s ? gst_structure_copy(s) : nullptr);
        break;
    }
    case PROP_COMPRESS:
        src->priv->compress = g_value_get_boolean(value);
        break;
    case PROP_METHOD:
        src->priv->httpMethod.reset(g_value_dup_string(value));
        break;
    default:
        G_OBJECT_WARN_INVALID_PROPERTY_ID(object, propID, pspec);
        break;
    }
}

static void webKitWebSrcGetProperty(GObject* object, guint propID, GValue* value, GParamSpec* pspec)
{
    WebKitWebSrc* src = WEBKIT_WEB_SRC(object);
    WebKitWebSrcPrivate* priv = src->priv;

    switch (propID) {
    case PROP_LOCATION:
        g_value_set_string(value, priv->originalURI.data());
        break;
    case PROP_RESOLVED_LOCATION:
        g_value_set_string(value, priv->redirectedURI.isNull() ? priv->originalURI.data() : priv->redirectedURI.data());
        break;
    case PROP_KEEP_ALIVE:
        g_value_set_boolean(value, priv->keepAlive);
        break;
    case PROP_EXTRA_HEADERS:
        gst_value_set_structure(value, priv->extraHeaders.get());
        break;
    case PROP_COMPRESS:
        g_value_set_boolean(value, priv->compress);
        break;
    case PROP_METHOD:
        g_value_set_string(value, priv->httpMethod.get());
        break;
    default:
        G_OBJECT_WARN_INVALID_PROPERTY_ID(object, propID, pspec);
        break;
    }
}

static void webKitWebSrcStop(WebKitWebSrc* src)
{
    WebKitWebSrcPrivate* priv = src->priv;

    if (priv->resource || (priv->loader && !priv->keepAlive)) {
        GRefPtr<WebKitWebSrc> protector = WTF::ensureGRef(src);
        priv->notifier->cancelPendingNotifications(MainThreadSourceNotification::NeedData | MainThreadSourceNotification::EnoughData | MainThreadSourceNotification::Seek);
        priv->notifier->notify(MainThreadSourceNotification::Stop, [protector, keepAlive = priv->keepAlive] {
            WebKitWebSrcPrivate* priv = protector->priv;

            if (priv->resource) {
                priv->resource->stop();
                priv->resource->setClient(nullptr);
                priv->resource = nullptr;
            }

            if (!keepAlive)
                priv->loader = nullptr;
        });
    }

    bool wasSeeking = std::exchange(priv->isSeeking, false);

    if (priv->buffer) {
        unmapGstBuffer(priv->buffer.get());
        priv->buffer.clear();
    }

    priv->paused = false;

    priv->offset = 0;

    if (!wasSeeking) {
        priv->requestedOffset = 0;
        priv->player = nullptr;
        priv->seekable = FALSE;
    }

    if (priv->appsrc) {
        gst_app_src_set_caps(priv->appsrc, nullptr);
        if (!wasSeeking)
            gst_app_src_set_size(priv->appsrc, -1);
    }

    GST_DEBUG_OBJECT(src, "Stopped request. Was seeking: %s", wasSeeking ? "yes":"no");
}

static bool webKitWebSrcSetExtraHeader(GQuark fieldId, const GValue* value, gpointer userData)
{
    GUniquePtr<gchar> fieldContent;

    if (G_VALUE_HOLDS_STRING(value))
        fieldContent.reset(g_value_dup_string(value));
    else {
        GValue dest = G_VALUE_INIT;

        g_value_init(&dest, G_TYPE_STRING);
        if (g_value_transform(value, &dest))
            fieldContent.reset(g_value_dup_string(&dest));
    }

    const gchar* fieldName = g_quark_to_string(fieldId);
    if (!fieldContent.get()) {
        GST_ERROR("extra-headers field '%s' contains no value or can't be converted to a string", fieldName);
        return false;
    }

    GST_DEBUG("Appending extra header: \"%s: %s\"", fieldName, fieldContent.get());
    ResourceRequest* request = static_cast<ResourceRequest*>(userData);
    request->setHTTPHeaderField(fieldName, fieldContent.get());
    return true;
}

static gboolean webKitWebSrcProcessExtraHeaders(GQuark fieldId, const GValue* value, gpointer userData)
{
    if (G_VALUE_TYPE(value) == GST_TYPE_ARRAY) {
        unsigned size = gst_value_array_get_size(value);

        for (unsigned i = 0; i < size; i++) {
            if (!webKitWebSrcSetExtraHeader(fieldId, gst_value_array_get_value(value, i), userData))
                return FALSE;
        }
        return TRUE;
    }

    if (G_VALUE_TYPE(value) == GST_TYPE_LIST) {
        unsigned size = gst_value_list_get_size(value);

        for (unsigned i = 0; i < size; i++) {
            if (!webKitWebSrcSetExtraHeader(fieldId, gst_value_list_get_value(value, i), userData))
                return FALSE;
        }
        return TRUE;
    }

    return webKitWebSrcSetExtraHeader(fieldId, value, userData);
}

static void webKitWebSrcStart(WebKitWebSrc* src)
{
    WebKitWebSrcPrivate* priv = src->priv;
    ASSERT(priv->player);

    priv->didPassAccessControlCheck = false;

    if (priv->originalURI.isNull()) {
        GST_ERROR_OBJECT(src, "No URI provided");
        webKitWebSrcStop(src);
        return;
    }

    GST_DEBUG_OBJECT(src, "Fetching %s", priv->originalURI.data());
    URL url = URL(URL(), priv->originalURI.data());

    ResourceRequest request(url);
    request.setAllowCookies(true);
    request.setFirstPartyForCookies(url);

    request.setHTTPReferrer(priv->player->referrer());

    if (priv->httpMethod.get())
        request.setHTTPMethod(priv->httpMethod.get());

#if USE(SOUP)
    // By default, HTTP Accept-Encoding is disabled here as we don't
    // want the received response to be encoded in any way as we need
    // to rely on the proper size of the returned data on
    // didReceiveResponse.
    // If Accept-Encoding is used, the server may send the data in encoded format and
    // request.expectedContentLength() will have the "wrong" size (the size of the
    // compressed data), even though the data received in didReceiveData is uncompressed.
    // This is however useful to enable for adaptive streaming
    // scenarios, when the demuxer needs to download playlists.
    if (!priv->compress)
        request.setAcceptEncoding(false);
#endif

    // Let Apple web servers know we want to access their nice movie trailers.
    if (!g_ascii_strcasecmp("movies.apple.com", url.host().utf8().data())
        || !g_ascii_strcasecmp("trailers.apple.com", url.host().utf8().data()))
        request.setHTTPUserAgent("Quicktime/7.6.6");

    GST_DEBUG_OBJECT(src, "Requested offset: %" G_GUINT64_FORMAT, priv->requestedOffset);
    if (priv->requestedOffset) {
        GUniquePtr<gchar> val(g_strdup_printf("bytes=%" G_GUINT64_FORMAT "-", priv->requestedOffset));
        request.setHTTPHeaderField(HTTPHeaderName::Range, val.get());
    }
    priv->offset = priv->requestedOffset;

    GST_DEBUG_OBJECT(src, "Persistent connection support %s", priv->keepAlive ? "enabled" : "disabled");
    if (!priv->keepAlive) {
        request.setHTTPHeaderField(HTTPHeaderName::Connection, "close");
    }

    if (priv->extraHeaders)
        gst_structure_foreach(priv->extraHeaders.get(), webKitWebSrcProcessExtraHeaders, &request);

    // We always request Icecast/Shoutcast metadata, just in case ...
    request.setHTTPHeaderField(HTTPHeaderName::IcyMetadata, "1");

    GRefPtr<WebKitWebSrc> protector = WTF::ensureGRef(src);
    priv->notifier->notify(MainThreadSourceNotification::Start, [protector, request = WTFMove(request)] {
        WebKitWebSrcPrivate* priv = protector->priv;

        if (!priv->loader)
            priv->loader = priv->player->createResourceLoader();

        {
            String cookies = WebCore::cookies(*priv->player->cachedResourceLoader()->document(), request.url());
            priv->cookies = GUniquePtr<gchar>(g_strdup(cookies.utf8().data()));
        }

        PlatformMediaResourceLoader::LoadOptions loadOptions = 0;
        if (request.url().protocolIsBlob())
            loadOptions |= PlatformMediaResourceLoader::LoadOption::BufferData;
        priv->resource = priv->loader->requestResource(ResourceRequest(request), loadOptions);
        if (priv->resource) {
            priv->resource->setClient(std::make_unique<CachedResourceStreamingClient>(protector.get(), ResourceRequest(request)));
            GST_DEBUG_OBJECT(protector.get(), "Started request");
        } else {
            GST_ERROR_OBJECT(protector.get(), "Failed to setup streaming client");
            priv->loader = nullptr;
            webKitWebSrcStop(protector.get());
        }
    });
}

static GstStateChangeReturn webKitWebSrcChangeState(GstElement* element, GstStateChange transition)
{
    GstStateChangeReturn ret = GST_STATE_CHANGE_SUCCESS;
    WebKitWebSrc* src = WEBKIT_WEB_SRC(element);
    WebKitWebSrcPrivate* priv = src->priv;

    switch (transition) {
    case GST_STATE_CHANGE_NULL_TO_READY:
        if (!priv->appsrc) {
            gst_element_post_message(element,
                                     gst_missing_element_message_new(element, "appsrc"));
            GST_ELEMENT_ERROR(src, CORE, MISSING_PLUGIN, (nullptr), ("no appsrc"));
            return GST_STATE_CHANGE_FAILURE;
        }
        break;
    default:
        break;
    }

    ret = GST_ELEMENT_CLASS(parent_class)->change_state(element, transition);
    if (G_UNLIKELY(ret == GST_STATE_CHANGE_FAILURE)) {
        GST_DEBUG_OBJECT(src, "State change failed");
        return ret;
    }

    switch (transition) {
    case GST_STATE_CHANGE_READY_TO_PAUSED:
    {
        GST_DEBUG_OBJECT(src, "READY->PAUSED");
        webKitWebSrcStart(src);
        break;
    }
    case GST_STATE_CHANGE_PAUSED_TO_READY:
    {
        GST_DEBUG_OBJECT(src, "PAUSED->READY");
        webKitWebSrcStop(src);
        break;
    }
    default:
        break;
    }

    return ret;
}

static gboolean webKitWebSrcQueryWithParent(GstPad* pad, GstObject* parent, GstQuery* query)
{
    WebKitWebSrc* src = WEBKIT_WEB_SRC(GST_ELEMENT(parent));
    WebKitWebSrcPrivate* priv = src->priv;
    gboolean result = FALSE;

    switch (GST_QUERY_TYPE(query)) {
    case GST_QUERY_URI: {
        gst_query_set_uri(query, priv->originalURI.data());
        if (!priv->redirectedURI.isNull())
            gst_query_set_uri_redirection(query, priv->redirectedURI.data());
        result = TRUE;
        break;
    }
    case GST_QUERY_SCHEDULING: {
        GstSchedulingFlags flags;
        int minSize, maxSize, align;

        gst_query_parse_scheduling(query, &flags, &minSize, &maxSize, &align);
        gst_query_set_scheduling(query, static_cast<GstSchedulingFlags>(flags | GST_SCHEDULING_FLAG_BANDWIDTH_LIMITED), minSize, maxSize, align);
        result = TRUE;
        break;
    }
    case GST_QUERY_CONTEXT: {
        const gchar* contextType;
        if (gst_query_parse_context_type(query, &contextType) && !g_strcmp0(contextType, "http-headers")) {
            WTF::GMutexLocker<GMutex> gstLocker(*GST_OBJECT_GET_LOCK(src));

            GstContext* context = gst_context_new("http-headers", FALSE);
            context = gst_context_make_writable(context);
            GstStructure* contextStructure = gst_context_writable_structure(context);

            const gchar* cookiesArray[] = { src->priv->cookies.get(), nullptr};
            gst_structure_set(contextStructure, "cookies", G_TYPE_STRV, cookiesArray, nullptr);

            gst_query_set_context(query, context);
            result = TRUE;
        }
        break;
    }
    default: {
        GRefPtr<GstPad> target = adoptGRef(gst_ghost_pad_get_target(GST_GHOST_PAD_CAST(pad)));

        // Forward the query to the proxy target pad.
        if (target)
            result = gst_pad_query(target.get(), query);
        break;
    }
    }

    return result;
}

static bool urlHasSupportedProtocol(const URL& url)
{
    return url.isValid() && (url.protocolIsInHTTPFamily() || url.protocolIsBlob());
}

// uri handler interface

static GstURIType webKitWebSrcUriGetType(GType)
{
    return GST_URI_SRC;
}

const gchar* const* webKitWebSrcGetProtocols(GType)
{
    static const char* protocols[] = {"webkit+http", "webkit+https", "webkit+blob", nullptr };
    return protocols;
}

static URL convertPlaybinURI(const char* uriString)
{
    URL url(URL(), uriString);
    ASSERT(url.protocol().substring(0, 7) == "webkit+");
    url.setProtocol(url.protocol().substring(7).toString());
    return url;
}

static gchar* webKitWebSrcGetUri(GstURIHandler* handler)
{
    WebKitWebSrc* src = WEBKIT_WEB_SRC(handler);
    gchar* ret = g_strdup(src->priv->originalURI.data());
    return ret;
}

static gboolean webKitWebSrcSetUri(GstURIHandler* handler, const gchar* uri, GError** error)
{
    WebKitWebSrc* src = WEBKIT_WEB_SRC(handler);
    WebKitWebSrcPrivate* priv = src->priv;

    if (GST_STATE(src) >= GST_STATE_PAUSED) {
        GST_ERROR_OBJECT(src, "URI can only be set in states < PAUSED");
        return FALSE;
    }

    priv->redirectedURI = CString();
    priv->originalURI = CString();
    if (!uri)
        return TRUE;

    URL url = convertPlaybinURI(uri);
    if (!urlHasSupportedProtocol(url)) {
        g_set_error(error, GST_URI_ERROR, GST_URI_ERROR_BAD_URI, "Invalid URI '%s'", uri);
        return FALSE;
    }

    priv->originalURI = url.string().utf8();
    return TRUE;
}

static void webKitWebSrcUriHandlerInit(gpointer gIface, gpointer)
{
    GstURIHandlerInterface* iface = (GstURIHandlerInterface *) gIface;

    iface->get_type = webKitWebSrcUriGetType;
    iface->get_protocols = webKitWebSrcGetProtocols;
    iface->get_uri = webKitWebSrcGetUri;
    iface->set_uri = webKitWebSrcSetUri;
}

static void webKitWebSrcNeedData(WebKitWebSrc* src)
{
    WebKitWebSrcPrivate* priv = src->priv;

    GST_LOG_OBJECT(src, "Need more data");

    if (!priv->paused)
        return;
    priv->paused = false;

    GRefPtr<WebKitWebSrc> protector = WTF::ensureGRef(src);
    priv->notifier->notify(MainThreadSourceNotification::NeedData, [protector] {
        WebKitWebSrcPrivate* priv = protector->priv;
        if (priv->resource)
            priv->resource->setDefersLoading(false);
    });
}

static void webKitWebSrcEnoughData(WebKitWebSrc* src)
{
    WebKitWebSrcPrivate* priv = src->priv;

    GST_DEBUG_OBJECT(src, "Have enough data");

    if (priv->paused)
        return;
    priv->paused = true;

    GRefPtr<WebKitWebSrc> protector = WTF::ensureGRef(src);
    priv->notifier->notify(MainThreadSourceNotification::EnoughData, [protector] {
        WebKitWebSrcPrivate* priv = protector->priv;
        if (priv->resource)
            priv->resource->setDefersLoading(true);
    });
}

static gboolean webKitWebSrcSeek(WebKitWebSrc* src, guint64 offset)
{
    WebKitWebSrcPrivate* priv = src->priv;

    if (offset == priv->offset && priv->requestedOffset == priv->offset)
        return TRUE;

    if (!priv->seekable)
        return FALSE;

    priv->isSeeking = true;
    priv->requestedOffset = offset;

    GST_DEBUG_OBJECT(src, "Seeking to offset: %" G_GUINT64_FORMAT, src->priv->requestedOffset);

    GRefPtr<WebKitWebSrc> protector = WTF::ensureGRef(src);
    priv->notifier->notify(MainThreadSourceNotification::Seek, [protector] {
        webKitWebSrcStop(protector.get());
        webKitWebSrcStart(protector.get());
    });
    return TRUE;
}

void webKitWebSrcSetMediaPlayer(WebKitWebSrc* src, WebCore::MediaPlayer* player)
{
    ASSERT(player);
    src->priv->player = player;
}

bool webKitSrcPassedCORSAccessCheck(WebKitWebSrc* src)
{
    return src->priv->didPassAccessControlCheck;
}

CachedResourceStreamingClient::CachedResourceStreamingClient(WebKitWebSrc* src, ResourceRequest&& request)
    : m_src(GST_ELEMENT(src))
    , m_request(WTFMove(request))
{
}

CachedResourceStreamingClient::~CachedResourceStreamingClient() = default;

void CachedResourceStreamingClient::responseReceived(PlatformMediaResource&, const ResourceResponse& response)
{
    WebKitWebSrc* src = WEBKIT_WEB_SRC(m_src.get());
    WebKitWebSrcPrivate* priv = src->priv;
    priv->didPassAccessControlCheck = priv->resource->didPassAccessControlCheck();

    GST_DEBUG_OBJECT(src, "Received response: %d", response.httpStatusCode());

    auto responseURI = response.url().string().utf8();
    if (priv->originalURI != responseURI)
        priv->redirectedURI = WTFMove(responseURI);

    if (response.httpStatusCode() >= 400) {
        GST_ELEMENT_ERROR(src, RESOURCE, READ, ("Received %d HTTP error code", response.httpStatusCode()), (nullptr));
        gst_app_src_end_of_stream(priv->appsrc);
        webKitWebSrcStop(src);
        return;
    }

    if (priv->isSeeking) {
        GST_DEBUG_OBJECT(src, "Seek in progress, ignoring response");
        return;
    }

    if (priv->requestedOffset) {
        // Seeking ... we expect a 206 == PARTIAL_CONTENT
        if (response.httpStatusCode() == 200) {
            // Range request didn't have a ranged response; resetting offset.
            priv->offset = 0;
        } else if (response.httpStatusCode() != 206) {
            // Range request completely failed.
            GST_ELEMENT_ERROR(src, RESOURCE, READ, ("Received unexpected %d HTTP status code", response.httpStatusCode()), (nullptr));
            gst_app_src_end_of_stream(priv->appsrc);
            webKitWebSrcStop(src);
            return;
        }
    }

    long long length = response.expectedContentLength();
    GST_DEBUG_OBJECT(src, "response: %d, content length: %lld, requested offset: %" G_GUINT64_FORMAT, response.httpStatusCode(), length, priv->requestedOffset);
    if (length > 0 && priv->requestedOffset && response.httpStatusCode() == 206)
        length += priv->requestedOffset;

    priv->seekable = length > 0 && g_ascii_strcasecmp("none", response.httpHeaderField(HTTPHeaderName::AcceptRanges).utf8().data());

    GST_DEBUG_OBJECT(src, "Size: %lld, seekable: %s", length, priv->seekable ? "yes" : "no");
    // notify size/duration
    if (length > 0) {
        if (!priv->haveSize || (static_cast<long long>(priv->size) != length)) {
            priv->haveSize = TRUE;
            priv->size = length;
            gst_app_src_set_size(priv->appsrc, length);
        }
    } else {
        gst_app_src_set_size(priv->appsrc, -1);
        if (!priv->seekable)
            gst_app_src_set_stream_type(priv->appsrc, GST_APP_STREAM_TYPE_STREAM);
    }

    // Signal to downstream if this is an Icecast stream.
    GRefPtr<GstCaps> caps;
    String metadataIntervalAsString = response.httpHeaderField(HTTPHeaderName::IcyMetaInt);
    if (!metadataIntervalAsString.isEmpty()) {
        bool isMetadataIntervalParsed;
        int metadataInterval = metadataIntervalAsString.toInt(&isMetadataIntervalParsed);
        if (isMetadataIntervalParsed && metadataInterval > 0) {
            caps = adoptGRef(gst_caps_new_simple("application/x-icy", "metadata-interval", G_TYPE_INT, metadataInterval, nullptr));

            String contentType = response.httpHeaderField(HTTPHeaderName::ContentType);
            GST_DEBUG_OBJECT(src, "Response ContentType: %s", contentType.utf8().data());
            gst_caps_set_simple(caps.get(), "content-type", G_TYPE_STRING, contentType.utf8().data(), nullptr);

            gst_app_src_set_stream_type(priv->appsrc, GST_APP_STREAM_TYPE_STREAM);
        }
    }

    gst_app_src_set_caps(priv->appsrc, caps.get());

    // Emit a GST_EVENT_CUSTOM_DOWNSTREAM_STICKY event and message to let
    // GStreamer know about the HTTP headers sent and received.
    GstStructure* httpHeaders = gst_structure_new_empty("http-headers");
    gst_structure_set(httpHeaders, "uri", G_TYPE_STRING, priv->originalURI.data(),
        "http-status-code", G_TYPE_UINT, response.httpStatusCode(), nullptr);
    if (!priv->redirectedURI.isNull())
        gst_structure_set(httpHeaders, "redirection-uri", G_TYPE_STRING, priv->redirectedURI.data(), nullptr);
    GUniquePtr<GstStructure> headers(gst_structure_new_empty("request-headers"));
    for (const auto& header : m_request.httpHeaderFields())
        gst_structure_set(headers.get(), header.key.utf8().data(), G_TYPE_STRING, header.value.utf8().data(), nullptr);
    GST_DEBUG_OBJECT(src, "Request headers going downstream: %" GST_PTR_FORMAT, headers.get());
    gst_structure_set(httpHeaders, "request-headers", GST_TYPE_STRUCTURE, headers.get(), nullptr);
    headers.reset(gst_structure_new_empty("response-headers"));
    for (const auto& header : response.httpHeaderFields())
        gst_structure_set(headers.get(), header.key.utf8().data(), G_TYPE_STRING, header.value.utf8().data(), nullptr);
    gst_structure_set(httpHeaders, "response-headers", GST_TYPE_STRUCTURE, headers.get(), nullptr);
    GST_DEBUG_OBJECT(src, "Response headers going downstream: %" GST_PTR_FORMAT, headers.get());

    gst_element_post_message(GST_ELEMENT_CAST(src), gst_message_new_element(GST_OBJECT_CAST(src),
        gst_structure_copy(httpHeaders)));
    gst_pad_push_event(GST_BASE_SRC_PAD(priv->appsrc), gst_event_new_custom(GST_EVENT_CUSTOM_DOWNSTREAM_STICKY, httpHeaders));
}

void CachedResourceStreamingClient::dataReceived(PlatformMediaResource&, const char* data, int length)
{
    WebKitWebSrc* src = WEBKIT_WEB_SRC(m_src.get());
    WebKitWebSrcPrivate* priv = src->priv;

    GST_LOG_OBJECT(src, "Have %lld bytes of data", priv->buffer ? static_cast<long long>(gst_buffer_get_size(priv->buffer.get())) : length);

    ASSERT(!priv->buffer || data == getGstBufferDataPointer(priv->buffer.get()));

    if (priv->buffer)
        unmapGstBuffer(priv->buffer.get());

    if (priv->isSeeking) {
        GST_DEBUG_OBJECT(src, "Seek in progress, ignoring data");
        priv->buffer.clear();
        return;
    }

    if (priv->offset < priv->requestedOffset) {
        // Range request failed; seeking manually.
        if (priv->offset + length <= priv->requestedOffset) {
            // Discard all the buffers coming before the requested seek position.
            priv->offset += length;
            priv->buffer.clear();
            return;
        }

        if (priv->offset + length > priv->requestedOffset) {
            guint64 offset = priv->requestedOffset - priv->offset;
            data += offset;
            length -= offset;
            if (priv->buffer)
                gst_buffer_resize(priv->buffer.get(), offset, -1);
            priv->offset = priv->requestedOffset;
        }

        priv->requestedOffset = 0;
    }

    // Ports using the GStreamer backend but not the soup implementation of ResourceHandle
    // won't be using buffers provided by this client, the buffer is created here in that case.
    if (!priv->buffer)
        priv->buffer = adoptGRef(createGstBufferForData(data, length));
    else
        gst_buffer_set_size(priv->buffer.get(), static_cast<gssize>(length));

    uint64_t startingOffset = priv->offset;

    if (priv->requestedOffset == priv->offset)
        priv->requestedOffset += length;
    priv->offset += length;
    // priv->size == 0 if received length on didReceiveResponse < 0.
    if (priv->size > 0 && priv->offset > priv->size) {
        GST_DEBUG_OBJECT(src, "Updating internal size from %" G_GUINT64_FORMAT " to %" G_GUINT64_FORMAT, priv->size, priv->offset);
        priv->size = priv->offset;
    }

    // Now split the recv'd buffer into buffers that are of a size basesrc suggests. It is important not
    // to push buffers that are too large, otherwise incorrect buffering messages can be sent from the
    // pipeline.
    uint64_t bufferSize = gst_buffer_get_size(priv->buffer.get());
    uint64_t blockSize = static_cast<uint64_t>(GST_BASE_SRC_CAST(priv->appsrc)->blocksize);
    ASSERT(blockSize);
    GST_LOG_OBJECT(src, "Splitting the received buffer into %" PRIu64 " blocks", bufferSize / blockSize);
    for (uint64_t currentOffset = 0; currentOffset < bufferSize; currentOffset += blockSize) {
        uint64_t subBufferOffset = startingOffset + currentOffset;
        uint64_t currentOffsetSize = std::min(blockSize, bufferSize - currentOffset);

        GST_TRACE_OBJECT(src, "Create sub-buffer from [%" PRIu64 ", %" PRIu64 "]", currentOffset, currentOffset + currentOffsetSize);
        GstBuffer* subBuffer = gst_buffer_copy_region(priv->buffer.get(), GST_BUFFER_COPY_ALL, currentOffset, currentOffsetSize);
        if (UNLIKELY(!subBuffer)) {
            GST_ELEMENT_ERROR(src, CORE, FAILED, ("Failed to allocate sub-buffer"), (nullptr));
            break;
        }

        GST_BUFFER_OFFSET(subBuffer) = subBufferOffset;
        GST_BUFFER_OFFSET_END(subBuffer) = subBufferOffset + currentOffsetSize;
        GST_TRACE_OBJECT(src, "Set sub-buffer offset bounds [%" PRIu64 ", %" PRIu64 "]", GST_BUFFER_OFFSET(subBuffer), GST_BUFFER_OFFSET_END(subBuffer));

        GST_TRACE_OBJECT(src, "Pushing buffer of size %" G_GSIZE_FORMAT " bytes", gst_buffer_get_size(subBuffer));
        GstFlowReturn ret = gst_app_src_push_buffer(priv->appsrc, subBuffer);

<<<<<<< HEAD
       if (UNLIKELY(ret != GST_FLOW_OK && ret != GST_FLOW_EOS && ret != GST_FLOW_FLUSHING)) {
=======
        if (UNLIKELY(ret != GST_FLOW_OK && ret != GST_FLOW_EOS && ret != GST_FLOW_FLUSHING)) {
>>>>>>> f24ea8a3
            GST_ELEMENT_ERROR(src, CORE, FAILED, (nullptr), (nullptr));
            break;
        }
    }

    priv->buffer.clear();
}

void CachedResourceStreamingClient::accessControlCheckFailed(PlatformMediaResource&, const ResourceError& error)
{
    WebKitWebSrc* src = WEBKIT_WEB_SRC(m_src.get());
    GST_ELEMENT_ERROR(src, RESOURCE, READ, ("%s", error.localizedDescription().utf8().data()), (nullptr));
    gst_app_src_end_of_stream(src->priv->appsrc);
    webKitWebSrcStop(src);
}

void CachedResourceStreamingClient::loadFailed(PlatformMediaResource&, const ResourceError& error)
{
    WebKitWebSrc* src = WEBKIT_WEB_SRC(m_src.get());

    if (!error.isCancellation()) {
        GST_ERROR_OBJECT(src, "Have failure: %s", error.localizedDescription().utf8().data());
        GST_ELEMENT_ERROR(src, RESOURCE, FAILED, ("%s", error.localizedDescription().utf8().data()), (nullptr));
    }

    gst_app_src_end_of_stream(src->priv->appsrc);
}

void CachedResourceStreamingClient::loadFinished(PlatformMediaResource&)
{
    WebKitWebSrc* src = WEBKIT_WEB_SRC(m_src.get());
    WebKitWebSrcPrivate* priv = src->priv;

    GST_DEBUG_OBJECT(src, "Have EOS");

    if (!priv->isSeeking)
        gst_app_src_end_of_stream(priv->appsrc);
}

#endif // ENABLE(VIDEO) && USE(GSTREAMER)<|MERGE_RESOLUTION|>--- conflicted
+++ resolved
@@ -34,10 +34,6 @@
 #include "ResourceError.h"
 #include "ResourceRequest.h"
 #include "ResourceResponse.h"
-<<<<<<< HEAD
-#include "SharedBuffer.h"
-=======
->>>>>>> f24ea8a3
 #include <cstdint>
 #include <gst/app/gstappsrc.h>
 #include <gst/pbutils/missing-plugins.h>
@@ -956,11 +952,7 @@
         GST_TRACE_OBJECT(src, "Pushing buffer of size %" G_GSIZE_FORMAT " bytes", gst_buffer_get_size(subBuffer));
         GstFlowReturn ret = gst_app_src_push_buffer(priv->appsrc, subBuffer);
 
-<<<<<<< HEAD
-       if (UNLIKELY(ret != GST_FLOW_OK && ret != GST_FLOW_EOS && ret != GST_FLOW_FLUSHING)) {
-=======
         if (UNLIKELY(ret != GST_FLOW_OK && ret != GST_FLOW_EOS && ret != GST_FLOW_FLUSHING)) {
->>>>>>> f24ea8a3
             GST_ELEMENT_ERROR(src, CORE, FAILED, (nullptr), (nullptr));
             break;
         }
