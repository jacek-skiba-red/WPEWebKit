--- conflicted
+++ resolved
@@ -435,17 +435,10 @@
                 }
             }
             break;
-<<<<<<< HEAD
         }
         default:
             break;
         }
-=======
-        }
-        default:
-            break;
-        }
->>>>>>> 3a75aa66
 
         GST_OBJECT_UNLOCK(src);
         break;
@@ -457,8 +450,6 @@
         GST_OBJECT_UNLOCK(src);
         result = TRUE;
         break;
-<<<<<<< HEAD
-=======
 #if USE(FUSION_SINK)
     case GST_QUERY_CUSTOM: {
         const GstStructure* structure = gst_query_get_structure(query);
@@ -468,7 +459,6 @@
         }
     }
 #endif
->>>>>>> 3a75aa66
     default:{
         GRefPtr<GstPad> target = adoptGRef(gst_ghost_pad_get_target(GST_GHOST_PAD_CAST(pad)));
         // Forward the query to the proxy target pad.
@@ -702,7 +692,6 @@
 }
 
 static Stream* getStreamByTrackId(WebKitMediaSrc* src, AtomicString trackIDString)
-<<<<<<< HEAD
 {
     // WebKitMediaSrc should be locked at this point.
     for (GList* streams = src->priv->streams; streams; streams = streams->next) {
@@ -720,46 +709,11 @@
     for (GList* streams = src->priv->streams; streams; streams = streams->next) {
         Stream* stream = static_cast<Stream*>(streams->data);
         if (stream->sourceBuffer == sourceBufferPrivate)
-=======
-{
-    // WebKitMediaSrc should be locked at this point.
-    for (GList* streams = src->priv->streams; streams; streams = streams->next) {
-        Stream* stream = static_cast<Stream*>(streams->data);
-        if (stream->type != WebCore::Invalid && (
-            (stream->audioTrack && stream->audioTrack->id() == trackIDString) ||
-            (stream->videoTrack && stream->videoTrack->id() == trackIDString) ) )
->>>>>>> 3a75aa66
             return stream;
     }
     return NULL;
 }
 
-<<<<<<< HEAD
-static Stream* getStreamByAppSrc(WebKitMediaSrc* src, GstElement* appsrc)
-{
-    for (GList* streams = src->priv->streams; streams; streams = streams->next) {
-        Stream* stream = static_cast<Stream*>(streams->data);
-        if (stream->appsrc == appsrc)
-=======
-static Stream* getStreamBySourceBufferPrivate(WebKitMediaSrc* src, WebCore::SourceBufferPrivateGStreamer* sourceBufferPrivate)
-{
-    for (GList* streams = src->priv->streams; streams; streams = streams->next) {
-        Stream* stream = static_cast<Stream*>(streams->data);
-        if (stream->sourceBuffer == sourceBufferPrivate)
->>>>>>> 3a75aa66
-            return stream;
-    }
-    return NULL;
-}
-
-<<<<<<< HEAD
-static gboolean notifyReadyForMoreSamples(gpointer user_data)
-{
-    Stream* stream = static_cast<Stream*>(user_data);
-    WebKitMediaSrc* webKitMediaSrc = WEBKIT_MEDIA_SRC(stream->parent);
-    ASSERT(WEBKIT_IS_MEDIA_SRC(webKitMediaSrc));
-
-=======
 static Stream* getStreamByAppSrc(WebKitMediaSrc* src, GstElement* appsrc)
 {
     for (GList* streams = src->priv->streams; streams; streams = streams->next) {
@@ -776,7 +730,6 @@
     WebKitMediaSrc* webKitMediaSrc = WEBKIT_MEDIA_SRC(stream->parent);
     ASSERT(WEBKIT_IS_MEDIA_SRC(webKitMediaSrc));
 
->>>>>>> 3a75aa66
     WebCore::MediaPlayerPrivateGStreamerMSE* mediaPlayerPrivate = webKitMediaSrc->priv->mediaPlayerPrivate;
     if (mediaPlayerPrivate && !mediaPlayerPrivate->seeking()) {
         stream->sourceBuffer->notifyReadyForMoreSamples();
@@ -785,22 +738,14 @@
     GST_OBJECT_LOCK(webKitMediaSrc);
     stream->notifyReadyForMoreSamplesTag = 0;
     GST_OBJECT_UNLOCK(webKitMediaSrc);
-<<<<<<< HEAD
 
     return G_SOURCE_REMOVE;
 }
 
-=======
-
-    return G_SOURCE_REMOVE;
-}
-
->>>>>>> 3a75aa66
 static gboolean seekNeedsDataMainThread (gpointer user_data)
 {
     WebKitMediaSrc* webKitMediaSrc = static_cast<WebKitMediaSrc*>(user_data);
     ASSERT(WEBKIT_IS_MEDIA_SRC(webKitMediaSrc));
-<<<<<<< HEAD
 
     LOG_MEDIA_MESSAGE("Buffering needed before seek");
 
@@ -930,143 +875,11 @@
 
     g_return_val_if_fail (GST_IS_SAMPLE (sample), GST_FLOW_ERROR);
 
-=======
-
-    LOG_MEDIA_MESSAGE("Buffering needed before seek");
-
-    ASSERT(WTF::isMainThread());
-
-    GST_OBJECT_LOCK(webKitMediaSrc);
-    MediaTime seekTime = webKitMediaSrc->priv->seekTime;
-    WebCore::MediaPlayerPrivateGStreamerMSE* mediaPlayerPrivate = webKitMediaSrc->priv->mediaPlayerPrivate;
-    webKitMediaSrc->priv->seekNeedsDataTag = 0;
-    GST_OBJECT_UNLOCK(webKitMediaSrc);
-
-    if (mediaPlayerPrivate==nullptr)
-        return G_SOURCE_REMOVE;
-
-    for (GList* streams = webKitMediaSrc->priv->streams; streams; streams = streams->next) {
-        Stream* stream = static_cast<Stream*>(streams->data);
-        if (stream->type != WebCore::Invalid) {
-            stream->sourceBuffer->setReadyForMoreSamples(true);
-        }
-    }
-
-    mediaPlayerPrivate->notifySeekNeedsData(seekTime);
-
-    return G_SOURCE_REMOVE;
-}
-
-static void app_src_need_data (GstAppSrc *src, guint length, gpointer user_data)
-{
-    UNUSED_PARAM(length);
-
-    WebKitMediaSrc* webKitMediaSrc = static_cast<WebKitMediaSrc*>(user_data);
-    ASSERT(WEBKIT_IS_MEDIA_SRC(webKitMediaSrc));
-
-    bool allAppSrcsNeedDataAfterSeek = false;
-
-    GST_OBJECT_LOCK(webKitMediaSrc);
-    OnSeekDataAction appSrcSeekDataNextAction = webKitMediaSrc->priv->appSrcSeekDataNextAction;
-    int numAppSrcs = g_list_length(webKitMediaSrc->priv->streams);
-    Stream* appSrcStream = getStreamByAppSrc(webKitMediaSrc, GST_ELEMENT(src));
-
-    if (webKitMediaSrc->priv->appSrcSeekDataCount > 0) {
-        if (appSrcStream && !appSrcStream->appSrcNeedDataFlag) {
-            ++webKitMediaSrc->priv->appSrcNeedDataCount;
-            appSrcStream->appSrcNeedDataFlag = true;
-        }
-        if (webKitMediaSrc->priv->appSrcSeekDataCount == numAppSrcs && webKitMediaSrc->priv->appSrcNeedDataCount == numAppSrcs) {
-            LOG_MEDIA_MESSAGE("All need_datas completed");
-            allAppSrcsNeedDataAfterSeek = true;
-            webKitMediaSrc->priv->appSrcSeekDataCount = 0;
-            webKitMediaSrc->priv->appSrcNeedDataCount = 0;
-            webKitMediaSrc->priv->appSrcSeekDataNextAction = Nothing;
-
-            for (GList* streams = webKitMediaSrc->priv->streams; streams; streams = streams->next) {
-                Stream* stream = static_cast<Stream*>(streams->data);
-                stream->appSrcNeedDataFlag = false;
-            }
-        }
-    }
-    GST_OBJECT_UNLOCK(webKitMediaSrc);
-
-    if (allAppSrcsNeedDataAfterSeek) {
-        LOG_MEDIA_MESSAGE("All expected app_src_seek_data() and app_src_need_data() calls performed. Running next action (%d)", static_cast<int>(appSrcSeekDataNextAction));
-
-        switch (appSrcSeekDataNextAction) {
-        case MediaSourceSeekToTime:
-            if (WTF::isMainThread())
-                seekNeedsDataMainThread(user_data);
-            else {
-                GST_OBJECT_LOCK(webKitMediaSrc);
-                if (webKitMediaSrc->priv->seekNeedsDataTag == 0) {
-                    webKitMediaSrc->priv->seekNeedsDataTag =
-                        g_timeout_add(0, GSourceFunc(seekNeedsDataMainThread), user_data);
-                }
-                GST_OBJECT_UNLOCK(webKitMediaSrc);
-            }
-            break;
-        case Nothing:
-            break;
-        }
-    } else if (appSrcSeekDataNextAction == Nothing) {
-        WTF::GMutexLocker<GMutex> lock(webKitMediaSrc->priv->streamMutex);
-
-        GST_OBJECT_LOCK(webKitMediaSrc);
-        Stream* stream = getStreamByAppSrc(webKitMediaSrc, GST_ELEMENT(src));
-        if (stream && stream->notifyReadyForMoreSamplesTag == 0 && stream->type != WebCore::Invalid) {
-            stream->notifyReadyForMoreSamplesTag =
-                g_timeout_add(0, GSourceFunc(notifyReadyForMoreSamples), stream);
-        }
-        GST_OBJECT_UNLOCK(webKitMediaSrc);
-    }
-}
-
-static void app_src_enough_data (GstAppSrc *src, gpointer user_data)
-{
-    ASSERT(WTF::isMainThread());
-    WebKitMediaSrc* webKitMediaSrc = static_cast<WebKitMediaSrc*>(user_data);
-    ASSERT(WEBKIT_IS_MEDIA_SRC(webKitMediaSrc));
-    Stream* stream = getStreamByAppSrc(webKitMediaSrc, GST_ELEMENT(src));
-    ASSERT(stream != NULL);
-    ASSERT(stream->type != WebCore::Invalid);
-    stream->sourceBuffer->setReadyForMoreSamples(false);
-}
-
-static gboolean app_src_seek_data (GstAppSrc *src, guint64 offset, gpointer user_data)
-{
-    UNUSED_PARAM(src);
-    UNUSED_PARAM(offset);
-
-    ASSERT(WTF::isMainThread());
-
-    WebKitMediaSrc* webKitMediaSrc = static_cast<WebKitMediaSrc*>(user_data);
-
-    ASSERT(WEBKIT_IS_MEDIA_SRC(webKitMediaSrc));
-
-    GST_OBJECT_LOCK(webKitMediaSrc);
-    webKitMediaSrc->priv->appSrcSeekDataCount++;
-    GST_OBJECT_UNLOCK(webKitMediaSrc);
-
-    return TRUE;
-}
-
-// METRO FIXME: Use gst_app_src_push_sample() instead when we switch to the appropriate GStreamer version.
-static GstFlowReturn push_sample(GstAppSrc* appsrc, GstSample* sample)
-{
-    GstBuffer *buffer;
-    GstCaps *caps;
-
-    g_return_val_if_fail (GST_IS_SAMPLE (sample), GST_FLOW_ERROR);
-
->>>>>>> 3a75aa66
     caps = gst_sample_get_caps (sample);
     if (caps != NULL) {
       gst_app_src_set_caps (appsrc, caps);
     } else {
       GST_WARNING_OBJECT (appsrc, "received sample without caps");
-<<<<<<< HEAD
     }
 
     buffer = gst_sample_get_buffer (sample);
@@ -1075,16 +888,6 @@
       return GST_FLOW_OK;
     }
 
-=======
-    }
-
-    buffer = gst_sample_get_buffer (sample);
-    if (buffer == NULL) {
-      GST_WARNING_OBJECT (appsrc, "received sample without buffer");
-      return GST_FLOW_OK;
-    }
-
->>>>>>> 3a75aa66
     // gst_app_src_push_buffer() steals the reference, we need an additional one.
     gst_buffer_ref(buffer);
     return gst_app_src_push_buffer (appsrc, buffer);
@@ -1206,7 +1009,6 @@
         g_timeout_add(300, (GSourceFunc)freeStreamLater, stream);
     }
 }
-<<<<<<< HEAD
 
 void PlaybackPipeline::attachTrack(RefPtr<SourceBufferPrivateGStreamer> sourceBufferPrivate, RefPtr<TrackPrivateBase> trackPrivate, GstStructure* s, GstCaps* caps)
 {
@@ -1308,109 +1110,6 @@
         return;
     }
 
-=======
-
-void PlaybackPipeline::attachTrack(RefPtr<SourceBufferPrivateGStreamer> sourceBufferPrivate, RefPtr<TrackPrivateBase> trackPrivate, GstStructure* s, GstCaps* caps)
-{
-    WebKitMediaSrc* webKitMediaSrc = m_webKitMediaSrc.get();
-    Stream* stream = 0;
-    gchar* parserBinName;
-    unsigned padId = 0;
-    const gchar* mediaType = gst_structure_get_name(s);
-
-    GST_OBJECT_LOCK(webKitMediaSrc);
-    stream = getStreamBySourceBufferPrivate(webKitMediaSrc, sourceBufferPrivate.get());
-    GST_OBJECT_UNLOCK(webKitMediaSrc);
-
-    ASSERT(stream != 0);
-
-    GST_OBJECT_LOCK(webKitMediaSrc);
-    padId = stream->parent->priv->numberOfPads;
-    stream->parent->priv->numberOfPads++;
-    GST_OBJECT_UNLOCK(webKitMediaSrc);
-
-    parserBinName = g_strdup_printf("streamparser%u", padId);
-
-    stream->parser = gst_bin_new(parserBinName);
-    g_free(parserBinName);
-
-    GST_DEBUG_OBJECT(webKitMediaSrc, "Configured track %s: appsrc=%s, padId=%u, mediaType=%s", trackPrivate->id().string().utf8().data(), GST_ELEMENT_NAME(stream->appsrc), padId, mediaType);
-
-    if (!g_strcmp0(mediaType, "video/x-h264")) {
-        GstElement* parser;
-        GstElement* capsfilter;
-        GstPad* pad = nullptr;
-        GstCaps* filtercaps;
-
-        filtercaps = gst_caps_new_simple("video/x-h264", "alignment", G_TYPE_STRING, "au", NULL);
-        parser = gst_element_factory_make("h264parse", 0);
-        capsfilter = gst_element_factory_make("capsfilter", 0);
-        g_object_set(capsfilter, "caps", filtercaps, NULL);
-        gst_caps_unref(filtercaps);
-
-        gst_bin_add_many(GST_BIN(stream->parser), parser, capsfilter, NULL);
-        gst_element_link_pads(parser, "src", capsfilter, "sink");
-
-        pad = gst_element_get_static_pad(parser, "sink");
-        gst_element_add_pad(stream->parser, gst_ghost_pad_new("sink", pad));
-        gst_object_unref(pad);
-
-        pad = gst_element_get_static_pad(capsfilter, "src");
-        gst_element_add_pad(stream->parser, gst_ghost_pad_new("src", pad));
-        gst_object_unref(pad);
-    } else if (!g_strcmp0(mediaType, "video/x-h265")) {
-        GstElement* parser;
-        GstElement* capsfilter;
-        GstPad* pad = nullptr;
-        GstCaps* filtercaps;
-
-        filtercaps = gst_caps_new_simple("video/x-h265", "alignment", G_TYPE_STRING, "au", NULL);
-        parser = gst_element_factory_make("h265parse", 0);
-        capsfilter = gst_element_factory_make("capsfilter", 0);
-        g_object_set(capsfilter, "caps", filtercaps, NULL);
-        gst_caps_unref(filtercaps);
-
-        gst_bin_add_many(GST_BIN(stream->parser), parser, capsfilter, NULL);
-        gst_element_link_pads(parser, "src", capsfilter, "sink");
-
-        pad = gst_element_get_static_pad(parser, "sink");
-        gst_element_add_pad(stream->parser, gst_ghost_pad_new("sink", pad));
-        gst_object_unref(pad);
-
-        pad = gst_element_get_static_pad(capsfilter, "src");
-        gst_element_add_pad(stream->parser, gst_ghost_pad_new("src", pad));
-        gst_object_unref(pad);
-    } else if (!g_strcmp0(mediaType, "audio/mpeg")) {
-        gint mpegversion = -1;
-        GstElement* parser = nullptr;
-        GstPad* pad = nullptr;
-
-        gst_structure_get_int(s, "mpegversion", &mpegversion);
-        if (mpegversion == 1) {
-            parser = gst_element_factory_make("mpegaudioparse", 0);
-        } else if (mpegversion == 2 || mpegversion == 4) {
-            parser = gst_element_factory_make("aacparse", 0);
-            //g_object_set(parser, "disable-passthrough", TRUE, nullptr);
-        } else {
-            ASSERT_NOT_REACHED();
-        }
-
-        gst_bin_add(GST_BIN(stream->parser), parser);
-
-        pad = gst_element_get_static_pad(parser, "sink");
-        gst_element_add_pad(stream->parser, gst_ghost_pad_new("sink", pad));
-        gst_object_unref(pad);
-
-        pad = gst_element_get_static_pad(parser, "src");
-        gst_element_add_pad(stream->parser, gst_ghost_pad_new("src", pad));
-        gst_object_unref(pad);
-    } else {
-        GST_ERROR_OBJECT(stream->parent, "Unsupported media format: %s", mediaType);
-        gst_object_unref(GST_OBJECT(stream->parser));
-        return;
-    }
-
->>>>>>> 3a75aa66
     GST_OBJECT_LOCK(webKitMediaSrc);
     stream->type = Unknown;
     GST_OBJECT_UNLOCK(webKitMediaSrc);
@@ -1474,7 +1173,6 @@
     // TODO: Maybe remove this method.
     // Now the caps change is managed by gst_appsrc_push_sample()
     // in enqueueSample() and flushAndEnqueueNonDisplayingSamples().
-<<<<<<< HEAD
 
     WebKitMediaSrc* webKitMediaSrc = m_webKitMediaSrc.get();
 
@@ -1482,15 +1180,6 @@
     Stream* stream = getStreamBySourceBufferPrivate(webKitMediaSrc, sourceBufferPrivate.get());
     GST_OBJECT_UNLOCK(webKitMediaSrc);
 
-=======
-
-    WebKitMediaSrc* webKitMediaSrc = m_webKitMediaSrc.get();
-
-    GST_OBJECT_LOCK(webKitMediaSrc);
-    Stream* stream = getStreamBySourceBufferPrivate(webKitMediaSrc, sourceBufferPrivate.get());
-    GST_OBJECT_UNLOCK(webKitMediaSrc);
-
->>>>>>> 3a75aa66
     ASSERT(stream != 0);
     ASSERT(stream->type != Invalid);
 
@@ -1641,7 +1330,6 @@
 
     TRACE_MEDIA_MESSAGE("enqueing sample trackId=%s PTS=%f presentationSize=%.0fx%.0f at %" GST_TIME_FORMAT " duration: %" GST_TIME_FORMAT, trackId.string().utf8().data(), rsample->presentationTime().toFloat(), rsample->presentationSize().width(), rsample->presentationSize().height(), GST_TIME_ARGS(WebCore::toGstClockTime(rsample->presentationTime().toDouble())), GST_TIME_ARGS(WebCore::toGstClockTime(rsample->duration().toDouble())));
     ASSERT(WTF::isMainThread());
-<<<<<<< HEAD
 
     GST_OBJECT_LOCK(m_webKitMediaSrc.get());
     Stream* stream = getStreamByTrackId(m_webKitMediaSrc.get(), trackId);
@@ -1685,51 +1373,6 @@
     if (!m_webKitMediaSrc || !GST_ELEMENT_PARENT(GST_ELEMENT(m_webKitMediaSrc.get())))
         return nullptr;
 
-=======
-
-    GST_OBJECT_LOCK(m_webKitMediaSrc.get());
-    Stream* stream = getStreamByTrackId(m_webKitMediaSrc.get(), trackId);
-
-    if (!stream) {
-        WARN_MEDIA_MESSAGE("No stream!");
-        GST_OBJECT_UNLOCK(m_webKitMediaSrc.get());
-        return;
-    }
-
-    if (!stream->sourceBuffer->isReadyForMoreSamples(trackId)) {
-        LOG_MEDIA_MESSAGE("enqueueSample: skip adding new sample for trackId=%s, SB is not ready yet", trackId.string().utf8().data());
-        GST_OBJECT_UNLOCK(m_webKitMediaSrc.get());
-        return;
-    }
-
-    GstElement* appsrc = stream->appsrc;
-    MediaTime lastEnqueuedTime = stream->lastEnqueuedTime;
-    GST_OBJECT_UNLOCK(m_webKitMediaSrc.get());
-
-    GStreamerMediaSample* sample = static_cast<GStreamerMediaSample*>(rsample.get());
-    if (sample->sample() && gst_sample_get_buffer(sample->sample())) {
-        GstSample* gstsample = gst_sample_ref(sample->sample());
-        GstBuffer* buffer = gst_sample_get_buffer(gstsample);
-        lastEnqueuedTime = sample->presentationTime();
-
-        GST_BUFFER_FLAG_UNSET(buffer, GST_BUFFER_FLAG_DECODE_ONLY);
-        push_sample(GST_APP_SRC(appsrc), gstsample);
-        // gst_app_src_push_sample() uses transfer-none for gstsample
-
-        gst_sample_unref(gstsample);
-
-        GST_OBJECT_LOCK(m_webKitMediaSrc.get());
-        stream->lastEnqueuedTime = lastEnqueuedTime;
-        GST_OBJECT_UNLOCK(m_webKitMediaSrc.get());
-    }
-}
-
-GstElement* PlaybackPipeline::pipeline()
-{
-    if (!m_webKitMediaSrc || !GST_ELEMENT_PARENT(GST_ELEMENT(m_webKitMediaSrc.get())))
-        return nullptr;
-
->>>>>>> 3a75aa66
     return GST_ELEMENT_PARENT(GST_ELEMENT_PARENT(GST_ELEMENT(m_webKitMediaSrc.get())));
 }
 
