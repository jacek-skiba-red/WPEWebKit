/*
 * Copyright (C) 2009-2014 Apple Inc. All rights reserved.
 *
 * Redistribution and use in source and binary forms, with or without
 * modification, are permitted provided that the following conditions
 * are met:
 * 1. Redistributions of source code must retain the above copyright
 *    notice, this list of conditions and the following disclaimer.
 * 2. Redistributions in binary form must reproduce the above copyright
 *    notice, this list of conditions and the following disclaimer in the
 *    documentation and/or other materials provided with the distribution.
 *
 * THIS SOFTWARE IS PROVIDED BY APPLE INC. ``AS IS'' AND ANY
 * EXPRESS OR IMPLIED WARRANTIES, INCLUDING, BUT NOT LIMITED TO, THE
 * IMPLIED WARRANTIES OF MERCHANTABILITY AND FITNESS FOR A PARTICULAR
 * PURPOSE ARE DISCLAIMED.  IN NO EVENT SHALL APPLE INC. OR
 * CONTRIBUTORS BE LIABLE FOR ANY DIRECT, INDIRECT, INCIDENTAL, SPECIAL,
 * EXEMPLARY, OR CONSEQUENTIAL DAMAGES (INCLUDING, BUT NOT LIMITED TO,
 * PROCUREMENT OF SUBSTITUTE GOODS OR SERVICES; LOSS OF USE, DATA, OR
 * PROFITS; OR BUSINESS INTERRUPTION) HOWEVER CAUSED AND ON ANY THEORY
 * OF LIABILITY, WHETHER IN CONTRACT, STRICT LIABILITY, OR TORT
 * (INCLUDING NEGLIGENCE OR OTHERWISE) ARISING IN ANY WAY OUT OF THE USE
 * OF THIS SOFTWARE, EVEN IF ADVISED OF THE POSSIBILITY OF SUCH DAMAGE. 
 */

#ifndef MediaPlayerPrivate_h
#define MediaPlayerPrivate_h

#if ENABLE(VIDEO)

#include "MediaPlayer.h"
#include "PlatformTimeRanges.h"
#include <wtf/Forward.h>

namespace WebCore {

class IntRect;
class IntSize;
class MediaPlaybackTarget;
class PlatformTextTrack;

class MediaPlayerPrivateInterface {
    WTF_MAKE_NONCOPYABLE(MediaPlayerPrivateInterface); WTF_MAKE_FAST_ALLOCATED;
public:
    MediaPlayerPrivateInterface() { }
    virtual ~MediaPlayerPrivateInterface() { }

    virtual void load(const String& url) = 0;
#if ENABLE(MEDIA_SOURCE)
    virtual void load(const String& url, MediaSourcePrivateClient*) = 0;
#endif
#if ENABLE(MEDIA_STREAM)
    virtual void load(MediaStreamPrivate&) = 0;
#endif
    virtual void cancelLoad() = 0;
    
    virtual void prepareToPlay() { }
    virtual PlatformMedia platformMedia() const { return NoPlatformMedia; }
    virtual PlatformLayer* platformLayer() const { return 0; }

#if PLATFORM(IOS) || (PLATFORM(MAC) && ENABLE(VIDEO_PRESENTATION_MODE))
    virtual void setVideoFullscreenLayer(PlatformLayer*, std::function<void()> completionHandler) { completionHandler(); }
    virtual void setVideoFullscreenFrame(FloatRect) { }
    virtual void setVideoFullscreenGravity(MediaPlayer::VideoGravity) { }
    virtual void setVideoFullscreenMode(MediaPlayer::VideoFullscreenMode) { }
#endif

#if PLATFORM(IOS)
    virtual NSArray *timedMetadata() const { return 0; }
    virtual String accessLog() const { return emptyString(); }
    virtual String errorLog() const { return emptyString(); }
#endif
    virtual long platformErrorCode() const { return 0; }

    virtual void play() = 0;
    virtual void pause() = 0;    
    virtual void setShouldBufferData(bool) { }

    virtual bool supportsFullscreen() const { return false; }
    virtual bool supportsScanning() const { return false; }
    virtual bool requiresImmediateCompositing() const { return false; }

    virtual bool canSaveMediaData() const { return false; }

    virtual FloatSize naturalSize() const = 0;

    virtual bool hasVideo() const = 0;
    virtual bool hasAudio() const = 0;

    virtual void setVisible(bool) = 0;

    virtual float duration() const { return 0; }
    virtual double durationDouble() const { return duration(); }
    virtual MediaTime durationMediaTime() const { return MediaTime::createWithDouble(durationDouble()); }

    virtual float currentTime() const { return 0; }
    virtual double currentTimeDouble() const { return currentTime(); }
    virtual MediaTime currentMediaTime() const { return MediaTime::createWithDouble(currentTimeDouble()); }

    virtual MediaTime getStartDate() const { return MediaTime::createWithDouble(std::numeric_limits<double>::quiet_NaN()); }

    virtual void seek(float) { }
    virtual void seekDouble(double time) { seek(time); }
    virtual void seek(const MediaTime& time) { seekDouble(time.toDouble()); }
    virtual void seekWithTolerance(const MediaTime& time, const MediaTime&, const MediaTime&) { seek(time); }

    virtual bool seeking() const = 0;

    virtual MediaTime startTime() const { return MediaTime::zeroTime(); }
    virtual MediaTime initialTime() const { return MediaTime::zeroTime(); }

    virtual void setRate(float) { }
    virtual void setRateDouble(double rate) { setRate(rate); }
    virtual double rate() const { return 0; }

    virtual void setPreservesPitch(bool) { }

    virtual bool paused() const = 0;

    virtual void setVolume(float) { }
    virtual void setVolumeDouble(double volume) { return setVolume(volume); }
<<<<<<< HEAD
#if PLATFORM(IOS) || PLATFORM(WPE)
=======
#if PLATFORM(IOS) || USE(GSTREAMER)
>>>>>>> 9fa384b8
    virtual float volume() const { return 1; }
#endif

    virtual bool supportsMuting() const { return false; }
    virtual void setMuted(bool) { }

    virtual bool hasClosedCaptions() const { return false; }    
    virtual void setClosedCaptionsVisible(bool) { }

    virtual double maxFastForwardRate() const { return std::numeric_limits<double>::infinity(); }
    virtual double minFastReverseRate() const { return -std::numeric_limits<double>::infinity(); }

    virtual MediaPlayer::NetworkState networkState() const = 0;
    virtual MediaPlayer::ReadyState readyState() const = 0;

    virtual std::unique_ptr<PlatformTimeRanges> seekable() const { return maxMediaTimeSeekable() == MediaTime::zeroTime() ? std::make_unique<PlatformTimeRanges>() : std::make_unique<PlatformTimeRanges>(minMediaTimeSeekable(), maxMediaTimeSeekable()); }
    virtual float maxTimeSeekable() const { return 0; }
    virtual MediaTime maxMediaTimeSeekable() const { return MediaTime::createWithDouble(maxTimeSeekable()); }
    virtual double minTimeSeekable() const { return 0; }
    virtual MediaTime minMediaTimeSeekable() const { return MediaTime::createWithDouble(minTimeSeekable()); }
    virtual std::unique_ptr<PlatformTimeRanges> buffered() const = 0;

    virtual unsigned long long totalBytes() const { return 0; }
    virtual bool didLoadingProgress() const = 0;

    virtual void setSize(const IntSize&) = 0;

    virtual void paint(GraphicsContext&, const FloatRect&) = 0;

    virtual void paintCurrentFrameInContext(GraphicsContext& c, const FloatRect& r) { paint(c, r); }
    virtual bool copyVideoTextureToPlatformTexture(GraphicsContext3D*, Platform3DObject, GC3Denum, GC3Dint, GC3Denum, GC3Denum, GC3Denum, bool, bool) { return false; }
    virtual NativeImagePtr nativeImageForCurrentTime() { return nullptr; }

    virtual void setPreload(MediaPlayer::Preload) { }

    virtual bool hasAvailableVideoFrame() const { return readyState() >= MediaPlayer::HaveCurrentData; }

    virtual bool canLoadPoster() const { return false; }
    virtual void setPoster(const String&) { }

#if USE(NATIVE_FULLSCREEN_VIDEO)
    virtual void enterFullscreen() { }
    virtual void exitFullscreen() { }
#endif

#if ENABLE(WIRELESS_PLAYBACK_TARGET)

    virtual String wirelessPlaybackTargetName() const { return emptyString(); }
    virtual MediaPlayer::WirelessPlaybackTargetType wirelessPlaybackTargetType() const { return MediaPlayer::TargetTypeNone; }

    virtual bool wirelessVideoPlaybackDisabled() const { return true; }
    virtual void setWirelessVideoPlaybackDisabled(bool) { }

    virtual bool canPlayToWirelessPlaybackTarget() const { return false; }
    virtual bool isCurrentPlaybackTargetWireless() const { return false; }
    virtual void setWirelessPlaybackTarget(Ref<MediaPlaybackTarget>&&) { }

    virtual void setShouldPlayToPlaybackTarget(bool) { }
#endif

#if USE(NATIVE_FULLSCREEN_VIDEO)
    virtual bool canEnterFullscreen() const { return false; }
#endif

    // whether accelerated rendering is supported by the media engine for the current media.
    virtual bool supportsAcceleratedRendering() const { return false; }
    // called when the rendering system flips the into or out of accelerated rendering mode.
    virtual void acceleratedRenderingStateChanged() { }

    virtual bool shouldMaintainAspectRatio() const { return true; }
    virtual void setShouldMaintainAspectRatio(bool) { }

    virtual bool hasSingleSecurityOrigin() const { return false; }

    virtual bool didPassCORSAccessCheck() const { return false; }

    virtual MediaPlayer::MovieLoadType movieLoadType() const { return MediaPlayer::Unknown; }

    virtual void prepareForRendering() { }

    // Time value in the movie's time scale. It is only necessary to override this if the media
    // engine uses rational numbers to represent media time.
    virtual MediaTime mediaTimeForTimeValue(const MediaTime& timeValue) const { return timeValue; }

    // Overide this if it is safe for HTMLMediaElement to cache movie time and report
    // 'currentTime' as [cached time + elapsed wall time]. Returns the maximum wall time
    // it is OK to calculate movie time before refreshing the cached time.
    virtual double maximumDurationToCacheMediaTime() const { return 0; }

    virtual unsigned decodedFrameCount() const { return 0; }
    virtual unsigned droppedFrameCount() const { return 0; }
    virtual unsigned audioDecodedByteCount() const { return 0; }
    virtual unsigned videoDecodedByteCount() const { return 0; }

    HashSet<RefPtr<SecurityOrigin>> originsInMediaCache(const String&) { return { }; }
    void clearMediaCache(const String&, std::chrono::system_clock::time_point) { }
    void clearMediaCacheForOrigins(const String&, const HashSet<RefPtr<SecurityOrigin>>&) { }

    virtual void setPrivateBrowsingMode(bool) { }

    virtual String engineDescription() const { return emptyString(); }

#if ENABLE(WEB_AUDIO)
    virtual AudioSourceProvider* audioSourceProvider() { return 0; }
#endif

#if ENABLE(LEGACY_ENCRYPTED_MEDIA)
    virtual std::unique_ptr<CDMSession> createSession(const String&, CDMSessionClient*) { return nullptr; }
    virtual void setCDMSession(CDMSession*) { }
    virtual void keyAdded() { }
#endif

#if ENABLE(VIDEO_TRACK)
    virtual bool requiresTextTrackRepresentation() const { return false; }
    virtual void setTextTrackRepresentation(TextTrackRepresentation*) { }
    virtual void syncTextTrackBounds() { };
    virtual void tracksChanged() { };
#endif

#if USE(GSTREAMER)
    virtual void simulateAudioInterruption() { }
#endif

    virtual String languageOfPrimaryAudioTrack() const { return emptyString(); }

    virtual size_t extraMemoryCost() const
    {
        MediaTime duration = this->durationMediaTime();
        if (!duration)
            return 0;

        unsigned long long extra = totalBytes() * buffered()->totalDuration().toDouble() / duration.toDouble();
        return static_cast<unsigned>(extra);
    }

    virtual unsigned long long fileSize() const { return 0; }

    virtual bool ended() const { return false; }

#if ENABLE(MEDIA_SOURCE)
    virtual unsigned long totalVideoFrames() { return 0; }
    virtual unsigned long droppedVideoFrames() { return 0; }
    virtual unsigned long corruptedVideoFrames() { return 0; }
    virtual MediaTime totalFrameDelay() { return MediaTime::zeroTime(); }
#endif

#if ENABLE(AVF_CAPTIONS)
    virtual void notifyTrackModeChanged() { }
#endif

    virtual void notifyActiveSourceBuffersChanged() { }

    virtual void setShouldDisableSleep(bool) { }
};

}

#endif
#endif<|MERGE_RESOLUTION|>--- conflicted
+++ resolved
@@ -119,11 +119,7 @@
 
     virtual void setVolume(float) { }
     virtual void setVolumeDouble(double volume) { return setVolume(volume); }
-<<<<<<< HEAD
-#if PLATFORM(IOS) || PLATFORM(WPE)
-=======
 #if PLATFORM(IOS) || USE(GSTREAMER)
->>>>>>> 9fa384b8
     virtual float volume() const { return 1; }
 #endif
 
