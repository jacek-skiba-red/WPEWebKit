--- conflicted
+++ resolved
@@ -180,12 +180,8 @@
     struct wl_surface* wlSurface = wl_compositor_create_surface(m_compositor);
     // We keep the minimum size at 1x1px since Mesa returns null values in wl_egl_window_create() for zero width or height.
     EGLNativeWindowType nativeWindow = wl_egl_window_create(wlSurface, std::max(1, size.width()), std::max(1, size.height()));
-<<<<<<< HEAD
-
-    wl_wpe_register_surface(m_wpe, wlSurface);
+
     wl_display_roundtrip(m_display);
-=======
->>>>>>> 986a3fad
     return std::make_unique<WaylandSurface>(wlSurface, nativeWindow);
 }
 
