--- conflicted
+++ resolved
@@ -57,11 +57,7 @@
     return static_cast<BitmapTextureGL*>(texture);
 }
 
-<<<<<<< HEAD
-BitmapTextureGL::BitmapTextureGL(RefPtr<GraphicsContext3D>&& context3D, GC3Dint internalFormat, const Flags flags)
-=======
 BitmapTextureGL::BitmapTextureGL(RefPtr<GraphicsContext3D>&& context3D, const Flags flags, GC3Dint internalFormat)
->>>>>>> 76cbf4aa
     : m_context3D(WTFMove(context3D))
     , m_internalFormat(internalFormat)
 {
@@ -352,10 +348,6 @@
     return m_textureSize;
 }
 
-<<<<<<< HEAD
-=======
-
->>>>>>> 76cbf4aa
 void BitmapTextureGL::copyFromExternalTexture(Platform3DObject sourceTextureID)
 {
     GC3Dint boundTexture = 0;
