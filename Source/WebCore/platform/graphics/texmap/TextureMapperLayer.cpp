--- conflicted
+++ resolved
@@ -75,13 +75,10 @@
         m_state.maskLayer->computeTransformsRecursive();
     if (m_state.replicaLayer)
         m_state.replicaLayer->computeTransformsRecursive();
-<<<<<<< HEAD
-    for (auto* child : m_children)
-=======
     for (auto* child : m_children) {
         ASSERT(child->m_parent == this);
->>>>>>> 40f5b36c
         child->computeTransformsRecursive();
+    }
 
     // Reorder children if needed on the way back up.
     if (m_state.preserves3D)
