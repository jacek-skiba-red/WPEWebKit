--- conflicted
+++ resolved
@@ -450,8 +450,6 @@
     removeFromParent();
 }
 
-<<<<<<< HEAD
-=======
 void TextureMapperLayer::setChildren(const Vector<GraphicsLayer*>& newChildren)
 {
     removeAllChildren();
@@ -466,7 +464,6 @@
         addChild(child);
 }
 
->>>>>>> 0c8c2e24
 void TextureMapperLayer::addChild(TextureMapperLayer* childLayer)
 {
     ASSERT(childLayer != this);
