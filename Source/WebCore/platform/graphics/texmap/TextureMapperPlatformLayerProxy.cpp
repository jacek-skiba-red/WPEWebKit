/*
 * Copyright (C) 2015 Igalia S.L.
 *
 * Redistribution and use in source and binary forms, with or without
 * modification, are permitted provided that the following conditions
 * are met:
 * 1. Redistributions of source code must retain the above copyright
 *    notice, this list of conditions and the following disclaimer.
 * 2. Redistributions in binary form must reproduce the above copyright
 *    notice, this list of conditions and the following disclaimer in the
 *    documentation and/or other materials provided with the distribution.
 *
 * THIS SOFTWARE IS PROVIDED BY APPLE INC. AND ITS CONTRIBUTORS ``AS IS''
 * AND ANY EXPRESS OR IMPLIED WARRANTIES, INCLUDING, BUT NOT LIMITED TO,
 * THE IMPLIED WARRANTIES OF MERCHANTABILITY AND FITNESS FOR A PARTICULAR
 * PURPOSE ARE DISCLAIMED. IN NO EVENT SHALL APPLE INC. OR ITS CONTRIBUTORS
 * BE LIABLE FOR ANY DIRECT, INDIRECT, INCIDENTAL, SPECIAL, EXEMPLARY, OR
 * CONSEQUENTIAL DAMAGES (INCLUDING, BUT NOT LIMITED TO, PROCUREMENT OF
 * SUBSTITUTE GOODS OR SERVICES; LOSS OF USE, DATA, OR PROFITS; OR BUSINESS
 * INTERRUPTION) HOWEVER CAUSED AND ON ANY THEORY OF LIABILITY, WHETHER IN
 * CONTRACT, STRICT LIABILITY, OR TORT (INCLUDING NEGLIGENCE OR OTHERWISE)
 * ARISING IN ANY WAY OUT OF THE USE OF THIS SOFTWARE, EVEN IF ADVISED OF
 * THE POSSIBILITY OF SUCH DAMAGE.
 */

#include "config.h"
#include "TextureMapperPlatformLayerProxy.h"

#if USE(COORDINATED_GRAPHICS_THREADED)

#include "BitmapTextureGL.h"
#include "TextureMapperGL.h"
#include "TextureMapperLayer.h"
#include "TextureMapperPlatformLayerBuffer.h"

#if PLATFORM(WPE)
#include <glib.h>
#endif

const double s_releaseUnusedSecondsTolerance = 1;
const double s_releaseUnusedBuffersTimerInterval = 0.5;

namespace WebCore {

TextureMapperPlatformLayerProxy::TextureMapperPlatformLayerProxy()
    : m_compositor(nullptr)
    , m_targetLayer(nullptr)
    , m_releaseUnusedBuffersTimer(RunLoop::current(), this, &TextureMapperPlatformLayerProxy::releaseUnusedBuffersTimerFired)
{
#if PLATFORM(WPE)
    m_releaseUnusedBuffersTimer.setPriority(G_PRIORITY_HIGH + 30);
#endif
}

TextureMapperPlatformLayerProxy::~TextureMapperPlatformLayerProxy()
{
    LockHolder locker(m_lock);
    if (m_targetLayer)
        m_targetLayer->setContentsLayer(nullptr);
}

void TextureMapperPlatformLayerProxy::activateOnCompositingThread(Compositor* compositor, TextureMapperLayer* targetLayer)
{
#ifndef NDEBUG
    m_compositorThreadID = m_compositorThreadID ? m_compositorThreadID : WTF::currentThread();
#endif
    ASSERT(m_compositorThreadID == WTF::currentThread());
    ASSERT(compositor);
    ASSERT(targetLayer);
    LockHolder locker(m_lock);
    m_compositor = compositor;
    m_targetLayer = targetLayer;
    if (m_targetLayer && m_currentBuffer)
        m_targetLayer->setContentsLayer(m_currentBuffer.get());

    m_compositorThreadUpdateTimer = std::make_unique<RunLoop::Timer<TextureMapperPlatformLayerProxy>>(RunLoop::current(), this, &TextureMapperPlatformLayerProxy::compositorThreadUpdateTimerFired);
#if PLATFORM(WPE)
    m_compositorThreadUpdateTimer->setPriority(G_PRIORITY_HIGH + 30);
#endif
}

void TextureMapperPlatformLayerProxy::invalidate()
{
    ASSERT(m_compositorThreadID == WTF::currentThread());
    LockHolder locker(m_lock);
    m_compositor = nullptr;
    m_targetLayer = nullptr;
    m_compositorThreadUpdateTimer = nullptr;
    m_compositorThreadUpdateFunction = nullptr;
}

bool TextureMapperPlatformLayerProxy::isActive()
{
    ASSERT(m_lock.isHeld());
    return !!m_targetLayer && !!m_compositor;
}

void TextureMapperPlatformLayerProxy::pushNextBuffer(std::unique_ptr<TextureMapperPlatformLayerBuffer> newBuffer)
{
    ASSERT(m_lock.isHeld());
    m_pendingBuffer = WTFMove(newBuffer);

    if (m_compositor)
        m_compositor->onNewBufferAvailable();
}

std::unique_ptr<TextureMapperPlatformLayerBuffer> TextureMapperPlatformLayerProxy::getAvailableBuffer(const IntSize& size, GC3Dint internalFormat)
{
    ASSERT(m_lock.isHeld());
    std::unique_ptr<TextureMapperPlatformLayerBuffer> availableBuffer;

    auto buffers = WTFMove(m_usedBuffers);
    for (auto& buffer : buffers) {
        if (!buffer)
            continue;

        if (!availableBuffer && buffer->canReuseWithoutReset(size, internalFormat)) {
            availableBuffer = WTFMove(buffer);
            availableBuffer->markUsed();
            continue;
        }
        m_usedBuffers.append(WTFMove(buffer));
    }

    if (!m_usedBuffers.isEmpty())
        scheduleReleaseUnusedBuffers();
    return availableBuffer;
}

void TextureMapperPlatformLayerProxy::scheduleReleaseUnusedBuffers()
{
    if (!m_releaseUnusedBuffersTimer.isActive())
        m_releaseUnusedBuffersTimer.startOneShot(s_releaseUnusedBuffersTimerInterval);
}

void TextureMapperPlatformLayerProxy::releaseUnusedBuffersTimerFired()
{
    LockHolder locker(m_lock);
    if (m_usedBuffers.isEmpty())
        return;

    auto buffers = WTFMove(m_usedBuffers);
    double minUsedTime = monotonicallyIncreasingTime() - s_releaseUnusedSecondsTolerance;

    for (auto& buffer : buffers) {
        if (buffer && buffer->lastUsedTime() >= minUsedTime)
            m_usedBuffers.append(WTFMove(buffer));
    }
}

void TextureMapperPlatformLayerProxy::swapBuffer()
{
    ASSERT(m_compositorThreadID == WTF::currentThread());
    LockHolder locker(m_lock);
    if (!m_targetLayer || !m_pendingBuffer)
        return;

    auto prevBuffer = WTFMove(m_currentBuffer);

<<<<<<< HEAD
        m_currentBuffer = WTFMove(m_pendingBuffer);
        m_targetLayer->setContentsLayer(m_currentBuffer.get());

        if (prevBuffer && prevBuffer->hasManagedTexture())
            m_usedBuffers.append(WTFMove(prevBuffer));
    }
}

void TextureMapperPlatformLayerProxy::dropCurrentBufferWhilePreservingTexture()
{
    ASSERT(m_lock.isHeld());
=======
    m_currentBuffer = WTFMove(m_pendingBuffer);
    m_targetLayer->setContentsLayer(m_currentBuffer.get());
>>>>>>> 86a47342

    if (m_pendingBuffer && m_pendingBuffer->hasManagedTexture())
        m_usedBuffers.append(WTFMove(m_pendingBuffer));

    if (!m_compositorThreadUpdateTimer)
        return;

    m_compositorThreadUpdateFunction =
        [this] {
            ASSERT(m_lock.isHeld());

            if (!m_compositor || !m_targetLayer)
                return;

            TextureMapperGL* texmapGL = m_compositor->texmapGL();
            if (!texmapGL || !m_currentBuffer)
                return;

            m_pendingBuffer = m_currentBuffer->clone(*texmapGL);
            auto prevBuffer = WTFMove(m_currentBuffer);
            m_currentBuffer = WTFMove(m_pendingBuffer);
            m_targetLayer->setContentsLayer(m_currentBuffer.get());

            if (prevBuffer->hasManagedTexture())
                m_usedBuffers.append(WTFMove(prevBuffer));
        };
    m_compositorThreadUpdateTimer->startOneShot(0);
}

bool TextureMapperPlatformLayerProxy::scheduleUpdateOnCompositorThread(Function<void()>&& updateFunction)
{
    LockHolder locker(m_lock);
    if (!m_compositorThreadUpdateTimer)
        return false;

    m_compositorThreadUpdateFunction = WTFMove(updateFunction);
    m_compositorThreadUpdateTimer->startOneShot(0);
    return true;
}

void TextureMapperPlatformLayerProxy::compositorThreadUpdateTimerFired()
{
    Function<void()> updateFunction;
    {
        LockHolder locker(m_lock);
        if (!m_compositorThreadUpdateFunction)
            return;
        updateFunction = WTFMove(m_compositorThreadUpdateFunction);
    }

    updateFunction();
}

} // namespace WebCore

#endif // USE(COORDINATED_GRAPHICS_THREADED)<|MERGE_RESOLUTION|>--- conflicted
+++ resolved
@@ -157,25 +157,16 @@
 
     auto prevBuffer = WTFMove(m_currentBuffer);
 
-<<<<<<< HEAD
-        m_currentBuffer = WTFMove(m_pendingBuffer);
-        m_targetLayer->setContentsLayer(m_currentBuffer.get());
-
-        if (prevBuffer && prevBuffer->hasManagedTexture())
-            m_usedBuffers.append(WTFMove(prevBuffer));
-    }
-}
-
-void TextureMapperPlatformLayerProxy::dropCurrentBufferWhilePreservingTexture()
-{
-    ASSERT(m_lock.isHeld());
-=======
     m_currentBuffer = WTFMove(m_pendingBuffer);
     m_targetLayer->setContentsLayer(m_currentBuffer.get());
->>>>>>> 86a47342
 
     if (m_pendingBuffer && m_pendingBuffer->hasManagedTexture())
         m_usedBuffers.append(WTFMove(m_pendingBuffer));
+}
+
+void TextureMapperPlatformLayerProxy::dropCurrentBufferWhilePreservingTexture()
+{
+    ASSERT(m_lock.isHeld());
 
     if (!m_compositorThreadUpdateTimer)
         return;
