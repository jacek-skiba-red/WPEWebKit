/*
 * Copyright (C) 2015 Igalia S.L.
 *
 * Redistribution and use in source and binary forms, with or without
 * modification, are permitted provided that the following conditions
 * are met:
 * 1. Redistributions of source code must retain the above copyright
 *    notice, this list of conditions and the following disclaimer.
 * 2. Redistributions in binary form must reproduce the above copyright
 *    notice, this list of conditions and the following disclaimer in the
 *    documentation and/or other materials provided with the distribution.
 *
 * THIS SOFTWARE IS PROVIDED BY APPLE INC. AND ITS CONTRIBUTORS ``AS IS''
 * AND ANY EXPRESS OR IMPLIED WARRANTIES, INCLUDING, BUT NOT LIMITED TO,
 * THE IMPLIED WARRANTIES OF MERCHANTABILITY AND FITNESS FOR A PARTICULAR
 * PURPOSE ARE DISCLAIMED. IN NO EVENT SHALL APPLE INC. OR ITS CONTRIBUTORS
 * BE LIABLE FOR ANY DIRECT, INDIRECT, INCIDENTAL, SPECIAL, EXEMPLARY, OR
 * CONSEQUENTIAL DAMAGES (INCLUDING, BUT NOT LIMITED TO, PROCUREMENT OF
 * SUBSTITUTE GOODS OR SERVICES; LOSS OF USE, DATA, OR PROFITS; OR BUSINESS
 * INTERRUPTION) HOWEVER CAUSED AND ON ANY THEORY OF LIABILITY, WHETHER IN
 * CONTRACT, STRICT LIABILITY, OR TORT (INCLUDING NEGLIGENCE OR OTHERWISE)
 * ARISING IN ANY WAY OUT OF THE USE OF THIS SOFTWARE, EVEN IF ADVISED OF
 * THE POSSIBILITY OF SUCH DAMAGE.
 */

#include "config.h"
#include "TextureMapperPlatformLayerProxy.h"

#if USE(COORDINATED_GRAPHICS_THREADED)

#include "BitmapTextureGL.h"
#include "TextureMapperGL.h"
#include "TextureMapperLayer.h"
#include "TextureMapperPlatformLayerBuffer.h"

const double s_releaseUnusedSecondsTolerance = 1;
const double s_releaseUnusedBuffersTimerInterval = 1.2;

namespace WebCore {

TextureMapperPlatformLayerProxy::TextureMapperPlatformLayerProxy()
    : m_compositor(nullptr)
    , m_targetLayer(nullptr)
    , m_releaseUnusedBuffersTimer(RunLoop::current(), this, &TextureMapperPlatformLayerProxy::releaseUnusedBuffersTimerFired)
{
}

TextureMapperPlatformLayerProxy::~TextureMapperPlatformLayerProxy()
{
    LockHolder locker(m_lock);
    if (m_targetLayer)
        m_targetLayer->setContentsLayer(nullptr);
}

void TextureMapperPlatformLayerProxy::activateOnCompositingThread(Compositor* compositor, TextureMapperLayer* targetLayer)
{
#ifndef NDEBUG
    m_compositorThreadID = m_compositorThreadID ? m_compositorThreadID : WTF::currentThread();
#endif
    ASSERT(m_compositorThreadID == WTF::currentThread());
    ASSERT(compositor);
    ASSERT(targetLayer);
    LockHolder locker(m_lock);
    m_compositor = compositor;
<<<<<<< HEAD
    m_compositorThreadUpdateTimer = std::make_unique<RunLoop::Timer<TextureMapperPlatformLayerProxy>>(RunLoop::current(), this, &TextureMapperPlatformLayerProxy::compositorThreadUpdateTimerFired);
    m_condition.notifyOne();
=======
    m_targetLayer = targetLayer;
    m_compositorThreadUpdateTimer = std::make_unique<RunLoop::Timer<TextureMapperPlatformLayerProxy>>(RunLoop::current(), this, &TextureMapperPlatformLayerProxy::compositorThreadUpdateTimerFired);
>>>>>>> 84a0ca26
}

void TextureMapperPlatformLayerProxy::invalidate()
{
    ASSERT(m_compositorThreadID == WTF::currentThread());
    LockHolder locker(m_lock);
    m_compositor = nullptr;
    m_targetLayer = nullptr;
}

bool TextureMapperPlatformLayerProxy::isActive()
{
    ASSERT(m_lock.isHeld());
    return !!m_targetLayer && !!m_compositor;
}

void TextureMapperPlatformLayerProxy::pushNextBuffer(std::unique_ptr<TextureMapperPlatformLayerBuffer> newBuffer)
{
    ASSERT(m_lock.isHeld());
    m_pendingBuffer = WTF::move(newBuffer);
}

void TextureMapperPlatformLayerProxy::requestUpdate()
{
    ASSERT(m_lock.isHeld());
    if (m_compositor)
        m_compositor->onNewBufferAvailable();
}

std::unique_ptr<TextureMapperPlatformLayerBuffer> TextureMapperPlatformLayerProxy::getAvailableBuffer(const IntSize& size, GC3Dint internalFormat)
{
    ASSERT(m_lock.isHeld());
    std::unique_ptr<TextureMapperPlatformLayerBuffer> availableBuffer;

    auto buffers = WTF::move(m_usedBuffers);
    for (auto& buffer : buffers) {
        if (!buffer)
            continue;

        if (!availableBuffer && buffer->canReuseWithoutReset(size, internalFormat)) {
            availableBuffer = WTF::move(buffer);
            availableBuffer->markUsed();
            continue;
        }
        m_usedBuffers.append(WTF::move(buffer));
    }

    if (!m_usedBuffers.isEmpty())
        scheduleReleaseUnusedBuffers();
    return availableBuffer;
}

void TextureMapperPlatformLayerProxy::scheduleReleaseUnusedBuffers()
{
    if (!m_releaseUnusedBuffersTimer.isActive())
        m_releaseUnusedBuffersTimer.startOneShot(s_releaseUnusedBuffersTimerInterval);
}

void TextureMapperPlatformLayerProxy::releaseUnusedBuffersTimerFired()
{
    LockHolder locker(m_lock);
    if (m_usedBuffers.isEmpty())
        return;

    auto buffers = WTF::move(m_usedBuffers);
    double minUsedTime = monotonicallyIncreasingTime() - s_releaseUnusedSecondsTolerance;

    for (auto& buffer : buffers) {
        if (buffer && buffer->lastUsedTime() >= minUsedTime)
            m_usedBuffers.append(WTF::move(buffer));
    }
}

void TextureMapperPlatformLayerProxy::swapBuffer()
{
    ASSERT(m_compositorThreadID == WTF::currentThread());
    std::unique_ptr<TextureMapperPlatformLayerBuffer> prevBuffer;

    {
        LockHolder locker(m_lock);
        if (!m_targetLayer || !m_pendingBuffer)
            return;

        prevBuffer = WTF::move(m_currentBuffer);

        m_currentBuffer = WTF::move(m_pendingBuffer);
        m_targetLayer->setContentsLayer(m_currentBuffer.get());
    }

    if (prevBuffer && prevBuffer->hasManagedTexture())
        m_usedBuffers.append(WTF::move(prevBuffer));
}

bool TextureMapperPlatformLayerProxy::scheduleUpdateOnCompositorThread(std::function<void()>&& updateFunction)
{
<<<<<<< HEAD
    LockHolder locker(m_mutex);
=======
    LockHolder locker(m_lock);
>>>>>>> 84a0ca26
    if (!m_compositorThreadUpdateTimer)
        return false;

    m_compositorThreadUpdateFunction = WTF::move(updateFunction);
    m_compositorThreadUpdateTimer->startOneShot(0);
    return true;
}

void TextureMapperPlatformLayerProxy::compositorThreadUpdateTimerFired()
{
    std::function<void()> updateFunction;
    {
<<<<<<< HEAD
        LockHolder locker(m_mutex);
=======
        LockHolder locker(m_lock);
>>>>>>> 84a0ca26
        if (!m_compositorThreadUpdateFunction)
            return;
        updateFunction = WTF::move(m_compositorThreadUpdateFunction);
    }

    updateFunction();
}

<<<<<<< HEAD
};
=======
} // namespace WebCore
>>>>>>> 84a0ca26

#endif // USE(COORDINATED_GRAPHICS_THREADED)<|MERGE_RESOLUTION|>--- conflicted
+++ resolved
@@ -62,13 +62,8 @@
     ASSERT(targetLayer);
     LockHolder locker(m_lock);
     m_compositor = compositor;
-<<<<<<< HEAD
-    m_compositorThreadUpdateTimer = std::make_unique<RunLoop::Timer<TextureMapperPlatformLayerProxy>>(RunLoop::current(), this, &TextureMapperPlatformLayerProxy::compositorThreadUpdateTimerFired);
-    m_condition.notifyOne();
-=======
     m_targetLayer = targetLayer;
     m_compositorThreadUpdateTimer = std::make_unique<RunLoop::Timer<TextureMapperPlatformLayerProxy>>(RunLoop::current(), this, &TextureMapperPlatformLayerProxy::compositorThreadUpdateTimerFired);
->>>>>>> 84a0ca26
 }
 
 void TextureMapperPlatformLayerProxy::invalidate()
@@ -164,11 +159,7 @@
 
 bool TextureMapperPlatformLayerProxy::scheduleUpdateOnCompositorThread(std::function<void()>&& updateFunction)
 {
-<<<<<<< HEAD
-    LockHolder locker(m_mutex);
-=======
     LockHolder locker(m_lock);
->>>>>>> 84a0ca26
     if (!m_compositorThreadUpdateTimer)
         return false;
 
@@ -181,11 +172,7 @@
 {
     std::function<void()> updateFunction;
     {
-<<<<<<< HEAD
-        LockHolder locker(m_mutex);
-=======
         LockHolder locker(m_lock);
->>>>>>> 84a0ca26
         if (!m_compositorThreadUpdateFunction)
             return;
         updateFunction = WTF::move(m_compositorThreadUpdateFunction);
@@ -194,10 +181,6 @@
     updateFunction();
 }
 
-<<<<<<< HEAD
-};
-=======
 } // namespace WebCore
->>>>>>> 84a0ca26
 
 #endif // USE(COORDINATED_GRAPHICS_THREADED)