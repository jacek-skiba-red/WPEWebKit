/*
 * Copyright (C) 2015 Igalia S.L.
 *
 * Redistribution and use in source and binary forms, with or without
 * modification, are permitted provided that the following conditions
 * are met:
 * 1. Redistributions of source code must retain the above copyright
 *    notice, this list of conditions and the following disclaimer.
 * 2. Redistributions in binary form must reproduce the above copyright
 *    notice, this list of conditions and the following disclaimer in the
 *    documentation and/or other materials provided with the distribution.
 *
 * THIS SOFTWARE IS PROVIDED BY APPLE INC. AND ITS CONTRIBUTORS ``AS IS''
 * AND ANY EXPRESS OR IMPLIED WARRANTIES, INCLUDING, BUT NOT LIMITED TO,
 * THE IMPLIED WARRANTIES OF MERCHANTABILITY AND FITNESS FOR A PARTICULAR
 * PURPOSE ARE DISCLAIMED. IN NO EVENT SHALL APPLE INC. OR ITS CONTRIBUTORS
 * BE LIABLE FOR ANY DIRECT, INDIRECT, INCIDENTAL, SPECIAL, EXEMPLARY, OR
 * CONSEQUENTIAL DAMAGES (INCLUDING, BUT NOT LIMITED TO, PROCUREMENT OF
 * SUBSTITUTE GOODS OR SERVICES; LOSS OF USE, DATA, OR PROFITS; OR BUSINESS
 * INTERRUPTION) HOWEVER CAUSED AND ON ANY THEORY OF LIABILITY, WHETHER IN
 * CONTRACT, STRICT LIABILITY, OR TORT (INCLUDING NEGLIGENCE OR OTHERWISE)
 * ARISING IN ANY WAY OUT OF THE USE OF THIS SOFTWARE, EVEN IF ADVISED OF
 * THE POSSIBILITY OF SUCH DAMAGE.
 */

#include "config.h"
#include "TextureMapperPlatformLayerProxy.h"

#if USE(COORDINATED_GRAPHICS_THREADED)

#include "BitmapTextureGL.h"
#include "TextureMapperGL.h"
#include "TextureMapperLayer.h"

const double s_releaseUnusedSecondsTolerance = 1;
const double s_releaseUnusedBuffersTimerInterval = 0.5;

namespace WebCore {

TextureMapperPlatformLayerProxy::TextureMapperPlatformLayerProxy()
    : m_compositor(0)
    , m_targetLayer(0)
    , m_runLoop(RunLoop::current())
    , m_releaseUnusedBuffersTimer(m_runLoop, this, &TextureMapperPlatformLayerProxy::releaseUnusedBuffersTimerFired)
{
}

TextureMapperPlatformLayerProxy::~TextureMapperPlatformLayerProxy()
{
    if (m_targetLayer)
        m_targetLayer->setContentsLayer(nullptr);
}

void TextureMapperPlatformLayerProxy::setCompositor(Compositor* compositor)
{
#ifndef NDEBUG
    m_compositorThreadID = WTF::currentThread();
#endif
    ASSERT(compositor);
    MutexLocker locker(m_pushMutex);
    m_compositor = compositor;
    m_compositorThreadUpdateTimer = std::make_unique<RunLoop::Timer<TextureMapperPlatformLayerProxy>>(RunLoop::current(), this, &TextureMapperPlatformLayerProxy::compositorThreadUpdateTimerFired);
    m_pushCondition.signal();
}

void TextureMapperPlatformLayerProxy::setTargetLayer(TextureMapperLayer* layer)
{
    ASSERT(m_compositorThreadID == WTF::currentThread());
    MutexLocker locker(m_pushMutex);
    m_targetLayer = layer;
    m_pushCondition.signal();
}

bool TextureMapperPlatformLayerProxy::hasTargetLayer()
{
    MutexLocker locker(m_pushMutex);
<<<<<<< HEAD
    return !!m_targetLayer;
}

void TextureMapperPlatformLayerProxy::pushNextBuffer(std::unique_ptr<TextureMapperPlatformLayerBuffer> newBuffer, PushOnThread pushOnThread)
{
    MutexLocker locker(m_pushMutex);
    if (m_pendingBuffer && pushOnThread != PushOnCompositionThread)
        m_pushCondition.wait(m_pushMutex);

=======
>>>>>>> 09f7332a
    m_pendingBuffer = WTF::move(newBuffer);

    if (m_compositor)
        m_compositor->onNewBufferAvailable();
}

void TextureMapperPlatformLayerProxy::pushNextBuffer(MutexLocker&, std::unique_ptr<TextureMapperPlatformLayerBuffer> newBuffer)
{
    m_pendingBuffer = WTF::move(newBuffer);
}

void TextureMapperPlatformLayerProxy::requestUpdate(MutexLocker&)
{
    if (m_compositor)
        m_compositor->onNewBufferAvailable();
}

std::unique_ptr<TextureMapperPlatformLayerBuffer> TextureMapperPlatformLayerProxy::getAvailableBuffer(const IntSize& size, GC3Dint internalFormat)
{
    MutexLocker locker(m_pushMutex);
    std::unique_ptr<TextureMapperPlatformLayerBuffer> availableBuffer;
    for (auto& buffer : m_usedBuffers) {
        if (buffer && buffer->canReuseWithoutReset(size, internalFormat)) {
            availableBuffer = WTF::move(buffer);
            availableBuffer->markUsed();
            break;
        }
    }

    scheduleReleaseUnusedBuffers();
    return availableBuffer;
}

void TextureMapperPlatformLayerProxy::scheduleReleaseUnusedBuffers()
{
    if (m_releaseUnusedBuffersTimer.isActive())
        m_releaseUnusedBuffersTimer.stop();

    m_releaseUnusedBuffersTimer.startOneShot(s_releaseUnusedBuffersTimerInterval);
}

void TextureMapperPlatformLayerProxy::releaseUnusedBuffersTimerFired()
{
    MutexLocker locker(m_pushMutex);
    if (m_usedBuffers.isEmpty())
        return;

    double minUsedTime = monotonicallyIncreasingTime() - s_releaseUnusedSecondsTolerance;
    m_usedBuffers.removeAllMatching([minUsedTime] (const std::unique_ptr<TextureMapperPlatformLayerBuffer>& current) {
        return !current || current->lastUsedTime() < minUsedTime;
    });
}

void TextureMapperPlatformLayerProxy::swapBuffer()
{
    ASSERT(m_compositorThreadID == WTF::currentThread());

    {
        MutexLocker locker(m_pushMutex);
        if (!m_targetLayer || !m_pendingBuffer)
            return;

        if (m_currentBuffer) {
            m_usedBuffers.append(WTF::move(m_currentBuffer));
            scheduleReleaseUnusedBuffers();
        }

        m_currentBuffer = WTF::move(m_pendingBuffer);
        m_targetLayer->setContentsLayer(m_currentBuffer.get());
        m_pushCondition.signal();
    }
}

bool TextureMapperPlatformLayerProxy::scheduleUpdateOnCompositorThread(std::function<void()>&& updateFunction)
{
    MutexLocker locker(m_pushMutex);
    if (!m_compositorThreadUpdateTimer)
        return false;

    m_compositorThreadUpdateFunction = WTF::move(updateFunction);
    m_compositorThreadUpdateTimer->startOneShot(0);
    return true;
}

void TextureMapperPlatformLayerProxy::compositorThreadUpdateTimerFired()
{
    std::function<void()> updateFunction;
    {
        MutexLocker locker(m_pushMutex);
        if (!m_compositorThreadUpdateFunction)
            return;
        updateFunction = WTF::move(m_compositorThreadUpdateFunction);
    }

    updateFunction();
}

};

#endif // USE(COORDINATED_GRAPHICS_THREADED)<|MERGE_RESOLUTION|>--- conflicted
+++ resolved
@@ -74,18 +74,12 @@
 bool TextureMapperPlatformLayerProxy::hasTargetLayer()
 {
     MutexLocker locker(m_pushMutex);
-<<<<<<< HEAD
     return !!m_targetLayer;
 }
 
 void TextureMapperPlatformLayerProxy::pushNextBuffer(std::unique_ptr<TextureMapperPlatformLayerBuffer> newBuffer, PushOnThread pushOnThread)
 {
     MutexLocker locker(m_pushMutex);
-    if (m_pendingBuffer && pushOnThread != PushOnCompositionThread)
-        m_pushCondition.wait(m_pushMutex);
-
-=======
->>>>>>> 09f7332a
     m_pendingBuffer = WTF::move(newBuffer);
 
     if (m_compositor)
