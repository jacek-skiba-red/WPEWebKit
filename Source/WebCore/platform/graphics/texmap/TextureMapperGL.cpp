--- conflicted
+++ resolved
@@ -565,13 +565,8 @@
     m_context3D->activeTexture(GraphicsContext3D::TEXTURE0);
     GC3Denum target = flags & ShouldUseARBTextureRect ? GC3Denum(Extensions3D::TEXTURE_RECTANGLE_ARB) : GC3Denum(GraphicsContext3D::TEXTURE_2D);
     m_context3D->bindTexture(target, texture);
-<<<<<<< HEAD
-    m_context3D->uniform1i(program->samplerLocation(), 0);
+    m_context3D->uniform1i(program.samplerLocation(), 0);
     if (wrapMode() == RepeatWrap && driverSupportsNPOTTextures(*m_context3D)) {
-=======
-    m_context3D->uniform1i(program.samplerLocation(), 0);
-    if (wrapMode() == RepeatWrap) {
->>>>>>> 88cd2b7d
         m_context3D->texParameteri(GraphicsContext3D::TEXTURE_2D, GraphicsContext3D::TEXTURE_WRAP_S, GraphicsContext3D::REPEAT);
         m_context3D->texParameteri(GraphicsContext3D::TEXTURE_2D, GraphicsContext3D::TEXTURE_WRAP_T, GraphicsContext3D::REPEAT);
     }
