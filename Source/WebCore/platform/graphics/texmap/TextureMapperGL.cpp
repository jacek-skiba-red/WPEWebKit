/*
 Copyright (C) 2010 Nokia Corporation and/or its subsidiary(-ies)
 Copyright (C) 2012 Igalia S.L.
 Copyright (C) 2012 Adobe Systems Incorporated

 This library is free software; you can redistribute it and/or
 modify it under the terms of the GNU Library General Public
 License as published by the Free Software Foundation; either
 version 2 of the License, or (at your option) any later version.

 This library is distributed in the hope that it will be useful,
 but WITHOUT ANY WARRANTY; without even the implied warranty of
 MERCHANTABILITY or FITNESS FOR A PARTICULAR PURPOSE.  See the GNU
 Library General Public License for more details.

 You should have received a copy of the GNU Library General Public License
 along with this library; see the file COPYING.LIB.  If not, write to
 the Free Software Foundation, Inc., 51 Franklin Street, Fifth Floor,
 Boston, MA 02110-1301, USA.
 */

#include "config.h"
#include "TextureMapperGL.h"

#if USE(TEXTURE_MAPPER_GL)

#include "BitmapTextureGL.h"
#include "BitmapTexturePool.h"
#include "Extensions3D.h"
#include "FilterOperations.h"
#include "GraphicsContext.h"
#include "Image.h"
#include "LengthFunctions.h"
#include "NotImplemented.h"
#include "TextureMapperShaderProgram.h"
#include "Timer.h"
#include <wtf/HashMap.h>
#include <wtf/NeverDestroyed.h>
#include <wtf/PassRefPtr.h>
#include <wtf/RefCounted.h>
#include <wtf/TemporaryChange.h>

#if USE(CAIRO)
#include "CairoUtilities.h"
#include "RefPtrCairo.h"
#include <cairo.h>
#include <wtf/text/CString.h>
#endif

namespace WebCore {

class TextureMapperGLData {
    WTF_MAKE_FAST_ALLOCATED;
public:
    explicit TextureMapperGLData(GraphicsContext3D&);
    ~TextureMapperGLData();

    void initializeStencil();
    Platform3DObject getStaticVBO(GC3Denum target, GC3Dsizeiptr, const void* data);
    Ref<TextureMapperShaderProgram> getShaderProgram(TextureMapperShaderProgram::Options);

    TransformationMatrix projectionMatrix;
    TextureMapper::PaintFlags PaintFlags { 0 };
    GC3Dint previousProgram { 0 };
    GC3Dint targetFrameBuffer { 0 };
    bool didModifyStencil { false };
    GC3Dint previousScissorState { 0 };
    GC3Dint previousDepthState { 0 };
    GC3Dint viewport[4] { 0, };
    GC3Dint previousScissor[4] { 0, };
    RefPtr<BitmapTexture> currentSurface;
    const BitmapTextureGL::FilterInfo* filterInfo { nullptr };

private:
    class SharedGLData : public RefCounted<SharedGLData> {
    public:
        static Ref<SharedGLData> currentSharedGLData(GraphicsContext3D& context)
        {
            auto it = contextDataMap().find(context.platformGraphicsContext3D());
            if (it != contextDataMap().end())
                return *it->value;

            Ref<SharedGLData> data = adoptRef(*new SharedGLData(context));
            contextDataMap().add(context.platformGraphicsContext3D(), data.ptr());
            return data;
        }

        ~SharedGLData()
        {
            ASSERT(std::any_of(contextDataMap().begin(), contextDataMap().end(),
                [this](auto& entry) { return entry.value == this; }));
            contextDataMap().removeIf([this](auto& entry) { return entry.value == this; });
        }

    private:
        friend class TextureMapperGLData;

        using GLContextDataMap = HashMap<PlatformGraphicsContext3D, SharedGLData*>;
        static GLContextDataMap& contextDataMap()
        {
            static NeverDestroyed<GLContextDataMap> map;
            return map;
        }

        explicit SharedGLData(GraphicsContext3D& context)
        {
            contextDataMap().add(context.platformGraphicsContext3D(), this);
        }

        HashMap<TextureMapperShaderProgram::Options, RefPtr<TextureMapperShaderProgram>> m_programs;
    };

    GraphicsContext3D& m_context;
    Ref<SharedGLData> m_sharedGLData;
    HashMap<const void*, Platform3DObject> m_vbos;
};

TextureMapperGLData::TextureMapperGLData(GraphicsContext3D& context)
    : m_context(context)
    , m_sharedGLData(SharedGLData::currentSharedGLData(m_context))
{
}

TextureMapperGLData::~TextureMapperGLData()
{
    for (auto& entry : m_vbos)
        m_context.deleteBuffer(entry.value);
}

void TextureMapperGLData::initializeStencil()
{
    if (currentSurface) {
        static_cast<BitmapTextureGL*>(currentSurface.get())->initializeStencil();
        return;
    }

    if (didModifyStencil)
        return;

    m_context.clearStencil(0);
    m_context.clear(GraphicsContext3D::STENCIL_BUFFER_BIT);
    didModifyStencil = true;
}

Platform3DObject TextureMapperGLData::getStaticVBO(GC3Denum target, GC3Dsizeiptr size, const void* data)
{
    auto addResult = m_vbos.ensure(data,
        [this, target, size, data] {
            Platform3DObject vbo = m_context.createBuffer();
            m_context.bindBuffer(target, vbo);
            m_context.bufferData(target, size, data, GraphicsContext3D::STATIC_DRAW);
            return vbo;
        });
    return addResult.iterator->value;
}

Ref<TextureMapperShaderProgram> TextureMapperGLData::getShaderProgram(TextureMapperShaderProgram::Options options)
{
    auto addResult = m_sharedGLData->m_programs.ensure(options,
        [this, options] { return TextureMapperShaderProgram::create(Ref<GraphicsContext3D>(m_context), options); });
    return *addResult.iterator->value;
}

TextureMapperGL::TextureMapperGL()
    : m_enableEdgeDistanceAntialiasing(false)
{
    m_context3D = GraphicsContext3D::createForCurrentGLContext();
    ASSERT(m_context3D);

    m_data = new TextureMapperGLData(*m_context3D);
#if USE(TEXTURE_MAPPER_GL)
    m_texturePool = std::make_unique<BitmapTexturePool>(m_context3D.copyRef());
#endif
}

ClipStack& TextureMapperGL::clipStack()
{
    return data().currentSurface ? toBitmapTextureGL(data().currentSurface.get())->clipStack() : m_clipStack;
}

void TextureMapperGL::beginPainting(PaintFlags flags)
{
    m_context3D->getIntegerv(GraphicsContext3D::CURRENT_PROGRAM, &data().previousProgram);
    data().previousScissorState = m_context3D->isEnabled(GraphicsContext3D::SCISSOR_TEST);
    data().previousDepthState = m_context3D->isEnabled(GraphicsContext3D::DEPTH_TEST);
    m_context3D->disable(GraphicsContext3D::DEPTH_TEST);
    m_context3D->enable(GraphicsContext3D::SCISSOR_TEST);
    data().didModifyStencil = false;
    m_context3D->depthMask(0);
    m_context3D->getIntegerv(GraphicsContext3D::VIEWPORT, data().viewport);
    m_context3D->getIntegerv(GraphicsContext3D::SCISSOR_BOX, data().previousScissor);
    m_clipStack.reset(IntRect(0, 0, data().viewport[2], data().viewport[3]), flags & PaintingMirrored ? ClipStack::YAxisMode::Default : ClipStack::YAxisMode::Inverted);
    m_context3D->getIntegerv(GraphicsContext3D::FRAMEBUFFER_BINDING, &data().targetFrameBuffer);
    data().PaintFlags = flags;
    bindSurface(0);
}

void TextureMapperGL::endPainting()
{
    if (data().didModifyStencil) {
        m_context3D->clearStencil(1);
        m_context3D->clear(GraphicsContext3D::STENCIL_BUFFER_BIT);
    }

    m_context3D->useProgram(data().previousProgram);

    m_context3D->scissor(data().previousScissor[0], data().previousScissor[1], data().previousScissor[2], data().previousScissor[3]);
    if (data().previousScissorState)
        m_context3D->enable(GraphicsContext3D::SCISSOR_TEST);
    else
        m_context3D->disable(GraphicsContext3D::SCISSOR_TEST);

    if (data().previousDepthState)
        m_context3D->enable(GraphicsContext3D::DEPTH_TEST);
    else
        m_context3D->disable(GraphicsContext3D::DEPTH_TEST);
}

void TextureMapperGL::drawBorder(const Color& color, float width, const FloatRect& targetRect, const TransformationMatrix& modelViewMatrix)
{
    if (clipStack().isCurrentScissorBoxEmpty())
        return;

    Ref<TextureMapperShaderProgram> program = data().getShaderProgram(TextureMapperShaderProgram::SolidColor);
    m_context3D->useProgram(program->programID());

    float r, g, b, a;
    Color(premultipliedARGBFromColor(color)).getRGBA(r, g, b, a);
    m_context3D->uniform4f(program->colorLocation(), r, g, b, a);
    m_context3D->lineWidth(width);

    draw(targetRect, modelViewMatrix, program.get(), GraphicsContext3D::LINE_LOOP, color.hasAlpha() ? ShouldBlend : 0);
}

// FIXME: drawNumber() should save a number texture-atlas and re-use whenever possible.
void TextureMapperGL::drawNumber(int number, const Color& color, const FloatPoint& targetPoint, const TransformationMatrix& modelViewMatrix)
{
    int pointSize = 8;

#if USE(CAIRO)
    CString counterString = String::number(number).ascii();
    // cairo_text_extents() requires a cairo_t, so dimensions need to be guesstimated.
    int width = counterString.length() * pointSize * 1.2;
    int height = pointSize * 1.5;

    cairo_surface_t* surface = cairo_image_surface_create(CAIRO_FORMAT_ARGB32, width, height);
    cairo_t* cr = cairo_create(surface);

    float r, g, b, a;
    color.getRGBA(r, g, b, a);
    cairo_set_source_rgba(cr, b, g, r, a); // Since we won't swap R+B when uploading a texture, paint with the swapped R+B color.
    cairo_rectangle(cr, 0, 0, width, height);
    cairo_fill(cr);

    cairo_select_font_face(cr, "Monospace", CAIRO_FONT_SLANT_NORMAL, CAIRO_FONT_WEIGHT_BOLD);
    cairo_set_font_size(cr, pointSize);
    cairo_set_source_rgb(cr, 1, 1, 1);
    cairo_move_to(cr, 2, pointSize);
    cairo_show_text(cr, counterString.data());

    IntSize size(width, height);
    IntRect sourceRect(IntPoint::zero(), size);
    IntRect targetRect(roundedIntPoint(targetPoint), size);

    RefPtr<BitmapTexture> texture = acquireTextureFromPool(size);
    const unsigned char* bits = cairo_image_surface_get_data(surface);
    int stride = cairo_image_surface_get_stride(surface);
    static_cast<BitmapTextureGL*>(texture.get())->updateContentsNoSwizzle(bits, sourceRect, IntPoint::zero(), stride);
    drawTexture(*texture, targetRect, modelViewMatrix, 1.0f, AllEdges);

    cairo_surface_destroy(surface);
    cairo_destroy(cr);

#else
    UNUSED_PARAM(number);
    UNUSED_PARAM(pointSize);
    UNUSED_PARAM(targetPoint);
    UNUSED_PARAM(modelViewMatrix);
    notImplemented();
#endif
}

static TextureMapperShaderProgram::Options optionsForFilterType(FilterOperation::OperationType type, unsigned pass)
{
    switch (type) {
    case FilterOperation::GRAYSCALE:
        return TextureMapperShaderProgram::Texture | TextureMapperShaderProgram::GrayscaleFilter;
    case FilterOperation::SEPIA:
        return TextureMapperShaderProgram::Texture | TextureMapperShaderProgram::SepiaFilter;
    case FilterOperation::SATURATE:
        return TextureMapperShaderProgram::Texture | TextureMapperShaderProgram::SaturateFilter;
    case FilterOperation::HUE_ROTATE:
        return TextureMapperShaderProgram::Texture | TextureMapperShaderProgram::HueRotateFilter;
    case FilterOperation::INVERT:
        return TextureMapperShaderProgram::Texture | TextureMapperShaderProgram::InvertFilter;
    case FilterOperation::BRIGHTNESS:
        return TextureMapperShaderProgram::Texture | TextureMapperShaderProgram::BrightnessFilter;
    case FilterOperation::CONTRAST:
        return TextureMapperShaderProgram::Texture | TextureMapperShaderProgram::ContrastFilter;
    case FilterOperation::OPACITY:
        return TextureMapperShaderProgram::Texture | TextureMapperShaderProgram::OpacityFilter;
    case FilterOperation::BLUR:
        return TextureMapperShaderProgram::BlurFilter;
    case FilterOperation::DROP_SHADOW:
        return TextureMapperShaderProgram::AlphaBlur
            | (pass ? TextureMapperShaderProgram::ContentTexture | TextureMapperShaderProgram::SolidColor: 0);
    default:
        ASSERT_NOT_REACHED();
        return 0;
    }
}

// Create a normal distribution of 21 values between -2 and 2.
static const unsigned GaussianKernelHalfWidth = 11;
static const float GaussianKernelStep = 0.2;

static inline float gauss(float x)
{
    return exp(-(x * x) / 2.);
}

static float* gaussianKernel()
{
    static bool prepared = false;
    static float kernel[GaussianKernelHalfWidth] = {0, };

    if (prepared)
        return kernel;

    kernel[0] = gauss(0);
    float sum = kernel[0];
    for (unsigned i = 1; i < GaussianKernelHalfWidth; ++i) {
        kernel[i] = gauss(i * GaussianKernelStep);
        sum += 2 * kernel[i];
    }

    // Normalize the kernel.
    float scale = 1 / sum;
    for (unsigned i = 0; i < GaussianKernelHalfWidth; ++i)
        kernel[i] *= scale;

    prepared = true;
    return kernel;
}

static void prepareFilterProgram(TextureMapperShaderProgram& program, const FilterOperation& operation, unsigned pass, const IntSize& size, GC3Duint contentTexture)
{
    Ref<GraphicsContext3D> context = program.context();
    context->useProgram(program.programID());

    switch (operation.type()) {
    case FilterOperation::GRAYSCALE:
    case FilterOperation::SEPIA:
    case FilterOperation::SATURATE:
    case FilterOperation::HUE_ROTATE:
        context->uniform1f(program.filterAmountLocation(), static_cast<const BasicColorMatrixFilterOperation&>(operation).amount());
        break;
    case FilterOperation::INVERT:
    case FilterOperation::BRIGHTNESS:
    case FilterOperation::CONTRAST:
    case FilterOperation::OPACITY:
        context->uniform1f(program.filterAmountLocation(), static_cast<const BasicComponentTransferFilterOperation&>(operation).amount());
        break;
    case FilterOperation::BLUR: {
        const BlurFilterOperation& blur = static_cast<const BlurFilterOperation&>(operation);
        FloatSize radius;

        // Blur is done in two passes, first horizontally and then vertically. The same shader is used for both.
        if (pass)
            radius.setHeight(floatValueForLength(blur.stdDeviation(), size.height()) / size.height());
        else
            radius.setWidth(floatValueForLength(blur.stdDeviation(), size.width()) / size.width());

        context->uniform2f(program.blurRadiusLocation(), radius.width(), radius.height());
        context->uniform1fv(program.gaussianKernelLocation(), GaussianKernelHalfWidth, gaussianKernel());
        break;
    }
    case FilterOperation::DROP_SHADOW: {
        const DropShadowFilterOperation& shadow = static_cast<const DropShadowFilterOperation&>(operation);
        context->uniform1fv(program.gaussianKernelLocation(), GaussianKernelHalfWidth, gaussianKernel());
        switch (pass) {
        case 0:
            // First pass: horizontal alpha blur.
            context->uniform2f(program.blurRadiusLocation(), shadow.stdDeviation() / float(size.width()), 0);
            context->uniform2f(program.shadowOffsetLocation(), float(shadow.location().x()) / float(size.width()), float(shadow.location().y()) / float(size.height()));
            break;
        case 1:
            // Second pass: we need the shadow color and the content texture for compositing.
            float r, g, b, a;
            Color(premultipliedARGBFromColor(shadow.color())).getRGBA(r, g, b, a);
            context->uniform4f(program.colorLocation(), r, g, b, a);
            context->uniform2f(program.blurRadiusLocation(), 0, shadow.stdDeviation() / float(size.height()));
            context->uniform2f(program.shadowOffsetLocation(), 0, 0);
            context->activeTexture(GraphicsContext3D::TEXTURE1);
            context->bindTexture(GraphicsContext3D::TEXTURE_2D, contentTexture);
            context->uniform1i(program.contentTextureLocation(), 1);
            break;
        }
        break;
    }
    default:
        break;
    }
}

void TextureMapperGL::drawTexture(const BitmapTexture& texture, const FloatRect& targetRect, const TransformationMatrix& matrix, float opacity, unsigned exposedEdges)
{
    if (!texture.isValid())
        return;

    if (clipStack().isCurrentScissorBoxEmpty())
        return;

    const BitmapTextureGL& textureGL = static_cast<const BitmapTextureGL&>(texture);
    TemporaryChange<const BitmapTextureGL::FilterInfo*> filterInfo(data().filterInfo, textureGL.filterInfo());

    drawTexture(textureGL.id(), textureGL.isOpaque() ? 0 : ShouldBlend, textureGL.size(), targetRect, matrix, opacity, exposedEdges);
}

void TextureMapperGL::drawTexture(Platform3DObject texture, Flags flags, const IntSize& textureSize, const FloatRect& targetRect, const TransformationMatrix& modelViewMatrix, float opacity, unsigned exposedEdges)
{
    bool useRect = flags & ShouldUseARBTextureRect;
    bool useAntialiasing = m_enableEdgeDistanceAntialiasing
        && exposedEdges == AllEdges
        && !modelViewMatrix.mapQuad(targetRect).isRectilinear();

    TextureMapperShaderProgram::Options options = TextureMapperShaderProgram::Texture;
    if (useRect)
        options |= TextureMapperShaderProgram::Rect;
    if (opacity < 1)
        options |= TextureMapperShaderProgram::Opacity;
    if (useAntialiasing) {
        options |= TextureMapperShaderProgram::Antialiasing;
        flags |= ShouldAntialias;
    }

    RefPtr<FilterOperation> filter = data().filterInfo ? data().filterInfo->filter: 0;
    GC3Duint filterContentTextureID = 0;

    if (filter) {
        if (data().filterInfo->contentTexture)
            filterContentTextureID = toBitmapTextureGL(data().filterInfo->contentTexture.get())->id();
        options |= optionsForFilterType(filter->type(), data().filterInfo->pass);
        if (filter->affectsOpacity())
            flags |= ShouldBlend;
    }

    if (useAntialiasing || opacity < 1)
        flags |= ShouldBlend;

    Ref<TextureMapperShaderProgram> program = data().getShaderProgram(options);

    if (filter)
        prepareFilterProgram(program.get(), *filter.get(), data().filterInfo->pass, textureSize, filterContentTextureID);

    drawTexturedQuadWithProgram(program.get(), texture, flags, textureSize, targetRect, modelViewMatrix, opacity);
}

void TextureMapperGL::drawSolidColor(const FloatRect& rect, const TransformationMatrix& matrix, const Color& color, bool allowBlend)
{
    Flags flags = 0;
    TextureMapperShaderProgram::Options options = TextureMapperShaderProgram::SolidColor;
    if (!matrix.mapQuad(rect).isRectilinear()) {
        options |= TextureMapperShaderProgram::Antialiasing;
        flags |= ShouldAntialias | (allowBlend ? ShouldBlend : 0);
    }

    Ref<TextureMapperShaderProgram> program = data().getShaderProgram(options);
    m_context3D->useProgram(program->programID());

    float r, g, b, a;
    Color(premultipliedARGBFromColor(color)).getRGBA(r, g, b, a);
    m_context3D->uniform4f(program->colorLocation(), r, g, b, a);
    if (allowBlend && a < 1)
        flags |= ShouldBlend;

    draw(rect, matrix, program.get(), GraphicsContext3D::TRIANGLE_FAN, flags);
}

void TextureMapperGL::drawEdgeTriangles(TextureMapperShaderProgram& program)
{
    const GC3Dfloat left = 0;
    const GC3Dfloat top = 0;
    const GC3Dfloat right = 1;
    const GC3Dfloat bottom = 1;
    const GC3Dfloat center = 0.5;

// Each 4d triangle consists of a center point and two edge points, where the zw coordinates
// of each vertex equals the nearest point to the vertex on the edge.
#define SIDE_TRIANGLE_DATA(x1, y1, x2, y2) \
    x1, y1, x1, y1, \
    x2, y2, x2, y2, \
    center, center, (x1 + x2) / 2, (y1 + y2) / 2

    static const GC3Dfloat unitRectSideTriangles[] = {
        SIDE_TRIANGLE_DATA(left, top, right, top),
        SIDE_TRIANGLE_DATA(left, top, left, bottom),
        SIDE_TRIANGLE_DATA(right, top, right, bottom),
        SIDE_TRIANGLE_DATA(left, bottom, right, bottom)
    };
#undef SIDE_TRIANGLE_DATA

    Platform3DObject vbo = data().getStaticVBO(GraphicsContext3D::ARRAY_BUFFER, sizeof(GC3Dfloat) * 48, unitRectSideTriangles);
    m_context3D->bindBuffer(GraphicsContext3D::ARRAY_BUFFER, vbo);
    m_context3D->vertexAttribPointer(program.vertexLocation(), 4, GraphicsContext3D::FLOAT, false, 0, 0);
    m_context3D->drawArrays(GraphicsContext3D::TRIANGLES, 0, 12);
    m_context3D->bindBuffer(GraphicsContext3D::ARRAY_BUFFER, 0);
}

void TextureMapperGL::drawUnitRect(TextureMapperShaderProgram& program, GC3Denum drawingMode)
{
    static const GC3Dfloat unitRect[] = { 0, 0, 1, 0, 1, 1, 0, 1 };
    Platform3DObject vbo = data().getStaticVBO(GraphicsContext3D::ARRAY_BUFFER, sizeof(GC3Dfloat) * 8, unitRect);
    m_context3D->bindBuffer(GraphicsContext3D::ARRAY_BUFFER, vbo);
    m_context3D->vertexAttribPointer(program.vertexLocation(), 2, GraphicsContext3D::FLOAT, false, 0, 0);
    m_context3D->drawArrays(drawingMode, 0, 4);
    m_context3D->bindBuffer(GraphicsContext3D::ARRAY_BUFFER, 0);
}

void TextureMapperGL::draw(const FloatRect& rect, const TransformationMatrix& modelViewMatrix, TextureMapperShaderProgram& program, GC3Denum drawingMode, Flags flags)
{
    TransformationMatrix matrix(modelViewMatrix);
    matrix.multiply(TransformationMatrix::rectToRect(FloatRect(0, 0, 1, 1), rect));

    m_context3D->enableVertexAttribArray(program.vertexLocation());
    program.setMatrix(program.modelViewMatrixLocation(), matrix);
    program.setMatrix(program.projectionMatrixLocation(), data().projectionMatrix);

    if (isInMaskMode()) {
        m_context3D->blendFunc(GraphicsContext3D::ZERO, GraphicsContext3D::SRC_ALPHA);
        m_context3D->enable(GraphicsContext3D::BLEND);
    } else {
        if (flags & ShouldBlend) {
            m_context3D->blendFunc(GraphicsContext3D::ONE, GraphicsContext3D::ONE_MINUS_SRC_ALPHA);
            m_context3D->enable(GraphicsContext3D::BLEND);
        } else
            m_context3D->disable(GraphicsContext3D::BLEND);
    }

    if (flags & ShouldAntialias)
        drawEdgeTriangles(program);
    else
        drawUnitRect(program, drawingMode);

    m_context3D->disableVertexAttribArray(program.vertexLocation());
    m_context3D->blendFunc(GraphicsContext3D::ONE, GraphicsContext3D::ONE_MINUS_SRC_ALPHA);
    m_context3D->enable(GraphicsContext3D::BLEND);
}

void TextureMapperGL::drawTexturedQuadWithProgram(TextureMapperShaderProgram& program, uint32_t texture, Flags flags, const IntSize& size, const FloatRect& rect, const TransformationMatrix& modelViewMatrix, float opacity)
{
    m_context3D->useProgram(program.programID());
    m_context3D->activeTexture(GraphicsContext3D::TEXTURE0);
    GC3Denum target = flags & ShouldUseARBTextureRect ? GC3Denum(Extensions3D::TEXTURE_RECTANGLE_ARB) : GC3Denum(GraphicsContext3D::TEXTURE_2D);
    m_context3D->bindTexture(target, texture);
    m_context3D->uniform1i(program.samplerLocation(), 0);
    if (wrapMode() == RepeatWrap) {
        m_context3D->texParameteri(GraphicsContext3D::TEXTURE_2D, GraphicsContext3D::TEXTURE_WRAP_S, GraphicsContext3D::REPEAT);
        m_context3D->texParameteri(GraphicsContext3D::TEXTURE_2D, GraphicsContext3D::TEXTURE_WRAP_T, GraphicsContext3D::REPEAT);
    }

    TransformationMatrix patternTransform = this->patternTransform();
<<<<<<< HEAD
    if (flags & ShouldRotateTexture90)
        patternTransform.rotate(-90).translate(-1, 0);
    if (flags & ShouldRotateTexture180)
        patternTransform.rotate(180).translate(-1, -1);
    if (flags & ShouldRotateTexture270)
        patternTransform.rotate(-270).translate(0, -1);
=======
    if (flags & ShouldRotateTexture90) {
        patternTransform.rotate(-90);
        patternTransform.translate(-1, 0);
    }
    if (flags & ShouldRotateTexture180) {
        patternTransform.rotate(180);
        patternTransform.translate(-1, -1);
    }
    if (flags & ShouldRotateTexture270) {
        patternTransform.rotate(-270);
        patternTransform.translate(0, -1);
    }
>>>>>>> 2af2ce89
    if (flags & ShouldFlipTexture)
        patternTransform.flipY();
    if (flags & ShouldUseARBTextureRect)
        patternTransform.scaleNonUniform(size.width(), size.height());
    if (flags & ShouldFlipTexture)
        patternTransform.translate(0, -1);

    program.setMatrix(program.textureSpaceMatrixLocation(), patternTransform);
    m_context3D->uniform1f(program.opacityLocation(), opacity);

    if (opacity < 1)
        flags |= ShouldBlend;

    draw(rect, modelViewMatrix, program, GraphicsContext3D::TRIANGLE_FAN, flags);
    m_context3D->texParameteri(GraphicsContext3D::TEXTURE_2D, GraphicsContext3D::TEXTURE_WRAP_S, GraphicsContext3D::CLAMP_TO_EDGE);
    m_context3D->texParameteri(GraphicsContext3D::TEXTURE_2D, GraphicsContext3D::TEXTURE_WRAP_T, GraphicsContext3D::CLAMP_TO_EDGE);
}

void TextureMapperGL::drawFiltered(const BitmapTexture& sampler, const BitmapTexture* contentTexture, const FilterOperation& filter, int pass)
{
    // For standard filters, we always draw the whole texture without transformations.
    TextureMapperShaderProgram::Options options = optionsForFilterType(filter.type(), pass);
    Ref<TextureMapperShaderProgram> program = data().getShaderProgram(options);

    prepareFilterProgram(program.get(), filter, pass, sampler.contentSize(), contentTexture ? static_cast<const BitmapTextureGL*>(contentTexture)->id() : 0);
    FloatRect targetRect(IntPoint::zero(), sampler.contentSize());
    drawTexturedQuadWithProgram(program.get(), static_cast<const BitmapTextureGL&>(sampler).id(), 0, IntSize(1, 1), targetRect, TransformationMatrix(), 1);
}

static inline TransformationMatrix createProjectionMatrix(const IntSize& size, bool mirrored)
{
    const float nearValue = 9999999;
    const float farValue = -99999;

    return TransformationMatrix(2.0 / float(size.width()), 0, 0, 0,
                                0, (mirrored ? 2.0 : -2.0) / float(size.height()), 0, 0,
                                0, 0, -2.f / (farValue - nearValue), 0,
                                -1, mirrored ? -1 : 1, -(farValue + nearValue) / (farValue - nearValue), 1);
}

TextureMapperGL::~TextureMapperGL()
{
    delete m_data;
}

void TextureMapperGL::bindDefaultSurface()
{
    m_context3D->bindFramebuffer(GraphicsContext3D::FRAMEBUFFER, data().targetFrameBuffer);
    auto& viewport = data().viewport;
    data().projectionMatrix = createProjectionMatrix(IntSize(viewport[2], viewport[3]), data().PaintFlags & PaintingMirrored);
    m_context3D->viewport(viewport[0], viewport[1], viewport[2], viewport[3]);
    m_clipStack.apply(*m_context3D);
    data().currentSurface = nullptr;
}

void TextureMapperGL::bindSurface(BitmapTexture *surface)
{
    if (!surface) {
        bindDefaultSurface();
        return;
    }

    static_cast<BitmapTextureGL*>(surface)->bindAsSurface(m_context3D.get());
    data().projectionMatrix = createProjectionMatrix(surface->size(), true /* mirrored */);
    data().currentSurface = surface;
}

BitmapTexture* TextureMapperGL::currentSurface()
{
    return data().currentSurface.get();
}

bool TextureMapperGL::beginScissorClip(const TransformationMatrix& modelViewMatrix, const FloatRect& targetRect)
{
    // 3D transforms are currently not supported in scissor clipping
    // resulting in cropped surfaces when z>0.
    if (!modelViewMatrix.isAffine())
        return false;

    FloatQuad quad = modelViewMatrix.projectQuad(targetRect);
    IntRect rect = quad.enclosingBoundingBox();

    // Only use scissors on rectilinear clips.
    if (!quad.isRectilinear() || rect.isEmpty())
        return false;

    clipStack().intersect(rect);
    clipStack().applyIfNeeded(*m_context3D);
    return true;
}

void TextureMapperGL::beginClip(const TransformationMatrix& modelViewMatrix, const FloatRect& targetRect)
{
    clipStack().push();
    if (beginScissorClip(modelViewMatrix, targetRect))
        return;

    data().initializeStencil();

    Ref<TextureMapperShaderProgram> program = data().getShaderProgram(TextureMapperShaderProgram::SolidColor);

    m_context3D->useProgram(program->programID());
    m_context3D->enableVertexAttribArray(program->vertexLocation());
    const GC3Dfloat unitRect[] = {0, 0, 1, 0, 1, 1, 0, 1};
    m_context3D->vertexAttribPointer(program->vertexLocation(), 2, GraphicsContext3D::FLOAT, false, 0, GC3Dintptr(unitRect));

    TransformationMatrix matrix(modelViewMatrix);
    matrix.multiply(TransformationMatrix::rectToRect(FloatRect(0, 0, 1, 1), targetRect));

    static const TransformationMatrix fullProjectionMatrix = TransformationMatrix::rectToRect(FloatRect(0, 0, 1, 1), FloatRect(-1, -1, 2, 2));

    int stencilIndex = clipStack().getStencilIndex();

    m_context3D->enable(GraphicsContext3D::STENCIL_TEST);

    // Make sure we don't do any actual drawing.
    m_context3D->stencilFunc(GraphicsContext3D::NEVER, stencilIndex, stencilIndex);

    // Operate only on the stencilIndex and above.
    m_context3D->stencilMask(0xff & ~(stencilIndex - 1));

    // First clear the entire buffer at the current index.
    program->setMatrix(program->projectionMatrixLocation(), fullProjectionMatrix);
    program->setMatrix(program->modelViewMatrixLocation(), TransformationMatrix());
    m_context3D->stencilOp(GraphicsContext3D::ZERO, GraphicsContext3D::ZERO, GraphicsContext3D::ZERO);
    m_context3D->drawArrays(GraphicsContext3D::TRIANGLE_FAN, 0, 4);

    // Now apply the current index to the new quad.
    m_context3D->stencilOp(GraphicsContext3D::REPLACE, GraphicsContext3D::REPLACE, GraphicsContext3D::REPLACE);
    program->setMatrix(program->projectionMatrixLocation(), data().projectionMatrix);
    program->setMatrix(program->modelViewMatrixLocation(), matrix);
    m_context3D->drawArrays(GraphicsContext3D::TRIANGLE_FAN, 0, 4);

    // Clear the state.
    m_context3D->disableVertexAttribArray(program->vertexLocation());
    m_context3D->stencilMask(0);

    // Increase stencilIndex and apply stencil testing.
    clipStack().setStencilIndex(stencilIndex * 2);
    clipStack().applyIfNeeded(*m_context3D);
}

void TextureMapperGL::endClip()
{
    clipStack().pop();
    clipStack().applyIfNeeded(*m_context3D);
}

IntRect TextureMapperGL::clipBounds()
{
    return clipStack().current().scissorBox;
}

PassRefPtr<BitmapTexture> TextureMapperGL::createTexture()
{
    BitmapTextureGL* texture = new BitmapTextureGL(m_context3D);
    return adoptRef(texture);
}

std::unique_ptr<TextureMapper> TextureMapper::platformCreateAccelerated()
{
    return std::make_unique<TextureMapperGL>();
}

};

#endif // USE(TEXTURE_MAPPER_GL)<|MERGE_RESOLUTION|>--- conflicted
+++ resolved
@@ -560,14 +560,6 @@
     }
 
     TransformationMatrix patternTransform = this->patternTransform();
-<<<<<<< HEAD
-    if (flags & ShouldRotateTexture90)
-        patternTransform.rotate(-90).translate(-1, 0);
-    if (flags & ShouldRotateTexture180)
-        patternTransform.rotate(180).translate(-1, -1);
-    if (flags & ShouldRotateTexture270)
-        patternTransform.rotate(-270).translate(0, -1);
-=======
     if (flags & ShouldRotateTexture90) {
         patternTransform.rotate(-90);
         patternTransform.translate(-1, 0);
@@ -580,7 +572,6 @@
         patternTransform.rotate(-270);
         patternTransform.translate(0, -1);
     }
->>>>>>> 2af2ce89
     if (flags & ShouldFlipTexture)
         patternTransform.flipY();
     if (flags & ShouldUseARBTextureRect)
