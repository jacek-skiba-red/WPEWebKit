--- conflicted
+++ resolved
@@ -426,11 +426,7 @@
 static bool driverSupportsNPOTTextures(GraphicsContext3D& context)
 {
     if (context.isGLES2Compliant()) {
-<<<<<<< HEAD
-        static bool supportsNPOTTextures = context.getExtensions()->supports("GL_OES_texture_npot");
-=======
         static bool supportsNPOTTextures = context.getExtensions().supports("GL_OES_texture_npot");
->>>>>>> 05dda0ab
         return supportsNPOTTextures;
     }
 
