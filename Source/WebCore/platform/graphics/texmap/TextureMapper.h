/*
 Copyright (C) 2010 Nokia Corporation and/or its subsidiary(-ies)

 This library is free software; you can redistribute it and/or
 modify it under the terms of the GNU Library General Public
 License as published by the Free Software Foundation; either
 version 2 of the License, or (at your option) any later version.

 This library is distributed in the hope that it will be useful,
 but WITHOUT ANY WARRANTY; without even the implied warranty of
 MERCHANTABILITY or FITNESS FOR A PARTICULAR PURPOSE.  See the GNU
 Library General Public License for more details.

 You should have received a copy of the GNU Library General Public License
 along with this library; see the file COPYING.LIB.  If not, write to
 the Free Software Foundation, Inc., 51 Franklin Street, Fifth Floor,
 Boston, MA 02110-1301, USA.
 */

#ifndef TextureMapper_h
#define TextureMapper_h

#if USE(TEXTURE_MAPPER)

<<<<<<< HEAD
#if (PLATFORM(GTK) || PLATFORM(EFL) || PLATFORM(WPE)) && USE(OPENGL_ES_2)
=======
#if USE(OPENGL_ES_2)
>>>>>>> 4ed435bd
#define TEXMAP_OPENGL_ES_2
#endif

#include "BitmapTexture.h"
#include "GraphicsContext.h"
#include "IntRect.h"
#include "IntSize.h"
#include "TransformationMatrix.h"

/*
    TextureMapper is a mechanism that enables hardware acceleration of CSS animations (accelerated compositing) without
    a need for a platform specific scene-graph library like CoreAnimations or QGraphicsView.
*/

namespace WebCore {

class BitmapTexturePool;
class GraphicsLayer;
class TextureMapper;
class FilterOperations;

class TextureMapper {
    WTF_MAKE_FAST_ALLOCATED;
public:
    enum AccelerationMode { SoftwareMode, OpenGLMode };
    enum PaintFlag {
        PaintingMirrored = 1 << 0,
    };

    enum WrapMode {
        StretchWrap,
        RepeatWrap
    };

    typedef unsigned PaintFlags;

    static std::unique_ptr<TextureMapper> create(AccelerationMode newMode = SoftwareMode);

    explicit TextureMapper(AccelerationMode);
    virtual ~TextureMapper();

    enum ExposedEdges {
        NoEdges = 0,
        LeftEdge = 1 << 0,
        RightEdge = 1 << 1,
        TopEdge = 1 << 2,
        BottomEdge = 1 << 3,
        AllEdges = LeftEdge | RightEdge | TopEdge | BottomEdge,
    };

    virtual void drawBorder(const Color&, float borderWidth, const FloatRect&, const TransformationMatrix&) = 0;
    virtual void drawNumber(int number, const Color&, const FloatPoint&, const TransformationMatrix&) = 0;

    virtual void drawTexture(const BitmapTexture&, const FloatRect& target, const TransformationMatrix& modelViewMatrix = TransformationMatrix(), float opacity = 1.0f, unsigned exposedEdges = AllEdges) = 0;
    virtual void drawSolidColor(const FloatRect&, const TransformationMatrix&, const Color&) = 0;

    // makes a surface the target for the following drawTexture calls.
    virtual void bindSurface(BitmapTexture* surface) = 0;
    void setGraphicsContext(GraphicsContext* context) { m_context = context; }
    GraphicsContext* graphicsContext() { return m_context; }
    virtual void beginClip(const TransformationMatrix&, const FloatRect&) = 0;
    virtual void endClip() = 0;
    virtual IntRect clipBounds() = 0;
    virtual PassRefPtr<BitmapTexture> createTexture() = 0;

    AccelerationMode accelerationMode() const { return m_accelerationMode; }

    virtual void beginPainting(PaintFlags = 0) { }
    virtual void endPainting() { }

    void setMaskMode(bool m) { m_isMaskMode = m; }

    virtual IntSize maxTextureSize() const = 0;

    virtual PassRefPtr<BitmapTexture> acquireTextureFromPool(const IntSize&, const BitmapTexture::Flags = BitmapTexture::SupportsAlpha);

    void setPatternTransform(const TransformationMatrix& p) { m_patternTransform = p; }
    void setWrapMode(WrapMode m) { m_wrapMode = m; }

protected:
    GraphicsContext* m_context;
    std::unique_ptr<BitmapTexturePool> m_texturePool;

    bool isInMaskMode() const { return m_isMaskMode; }
    WrapMode wrapMode() const { return m_wrapMode; }
    const TransformationMatrix& patternTransform() const { return m_patternTransform; }

private:
#if USE(TEXTURE_MAPPER_GL)
    static std::unique_ptr<TextureMapper> platformCreateAccelerated();
#else
    static std::unique_ptr<TextureMapper> platformCreateAccelerated()
    {
        return nullptr;
    }
#endif
<<<<<<< HEAD
=======
    InterpolationQuality m_interpolationQuality;
    TextDrawingModeFlags m_textDrawingMode;
    AccelerationMode m_accelerationMode;
    bool m_isMaskMode;
>>>>>>> 4ed435bd
    TransformationMatrix m_patternTransform;
    std::unique_ptr<BitmapTexturePool> m_texturePool;
    AccelerationMode m_accelerationMode : 8;
    WrapMode m_wrapMode : 8;
    bool m_isMaskMode : 8;
};

}

#endif

#endif<|MERGE_RESOLUTION|>--- conflicted
+++ resolved
@@ -22,11 +22,7 @@
 
 #if USE(TEXTURE_MAPPER)
 
-<<<<<<< HEAD
-#if (PLATFORM(GTK) || PLATFORM(EFL) || PLATFORM(WPE)) && USE(OPENGL_ES_2)
-=======
 #if USE(OPENGL_ES_2)
->>>>>>> 4ed435bd
 #define TEXMAP_OPENGL_ES_2
 #endif
 
@@ -123,13 +119,10 @@
         return nullptr;
     }
 #endif
-<<<<<<< HEAD
-=======
     InterpolationQuality m_interpolationQuality;
     TextDrawingModeFlags m_textDrawingMode;
     AccelerationMode m_accelerationMode;
     bool m_isMaskMode;
->>>>>>> 4ed435bd
     TransformationMatrix m_patternTransform;
     std::unique_ptr<BitmapTexturePool> m_texturePool;
     AccelerationMode m_accelerationMode : 8;
