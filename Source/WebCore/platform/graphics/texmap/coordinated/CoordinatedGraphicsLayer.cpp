--- conflicted
+++ resolved
@@ -757,10 +757,7 @@
         return;
 
     m_shouldUpdatePlatformLayer = false;
-<<<<<<< HEAD
     m_layerState.platformLayerUpdated = true;
-=======
->>>>>>> 86a47342
     if (m_platformLayer)
         m_platformLayer->swapBuffersIfNeeded();
 #endif
