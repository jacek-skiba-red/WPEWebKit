/*
 Copyright (C) 2010 Nokia Corporation and/or its subsidiary(-ies)
 Copyright (C) 2010 Apple Inc. All rights reserved.
 Copyright (C) 2012 Company 100, Inc.
 Copyright (C) 2012 Intel Corporation. All rights reserved.

 This library is free software; you can redistribute it and/or
 modify it under the terms of the GNU Library General Public
 License as published by the Free Software Foundation; either
 version 2 of the License, or (at your option) any later version.

 This library is distributed in the hope that it will be useful,
 but WITHOUT ANY WARRANTY; without even the implied warranty of
 MERCHANTABILITY or FITNESS FOR A PARTICULAR PURPOSE.  See the GNU
 Library General Public License for more details.

 You should have received a copy of the GNU Library General Public License
 along with this library; see the file COPYING.LIB.  If not, write to
 the Free Software Foundation, Inc., 51 Franklin Street, Fifth Floor,
 Boston, MA 02110-1301, USA.
 */

#include "config.h"

#if USE(COORDINATED_GRAPHICS)
#include "CoordinatedGraphicsLayer.h"

#include "FloatQuad.h"
#include "Frame.h"
#include "FrameView.h"
#include "GraphicsContext.h"
#include "GraphicsLayer.h"
#include "GraphicsLayerFactory.h"
#include "Page.h"
#include "ScrollableArea.h"
#include <wtf/CurrentTime.h>
#include <wtf/HashMap.h>
#ifndef NDEBUG
#include <wtf/TemporaryChange.h>
#endif
#include <wtf/text/CString.h>

namespace WebCore {

std::unique_ptr<GraphicsLayer> GraphicsLayer::create(GraphicsLayerFactory* factory, GraphicsLayerClient& client, Type layerType)
{
    if (!factory)
        return std::make_unique<CoordinatedGraphicsLayer>(layerType, client);

    return factory->createGraphicsLayer(layerType, client);
}

static CoordinatedLayerID toCoordinatedLayerID(GraphicsLayer* layer)
{
    return layer ? toCoordinatedGraphicsLayer(layer)->id() : 0;
}

bool CoordinatedGraphicsLayer::notifyFlushRequired()
{
    ASSERT(m_coordinator);
    if (!m_coordinator->isFlushingLayerChanges()) {
        client().notifyFlushRequired(this);
        return true;
    }
    return false;
}

void CoordinatedGraphicsLayer::didChangeLayerState()
{
    m_shouldSyncLayerState = true;
    notifyFlushRequired();
}

void CoordinatedGraphicsLayer::didChangeAnimations()
{
    m_shouldSyncAnimations = true;
    notifyFlushRequired();
}

void CoordinatedGraphicsLayer::didChangeChildren()
{
    m_shouldSyncChildren = true;
    notifyFlushRequired();
}

void CoordinatedGraphicsLayer::didChangeFilters()
{
    m_shouldSyncFilters = true;
    notifyFlushRequired();
}

void CoordinatedGraphicsLayer::didChangeImageBacking()
{
    m_shouldSyncImageBacking = true;
    notifyFlushRequired();
}

void CoordinatedGraphicsLayer::setShouldUpdateVisibleRect()
{
    m_shouldUpdateVisibleRect = true;
    for (auto& child : children())
        toCoordinatedGraphicsLayer(child)->setShouldUpdateVisibleRect();
    if (replicaLayer())
        toCoordinatedGraphicsLayer(replicaLayer())->setShouldUpdateVisibleRect();
}

void CoordinatedGraphicsLayer::didChangeGeometry()
{
    didChangeLayerState();
    setShouldUpdateVisibleRect();
}

CoordinatedGraphicsLayer::CoordinatedGraphicsLayer(Type layerType, GraphicsLayerClient& client)
    : GraphicsLayer(layerType, client)
#ifndef NDEBUG
    , m_isPurging(false)
#endif
    , m_shouldUpdateVisibleRect(true)
    , m_shouldSyncLayerState(true)
    , m_shouldSyncChildren(true)
    , m_shouldSyncFilters(true)
    , m_shouldSyncImageBacking(true)
    , m_shouldSyncAnimations(true)
    , m_fixedToViewport(false)
    , m_movingVisibleRect(false)
    , m_pendingContentsScaleAdjustment(false)
    , m_pendingVisibleRectAdjustment(false)
#if USE(GRAPHICS_SURFACE)
    , m_isValidPlatformLayer(false)
    , m_pendingPlatformLayerOperation(None)
#endif
#if USE(COORDINATED_GRAPHICS_THREADED)
    , m_shouldSyncPlatformLayer(false)
#endif
    , m_coordinator(0)
    , m_compositedNativeImagePtr(0)
    , m_platformLayer(0)
    , m_animationStartedTimer(*this, &CoordinatedGraphicsLayer::animationStartedTimerFired)
    , m_scrollableArea(0)
{
    static CoordinatedLayerID nextLayerID = 1;
    m_id = nextLayerID++;
}

CoordinatedGraphicsLayer::~CoordinatedGraphicsLayer()
{
    if (m_coordinator) {
        purgeBackingStores();
        m_coordinator->detachLayer(this);
    }
    ASSERT(!m_coordinatedImageBacking);
    ASSERT(!m_mainBackingStore);
    willBeDestroyed();
}

bool CoordinatedGraphicsLayer::setChildren(const Vector<GraphicsLayer*>& children)
{
    bool ok = GraphicsLayer::setChildren(children);
    if (!ok)
        return false;
    didChangeChildren();
    return true;
}

void CoordinatedGraphicsLayer::addChild(GraphicsLayer* layer)
{
    GraphicsLayer::addChild(layer);
    didChangeChildren();
}

void CoordinatedGraphicsLayer::addChildAtIndex(GraphicsLayer* layer, int index)
{
    GraphicsLayer::addChildAtIndex(layer, index);
    didChangeChildren();
}

void CoordinatedGraphicsLayer::addChildAbove(GraphicsLayer* layer, GraphicsLayer* sibling)
{
    GraphicsLayer::addChildAbove(layer, sibling);
    didChangeChildren();
}

void CoordinatedGraphicsLayer::addChildBelow(GraphicsLayer* layer, GraphicsLayer* sibling)
{
    GraphicsLayer::addChildBelow(layer, sibling);
    didChangeChildren();
}

bool CoordinatedGraphicsLayer::replaceChild(GraphicsLayer* oldChild, GraphicsLayer* newChild)
{
    bool ok = GraphicsLayer::replaceChild(oldChild, newChild);
    if (!ok)
        return false;
    didChangeChildren();
    return true;
}

void CoordinatedGraphicsLayer::removeFromParent()
{
    if (CoordinatedGraphicsLayer* parentLayer = toCoordinatedGraphicsLayer(parent()))
        parentLayer->didChangeChildren();
    GraphicsLayer::removeFromParent();
}

void CoordinatedGraphicsLayer::setPosition(const FloatPoint& p)
{
    if (position() == p)
        return;

    GraphicsLayer::setPosition(p);
    m_layerState.positionChanged = true;
    didChangeGeometry();
}

void CoordinatedGraphicsLayer::setAnchorPoint(const FloatPoint3D& p)
{
    if (anchorPoint() == p)
        return;

    GraphicsLayer::setAnchorPoint(p);
    m_layerState.anchorPointChanged = true;
    didChangeGeometry();
}

void CoordinatedGraphicsLayer::setSize(const FloatSize& size)
{
    if (this->size() == size)
        return;

    GraphicsLayer::setSize(size);
    m_layerState.sizeChanged = true;

    if (maskLayer())
        maskLayer()->setSize(size);
    didChangeGeometry();
}

void CoordinatedGraphicsLayer::setTransform(const TransformationMatrix& t)
{
    if (transform() == t)
        return;

    GraphicsLayer::setTransform(t);
    m_layerState.transformChanged = true;

    didChangeGeometry();
}

void CoordinatedGraphicsLayer::setChildrenTransform(const TransformationMatrix& t)
{
    if (childrenTransform() == t)
        return;

    GraphicsLayer::setChildrenTransform(t);
    m_layerState.childrenTransformChanged = true;

    didChangeGeometry();
}

void CoordinatedGraphicsLayer::setPreserves3D(bool b)
{
    if (preserves3D() == b)
        return;

    GraphicsLayer::setPreserves3D(b);
    m_layerState.preserves3D = b;
    m_layerState.flagsChanged = true;

    didChangeGeometry();
}

void CoordinatedGraphicsLayer::setMasksToBounds(bool b)
{
    if (masksToBounds() == b)
        return;
    GraphicsLayer::setMasksToBounds(b);
    m_layerState.masksToBounds = b;
    m_layerState.flagsChanged = true;

    didChangeGeometry();
}

void CoordinatedGraphicsLayer::setDrawsContent(bool b)
{
    if (drawsContent() == b)
        return;
    GraphicsLayer::setDrawsContent(b);
    m_layerState.drawsContent = b;
    m_layerState.flagsChanged = true;

    didChangeLayerState();
}

void CoordinatedGraphicsLayer::setContentsVisible(bool b)
{
    if (contentsAreVisible() == b)
        return;
    GraphicsLayer::setContentsVisible(b);
    m_layerState.contentsVisible = b;
    m_layerState.flagsChanged = true;

    if (maskLayer())
        maskLayer()->setContentsVisible(b);

    didChangeLayerState();
}

void CoordinatedGraphicsLayer::setContentsOpaque(bool b)
{
    if (contentsOpaque() == b)
        return;
    if (m_mainBackingStore)
        m_mainBackingStore->setSupportsAlpha(!b);
    GraphicsLayer::setContentsOpaque(b);
    m_layerState.contentsOpaque = b;
    m_layerState.flagsChanged = true;

    didChangeLayerState();
}

void CoordinatedGraphicsLayer::setBackfaceVisibility(bool b)
{
    if (backfaceVisibility() == b)
        return;

    GraphicsLayer::setBackfaceVisibility(b);
    m_layerState.backfaceVisible = b;
    m_layerState.flagsChanged = true;

    didChangeLayerState();
}

void CoordinatedGraphicsLayer::setOpacity(float opacity)
{
    if (this->opacity() == opacity)
        return;

    GraphicsLayer::setOpacity(opacity);
    m_layerState.opacity = opacity;
    m_layerState.opacityChanged = true;

    didChangeLayerState();
}

void CoordinatedGraphicsLayer::setContentsRect(const FloatRect& r)
{
    if (contentsRect() == r)
        return;

    GraphicsLayer::setContentsRect(r);
    m_layerState.contentsRect = r;
    m_layerState.contentsRectChanged = true;

    didChangeLayerState();
}

void CoordinatedGraphicsLayer::setContentsTileSize(const FloatSize& s)
{
    if (contentsTileSize() == s)
        return;

    GraphicsLayer::setContentsTileSize(s);
    m_layerState.contentsTileSize = s;
    m_layerState.contentsTilingChanged = true;
    didChangeLayerState();
}

void CoordinatedGraphicsLayer::setContentsTilePhase(const FloatSize& p)
{
    if (contentsTilePhase() == p)
        return;

    GraphicsLayer::setContentsTilePhase(p);
    m_layerState.contentsTilePhase = p;
    m_layerState.contentsTilingChanged = true;
    didChangeLayerState();
}

bool GraphicsLayer::supportsContentsTiling()
{
    return true;
}

void CoordinatedGraphicsLayer::setContentsNeedsDisplay()
{
#if USE(GRAPHICS_SURFACE)
    if (m_platformLayer)
        m_pendingPlatformLayerOperation |= SyncPlatformLayer;
#elif USE(COORDINATED_GRAPHICS_THREADED)
    if (m_platformLayer)
        m_shouldSyncPlatformLayer = true;
#endif

    notifyFlushRequired();
    addRepaintRect(contentsRect());
}

void CoordinatedGraphicsLayer::setContentsToPlatformLayer(PlatformLayer* platformLayer, ContentsLayerPurpose)
{
#if USE(GRAPHICS_SURFACE)
    if (m_platformLayer) {
        ASSERT(m_platformLayerToken.isValid());
        if (!platformLayer) {
            m_pendingPlatformLayerOperation |= DestroyPlatformLayer;
            m_pendingPlatformLayerOperation &= ~CreatePlatformLayer;
        }  else if ((m_platformLayerSize != platformLayer->platformLayerSize()) || (m_platformLayerToken != platformLayer->graphicsSurfaceToken())) {
            // m_platformLayerToken can be different to platformLayer->graphicsSurfaceToken(), even if m_platformLayer equals platformLayer.
            m_pendingPlatformLayerOperation |= RecreatePlatformLayer;
        }
    } else {
        if (platformLayer)
            m_pendingPlatformLayerOperation |= CreateAndSyncPlatformLayer;
    }

    m_platformLayer = platformLayer;
    // m_platformLayerToken is updated only here. 
    // In detail, when GraphicsContext3D is changed or reshaped, m_platformLayerToken is changed and setContentsToPlatformLayer() is always called.
    m_platformLayerSize = m_platformLayer ? m_platformLayer->platformLayerSize() : IntSize();
    m_platformLayerToken = m_platformLayer ? m_platformLayer->graphicsSurfaceToken() : GraphicsSurfaceToken();
    ASSERT(!(!m_platformLayerToken.isValid() && m_platformLayer));

    notifyFlushRequired();
#elif USE(COORDINATED_GRAPHICS_THREADED)
    if (m_platformLayer != platformLayer)
        m_shouldSyncPlatformLayer = true;

    m_platformLayer = platformLayer;
    notifyFlushRequired();
#else
    UNUSED_PARAM(platformLayer);
#endif
}

bool CoordinatedGraphicsLayer::setFilters(const FilterOperations& newFilters)
{
    if (filters() == newFilters)
        return true;

    if (!GraphicsLayer::setFilters(newFilters))
        return false;

    didChangeFilters();
    return true;
}

void CoordinatedGraphicsLayer::setContentsToSolidColor(const Color& color)
{
    if (m_layerState.solidColor == color)
        return;

    m_layerState.solidColor = color;
    m_layerState.solidColorChanged = true;

    didChangeLayerState();
}

void CoordinatedGraphicsLayer::setShowDebugBorder(bool show)
{
    if (isShowingDebugBorder() == show)
        return;

    GraphicsLayer::setShowDebugBorder(show);
    m_layerState.showDebugBorders = true;
    m_layerState.flagsChanged = true;

    didChangeLayerState();
}

void CoordinatedGraphicsLayer::setShowRepaintCounter(bool show)
{
    if (isShowingRepaintCounter() == show)
        return;

    GraphicsLayer::setShowRepaintCounter(show);
    m_layerState.showRepaintCounter = true;
    m_layerState.flagsChanged = true;

    didChangeLayerState();
}

void CoordinatedGraphicsLayer::setContentsToImage(Image* image)
{
    NativeImagePtr newNativeImagePtr = image ? image->nativeImageForCurrentFrame() : 0;
    if (newNativeImagePtr) {
        // This code makes the assumption that pointer equality on a NativeImagePtr is a valid way to tell if the image is changed.
        // This assumption is true in Qt, GTK and EFL.
        if (newNativeImagePtr == m_compositedNativeImagePtr)
            return;

        m_compositedImage = image;
        m_compositedNativeImagePtr = newNativeImagePtr;
    } else {
        m_compositedImage = nullptr;
        m_compositedNativeImagePtr = nullptr;
    }

    GraphicsLayer::setContentsToImage(image);
    didChangeImageBacking();
}

void CoordinatedGraphicsLayer::setMaskLayer(GraphicsLayer* layer)
{
    if (layer == maskLayer())
        return;

    GraphicsLayer::setMaskLayer(layer);

    if (!layer)
        return;

    layer->setSize(size());
    layer->setContentsVisible(contentsAreVisible());
    CoordinatedGraphicsLayer* coordinatedLayer = toCoordinatedGraphicsLayer(layer);
    coordinatedLayer->didChangeLayerState();

    m_layerState.mask = coordinatedLayer->id();
    m_layerState.maskChanged = true;

    didChangeLayerState();
}

bool CoordinatedGraphicsLayer::shouldDirectlyCompositeImage(Image* image) const
{
    if (!image || !image->isBitmapImage())
        return false;

    enum { MaxDimenstionForDirectCompositing = 2000 };
    if (image->width() > MaxDimenstionForDirectCompositing || image->height() > MaxDimenstionForDirectCompositing)
        return false;

    return true;
}

void CoordinatedGraphicsLayer::setReplicatedByLayer(GraphicsLayer* layer)
{
    if (layer == replicaLayer())
        return;

    GraphicsLayer::setReplicatedByLayer(layer);
    m_layerState.replica = toCoordinatedLayerID(layer);
    m_layerState.replicaChanged = true;
    didChangeLayerState();
}

void CoordinatedGraphicsLayer::setNeedsDisplay()
{
    setNeedsDisplayInRect(FloatRect(FloatPoint(), size()));
}

void CoordinatedGraphicsLayer::setNeedsDisplayInRect(const FloatRect& rect, ShouldClipToLayer)
{
    if (m_mainBackingStore)
        m_mainBackingStore->invalidate(IntRect(rect));

    didChangeLayerState();

    addRepaintRect(rect);
}

void CoordinatedGraphicsLayer::setScrollableArea(ScrollableArea* scrollableArea)
{
    bool oldScrollable = isScrollable();
    m_scrollableArea = scrollableArea;
    if (oldScrollable == isScrollable())
        return;

    m_layerState.isScrollable = isScrollable();
    m_layerState.flagsChanged = true;
    didChangeLayerState();
}

void CoordinatedGraphicsLayer::commitScrollOffset(const IntSize& offset)
{
    if (!isScrollable() || offset.isZero())
        return;

    m_scrollableArea->notifyScrollPositionChanged(m_scrollableArea->scrollPosition() + offset);
    m_layerState.committedScrollOffset += offset;
    m_layerState.committedScrollOffsetChanged = true;
    didChangeLayerState();
}

void CoordinatedGraphicsLayer::setFixedToViewport(bool isFixed)
{
    if (m_fixedToViewport == isFixed)
        return;

    m_fixedToViewport = isFixed;
    m_layerState.fixedToViewport = isFixed;
    m_layerState.flagsChanged = true;

    didChangeLayerState();
}

void CoordinatedGraphicsLayer::flushCompositingState(const FloatRect& rect, bool viewportIsStable)
{
    if (notifyFlushRequired())
        return;

    if (CoordinatedGraphicsLayer* mask = toCoordinatedGraphicsLayer(maskLayer()))
        mask->flushCompositingStateForThisLayerOnly(viewportIsStable);

    if (CoordinatedGraphicsLayer* replica = toCoordinatedGraphicsLayer(replicaLayer()))
        replica->flushCompositingStateForThisLayerOnly(viewportIsStable);

    flushCompositingStateForThisLayerOnly(viewportIsStable);

    for (auto& child : children())
        child->flushCompositingState(rect, viewportIsStable);
}

CoordinatedGraphicsLayer* toCoordinatedGraphicsLayer(GraphicsLayer* layer)
{
    return static_cast<CoordinatedGraphicsLayer*>(layer);
}

void CoordinatedGraphicsLayer::syncChildren()
{
    if (!m_shouldSyncChildren)
        return;
    m_shouldSyncChildren = false;
    m_layerState.childrenChanged = true;
    m_layerState.children.clear();
    for (auto& child : children())
        m_layerState.children.append(toCoordinatedLayerID(child));
}

void CoordinatedGraphicsLayer::syncFilters()
{
    if (!m_shouldSyncFilters)
        return;
    m_shouldSyncFilters = false;

    m_layerState.filters = GraphicsLayer::filters();
    m_layerState.filtersChanged = true;
}

void CoordinatedGraphicsLayer::syncImageBacking()
{
    if (!m_shouldSyncImageBacking)
        return;
    m_shouldSyncImageBacking = false;

    if (m_compositedNativeImagePtr) {
        ASSERT(!shouldHaveBackingStore());
        ASSERT(m_compositedImage);

        bool imageInstanceReplaced = m_coordinatedImageBacking && (m_coordinatedImageBacking->id() != CoordinatedImageBacking::getCoordinatedImageBackingID(m_compositedImage.get()));
        if (imageInstanceReplaced)
            releaseImageBackingIfNeeded();

        if (!m_coordinatedImageBacking) {
            m_coordinatedImageBacking = m_coordinator->createImageBackingIfNeeded(m_compositedImage.get());
            m_coordinatedImageBacking->addHost(this);
            m_layerState.imageID = m_coordinatedImageBacking->id();
        }

        m_coordinatedImageBacking->markDirty();
        m_layerState.imageChanged = true;
    } else
        releaseImageBackingIfNeeded();

    // syncImageBacking() changed m_layerState.imageID.
    didChangeLayerState();
}

void CoordinatedGraphicsLayer::syncLayerState()
{
    if (!m_shouldSyncLayerState)
        return;
    m_shouldSyncLayerState = false;

    m_layerState.childrenTransform = childrenTransform();
    m_layerState.contentsRect = contentsRect();
    m_layerState.mask = toCoordinatedLayerID(maskLayer());
    m_layerState.opacity = opacity();
    m_layerState.replica = toCoordinatedLayerID(replicaLayer());
    m_layerState.transform = transform();

    m_layerState.anchorPoint = m_adjustedAnchorPoint;
    m_layerState.pos = m_adjustedPosition;
    m_layerState.size = m_adjustedSize;

    if (m_layerState.flagsChanged) {
        m_layerState.drawsContent = drawsContent();
        m_layerState.contentsVisible = contentsAreVisible();
        m_layerState.backfaceVisible = backfaceVisibility();
        m_layerState.masksToBounds = masksToBounds();
        m_layerState.preserves3D = preserves3D();
        m_layerState.fixedToViewport = fixedToViewport();
        m_layerState.showDebugBorders = isShowingDebugBorder();
        m_layerState.showRepaintCounter = isShowingRepaintCounter();
        m_layerState.isScrollable = isScrollable();
    }

    if (m_layerState.showDebugBorders)
        updateDebugIndicators();
}

void CoordinatedGraphicsLayer::setDebugBorder(const Color& color, float width)
{
    ASSERT(m_layerState.showDebugBorders);
    if (m_layerState.debugBorderColor != color) {
        m_layerState.debugBorderColor = color;
        m_layerState.debugBorderColorChanged = true;
    }

    if (m_layerState.debugBorderWidth != width) {
        m_layerState.debugBorderWidth = width;
        m_layerState.debugBorderWidthChanged = true;
    }
}

void CoordinatedGraphicsLayer::syncAnimations()
{
    if (!m_shouldSyncAnimations)
        return;

    m_shouldSyncAnimations = false;
    m_layerState.animations = m_animations.getActiveAnimations();
    m_layerState.animationsChanged = true;
}

void CoordinatedGraphicsLayer::syncPlatformLayer()
{
#if USE(GRAPHICS_SURFACE)
    destroyPlatformLayerIfNeeded();
    createPlatformLayerIfNeeded();

    if (!(m_pendingPlatformLayerOperation & SyncPlatformLayer))
        return;

    m_pendingPlatformLayerOperation &= ~SyncPlatformLayer;

    if (!m_isValidPlatformLayer)
        return;

    ASSERT(m_platformLayer);
    m_layerState.platformLayerFrontBuffer = m_platformLayer->copyToGraphicsSurface();
    m_layerState.platformLayerShouldSwapBuffers = true;
#elif USE(COORDINATED_GRAPHICS_THREADED)
    if (!m_shouldSyncPlatformLayer)
        return;

    m_shouldSyncPlatformLayer = false;
    m_layerState.platformLayerChanged = true;
    if (m_platformLayer)
        m_layerState.platformLayerProxy = m_platformLayer->proxy();
#endif
}

#if USE(GRAPHICS_SURFACE)
void CoordinatedGraphicsLayer::destroyPlatformLayerIfNeeded()
{
    if (!(m_pendingPlatformLayerOperation & DestroyPlatformLayer))
        return;

    if (m_isValidPlatformLayer) {
        m_isValidPlatformLayer = false;
        m_layerState.platformLayerToken = GraphicsSurfaceToken();
        m_layerState.platformLayerChanged = true;
    }

    m_pendingPlatformLayerOperation &= ~DestroyPlatformLayer;
}

void CoordinatedGraphicsLayer::createPlatformLayerIfNeeded()
{
    if (!(m_pendingPlatformLayerOperation & CreatePlatformLayer))
        return;

    ASSERT(m_platformLayer);
    if (!m_isValidPlatformLayer) {
        m_layerState.platformLayerSize = m_platformLayer->platformLayerSize();
        m_layerState.platformLayerToken = m_platformLayer->graphicsSurfaceToken();
        m_layerState.platformLayerSurfaceFlags = m_platformLayer->graphicsSurfaceFlags();
        m_layerState.platformLayerChanged = true;
        m_isValidPlatformLayer = true;
    }

    m_pendingPlatformLayerOperation &= ~CreatePlatformLayer;
}
#endif

void CoordinatedGraphicsLayer::flushCompositingStateForThisLayerOnly(bool)
{
    ASSERT(m_coordinator->isFlushingLayerChanges());

    if (m_animations.hasRunningAnimations())
        client().notifyFlushBeforeDisplayRefresh(this);

    // When we have a transform animation, we need to update visible rect every frame to adjust the visible rect of a backing store.
    bool hasActiveTransformAnimation = selfOrAncestorHasActiveTransformAnimation();
    if (hasActiveTransformAnimation)
        m_movingVisibleRect = true;

    // Sets the values.
    computePixelAlignment(m_adjustedPosition, m_adjustedSize, m_adjustedAnchorPoint, m_pixelAlignmentOffset);

    syncImageBacking();
    syncLayerState();
    syncAnimations();
    computeTransformedVisibleRect();
    syncChildren();
    syncFilters();
    syncPlatformLayer();

    // Only unset m_movingVisibleRect after we have updated the visible rect after the animation stopped.
    if (!hasActiveTransformAnimation)
        m_movingVisibleRect = false;
}

void CoordinatedGraphicsLayer::syncPendingStateChangesIncludingSubLayers()
{
    if (m_layerState.hasPendingChanges()) {
        m_coordinator->syncLayerState(m_id, m_layerState);
        resetLayerState();
    }

    if (maskLayer())
        toCoordinatedGraphicsLayer(maskLayer())->syncPendingStateChangesIncludingSubLayers();

    for (auto& child : children())
        toCoordinatedGraphicsLayer(child)->syncPendingStateChangesIncludingSubLayers();
}

void CoordinatedGraphicsLayer::resetLayerState()
{
    m_layerState.changeMask = 0;
    m_layerState.tilesToCreate.clear();
    m_layerState.tilesToRemove.clear();
    m_layerState.tilesToUpdate.clear();
    m_layerState.committedScrollOffset = IntSize();
}

bool CoordinatedGraphicsLayer::imageBackingVisible()
{
    ASSERT(m_coordinatedImageBacking);
    return tiledBackingStoreVisibleRect().intersects(IntRect(contentsRect()));
}

void CoordinatedGraphicsLayer::releaseImageBackingIfNeeded()
{
    if (!m_coordinatedImageBacking)
        return;

    ASSERT(m_coordinator);
    m_coordinatedImageBacking->removeHost(this);
    m_coordinatedImageBacking = nullptr;
    m_layerState.imageID = InvalidCoordinatedImageBackingID;
    m_layerState.imageChanged = true;
}

CoordinatedGraphicsLayer* CoordinatedGraphicsLayer::findFirstDescendantWithContentsRecursively()
{
    if (shouldHaveBackingStore())
        return this;

    for (auto& child : children()) {
        CoordinatedGraphicsLayer* layer = toCoordinatedGraphicsLayer(child)->findFirstDescendantWithContentsRecursively();
        if (layer)
            return layer;
    }

    return 0;
}

void CoordinatedGraphicsLayer::setVisibleContentRectTrajectoryVector(const FloatPoint& trajectoryVector)
{
    if (!m_mainBackingStore)
        return;

    m_mainBackingStore->setTrajectoryVector(trajectoryVector);
    setNeedsVisibleRectAdjustment();
}

void CoordinatedGraphicsLayer::deviceOrPageScaleFactorChanged()
{
    if (shouldHaveBackingStore())
        m_pendingContentsScaleAdjustment = true;
}

float CoordinatedGraphicsLayer::effectiveContentsScale()
{
    return selfOrAncestorHaveNonAffineTransforms() ? 1 : deviceScaleFactor() * pageScaleFactor();
}

void CoordinatedGraphicsLayer::adjustContentsScale()
{
    ASSERT(shouldHaveBackingStore());
    if (!m_mainBackingStore || m_mainBackingStore->contentsScale() == effectiveContentsScale())
        return;

    // Between creating the new backing store and painting the content,
    // we do not want to drop the previous one as that might result in
    // briefly seeing flickering as the old tiles may be dropped before
    // something replaces them.
    m_previousBackingStore = WTF::move(m_mainBackingStore);

    // No reason to save the previous backing store for non-visible areas.
    m_previousBackingStore->removeAllNonVisibleTiles();
}

void CoordinatedGraphicsLayer::createBackingStore()
{
    m_mainBackingStore = std::make_unique<TiledBackingStore>(this, effectiveContentsScale());
    m_mainBackingStore->setSupportsAlpha(!contentsOpaque());
}

void CoordinatedGraphicsLayer::tiledBackingStorePaint(GraphicsContext* context, const IntRect& rect)
{
    if (rect.isEmpty())
        return;
    paintGraphicsLayerContents(*context, rect);
}

void CoordinatedGraphicsLayer::didUpdateTileBuffers()
{
    if (!isShowingRepaintCounter())
        return;

    m_layerState.repaintCount = incrementRepaintCount();
    m_layerState.repaintCountChanged = true;
}

void CoordinatedGraphicsLayer::tiledBackingStoreHasPendingTileCreation()
{
    setNeedsVisibleRectAdjustment();
    notifyFlushRequired();
}

IntRect CoordinatedGraphicsLayer::tiledBackingStoreContentsRect()
{
    return IntRect(0, 0, size().width(), size().height());
}

static void clampToContentsRectIfRectIsInfinite(FloatRect& rect, const IntRect& contentsRect)
{
    if (rect.width() >= LayoutUnit::nearlyMax() || rect.width() <= LayoutUnit::nearlyMin()) {
        rect.setX(contentsRect.x());
        rect.setWidth(contentsRect.width());
    }

    if (rect.height() >= LayoutUnit::nearlyMax() || rect.height() <= LayoutUnit::nearlyMin()) {
        rect.setY(contentsRect.y());
        rect.setHeight(contentsRect.height());
    }
}

IntRect CoordinatedGraphicsLayer::tiledBackingStoreVisibleRect()
{
    // Non-invertible layers are not visible.
    if (!m_layerTransform.combined().isInvertible())
        return IntRect();

    // Return a projection of the visible rect (surface coordinates) onto the layer's plane (layer coordinates).
    // The resulting quad might be squewed and the visible rect is the bounding box of this quad,
    // so it might spread further than the real visible area (and then even more amplified by the cover rect multiplier).
    ASSERT(m_cachedInverseTransform == m_layerTransform.combined().inverse());
    FloatRect rect = m_cachedInverseTransform.clampedBoundsOfProjectedQuad(FloatQuad(m_coordinator->visibleContentsRect()));
    clampToContentsRectIfRectIsInfinite(rect, tiledBackingStoreContentsRect());
    return enclosingIntRect(rect);
}

bool CoordinatedGraphicsLayer::paintToSurface(const IntSize& size, uint32_t& atlas, IntPoint& offset, CoordinatedSurface::Client* client)
{
    ASSERT(m_coordinator);
    ASSERT(m_coordinator->isFlushingLayerChanges());
    return m_coordinator->paintToSurface(size, contentsOpaque() ? CoordinatedSurface::NoFlags : CoordinatedSurface::SupportsAlpha, atlas, offset, client);
}

void CoordinatedGraphicsLayer::createTile(uint32_t tileID, float scaleFactor)
{
    ASSERT(m_coordinator);
    ASSERT(m_coordinator->isFlushingLayerChanges());

    TileCreationInfo creationInfo;
    creationInfo.tileID = tileID;
    creationInfo.scale = scaleFactor;
    m_layerState.tilesToCreate.append(creationInfo);
}

void CoordinatedGraphicsLayer::updateTile(uint32_t tileID, const SurfaceUpdateInfo& updateInfo, const IntRect& tileRect)
{
    ASSERT(m_coordinator);
    ASSERT(m_coordinator->isFlushingLayerChanges());

    TileUpdateInfo tileUpdateInfo;
    tileUpdateInfo.tileID = tileID;
    tileUpdateInfo.tileRect = tileRect;
    tileUpdateInfo.updateInfo = updateInfo;
    m_layerState.tilesToUpdate.append(tileUpdateInfo);
}

void CoordinatedGraphicsLayer::removeTile(uint32_t tileID)
{
    ASSERT(m_coordinator);
    ASSERT(m_coordinator->isFlushingLayerChanges() || m_isPurging);
    m_layerState.tilesToRemove.append(tileID);
}

void CoordinatedGraphicsLayer::updateContentBuffersIncludingSubLayers()
{
    if (CoordinatedGraphicsLayer* mask = toCoordinatedGraphicsLayer(maskLayer()))
        mask->updateContentBuffers();

    if (CoordinatedGraphicsLayer* replica = toCoordinatedGraphicsLayer(replicaLayer()))
        replica->updateContentBuffers();

    updateContentBuffers();

    for (auto& child : children())
        toCoordinatedGraphicsLayer(child)->updateContentBuffersIncludingSubLayers();
}

void CoordinatedGraphicsLayer::updateContentBuffers()
{
    if (!shouldHaveBackingStore()) {
        m_mainBackingStore = nullptr;
        m_previousBackingStore = nullptr;
        return;
    }

    if (m_pendingContentsScaleAdjustment) {
        adjustContentsScale();
        m_pendingContentsScaleAdjustment = false;
    }

    // This is the only place we (re)create the main tiled backing store, once we
    // have a remote client and we are ready to send our data to the UI process.
<<<<<<< HEAD
    bool newBackingStore = false;
    if (!m_mainBackingStore) {
        createBackingStore();
        newBackingStore = true;
=======
    if (!m_mainBackingStore) {
        createBackingStore();
        m_pendingVisibleRectAdjustment = true;
>>>>>>> 97f043db
    }

    if (m_pendingVisibleRectAdjustment || newBackingStore) {
        m_pendingVisibleRectAdjustment = false;
        m_mainBackingStore->coverWithTilesIfNeeded();
    }

    m_mainBackingStore->updateTileBuffers();

    // The previous backing store is kept around to avoid flickering between
    // removing the existing tiles and painting the new ones. The first time
    // the visibleRect is full painted we remove the previous backing store.
    if (m_mainBackingStore->visibleAreaIsCovered())
        m_previousBackingStore = nullptr;
}

void CoordinatedGraphicsLayer::purgeBackingStores()
{
#ifndef NDEBUG
    TemporaryChange<bool> updateModeProtector(m_isPurging, true);
#endif
    m_mainBackingStore = nullptr;
    m_previousBackingStore = nullptr;

    releaseImageBackingIfNeeded();

    didChangeLayerState();
}

void CoordinatedGraphicsLayer::setCoordinator(CoordinatedGraphicsLayerClient* coordinator)
{
    m_coordinator = coordinator;
}

void CoordinatedGraphicsLayer::setNeedsVisibleRectAdjustment()
{
    if (shouldHaveBackingStore())
        m_pendingVisibleRectAdjustment = true;
}

static inline bool isIntegral(float value)
{
    return static_cast<int>(value) == value;
}

FloatPoint CoordinatedGraphicsLayer::computePositionRelativeToBase()
{
    FloatPoint offset;
    for (const GraphicsLayer* currLayer = this; currLayer; currLayer = currLayer->parent())
        offset += currLayer->position();

    return offset;
}

void CoordinatedGraphicsLayer::computePixelAlignment(FloatPoint& position, FloatSize& size, FloatPoint3D& anchorPoint, FloatSize& alignmentOffset)
{
    if (isIntegral(effectiveContentsScale())) {
        position = m_position;
        size = m_size;
        anchorPoint = m_anchorPoint;
        alignmentOffset = FloatSize();
        return;
    }

    FloatPoint positionRelativeToBase = computePositionRelativeToBase();

    FloatRect baseRelativeBounds(positionRelativeToBase, m_size);
    FloatRect scaledBounds = baseRelativeBounds;

    // Scale by the effective scale factor to compute the screen-relative bounds.
    scaledBounds.scale(effectiveContentsScale());

    // Round to integer boundaries.
    // NOTE: When using enclosingIntRect (as mac) it will have different sizes depending on position.
    FloatRect alignedBounds = enclosingIntRect(scaledBounds);

    // Convert back to layer coordinates.
    alignedBounds.scale(1 / effectiveContentsScale());

    // Convert back to layer coordinates.
    alignmentOffset = baseRelativeBounds.location() - alignedBounds.location();

    position = m_position - alignmentOffset;
    size = alignedBounds.size();

    // Now we have to compute a new anchor point which compensates for rounding.
    float anchorPointX = m_anchorPoint.x();
    float anchorPointY = m_anchorPoint.y();

    if (alignedBounds.width())
        anchorPointX = (baseRelativeBounds.width() * anchorPointX + alignmentOffset.width()) / alignedBounds.width();

    if (alignedBounds.height())
        anchorPointY = (baseRelativeBounds.height() * anchorPointY + alignmentOffset.height()) / alignedBounds.height();

    anchorPoint = FloatPoint3D(anchorPointX, anchorPointY, m_anchorPoint.z() * effectiveContentsScale());
}

void CoordinatedGraphicsLayer::computeTransformedVisibleRect()
{
    if (!m_shouldUpdateVisibleRect && !m_movingVisibleRect)
        return;

    m_shouldUpdateVisibleRect = false;
    TransformationMatrix currentTransform = transform();
    if (m_movingVisibleRect)
        client().getCurrentTransform(this, currentTransform);
    m_layerTransform.setLocalTransform(currentTransform);

    m_layerTransform.setAnchorPoint(m_adjustedAnchorPoint);
    m_layerTransform.setPosition(m_adjustedPosition);
    m_layerTransform.setSize(m_adjustedSize);

    m_layerTransform.setFlattening(!preserves3D());
    m_layerTransform.setChildrenTransform(childrenTransform());
    m_layerTransform.combineTransforms(parent() ? toCoordinatedGraphicsLayer(parent())->m_layerTransform.combinedForChildren() : TransformationMatrix());

    m_cachedInverseTransform = m_layerTransform.combined().inverse();

    // The combined transform will be used in tiledBackingStoreVisibleRect.
    setNeedsVisibleRectAdjustment();
}

bool CoordinatedGraphicsLayer::shouldHaveBackingStore() const
{
    return drawsContent() && contentsAreVisible() && !m_size.isEmpty();
}

bool CoordinatedGraphicsLayer::selfOrAncestorHasActiveTransformAnimation() const
{
    if (m_animations.hasActiveAnimationsOfType(AnimatedPropertyTransform))
        return true;

    if (!parent())
        return false;

    return toCoordinatedGraphicsLayer(parent())->selfOrAncestorHasActiveTransformAnimation();
}

bool CoordinatedGraphicsLayer::selfOrAncestorHaveNonAffineTransforms()
{
    if (m_animations.hasActiveAnimationsOfType(AnimatedPropertyTransform))
        return true;

    if (!m_layerTransform.combined().isAffine())
        return true;

    if (!parent())
        return false;

    return toCoordinatedGraphicsLayer(parent())->selfOrAncestorHaveNonAffineTransforms();
}

bool CoordinatedGraphicsLayer::addAnimation(const KeyframeValueList& valueList, const FloatSize& boxSize, const Animation* anim, const String& keyframesName, double delayAsNegativeTimeOffset)
{
    ASSERT(!keyframesName.isEmpty());

    if (!anim || anim->isEmptyOrZeroDuration() || valueList.size() < 2 || (valueList.property() != AnimatedPropertyTransform && valueList.property() != AnimatedPropertyOpacity && valueList.property() != AnimatedPropertyWebkitFilter))
        return false;

    bool listsMatch = false;
    bool ignoredHasBigRotation;

    if (valueList.property() == AnimatedPropertyTransform)
        listsMatch = validateTransformOperations(valueList, ignoredHasBigRotation) >= 0;

    m_lastAnimationStartTime = monotonicallyIncreasingTime() - delayAsNegativeTimeOffset;
    m_animations.add(TextureMapperAnimation(keyframesName, valueList, boxSize, anim, m_lastAnimationStartTime, listsMatch));
    m_animationStartedTimer.startOneShot(0);
    didChangeAnimations();
    return true;
}

void CoordinatedGraphicsLayer::pauseAnimation(const String& animationName, double time)
{
    m_animations.pause(animationName, time);
    didChangeAnimations();
}

void CoordinatedGraphicsLayer::removeAnimation(const String& animationName)
{
    m_animations.remove(animationName);
    didChangeAnimations();
}

void CoordinatedGraphicsLayer::suspendAnimations(double time)
{
    m_animations.suspend(time);
    didChangeAnimations();
}

void CoordinatedGraphicsLayer::resumeAnimations()
{
    m_animations.resume();
    didChangeAnimations();
}

void CoordinatedGraphicsLayer::animationStartedTimerFired()
{
    client().notifyAnimationStarted(this, "", m_lastAnimationStartTime);
}

#if USE(COORDINATED_GRAPHICS_THREADED)
void CoordinatedGraphicsLayer::platformLayerWillBeDestroyed()
{
}

void CoordinatedGraphicsLayer::setPlatformLayerNeedsDisplay()
{
}
#endif

} // namespace WebCore

#endif // USE(COORDINATED_GRAPHICS)<|MERGE_RESOLUTION|>--- conflicted
+++ resolved
@@ -1028,16 +1028,11 @@
 
     // This is the only place we (re)create the main tiled backing store, once we
     // have a remote client and we are ready to send our data to the UI process.
-<<<<<<< HEAD
     bool newBackingStore = false;
     if (!m_mainBackingStore) {
         createBackingStore();
+        m_pendingVisibleRectAdjustment = true;
         newBackingStore = true;
-=======
-    if (!m_mainBackingStore) {
-        createBackingStore();
-        m_pendingVisibleRectAdjustment = true;
->>>>>>> 97f043db
     }
 
     if (m_pendingVisibleRectAdjustment || newBackingStore) {
