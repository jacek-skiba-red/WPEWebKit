--- conflicted
+++ resolved
@@ -61,11 +61,7 @@
     void drawNumber(int number, const Color&, const FloatPoint&, const TransformationMatrix&) override;
     void drawTexture(const BitmapTexture&, const FloatRect&, const TransformationMatrix&, float opacity, unsigned exposedEdges) override;
     virtual void drawTexture(Platform3DObject texture, Flags, const IntSize& textureSize, const FloatRect& targetRect, const TransformationMatrix& modelViewMatrix, float opacity, unsigned exposedEdges = AllEdges);
-<<<<<<< HEAD
-    virtual void drawSolidColor(const FloatRect&, const TransformationMatrix&, const Color&, bool) override;
-=======
-    void drawSolidColor(const FloatRect&, const TransformationMatrix&, const Color&) override;
->>>>>>> c7f7bdf9
+    void drawSolidColor(const FloatRect&, const TransformationMatrix&, const Color&, bool) override;
 
     void bindSurface(BitmapTexture* surface) override;
     BitmapTexture* currentSurface();
