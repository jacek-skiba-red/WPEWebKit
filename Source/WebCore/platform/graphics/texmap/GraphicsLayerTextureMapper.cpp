/*
    Copyright (C) 2009 Nokia Corporation and/or its subsidiary(-ies)

    This library is free software; you can redistribute it and/or
    modify it under the terms of the GNU Library General Public
    License as published by the Free Software Foundation; either
    version 2 of the License, or (at your option) any later version.

    This library is distributed in the hope that it will be useful,
    but WITHOUT ANY WARRANTY; without even the implied warranty of
    MERCHANTABILITY or FITNESS FOR A PARTICULAR PURPOSE.  See the GNU
    Library General Public License for more details.

    You should have received a copy of the GNU Library General Public License
    along with this library; see the file COPYING.LIB.  If not, write to
    the Free Software Foundation, Inc., 51 Franklin Street, Fifth Floor,
    Boston, MA 02110-1301, USA.
*/

#include "config.h"
#include "GraphicsLayerTextureMapper.h"

#include "GraphicsContext.h"
#include "GraphicsLayerAnimation.h"
#include "GraphicsLayerFactory.h"
#include "ImageBuffer.h"
#include <wtf/CurrentTime.h>

#if USE(TEXTURE_MAPPER)

namespace WebCore {

std::unique_ptr<GraphicsLayer> GraphicsLayer::create(GraphicsLayerFactory* factory, GraphicsLayerClient& client)
{
    if (!factory)
        return std::make_unique<GraphicsLayerTextureMapper>(client);

    return factory->createGraphicsLayer(client);
}

GraphicsLayerTextureMapper::GraphicsLayerTextureMapper(GraphicsLayerClient& client)
    : GraphicsLayer(client)
    , m_compositedNativeImagePtr(0)
    , m_changeMask(NoChanges)
    , m_needsDisplay(false)
    , m_fixedToViewport(false)
    , m_debugBorderWidth(0)
    , m_contentsLayer(0)
    , m_animationStartTime(0)
    , m_isScrollable(false)
{
}

void GraphicsLayerTextureMapper::notifyChange(ChangeMask changeMask)
{
    bool flushRequired = m_changeMask == NoChanges;
    m_changeMask |= changeMask;

    if (flushRequired)
        client().notifyFlushRequired(this);
}

GraphicsLayerTextureMapper::~GraphicsLayerTextureMapper()
{
    if (m_contentsLayer)
        m_contentsLayer->setClient(0);

    willBeDestroyed();
}

void GraphicsLayerTextureMapper::setNeedsDisplay()
{
    if (!drawsContent())
        return;

    // The current size might change, thus we need to update the whole display.
    m_needsDisplay = true;
    notifyChange(DisplayChange);
    addRepaintRect(FloatRect(FloatPoint(), m_size));
}

void GraphicsLayerTextureMapper::setContentsNeedsDisplay()
{
    notifyChange(DisplayChange);
    addRepaintRect(contentsRect());
}

void GraphicsLayerTextureMapper::setNeedsDisplayInRect(const FloatRect& rect, ShouldClipToLayer)
{
    if (!drawsContent())
        return;

    if (m_needsDisplay)
        return;
    m_needsDisplayRect.unite(rect);
    notifyChange(DisplayChange);
    addRepaintRect(rect);
}

bool GraphicsLayerTextureMapper::setChildren(const Vector<GraphicsLayer*>& children)
{
    if (GraphicsLayer::setChildren(children)) {
        notifyChange(ChildrenChange);
        return true;
    }
    return false;
}

void GraphicsLayerTextureMapper::addChild(GraphicsLayer* layer)
{
    notifyChange(ChildrenChange);
    GraphicsLayer::addChild(layer);
}

void GraphicsLayerTextureMapper::addChildAtIndex(GraphicsLayer* layer, int index)
{
    GraphicsLayer::addChildAtIndex(layer, index);
    notifyChange(ChildrenChange);
}

void GraphicsLayerTextureMapper::addChildAbove(GraphicsLayer* layer, GraphicsLayer* sibling)
{
    GraphicsLayer::addChildAbove(layer, sibling);
    notifyChange(ChildrenChange);
}

void GraphicsLayerTextureMapper::addChildBelow(GraphicsLayer* layer, GraphicsLayer* sibling)
{
    GraphicsLayer::addChildBelow(layer, sibling);
    notifyChange(ChildrenChange);
}

bool GraphicsLayerTextureMapper::replaceChild(GraphicsLayer* oldChild, GraphicsLayer* newChild)
{
    if (GraphicsLayer::replaceChild(oldChild, newChild)) {
        notifyChange(ChildrenChange);
        return true;
    }
    return false;
}

void GraphicsLayerTextureMapper::setMaskLayer(GraphicsLayer* value)
{
    if (value == maskLayer())
        return;
    GraphicsLayer::setMaskLayer(value);
    notifyChange(MaskLayerChange);

    if (!value)
        return;
    value->setSize(size());
    value->setContentsVisible(contentsAreVisible());
}


void GraphicsLayerTextureMapper::setReplicatedByLayer(GraphicsLayer* value)
{
    if (value == replicaLayer())
        return;
    GraphicsLayer::setReplicatedByLayer(value);
    notifyChange(ReplicaLayerChange);
}

void GraphicsLayerTextureMapper::setPosition(const FloatPoint& value)
{
    if (value == position())
        return;
    GraphicsLayer::setPosition(value);
    notifyChange(PositionChange);
}

void GraphicsLayerTextureMapper::setAnchorPoint(const FloatPoint3D& value)
{
    if (value == anchorPoint())
        return;
    GraphicsLayer::setAnchorPoint(value);
    notifyChange(AnchorPointChange);
}

void GraphicsLayerTextureMapper::setSize(const FloatSize& value)
{
    if (value == size())
        return;

    GraphicsLayer::setSize(value);
    if (maskLayer())
        maskLayer()->setSize(value);
    notifyChange(SizeChange);
}

void GraphicsLayerTextureMapper::setTransform(const TransformationMatrix& value)
{
    if (value == transform())
        return;

    GraphicsLayer::setTransform(value);
    notifyChange(TransformChange);
}

void GraphicsLayerTextureMapper::setChildrenTransform(const TransformationMatrix& value)
{
    if (value == childrenTransform())
        return;
    GraphicsLayer::setChildrenTransform(value);
    notifyChange(ChildrenTransformChange);
}

void GraphicsLayerTextureMapper::setPreserves3D(bool value)
{
    if (value == preserves3D())
        return;
    GraphicsLayer::setPreserves3D(value);
    notifyChange(Preserves3DChange);
}

void GraphicsLayerTextureMapper::setMasksToBounds(bool value)
{
    if (value == masksToBounds())
        return;
    GraphicsLayer::setMasksToBounds(value);
    notifyChange(MasksToBoundsChange);
}

void GraphicsLayerTextureMapper::setDrawsContent(bool value)
{
    if (value == drawsContent())
        return;
    GraphicsLayer::setDrawsContent(value);
    notifyChange(DrawsContentChange);

    if (value)
        setNeedsDisplay();
}

void GraphicsLayerTextureMapper::setContentsVisible(bool value)
{
    if (value == contentsAreVisible())
        return;
    notifyChange(ContentsVisibleChange);
    GraphicsLayer::setContentsVisible(value);
    if (maskLayer())
        maskLayer()->setContentsVisible(value);
}

void GraphicsLayerTextureMapper::setContentsOpaque(bool value)
{
    if (value == contentsOpaque())
        return;
    notifyChange(ContentsOpaqueChange);
    GraphicsLayer::setContentsOpaque(value);
}

void GraphicsLayerTextureMapper::setBackfaceVisibility(bool value)
{
    if (value == backfaceVisibility())
        return;
    GraphicsLayer::setBackfaceVisibility(value);
    notifyChange(BackfaceVisibilityChange);
}

void GraphicsLayerTextureMapper::setOpacity(float value)
{
    if (value == opacity())
        return;
    GraphicsLayer::setOpacity(value);
    notifyChange(OpacityChange);
}

void GraphicsLayerTextureMapper::setContentsRect(const FloatRect& value)
{
    if (value == contentsRect())
        return;
    GraphicsLayer::setContentsRect(value);
    notifyChange(ContentsRectChange);
}

void GraphicsLayerTextureMapper::setContentsToSolidColor(const Color& color)
{
    if (color == m_solidColor)
        return;

    m_solidColor = color;
    notifyChange(BackgroundColorChange);
}

void GraphicsLayerTextureMapper::setContentsToImage(Image* image)
{
    if (image) {
        // Make the decision about whether the image has changed.
        // This code makes the assumption that pointer equality on a NativeImagePtr is a valid way to tell if the image is changed.
        // This assumption is true in Qt, GTK and EFL.
        NativeImagePtr newNativeImagePtr = image->nativeImageForCurrentFrame();
        if (!newNativeImagePtr)
            return;

        if (newNativeImagePtr == m_compositedNativeImagePtr)
            return;

        m_compositedNativeImagePtr = newNativeImagePtr;
        if (!m_compositedImage)
            m_compositedImage = TextureMapperTiledBackingStore::create();
        m_compositedImage->setContentsToImage(image);
    } else {
        m_compositedNativeImagePtr = 0;
        m_compositedImage = 0;
    }

    setContentsToPlatformLayer(m_compositedImage.get(), ContentsLayerForImage);
    notifyChange(ContentChange);
    GraphicsLayer::setContentsToImage(image);
}

void GraphicsLayerTextureMapper::setContentsToPlatformLayer(TextureMapperPlatformLayer* platformLayer, ContentsLayerPurpose purpose)
{
    if (platformLayer == m_contentsLayer)
        return;

    GraphicsLayer::setContentsToPlatformLayer(platformLayer, purpose);
    notifyChange(ContentChange);

    if (m_contentsLayer)
        m_contentsLayer->setClient(0);

    m_contentsLayer = platformLayer;

    if (m_contentsLayer)
        m_contentsLayer->setClient(this);
}

void GraphicsLayerTextureMapper::setShowDebugBorder(bool show)
{
    if (isShowingDebugBorder() == show)
        return;

    GraphicsLayer::setShowDebugBorder(show);
    notifyChange(DebugVisualsChange);
}

void GraphicsLayerTextureMapper::setShowRepaintCounter(bool show)
{
    if (isShowingRepaintCounter() == show)
        return;

    GraphicsLayer::setShowRepaintCounter(show);
    notifyChange(DebugVisualsChange);
}

void GraphicsLayerTextureMapper::didCommitScrollOffset(const IntSize& offset)
{
    if (offset.isZero())
        return;

    m_committedScrollOffset = offset;
    notifyChange(CommittedScrollOffsetChange);
}

void GraphicsLayerTextureMapper::setIsScrollable(bool isScrollable)
{
    if (m_isScrollable == isScrollable)
        return;

    m_isScrollable = isScrollable;
    notifyChange(IsScrollableChange);
}

void GraphicsLayerTextureMapper::flushCompositingStateForThisLayerOnly()
{
    prepareBackingStoreIfNeeded();
    commitLayerChanges();
    m_layer.syncAnimations();
<<<<<<< HEAD
    updateBackingStoreIfNeeded();
=======
>>>>>>> 0c8c2e24
}

void GraphicsLayerTextureMapper::prepareBackingStoreIfNeeded()
{
    if (shouldHaveBackingStore()) {
        if (!m_backingStore) {
            m_backingStore = TextureMapperTiledBackingStore::create();
            m_changeMask |= BackingStoreChange;
        }
    } else {
        if (m_backingStore) {
            m_backingStore = nullptr;
            m_changeMask |= BackingStoreChange;
        }
    }

    updateDebugBorderAndRepaintCount();
}

void GraphicsLayerTextureMapper::updateDebugBorderAndRepaintCount()
{
    if (isShowingDebugBorder())
        updateDebugIndicators();

    // When this has its own backing store (e.g. Qt WK1), update the repaint count before calling TextureMapperLayer::flushCompositingStateForThisLayerOnly().
    bool needsToRepaint = shouldHaveBackingStore() && (m_needsDisplay || !m_needsDisplayRect.isEmpty());
    if (isShowingRepaintCounter() && needsToRepaint) {
        incrementRepaintCount();
        m_changeMask |= RepaintCountChange;
    }
}

void GraphicsLayerTextureMapper::setDebugBorder(const Color& color, float width)
{
    m_debugBorderColor = color;
    m_debugBorderWidth = width;
    m_changeMask |= DebugVisualsChange;
}

void GraphicsLayerTextureMapper::commitLayerChanges()
{
    if (m_animations.hasRunningAnimations())
        client().notifyFlushBeforeDisplayRefresh(this);

    if (m_changeMask == NoChanges)
        return;

<<<<<<< HEAD
    if (m_changeMask & ChildrenChange) {
        m_layer.removeAllChildren();
        for (auto& child : m_children)
            m_layer.addChild(&downcast<GraphicsLayerTextureMapper>(child)->layer());
    }
=======
    if (m_changeMask & ChildrenChange)
        m_layer.setChildren(children());
>>>>>>> 0c8c2e24

    if (m_changeMask & MaskLayerChange)
        m_layer.setMaskLayer(&downcast<GraphicsLayerTextureMapper>(maskLayer())->layer());

    if (m_changeMask & ReplicaLayerChange)
        m_layer.setReplicaLayer(&downcast<GraphicsLayerTextureMapper>(replicaLayer())->layer());

    if (m_changeMask & PositionChange)
        m_layer.setPosition(position());

    if (m_changeMask & AnchorPointChange)
        m_layer.setAnchorPoint(anchorPoint());

    if (m_changeMask & SizeChange)
        m_layer.setSize(size());

    if (m_changeMask & TransformChange)
        m_layer.setTransform(transform());

    if (m_changeMask & ChildrenTransformChange)
        m_layer.setChildrenTransform(childrenTransform());

    if (m_changeMask & Preserves3DChange)
        m_layer.setPreserves3D(preserves3D());

    if (m_changeMask & ContentsRectChange)
        m_layer.setContentsRect(contentsRect());

    if (m_changeMask & MasksToBoundsChange)
        m_layer.setMasksToBounds(masksToBounds());

    if (m_changeMask & DrawsContentChange)
        m_layer.setDrawsContent(drawsContent());

    if (m_changeMask & ContentsVisibleChange)
        m_layer.setContentsVisible(contentsAreVisible());

    if (m_changeMask & ContentsOpaqueChange)
        m_layer.setContentsOpaque(contentsOpaque());

    if (m_changeMask & BackfaceVisibilityChange)
        m_layer.setBackfaceVisibility(backfaceVisibility());

    if (m_changeMask & OpacityChange)
        m_layer.setOpacity(opacity());

    if (m_changeMask & BackgroundColorChange)
        m_layer.setSolidColor(m_solidColor);

    if (m_changeMask & FilterChange)
        m_layer.setFilters(filters());

    if (m_changeMask & BackingStoreChange)
        m_layer.setBackingStore(m_backingStore);

    if (m_changeMask & DebugVisualsChange)
        m_layer.setDebugVisuals(isShowingDebugBorder(), debugBorderColor(), debugBorderWidth(), isShowingRepaintCounter());

    if (m_changeMask & RepaintCountChange)
        m_layer.setRepaintCount(repaintCount());

    if (m_changeMask & ContentChange)
        m_layer.setContentsLayer(platformLayer());

    if (m_changeMask & AnimationChange)
        m_layer.setAnimations(m_animations);

    if (m_changeMask & AnimationStarted)
        client().notifyAnimationStarted(this, "", m_animationStartTime);

    if (m_changeMask & FixedToViewporChange)
        m_layer.setFixedToViewport(fixedToViewport());

    if (m_changeMask & IsScrollableChange)
        m_layer.setIsScrollable(isScrollable());

    if (m_changeMask & CommittedScrollOffsetChange)
        m_layer.didCommitScrollOffset(m_committedScrollOffset);

    client().didCommitChangesForLayer(this);
    m_changeMask = NoChanges;
}

void GraphicsLayerTextureMapper::flushCompositingState(const FloatRect& rect)
{
<<<<<<< HEAD
    ASSERT(m_layer.textureMapper());
=======
    if (!m_layer.textureMapper())
        return;
>>>>>>> 0c8c2e24

    flushCompositingStateForThisLayerOnly();

    if (maskLayer())
        downcast<GraphicsLayerTextureMapper>(maskLayer())->flushCompositingState(rect);
    if (replicaLayer())
        downcast<GraphicsLayerTextureMapper>(replicaLayer())->flushCompositingState(rect);
    for (auto* child : children())
        downcast<GraphicsLayerTextureMapper>(child)->flushCompositingState(rect);
}

void GraphicsLayerTextureMapper::updateBackingStoreIncludingSubLayers()
{
    if (!m_layer.textureMapper())
        return;

    updateBackingStoreIfNeeded();

    if (maskLayer())
        downcast<GraphicsLayerTextureMapper>(*maskLayer()).updateBackingStoreIfNeeded();
    if (replicaLayer())
        downcast<GraphicsLayerTextureMapper>(*replicaLayer()).updateBackingStoreIfNeeded();
    for (auto* child : children())
        downcast<GraphicsLayerTextureMapper>(*child).updateBackingStoreIncludingSubLayers();
}

void GraphicsLayerTextureMapper::updateBackingStoreIfNeeded()
{
    TextureMapper* textureMapper = m_layer.textureMapper();
    if (!textureMapper)
        return;

    if (!shouldHaveBackingStore()) {
        ASSERT(!m_backingStore);
        return;
    }
    ASSERT(m_backingStore);

    IntRect dirtyRect = enclosingIntRect(FloatRect(FloatPoint::zero(), m_size));
    if (!m_needsDisplay)
        dirtyRect.intersect(enclosingIntRect(m_needsDisplayRect));
    if (dirtyRect.isEmpty())
        return;

    TextureMapperTiledBackingStore* backingStore = static_cast<TextureMapperTiledBackingStore*>(m_backingStore.get());

    backingStore->updateContents(textureMapper, this, m_size, dirtyRect, BitmapTexture::UpdateCanModifyOriginalImageData);

    m_needsDisplay = false;
    m_needsDisplayRect = IntRect();
}

bool GraphicsLayerTextureMapper::shouldHaveBackingStore() const
{
    return drawsContent() && contentsAreVisible() && !m_size.isEmpty();
}

bool GraphicsLayerTextureMapper::addAnimation(const KeyframeValueList& valueList, const FloatSize& boxSize, const Animation* anim, const String& keyframesName, double timeOffset)
{
    ASSERT(!keyframesName.isEmpty());

    if (!anim || anim->isEmptyOrZeroDuration() || valueList.size() < 2 || (valueList.property() != AnimatedPropertyWebkitTransform && valueList.property() != AnimatedPropertyOpacity))
        return false;

    bool listsMatch = false;
    bool hasBigRotation;

    if (valueList.property() == AnimatedPropertyWebkitTransform)
        listsMatch = validateTransformOperations(valueList, hasBigRotation) >= 0;

    const double currentTime = monotonicallyIncreasingTime();
    m_animations.add(GraphicsLayerAnimation(keyframesName, valueList, boxSize, anim, currentTime - timeOffset, listsMatch));
    // m_animationStartTime is the time of the first real frame of animation, now or delayed by a negative offset.
    if (timeOffset > 0)
        m_animationStartTime = currentTime;
    else
        m_animationStartTime = currentTime - timeOffset;
    notifyChange(AnimationChange);
    notifyChange(AnimationStarted);
    return true;
}

void GraphicsLayerTextureMapper::setAnimations(const GraphicsLayerAnimations& animations)
{
    m_animations = animations;
    notifyChange(AnimationChange);
}


void GraphicsLayerTextureMapper::pauseAnimation(const String& animationName, double timeOffset)
{
    m_animations.pause(animationName, timeOffset);
}

void GraphicsLayerTextureMapper::removeAnimation(const String& animationName)
{
    m_animations.remove(animationName);
}

bool GraphicsLayerTextureMapper::setFilters(const FilterOperations& filters)
{
    TextureMapper* textureMapper = m_layer.textureMapper();
    // TextureMapperImageBuffer does not support CSS filters.
    if (!textureMapper || textureMapper->accelerationMode() == TextureMapper::SoftwareMode)
        return false;
    notifyChange(FilterChange);
    return GraphicsLayer::setFilters(filters);
}

void GraphicsLayerTextureMapper::setFixedToViewport(bool fixed)
{
    if (m_fixedToViewport == fixed)
        return;

    m_fixedToViewport = fixed;
    notifyChange(FixedToViewporChange);
}

void GraphicsLayerTextureMapper::setRepaintCount(int repaintCount)
{
    m_repaintCount = repaintCount;
    notifyChange(RepaintCountChange);
}

}
#endif<|MERGE_RESOLUTION|>--- conflicted
+++ resolved
@@ -368,10 +368,6 @@
     prepareBackingStoreIfNeeded();
     commitLayerChanges();
     m_layer.syncAnimations();
-<<<<<<< HEAD
-    updateBackingStoreIfNeeded();
-=======
->>>>>>> 0c8c2e24
 }
 
 void GraphicsLayerTextureMapper::prepareBackingStoreIfNeeded()
@@ -419,16 +415,8 @@
     if (m_changeMask == NoChanges)
         return;
 
-<<<<<<< HEAD
-    if (m_changeMask & ChildrenChange) {
-        m_layer.removeAllChildren();
-        for (auto& child : m_children)
-            m_layer.addChild(&downcast<GraphicsLayerTextureMapper>(child)->layer());
-    }
-=======
     if (m_changeMask & ChildrenChange)
         m_layer.setChildren(children());
->>>>>>> 0c8c2e24
 
     if (m_changeMask & MaskLayerChange)
         m_layer.setMaskLayer(&downcast<GraphicsLayerTextureMapper>(maskLayer())->layer());
@@ -514,12 +502,8 @@
 
 void GraphicsLayerTextureMapper::flushCompositingState(const FloatRect& rect)
 {
-<<<<<<< HEAD
-    ASSERT(m_layer.textureMapper());
-=======
     if (!m_layer.textureMapper())
         return;
->>>>>>> 0c8c2e24
 
     flushCompositingStateForThisLayerOnly();
 
