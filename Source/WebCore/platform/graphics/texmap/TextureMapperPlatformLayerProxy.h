--- conflicted
+++ resolved
@@ -61,24 +61,14 @@
     TextureMapperPlatformLayerProxy();
     virtual ~TextureMapperPlatformLayerProxy();
 
-<<<<<<< HEAD
-    Mutex& mutex() { return m_pushMutex; }
-    std::unique_ptr<TextureMapperPlatformLayerBuffer> getAvailableBuffer(MutexLocker&, const IntSize&, GC3Dint internalFormat = GraphicsContext3D::DONT_CARE);
-    void pushNextBuffer(MutexLocker&, std::unique_ptr<TextureMapperPlatformLayerBuffer>);
-    void requestUpdate(MutexLocker&);
-
-    void setCompositor(MutexLocker&, Compositor*);
-    void setTargetLayer(MutexLocker&, TextureMapperLayer*);
-    bool hasTargetLayer(MutexLocker&);
-=======
     Lock& mutex() { return m_mutex; }
     std::unique_ptr<TextureMapperPlatformLayerBuffer> getAvailableBuffer(LockHolder&, const IntSize&, GC3Dint internalFormat = GraphicsContext3D::DONT_CARE);
     void pushNextBuffer(LockHolder&, std::unique_ptr<TextureMapperPlatformLayerBuffer>);
+    void requestUpdate(MutexLocker&);
 
     void setCompositor(LockHolder&, Compositor*);
     void setTargetLayer(LockHolder&, TextureMapperLayer*);
     bool hasTargetLayer(LockHolder&);
->>>>>>> e7f423b8
 
     void swapBuffer();
 
