/*
 * Copyright (C) 2015 Igalia S.L.
 *
 * Redistribution and use in source and binary forms, with or without
 * modification, are permitted provided that the following conditions
 * are met:
 * 1. Redistributions of source code must retain the above copyright
 *    notice, this list of conditions and the following disclaimer.
 * 2. Redistributions in binary form must reproduce the above copyright
 *    notice, this list of conditions and the following disclaimer in the
 *    documentation and/or other materials provided with the distribution.
 *
 * THIS SOFTWARE IS PROVIDED BY APPLE INC. AND ITS CONTRIBUTORS ``AS IS''
 * AND ANY EXPRESS OR IMPLIED WARRANTIES, INCLUDING, BUT NOT LIMITED TO,
 * THE IMPLIED WARRANTIES OF MERCHANTABILITY AND FITNESS FOR A PARTICULAR
 * PURPOSE ARE DISCLAIMED. IN NO EVENT SHALL APPLE INC. OR ITS CONTRIBUTORS
 * BE LIABLE FOR ANY DIRECT, INDIRECT, INCIDENTAL, SPECIAL, EXEMPLARY, OR
 * CONSEQUENTIAL DAMAGES (INCLUDING, BUT NOT LIMITED TO, PROCUREMENT OF
 * SUBSTITUTE GOODS OR SERVICES; LOSS OF USE, DATA, OR PROFITS; OR BUSINESS
 * INTERRUPTION) HOWEVER CAUSED AND ON ANY THEORY OF LIABILITY, WHETHER IN
 * CONTRACT, STRICT LIABILITY, OR TORT (INCLUDING NEGLIGENCE OR OTHERWISE)
 * ARISING IN ANY WAY OUT OF THE USE OF THIS SOFTWARE, EVEN IF ADVISED OF
 * THE POSSIBILITY OF SUCH DAMAGE.
 */

#ifndef TextureMapperPlatformLayerProxy_h
#define TextureMapperPlatformLayerProxy_h

#if USE(COORDINATED_GRAPHICS_THREADED)

#include "GraphicsTypes3D.h"
#include <wtf/Function.h>
#include <wtf/Lock.h>
#include <wtf/RunLoop.h>
#include <wtf/ThreadSafeRefCounted.h>
#include <wtf/Vector.h>

#ifndef NDEBUG
#include <wtf/Threading.h>
#endif

namespace WebCore {

<<<<<<< HEAD
=======
class IntSize;
>>>>>>> 76cbf4aa
class TextureMapperGL;
class TextureMapperLayer;
class TextureMapperPlatformLayerProxy;
class TextureMapperPlatformLayerBuffer;

class TextureMapperPlatformLayerProxyProvider {
public:
    virtual RefPtr<TextureMapperPlatformLayerProxy> proxy() const = 0;
    virtual void swapBuffersIfNeeded() = 0;
};

class TextureMapperPlatformLayerProxy : public ThreadSafeRefCounted<TextureMapperPlatformLayerProxy> {
    WTF_MAKE_FAST_ALLOCATED();
public:
    class Compositor {
    public:
        virtual void onNewBufferAvailable() = 0;
        virtual TextureMapperGL* texmapGL() = 0;
    };

    TextureMapperPlatformLayerProxy();
    virtual ~TextureMapperPlatformLayerProxy();

    // To avoid multiple lock/release situation to update a single frame,
    // the implementation of TextureMapperPlatformLayerProxyProvider should
    // aquire / release the lock explicitly to use below methods.
    Lock& lock() { return m_lock; }
    std::unique_ptr<TextureMapperPlatformLayerBuffer> getAvailableBuffer(const IntSize&, GC3Dint internalFormat);
    void pushNextBuffer(std::unique_ptr<TextureMapperPlatformLayerBuffer>);
    bool isActive();

    void activateOnCompositingThread(Compositor*, TextureMapperLayer*);
    void invalidate();

    void swapBuffer();
    void dropCurrentBufferWhilePreservingTexture();

    bool scheduleUpdateOnCompositorThread(Function<void()>&&);

private:
    void appendToUnusedBuffers(std::unique_ptr<TextureMapperPlatformLayerBuffer>);
    void scheduleReleaseUnusedBuffers();
    void releaseUnusedBuffersTimerFired();

    Compositor* m_compositor;
    TextureMapperLayer* m_targetLayer;

    std::unique_ptr<TextureMapperPlatformLayerBuffer> m_currentBuffer;
    std::unique_ptr<TextureMapperPlatformLayerBuffer> m_pendingBuffer;

    Lock m_lock;

    Vector<std::unique_ptr<TextureMapperPlatformLayerBuffer>> m_usedBuffers;
    std::unique_ptr<RunLoop::Timer<TextureMapperPlatformLayerProxy>> m_releaseUnusedBuffersTimer;

#ifndef NDEBUG
    ThreadIdentifier m_compositorThreadID { 0 };
#endif

    void compositorThreadUpdateTimerFired();
    std::unique_ptr<RunLoop::Timer<TextureMapperPlatformLayerProxy>> m_compositorThreadUpdateTimer;
    Function<void()> m_compositorThreadUpdateFunction;
};

} // namespace WebCore

#endif // USE(COORDINATED_GRAPHICS_THREADED)

#endif // TextureMapperPlatformLayerProxy_h<|MERGE_RESOLUTION|>--- conflicted
+++ resolved
@@ -41,10 +41,7 @@
 
 namespace WebCore {
 
-<<<<<<< HEAD
-=======
 class IntSize;
->>>>>>> 76cbf4aa
 class TextureMapperGL;
 class TextureMapperLayer;
 class TextureMapperPlatformLayerProxy;
