--- conflicted
+++ resolved
@@ -28,15 +28,7 @@
 
 #if USE(COORDINATED_GRAPHICS_THREADED)
 
-<<<<<<< HEAD
-#include "GraphicsContext3D.h"
-#include "TextureMapper.h"
-#include "TextureMapperPlatformLayer.h"
-#include "TransformationMatrix.h"
-#include <wtf/Condition.h>
-=======
 #include "TextureMapperGLHeaders.h"
->>>>>>> 64c46ac9
 #include <wtf/Function.h>
 #include <wtf/Lock.h>
 #include <wtf/RunLoop.h>
@@ -54,22 +46,6 @@
 class TextureMapperLayer;
 class TextureMapperPlatformLayerBuffer;
 
-<<<<<<< HEAD
-class TextureMapperPlatformLayerProxyProvider {
-public:
-    virtual RefPtr<TextureMapperPlatformLayerProxy> proxy() const = 0;
-    virtual void swapBuffersIfNeeded() = 0;
-    virtual ~TextureMapperPlatformLayerProxyProvider() { m_client = nullptr; }
-
-    void setClient(TextureMapperPlatformLayer::Client* client) { m_client = client; };
-    TextureMapperPlatformLayer::Client* client() { return m_client; }
-
-private:
-    TextureMapperPlatformLayer::Client* m_client = nullptr;
-};
-
-=======
->>>>>>> 64c46ac9
 class TextureMapperPlatformLayerProxy : public ThreadSafeRefCounted<TextureMapperPlatformLayerProxy> {
     WTF_MAKE_FAST_ALLOCATED();
 public:
