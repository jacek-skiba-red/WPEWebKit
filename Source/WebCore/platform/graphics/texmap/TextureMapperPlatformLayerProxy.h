--- conflicted
+++ resolved
@@ -62,17 +62,11 @@
     Mutex& mutex() { return m_pushMutex; }
     std::unique_ptr<TextureMapperPlatformLayerBuffer> getAvailableBuffer(MutexLocker&, const IntSize&, GC3Dint internalFormat = GraphicsContext3D::DONT_CARE);
     void pushNextBuffer(MutexLocker&, std::unique_ptr<TextureMapperPlatformLayerBuffer>);
-<<<<<<< HEAD
     void requestUpdate(MutexLocker&);
-
-    void setCompositor(Compositor*);
-    void setTargetLayer(TextureMapperLayer*);
-    bool hasTargetLayer();
-=======
 
     void setCompositor(MutexLocker&, Compositor*);
     void setTargetLayer(MutexLocker&, TextureMapperLayer*);
->>>>>>> 4c6ebc5e
+    bool hasTargetLayer(MutexLocker&);
 
     void swapBuffer();
 
