--- conflicted
+++ resolved
@@ -36,11 +36,7 @@
 #include <OpenGL/gl.h>
 #elif PLATFORM(WIN)
 #include "OpenGLESShims.h"
-<<<<<<< HEAD
-#elif PLATFORM(GTK) || PLATFORM(EFL) || PLATFORM(WPE)
-=======
-#elif PLATFORM(GTK)
->>>>>>> 9fced9a0
+#elif PLATFORM(GTK) || PLATFORM(WPE)
 #if USE(OPENGL_ES_2)
 #include <GLES2/gl2.h>
 #else
