--- conflicted
+++ resolved
@@ -130,12 +130,8 @@
 
 void ImageBufferData::swapBuffersIfNeeded()
 {
-<<<<<<< HEAD
-    GLContext* previousActiveContext = GLContext::getCurrent();
+    GLContext* previousActiveContext = GLContext::current();
     cairo_surface_flush(m_surface.get());
-=======
-    GLContext* previousActiveContext = GLContext::current();
->>>>>>> 62c989f5
 
     if (!m_compositorTexture) {
         createCompositorBuffer();
