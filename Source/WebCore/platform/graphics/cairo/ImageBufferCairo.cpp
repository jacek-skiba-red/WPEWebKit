--- conflicted
+++ resolved
@@ -279,14 +279,10 @@
 
     RefPtr<cairo_t> cr = adoptRef(cairo_create(m_data.m_surface.get()));
     m_data.m_platformContext.setCr(cr.get());
-<<<<<<< HEAD
     // Disable antialiasing if cairo is using the NOAA compositor.
     if (cairoIsUsingNOAA())
         cairo_set_antialias(cr.get(), CAIRO_ANTIALIAS_NONE);
-    m_data.m_context = std::make_unique<GraphicsContext>(&m_data.m_platformContext);
-=======
     m_data.m_context = std::make_unique<GraphicsContext>(GraphicsContextImplCairo::createFactory(m_data.m_platformContext));
->>>>>>> 106bd92a
     success = true;
 }
 
