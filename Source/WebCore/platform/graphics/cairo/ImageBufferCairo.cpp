/*
 * Copyright (C) 2006 Nikolas Zimmermann <zimmermann@kde.org>
 * Copyright (C) 2007 Holger Hans Peter Freyther <zecke@selfish.org>
 * Copyright (C) 2008, 2009 Dirk Schulze <krit@webkit.org>
 * Copyright (C) 2010 Torch Mobile (Beijing) Co. Ltd. All rights reserved.
 *
 * Redistribution and use in source and binary forms, with or without
 * modification, are permitted provided that the following conditions
 * are met:
 * 1. Redistributions of source code must retain the above copyright
 *    notice, this list of conditions and the following disclaimer.
 * 2. Redistributions in binary form must reproduce the above copyright
 *    notice, this list of conditions and the following disclaimer in the
 *    documentation and/or other materials provided with the distribution.
 *
 * THIS SOFTWARE IS PROVIDED BY APPLE INC. ``AS IS'' AND ANY
 * EXPRESS OR IMPLIED WARRANTIES, INCLUDING, BUT NOT LIMITED TO, THE
 * IMPLIED WARRANTIES OF MERCHANTABILITY AND FITNESS FOR A PARTICULAR
 * PURPOSE ARE DISCLAIMED.  IN NO EVENT SHALL APPLE INC. OR
 * CONTRIBUTORS BE LIABLE FOR ANY DIRECT, INDIRECT, INCIDENTAL, SPECIAL,
 * EXEMPLARY, OR CONSEQUENTIAL DAMAGES (INCLUDING, BUT NOT LIMITED TO,
 * PROCUREMENT OF SUBSTITUTE GOODS OR SERVICES; LOSS OF USE, DATA, OR
 * PROFITS; OR BUSINESS INTERRUPTION) HOWEVER CAUSED AND ON ANY THEORY
 * OF LIABILITY, WHETHER IN CONTRACT, STRICT LIABILITY, OR TORT
 * (INCLUDING NEGLIGENCE OR OTHERWISE) ARISING IN ANY WAY OUT OF THE USE
 * OF THIS SOFTWARE, EVEN IF ADVISED OF THE POSSIBILITY OF SUCH DAMAGE.
 */

#include "config.h"
#include "ImageBuffer.h"

#if USE(CAIRO)

#include "BitmapImage.h"
#include "CairoUtilities.h"
#include "Color.h"
#include "Extensions3DCache.h"
#include "GraphicsContext.h"
#include "MIMETypeRegistry.h"
#include "NotImplemented.h"
#include "Pattern.h"
#include "PlatformContextCairo.h"
#include "RefPtrCairo.h"
#include "image-encoders/JPEGImageEncoder.h"
#include <cairo.h>
#include <runtime/JSCInlines.h>
#include <runtime/TypedArrayInlines.h>
#include <wtf/Vector.h>
#include <wtf/text/Base64.h>
#include <wtf/text/WTFString.h>

#if ENABLE(ACCELERATED_2D_CANVAS)
#include "GLContext.h"
#include "TextureMapperGL.h"
#include <cairo-gl.h>

#if USE(OPENGL_ES_2)
#include <GLES2/gl2.h>
#else
#include "OpenGLShims.h"
#endif

#if USE(COORDINATED_GRAPHICS_THREADED)
#include "TextureMapperPlatformLayerBuffer.h"
#include "TextureMapperPlatformLayerProxy.h"
#endif
#endif

using namespace std;

namespace WebCore {

bool cairoIsUsingMSAA()
{
    // Cairo will use MSAA if the extensions GL_OES_packed_depth_stencil and GL_EXT_multisampled_render_to_texture
    // are available, and when it's told to use the msaa compositor through the CAIRO_GL_COMPOSITOR env variable.
    const char *env = getenv ("CAIRO_GL_COMPOSITOR");
    bool usingMSAACompositor = env && strcmp(env, "msaa") == 0;

    return usingMSAACompositor && Extensions3DCache::singleton().GL_OES_packed_depth_stencil() && Extensions3DCache::singleton().GL_EXT_multisampled_render_to_texture();
}

ImageBufferData::ImageBufferData(const IntSize& size, RenderingMode renderingMode)
    : m_platformContext(0)
    , m_size(size)
    , m_renderingMode(renderingMode)
#if ENABLE(ACCELERATED_2D_CANVAS)
#if USE(COORDINATED_GRAPHICS_THREADED)
    , m_bufferChanged(false)
    , m_compositorTexture(0)
#endif
    , m_texture(0)
#endif
{
#if ENABLE(ACCELERATED_2D_CANVAS) && USE(COORDINATED_GRAPHICS_THREADED)
    if (m_renderingMode == RenderingMode::Accelerated)
        m_platformLayerProxy = adoptRef(new TextureMapperPlatformLayerProxy);
#endif
}

ImageBufferData::~ImageBufferData()
{
    if (m_renderingMode != Accelerated)
        return;

#if ENABLE(ACCELERATED_2D_CANVAS)
    GLContext* previousActiveContext = GLContext::current();
    PlatformDisplay::sharedDisplayForCompositing().sharingGLContext()->makeContextCurrent();

    if (m_texture)
        glDeleteTextures(1, &m_texture);

#if USE(COORDINATED_GRAPHICS_THREADED)
    if (m_compositorTexture)
        glDeleteTextures(1, &m_compositorTexture);
#endif

    if (previousActiveContext)
        previousActiveContext->makeContextCurrent();
#endif
}

#if ENABLE(ACCELERATED_2D_CANVAS)
#if USE(COORDINATED_GRAPHICS_THREADED)
void ImageBufferData::createCompositorBuffer()
{
    auto* context = PlatformDisplay::sharedDisplayForCompositing().sharingGLContext();
    context->makeContextCurrent();

    glGenTextures(1, &m_compositorTexture);
    glBindTexture(GL_TEXTURE_2D, m_compositorTexture);
    glTexParameterf(GL_TEXTURE_2D, GL_TEXTURE_WRAP_S, GL_CLAMP_TO_EDGE);
    glTexParameterf(GL_TEXTURE_2D, GL_TEXTURE_WRAP_T, GL_CLAMP_TO_EDGE);
    glTexParameteri(GL_TEXTURE_2D, GL_TEXTURE_MIN_FILTER, GL_LINEAR);
    glTexParameteri(GL_TEXTURE_2D, GL_TEXTURE_MAG_FILTER, GL_LINEAR);
    glPixelStorei(GL_UNPACK_ALIGNMENT, 1);
    glTexImage2D(GL_TEXTURE_2D, 0 , GL_RGBA, m_size.width(), m_size.height(), 0, GL_RGBA, GL_UNSIGNED_BYTE, 0);

    m_compositorSurface = adoptRef(cairo_gl_surface_create_for_texture(context->cairoDevice(), CAIRO_CONTENT_COLOR_ALPHA, m_compositorTexture, m_size.width(), m_size.height()));
    m_compositorCr = adoptRef(cairo_create(m_compositorSurface.get()));
    cairo_set_antialias(m_compositorCr.get(), CAIRO_ANTIALIAS_NONE);
}

void ImageBufferData::markBufferChanged()
{
    m_bufferChanged = true;
}

void ImageBufferData::swapBuffersIfNeeded()
{
<<<<<<< HEAD
    ASSERT(m_renderingMode == RenderingMode::Accelerated);

    if (!m_bufferChanged)
        return;

=======
>>>>>>> 97a6a9fe
    GLContext* previousActiveContext = GLContext::current();

    if (!m_compositorTexture) {
        createCompositorBuffer();
        LockHolder holder(m_platformLayerProxy->lock());
<<<<<<< HEAD
        m_platformLayerProxy->pushNextBuffer(std::make_unique<TextureMapperPlatformLayerBuffer>(m_compositorTexture, m_size, TextureMapperGL::ShouldBlend, GraphicsContext3D::RGBA));
=======
        m_platformLayerProxy->pushNextBuffer(std::make_unique<TextureMapperPlatformLayerBuffer>(m_compositorTexture, m_size, TextureMapperGL::ShouldBlend));
>>>>>>> 97a6a9fe
    }

    // It would be great if we could just swap the buffers here as we do with webgl, but that breaks the cases
    // where one frame uses the content already rendered in the previous frame. So we just copy the content
    // into the compositor buffer.
    cairo_set_source_surface(m_compositorCr.get(), m_surface.get(), 0, 0);
    cairo_set_operator(m_compositorCr.get(), CAIRO_OPERATOR_SOURCE);
    cairo_paint(m_compositorCr.get());
    cairo_surface_flush(m_compositorSurface.get());
    glFlush();

    m_bufferChanged = false;
    if (previousActiveContext)
        previousActiveContext->makeContextCurrent();
}
#endif

void clearSurface(cairo_surface_t* surface)
{
    if (cairo_surface_status(surface) != CAIRO_STATUS_SUCCESS)
        return;

    RefPtr<cairo_t> cr = adoptRef(cairo_create(surface));
    cairo_set_operator(cr.get(), CAIRO_OPERATOR_CLEAR);
    cairo_paint(cr.get());
}

void ImageBufferData::createCairoGLSurface()
{
    auto* context = PlatformDisplay::sharedDisplayForCompositing().sharingGLContext();
    context->makeContextCurrent();

    // We must generate the texture ourselves, because there is no Cairo API for extracting it
    // from a pre-existing surface.
    glGenTextures(1, &m_texture);
    glBindTexture(GL_TEXTURE_2D, m_texture);
    glTexParameterf(GL_TEXTURE_2D, GL_TEXTURE_WRAP_S, GL_CLAMP_TO_EDGE);
    glTexParameterf(GL_TEXTURE_2D, GL_TEXTURE_WRAP_T, GL_CLAMP_TO_EDGE);
    glTexParameteri(GL_TEXTURE_2D, GL_TEXTURE_MIN_FILTER, GL_LINEAR);
    glTexParameteri(GL_TEXTURE_2D, GL_TEXTURE_MAG_FILTER, GL_LINEAR);

    glPixelStorei(GL_UNPACK_ALIGNMENT, 1);

    glTexImage2D(GL_TEXTURE_2D, 0 /* level */, GL_RGBA, m_size.width(), m_size.height(), 0 /* border */, GL_RGBA, GL_UNSIGNED_BYTE, 0);

    cairo_device_t* device = context->cairoDevice();

    // Thread-awareness is a huge performance hit on non-Intel drivers.
    cairo_gl_device_set_thread_aware(device, FALSE);

    m_surface = adoptRef(cairo_gl_surface_create_for_texture(device, CAIRO_CONTENT_COLOR_ALPHA, m_texture, m_size.width(), m_size.height()));
    clearSurface(m_surface.get());
}
#endif

ImageBuffer::ImageBuffer(const FloatSize& size, float resolutionScale, ColorSpace, RenderingMode renderingMode, bool& success)
    : m_data(IntSize(size), renderingMode)
    , m_logicalSize(size)
    , m_resolutionScale(resolutionScale)
{
    success = false;  // Make early return mean error.

    float scaledWidth = ceilf(m_resolutionScale * size.width());
    float scaledHeight = ceilf(m_resolutionScale * size.height());

    // FIXME: Should we automatically use a lower resolution?
    if (!FloatSize(scaledWidth, scaledHeight).isExpressibleAsIntSize())
        return;

    m_size = IntSize(scaledWidth, scaledHeight);
    m_data.m_size = m_size;

    if (m_size.isEmpty())
        return;

#if ENABLE(ACCELERATED_2D_CANVAS)
    if (m_data.m_renderingMode == Accelerated) {
        m_data.createCairoGLSurface();
        if (!m_data.m_surface || cairo_surface_status(m_data.m_surface.get()) != CAIRO_STATUS_SUCCESS)
            m_data.m_renderingMode = Unaccelerated; // If allocation fails, fall back to non-accelerated path.
<<<<<<< HEAD
#if USE(COORDINATED_GRAPHICS_THREADED)
        else {
            LockHolder locker(m_data.m_platformLayerProxy->lock());
            m_data.m_platformLayerProxy->pushNextBuffer(std::make_unique<TextureMapperPlatformLayerBuffer>(m_data.m_texture, m_size, TextureMapperGL::ShouldBlend, GraphicsContext3D::RGBA));
        }
#endif
=======
>>>>>>> 97a6a9fe
    }
    if (m_data.m_renderingMode == Unaccelerated)
#else
    ASSERT(m_data.m_renderingMode != Accelerated);
#endif
    {
        static cairo_user_data_key_t s_surfaceDataKey;

        int stride = cairo_format_stride_for_width(CAIRO_FORMAT_ARGB32, m_size.width());
        auto* surfaceData = fastZeroedMalloc(m_size.height() * stride);

        m_data.m_surface = adoptRef(cairo_image_surface_create_for_data(static_cast<unsigned char*>(surfaceData), CAIRO_FORMAT_ARGB32, m_size.width(), m_size.height(), stride));
        cairo_surface_set_user_data(m_data.m_surface.get(), &s_surfaceDataKey, surfaceData, [](void* data) { fastFree(data); });
    }

    if (cairo_surface_status(m_data.m_surface.get()) != CAIRO_STATUS_SUCCESS)
        return;  // create will notice we didn't set m_initialized and fail.

    cairoSurfaceSetDeviceScale(m_data.m_surface.get(), m_resolutionScale, m_resolutionScale);

    RefPtr<cairo_t> cr = adoptRef(cairo_create(m_data.m_surface.get()));
    m_data.m_platformContext.setCr(cr.get());
    // Disable antialiasing if using the GL backend but cairo is not using MSAA.
    if ((m_data.m_renderingMode == Accelerated) && !cairoIsUsingMSAA())
        cairo_set_antialias(cr.get(), CAIRO_ANTIALIAS_NONE);
    m_data.m_context = std::make_unique<GraphicsContext>(&m_data.m_platformContext);
    success = true;
}

ImageBuffer::~ImageBuffer()
{
}

std::unique_ptr<ImageBuffer> ImageBuffer::createCompatibleBuffer(const FloatSize& size, const GraphicsContext& context)
{
    return createCompatibleBuffer(size, ColorSpaceSRGB, context);
}

GraphicsContext& ImageBuffer::context() const
{
    return *m_data.m_context;
}

RefPtr<Image> ImageBuffer::sinkIntoImage(std::unique_ptr<ImageBuffer> imageBuffer, ScaleBehavior scaleBehavior)
{
    return imageBuffer->copyImage(DontCopyBackingStore, scaleBehavior);
}

RefPtr<Image> ImageBuffer::copyImage(BackingStoreCopy copyBehavior, ScaleBehavior) const
{
    // copyCairoImageSurface inherits surface's device scale factor.
    if (copyBehavior == CopyBackingStore)
        return BitmapImage::create(copyCairoImageSurface(m_data.m_surface.get()));

    // BitmapImage will release the passed in surface on destruction
    return BitmapImage::create(RefPtr<cairo_surface_t>(m_data.m_surface));
}

BackingStoreCopy ImageBuffer::fastCopyImageMode()
{
    return DontCopyBackingStore;
}

void ImageBuffer::drawConsuming(std::unique_ptr<ImageBuffer> imageBuffer, GraphicsContext& destContext, const FloatRect& destRect, const FloatRect& srcRect, CompositeOperator op, BlendMode blendMode)
{
    imageBuffer->draw(destContext, destRect, srcRect, op, blendMode);
}

void ImageBuffer::draw(GraphicsContext& destinationContext, const FloatRect& destRect, const FloatRect& srcRect,
    CompositeOperator op, BlendMode blendMode)
{
    BackingStoreCopy copyMode = &destinationContext == &context() ? CopyBackingStore : DontCopyBackingStore;
    RefPtr<Image> image = copyImage(copyMode);
    destinationContext.drawImage(*image, destRect, srcRect, ImagePaintingOptions(op, blendMode, DecodingMode::Synchronous, ImageOrientationDescription()));
}

void ImageBuffer::drawPattern(GraphicsContext& context, const FloatRect& destRect, const FloatRect& srcRect, const AffineTransform& patternTransform,
    const FloatPoint& phase, const FloatSize& spacing, CompositeOperator op, BlendMode)
{
    if (RefPtr<Image> image = copyImage(DontCopyBackingStore))
        image->drawPattern(context, destRect, srcRect, patternTransform, phase, spacing, op);
}

void ImageBuffer::platformTransformColorSpace(const Vector<int>& lookUpTable)
{
    // FIXME: Enable color space conversions on accelerated canvases.
    if (cairo_surface_get_type(m_data.m_surface.get()) != CAIRO_SURFACE_TYPE_IMAGE)
        return;

    unsigned char* dataSrc = cairo_image_surface_get_data(m_data.m_surface.get());
    int stride = cairo_image_surface_get_stride(m_data.m_surface.get());
    for (int y = 0; y < m_size.height(); ++y) {
        unsigned* row = reinterpret_cast_ptr<unsigned*>(dataSrc + stride * y);
        for (int x = 0; x < m_size.width(); x++) {
            unsigned* pixel = row + x;
            Color pixelColor = colorFromPremultipliedARGB(*pixel);
            pixelColor = Color(lookUpTable[pixelColor.red()],
                               lookUpTable[pixelColor.green()],
                               lookUpTable[pixelColor.blue()],
                               pixelColor.alpha());
            *pixel = premultipliedARGBFromColor(pixelColor);
        }
    }
    cairo_surface_mark_dirty_rectangle(m_data.m_surface.get(), 0, 0, m_logicalSize.width(), m_logicalSize.height());
}

RefPtr<cairo_surface_t> copySurfaceToImageAndAdjustRect(cairo_surface_t* surface, IntRect& rect)
{
    cairo_surface_type_t surfaceType = cairo_surface_get_type(surface);

    // If we already have an image, we write directly to the underlying data;
    // otherwise we create a temporary surface image
    if (surfaceType == CAIRO_SURFACE_TYPE_IMAGE)
        return surface;
    
    rect.setX(0);
    rect.setY(0);
    return adoptRef(cairo_image_surface_create(CAIRO_FORMAT_ARGB32, rect.width(), rect.height()));
}

template <Multiply multiplied>
RefPtr<Uint8ClampedArray> getImageData(const IntRect& rect, const IntRect& logicalRect, const ImageBufferData& data, const IntSize& size, const IntSize& logicalSize, float resolutionScale)
{
    RefPtr<Uint8ClampedArray> result = Uint8ClampedArray::createUninitialized(rect.width() * rect.height() * 4);
    if (!result)
        return nullptr;

    if (rect.x() < 0 || rect.y() < 0 || (rect.x() + rect.width()) > size.width() || (rect.y() + rect.height()) > size.height())
        result->zeroFill();

    int originx = rect.x();
    int destx = 0;
    if (originx < 0) {
        destx = -originx;
        originx = 0;
    }
    int endx = rect.maxX();
    if (endx > size.width())
        endx = size.width();
    int numColumns = endx - originx;

    int originy = rect.y();
    int desty = 0;
    if (originy < 0) {
        desty = -originy;
        originy = 0;
    }
    int endy = rect.maxY();
    if (endy > size.height())
        endy = size.height();
    int numRows = endy - originy;

    // The size of the derived surface is in BackingStoreCoordinateSystem.
    // We need to set the device scale for the derived surface from this ImageBuffer.
    IntRect imageRect(originx, originy, numColumns, numRows);
    RefPtr<cairo_surface_t> imageSurface = copySurfaceToImageAndAdjustRect(data.m_surface.get(), imageRect);
    cairoSurfaceSetDeviceScale(imageSurface.get(), resolutionScale, resolutionScale);
    originx = imageRect.x();
    originy = imageRect.y();
    if (imageSurface != data.m_surface.get()) {
        // This cairo surface operation is done in LogicalCoordinateSystem.
        IntRect logicalArea = intersection(logicalRect, IntRect(0, 0, logicalSize.width(), logicalSize.height()));
        copyRectFromOneSurfaceToAnother(data.m_surface.get(), imageSurface.get(), IntSize(-logicalArea.x(), -logicalArea.y()), IntRect(IntPoint(), logicalArea.size()), IntSize(), CAIRO_OPERATOR_SOURCE);
    }

    unsigned char* dataSrc = cairo_image_surface_get_data(imageSurface.get());
    unsigned char* dataDst = result->data();
    int stride = cairo_image_surface_get_stride(imageSurface.get());
    unsigned destBytesPerRow = 4 * rect.width();

    unsigned char* destRows = dataDst + desty * destBytesPerRow + destx * 4;
    for (int y = 0; y < numRows; ++y) {
        unsigned* row = reinterpret_cast_ptr<unsigned*>(dataSrc + stride * (y + originy));
        for (int x = 0; x < numColumns; x++) {
            int basex = x * 4;
            unsigned* pixel = row + x + originx;

            // Avoid calling Color::colorFromPremultipliedARGB() because one
            // function call per pixel is too expensive.
            unsigned alpha = (*pixel & 0xFF000000) >> 24;
            unsigned red = (*pixel & 0x00FF0000) >> 16;
            unsigned green = (*pixel & 0x0000FF00) >> 8;
            unsigned blue = (*pixel & 0x000000FF);

            if (multiplied == Unmultiplied) {
                if (alpha && alpha != 255) {
                    red = red * 255 / alpha;
                    green = green * 255 / alpha;
                    blue = blue * 255 / alpha;
                }
            }

            destRows[basex]     = red;
            destRows[basex + 1] = green;
            destRows[basex + 2] = blue;
            destRows[basex + 3] = alpha;
        }
        destRows += destBytesPerRow;
    }

    return result.release();
}

template<typename Unit>
inline Unit logicalUnit(const Unit& value, ImageBuffer::CoordinateSystem coordinateSystemOfValue, float resolutionScale)
{
    if (coordinateSystemOfValue == ImageBuffer::LogicalCoordinateSystem || resolutionScale == 1.0)
        return value;
    Unit result(value);
    result.scale(1.0 / resolutionScale);
    return result;
}

template<typename Unit>
inline Unit backingStoreUnit(const Unit& value, ImageBuffer::CoordinateSystem coordinateSystemOfValue, float resolutionScale)
{
    if (coordinateSystemOfValue == ImageBuffer::BackingStoreCoordinateSystem || resolutionScale == 1.0)
        return value;
    Unit result(value);
    result.scale(resolutionScale);
    return result;
}

RefPtr<Uint8ClampedArray> ImageBuffer::getUnmultipliedImageData(const IntRect& rect, IntSize* pixelArrayDimensions, CoordinateSystem coordinateSystem) const
{
    IntRect logicalRect = logicalUnit(rect, coordinateSystem, m_resolutionScale);
    IntRect backingStoreRect = backingStoreUnit(rect, coordinateSystem, m_resolutionScale);
    if (pixelArrayDimensions)
        *pixelArrayDimensions = backingStoreRect.size();
    return getImageData<Unmultiplied>(backingStoreRect, logicalRect, m_data, m_size, m_logicalSize, m_resolutionScale);
}

RefPtr<Uint8ClampedArray> ImageBuffer::getPremultipliedImageData(const IntRect& rect, IntSize* pixelArrayDimensions, CoordinateSystem coordinateSystem) const
{
    IntRect logicalRect = logicalUnit(rect, coordinateSystem, m_resolutionScale);
    IntRect backingStoreRect = backingStoreUnit(rect, coordinateSystem, m_resolutionScale);
    if (pixelArrayDimensions)
        *pixelArrayDimensions = backingStoreRect.size();
    return getImageData<Premultiplied>(backingStoreRect, logicalRect, m_data, m_size, m_logicalSize, m_resolutionScale);
}

void ImageBuffer::putByteArray(Multiply multiplied, Uint8ClampedArray* source, const IntSize& sourceSize, const IntRect& sourceRect, const IntPoint& destPoint, CoordinateSystem coordinateSystem)
{
    IntRect scaledSourceRect = backingStoreUnit(sourceRect, coordinateSystem, m_resolutionScale);
    IntSize scaledSourceSize = backingStoreUnit(sourceSize, coordinateSystem, m_resolutionScale);
    IntPoint scaledDestPoint = backingStoreUnit(destPoint, coordinateSystem, m_resolutionScale);
    IntRect logicalSourceRect = logicalUnit(sourceRect, coordinateSystem, m_resolutionScale);
    IntPoint logicalDestPoint = logicalUnit(destPoint, coordinateSystem, m_resolutionScale);

    ASSERT(scaledSourceRect.width() > 0);
    ASSERT(scaledSourceRect.height() > 0);

    int originx = scaledSourceRect.x();
    int destx = scaledDestPoint.x() + scaledSourceRect.x();
    int logicalDestx = logicalDestPoint.x() + logicalSourceRect.x();
    ASSERT(destx >= 0);
    ASSERT(destx < m_size.width());
    ASSERT(originx >= 0);
    ASSERT(originx <= scaledSourceRect.maxX());

    int endx = scaledDestPoint.x() + scaledSourceRect.maxX();
    int logicalEndx = logicalDestPoint.x() + logicalSourceRect.maxX();
    ASSERT(endx <= m_size.width());

    int numColumns = endx - destx;
    int logicalNumColumns = logicalEndx - logicalDestx;

    int originy = scaledSourceRect.y();
    int desty = scaledDestPoint.y() + scaledSourceRect.y();
    int logicalDesty = logicalDestPoint.y() + logicalSourceRect.y();
    ASSERT(desty >= 0);
    ASSERT(desty < m_size.height());
    ASSERT(originy >= 0);
    ASSERT(originy <= scaledSourceRect.maxY());

    int endy = scaledDestPoint.y() + scaledSourceRect.maxY();
    int logicalEndy = logicalDestPoint.y() + logicalSourceRect.maxY();
    ASSERT(endy <= m_size.height());
    int numRows = endy - desty;
    int logicalNumRows = logicalEndy - logicalDesty;

    // The size of the derived surface is in BackingStoreCoordinateSystem.
    // We need to set the device scale for the derived surface from this ImageBuffer.
    IntRect imageRect(destx, desty, numColumns, numRows);
    RefPtr<cairo_surface_t> imageSurface = copySurfaceToImageAndAdjustRect(m_data.m_surface.get(), imageRect);
    cairoSurfaceSetDeviceScale(imageSurface.get(), m_resolutionScale, m_resolutionScale);
    destx = imageRect.x();
    desty = imageRect.y();

    unsigned char* pixelData = cairo_image_surface_get_data(imageSurface.get());

    unsigned srcBytesPerRow = 4 * scaledSourceSize.width();
    int stride = cairo_image_surface_get_stride(imageSurface.get());

    unsigned char* srcRows = source->data() + originy * srcBytesPerRow + originx * 4;
    for (int y = 0; y < numRows; ++y) {
        unsigned* row = reinterpret_cast_ptr<unsigned*>(pixelData + stride * (y + desty));
        for (int x = 0; x < numColumns; x++) {
            int basex = x * 4;
            unsigned* pixel = row + x + destx;

            // Avoid calling Color::premultipliedARGBFromColor() because one
            // function call per pixel is too expensive.
            unsigned red = srcRows[basex];
            unsigned green = srcRows[basex + 1];
            unsigned blue = srcRows[basex + 2];
            unsigned alpha = srcRows[basex + 3];

            if (multiplied == Unmultiplied) {
                if (alpha != 255) {
                    red = (red * alpha + 254) / 255;
                    green = (green * alpha + 254) / 255;
                    blue = (blue * alpha + 254) / 255;
                }
            }

            *pixel = (alpha << 24) | red  << 16 | green  << 8 | blue;
        }
        srcRows += srcBytesPerRow;
    }

    // This cairo surface operation is done in LogicalCoordinateSystem.
    cairo_surface_mark_dirty_rectangle(imageSurface.get(), logicalDestx, logicalDesty, logicalNumColumns, logicalNumRows);

    if (imageSurface != m_data.m_surface.get()) {
        // This cairo surface operation is done in LogicalCoordinateSystem.
        copyRectFromOneSurfaceToAnother(imageSurface.get(), m_data.m_surface.get(), IntSize(), IntRect(0, 0, logicalNumColumns, logicalNumRows), IntSize(logicalDestPoint.x() + logicalSourceRect.x(), logicalDestPoint.y() + logicalSourceRect.y()), CAIRO_OPERATOR_SOURCE);
    }
}

#if !PLATFORM(GTK)
static cairo_status_t writeFunction(void* output, const unsigned char* data, unsigned int length)
{
    if (!reinterpret_cast<Vector<uint8_t>*>(output)->tryAppend(data, length))
        return CAIRO_STATUS_WRITE_ERROR;
    return CAIRO_STATUS_SUCCESS;
}

static bool encodeImage(cairo_surface_t* image, const String& mimeType, Vector<uint8_t>* output, optional<double> quality)
{
    ASSERT_UNUSED(mimeType, mimeType == "image/png" || mimeType == "image/jpeg"); // Only PNG  and JPEG output are supported for now.

    if (mimeType == "image/png")
        return cairo_surface_write_to_png_stream(image, writeFunction, output) == CAIRO_STATUS_SUCCESS;

    if (mimeType == "image/jpeg") {
        unsigned char* imageData = cairo_image_surface_get_data(image);
        int width = cairo_image_surface_get_width(image);
        int height = cairo_image_surface_get_height(image);
        return compressRGBABigEndianToJPEG(imageData, IntSize(width, height), *output, quality);
    }

    return false;
}

String ImageBuffer::toDataURL(const String& mimeType, std::optional<double> quality, CoordinateSystem) const
{
    Vector<uint8_t> encodedImage = toData(mimeType, quality);
    if (encodedImage.isEmpty())
        return "data:,";

    Vector<char> base64Data;
    base64Encode(encodedImage.data(), encodedImage.size(), base64Data);

    return "data:" + mimeType + ";base64," + base64Data;
}

Vector<uint8_t> ImageBuffer::toData(const String& mimeType, std::optional<double> quality) const
{
    ASSERT(MIMETypeRegistry::isSupportedImageMIMETypeForEncoding(mimeType));

    cairo_surface_t* image = cairo_get_target(context().platformContext()->cr());

    Vector<uint8_t> encodedImage;
    if (!image || !encodeImage(image, mimeType, &encodedImage, quality))
        return { };

    return encodedImage;
}

#endif

#if ENABLE(ACCELERATED_2D_CANVAS) && !USE(COORDINATED_GRAPHICS_THREADED)
void ImageBufferData::paintToTextureMapper(TextureMapper& textureMapper, const FloatRect& targetRect, const TransformationMatrix& matrix, float opacity)
{
    ASSERT(m_texture);

    // Cairo may change the active context, so we make sure to change it back after flushing.
    GLContext* previousActiveContext = GLContext::current();
    cairo_surface_flush(m_surface.get());
    previousActiveContext->makeContextCurrent();

    static_cast<TextureMapperGL&>(textureMapper).drawTexture(m_texture, TextureMapperGL::ShouldBlend, m_size, targetRect, matrix, opacity);
}
#endif

PlatformLayer* ImageBuffer::platformLayer() const
{
#if ENABLE(ACCELERATED_2D_CANVAS)
    if (m_data.m_texture)
        return const_cast<ImageBufferData*>(&m_data);
#endif
    return 0;
}

#if USE(COORDINATED_GRAPHICS_THREADED)
void ImageBuffer::markBufferChanged()
{
#if ENABLE(ACCELERATED_2D_CANVAS)
    m_data.markBufferChanged();
#endif
}
#endif

bool ImageBuffer::copyToPlatformTexture(GraphicsContext3D&, GC3Denum target, Platform3DObject destinationTexture, GC3Denum internalformat, bool premultiplyAlpha, bool flipY)
{
#if ENABLE(ACCELERATED_2D_CANVAS)
    ASSERT_WITH_MESSAGE(m_resolutionScale == 1.0, "Since the HiDPI Canvas feature is removed, the resolution factor here is always 1.");
    if (premultiplyAlpha || flipY)
        return false;

    if (!m_data.m_texture)
        return false;

    GC3Denum bindTextureTarget;
    switch (target) {
    case GL_TEXTURE_2D:
        bindTextureTarget = GL_TEXTURE_2D;
        break;
    case GL_TEXTURE_CUBE_MAP_POSITIVE_X:
    case GL_TEXTURE_CUBE_MAP_NEGATIVE_X:
    case GL_TEXTURE_CUBE_MAP_POSITIVE_Y:
    case GL_TEXTURE_CUBE_MAP_NEGATIVE_Y:
    case GL_TEXTURE_CUBE_MAP_POSITIVE_Z:
    case GL_TEXTURE_CUBE_MAP_NEGATIVE_Z:
        bindTextureTarget = GL_TEXTURE_CUBE_MAP;
        break;
    default:
        return false;
    }

    cairo_surface_flush(m_data.m_surface.get());

    std::unique_ptr<GLContext> context = GLContext::createOffscreenContext(&PlatformDisplay::sharedDisplayForCompositing());
    context->makeContextCurrent();
    uint32_t fbo;
    glGenFramebuffers(1, &fbo);
    glBindFramebuffer(GL_FRAMEBUFFER, fbo);
    glFramebufferTexture2D(GL_FRAMEBUFFER, GL_COLOR_ATTACHMENT0, GL_TEXTURE_2D, m_data.m_texture, 0);
    glBindTexture(bindTextureTarget, destinationTexture);
    glCopyTexImage2D(target, 0, internalformat, 0, 0, m_size.width(), m_size.height(), 0);
    glBindTexture(bindTextureTarget, 0);
    glBindFramebuffer(GL_FRAMEBUFFER, 0);
    glFlush();
    glDeleteFramebuffers(1, &fbo);
    return true;
#else
    UNUSED_PARAM(target);
    UNUSED_PARAM(destinationTexture);
    UNUSED_PARAM(internalformat);
    UNUSED_PARAM(premultiplyAlpha);
    UNUSED_PARAM(flipY);
    return false;
#endif
}

} // namespace WebCore

#endif // USE(CAIRO)<|MERGE_RESOLUTION|>--- conflicted
+++ resolved
@@ -148,24 +148,18 @@
 
 void ImageBufferData::swapBuffersIfNeeded()
 {
-<<<<<<< HEAD
     ASSERT(m_renderingMode == RenderingMode::Accelerated);
 
     if (!m_bufferChanged)
         return;
 
-=======
->>>>>>> 97a6a9fe
     GLContext* previousActiveContext = GLContext::current();
+    cairo_surface_flush(m_surface.get());
 
     if (!m_compositorTexture) {
         createCompositorBuffer();
         LockHolder holder(m_platformLayerProxy->lock());
-<<<<<<< HEAD
         m_platformLayerProxy->pushNextBuffer(std::make_unique<TextureMapperPlatformLayerBuffer>(m_compositorTexture, m_size, TextureMapperGL::ShouldBlend, GraphicsContext3D::RGBA));
-=======
-        m_platformLayerProxy->pushNextBuffer(std::make_unique<TextureMapperPlatformLayerBuffer>(m_compositorTexture, m_size, TextureMapperGL::ShouldBlend));
->>>>>>> 97a6a9fe
     }
 
     // It would be great if we could just swap the buffers here as we do with webgl, but that breaks the cases
@@ -246,15 +240,12 @@
         m_data.createCairoGLSurface();
         if (!m_data.m_surface || cairo_surface_status(m_data.m_surface.get()) != CAIRO_STATUS_SUCCESS)
             m_data.m_renderingMode = Unaccelerated; // If allocation fails, fall back to non-accelerated path.
-<<<<<<< HEAD
 #if USE(COORDINATED_GRAPHICS_THREADED)
         else {
             LockHolder locker(m_data.m_platformLayerProxy->lock());
             m_data.m_platformLayerProxy->pushNextBuffer(std::make_unique<TextureMapperPlatformLayerBuffer>(m_data.m_texture, m_size, TextureMapperGL::ShouldBlend, GraphicsContext3D::RGBA));
         }
 #endif
-=======
->>>>>>> 97a6a9fe
     }
     if (m_data.m_renderingMode == Unaccelerated)
 #else
