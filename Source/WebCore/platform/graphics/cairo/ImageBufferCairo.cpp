/*
 * Copyright (C) 2006 Nikolas Zimmermann <zimmermann@kde.org>
 * Copyright (C) 2007 Holger Hans Peter Freyther <zecke@selfish.org>
 * Copyright (C) 2008, 2009 Dirk Schulze <krit@webkit.org>
 * Copyright (C) 2010 Torch Mobile (Beijing) Co. Ltd. All rights reserved.
 *
 * Redistribution and use in source and binary forms, with or without
 * modification, are permitted provided that the following conditions
 * are met:
 * 1. Redistributions of source code must retain the above copyright
 *    notice, this list of conditions and the following disclaimer.
 * 2. Redistributions in binary form must reproduce the above copyright
 *    notice, this list of conditions and the following disclaimer in the
 *    documentation and/or other materials provided with the distribution.
 *
 * THIS SOFTWARE IS PROVIDED BY APPLE INC. ``AS IS'' AND ANY
 * EXPRESS OR IMPLIED WARRANTIES, INCLUDING, BUT NOT LIMITED TO, THE
 * IMPLIED WARRANTIES OF MERCHANTABILITY AND FITNESS FOR A PARTICULAR
 * PURPOSE ARE DISCLAIMED.  IN NO EVENT SHALL APPLE INC. OR
 * CONTRIBUTORS BE LIABLE FOR ANY DIRECT, INDIRECT, INCIDENTAL, SPECIAL,
 * EXEMPLARY, OR CONSEQUENTIAL DAMAGES (INCLUDING, BUT NOT LIMITED TO,
 * PROCUREMENT OF SUBSTITUTE GOODS OR SERVICES; LOSS OF USE, DATA, OR
 * PROFITS; OR BUSINESS INTERRUPTION) HOWEVER CAUSED AND ON ANY THEORY
 * OF LIABILITY, WHETHER IN CONTRACT, STRICT LIABILITY, OR TORT
 * (INCLUDING NEGLIGENCE OR OTHERWISE) ARISING IN ANY WAY OUT OF THE USE
 * OF THIS SOFTWARE, EVEN IF ADVISED OF THE POSSIBILITY OF SUCH DAMAGE.
 */

#include "config.h"
#include "ImageBuffer.h"

#if USE(CAIRO)

#include "BitmapImage.h"
#include "CairoUtilities.h"
#include "Color.h"
#include "GraphicsContext.h"
#include "MIMETypeRegistry.h"
#include "NotImplemented.h"
#include "Pattern.h"
#include "PlatformContextCairo.h"
#include "RefPtrCairo.h"
#include "image-encoders/JPEGImageEncoder.h"
#include <cairo.h>
#include <runtime/JSCInlines.h>
#include <runtime/TypedArrayInlines.h>
#include <wtf/Vector.h>
#include <wtf/text/Base64.h>
#include <wtf/text/WTFString.h>

#if ENABLE(ACCELERATED_2D_CANVAS)
#include "GLContext.h"
#include "TextureMapperGL.h"
#include <cairo-gl.h>

#if USE(OPENGL_ES_2)
#include <GLES2/gl2.h>
#else
#include "OpenGLShims.h"
#endif

#if USE(COORDINATED_GRAPHICS_THREADED)
#include "TextureMapperPlatformLayerBuffer.h"
#include "TextureMapperPlatformLayerProxy.h"
#endif
#endif

using namespace std;

namespace WebCore {

ImageBufferData::ImageBufferData(const IntSize& size, RenderingMode renderingMode)
    : m_platformContext(0)
    , m_size(size)
    , m_renderingMode(renderingMode)
#if ENABLE(ACCELERATED_2D_CANVAS)
#if USE(COORDINATED_GRAPHICS_THREADED)
    , m_bufferChanged(false)
    , m_compositorTexture(0)
#endif
    , m_texture(0)
#endif
{
#if ENABLE(ACCELERATED_2D_CANVAS) && USE(COORDINATED_GRAPHICS_THREADED)
    if (m_renderingMode == RenderingMode::Accelerated)
        m_platformLayerProxy = adoptRef(new TextureMapperPlatformLayerProxy);
#endif
}

ImageBufferData::~ImageBufferData()
{
    if (m_renderingMode != Accelerated)
        return;

#if ENABLE(ACCELERATED_2D_CANVAS)
    GLContext* previousActiveContext = GLContext::current();
    PlatformDisplay::sharedDisplayForCompositing().sharingGLContext()->makeContextCurrent();

    if (m_texture)
        glDeleteTextures(1, &m_texture);

#if USE(COORDINATED_GRAPHICS_THREADED)
    if (m_compositorTexture)
        glDeleteTextures(1, &m_compositorTexture);
#endif

    if (previousActiveContext)
        previousActiveContext->makeContextCurrent();
#endif
}

#if ENABLE(ACCELERATED_2D_CANVAS)
#if USE(COORDINATED_GRAPHICS_THREADED)
void ImageBufferData::createCompositorBuffer()
{
    auto* context = PlatformDisplay::sharedDisplayForCompositing().sharingGLContext();
    context->makeContextCurrent();

    glGenTextures(1, &m_compositorTexture);
    glBindTexture(GL_TEXTURE_2D, m_compositorTexture);
    glTexParameterf(GL_TEXTURE_2D, GL_TEXTURE_WRAP_S, GL_CLAMP_TO_EDGE);
    glTexParameterf(GL_TEXTURE_2D, GL_TEXTURE_WRAP_T, GL_CLAMP_TO_EDGE);
    glTexParameteri(GL_TEXTURE_2D, GL_TEXTURE_MIN_FILTER, GL_LINEAR);
    glTexParameteri(GL_TEXTURE_2D, GL_TEXTURE_MAG_FILTER, GL_LINEAR);
    glPixelStorei(GL_UNPACK_ALIGNMENT, 1);
    glTexImage2D(GL_TEXTURE_2D, 0 , GL_RGBA, m_size.width(), m_size.height(), 0, GL_RGBA, GL_UNSIGNED_BYTE, 0);

    m_compositorSurface = adoptRef(cairo_gl_surface_create_for_texture(context->cairoDevice(), CAIRO_CONTENT_COLOR_ALPHA, m_compositorTexture, m_size.width(), m_size.height()));
    m_compositorCr = adoptRef(cairo_create(m_compositorSurface.get()));
    cairo_set_antialias(m_compositorCr.get(), CAIRO_ANTIALIAS_NONE);
}

void ImageBufferData::markBufferChanged()
{
    m_bufferChanged = true;
}

void ImageBufferData::swapBuffersIfNeeded()
{
    ASSERT(m_renderingMode == RenderingMode::Accelerated);

    if (!m_bufferChanged)
        return;

    GLContext* previousActiveContext = GLContext::current();
    cairo_surface_flush(m_surface.get());

    if (!m_compositorTexture) {
        createCompositorBuffer();
        LockHolder holder(m_platformLayerProxy->lock());
<<<<<<< HEAD
        m_platformLayerProxy->pushNextBuffer(std::make_unique<TextureMapperPlatformLayerBuffer>(m_compositorTexture, m_size, TextureMapperGL::ShouldBlend, GL_RGBA));
=======
        m_platformLayerProxy->pushNextBuffer(std::make_unique<TextureMapperPlatformLayerBuffer>(m_compositorTexture, m_size, TextureMapperGL::ShouldBlend, GraphicsContext3D::DONT_CARE));
>>>>>>> 05dda0ab
    }

    // It would be great if we could just swap the buffers here as we do with webgl, but that breaks the cases
    // where one frame uses the content already rendered in the previous frame. So we just copy the content
    // into the compositor buffer.
    cairo_set_source_surface(m_compositorCr.get(), m_surface.get(), 0, 0);
    cairo_set_operator(m_compositorCr.get(), CAIRO_OPERATOR_SOURCE);
    cairo_paint(m_compositorCr.get());
    cairo_surface_flush(m_compositorSurface.get());
    glFlush();

    m_bufferChanged = false;
    if (previousActiveContext)
        previousActiveContext->makeContextCurrent();
}
#endif

void clearSurface(cairo_surface_t* surface)
{
    if (cairo_surface_status(surface) != CAIRO_STATUS_SUCCESS)
        return;

    RefPtr<cairo_t> cr = adoptRef(cairo_create(surface));
    cairo_set_operator(cr.get(), CAIRO_OPERATOR_CLEAR);
    cairo_paint(cr.get());
}

void ImageBufferData::createCairoGLSurface()
{
    auto* context = PlatformDisplay::sharedDisplayForCompositing().sharingGLContext();
    context->makeContextCurrent();

    // We must generate the texture ourselves, because there is no Cairo API for extracting it
    // from a pre-existing surface.
    glGenTextures(1, &m_texture);
    glBindTexture(GL_TEXTURE_2D, m_texture);
    glTexParameterf(GL_TEXTURE_2D, GL_TEXTURE_WRAP_S, GL_CLAMP_TO_EDGE);
    glTexParameterf(GL_TEXTURE_2D, GL_TEXTURE_WRAP_T, GL_CLAMP_TO_EDGE);
    glTexParameteri(GL_TEXTURE_2D, GL_TEXTURE_MIN_FILTER, GL_LINEAR);
    glTexParameteri(GL_TEXTURE_2D, GL_TEXTURE_MAG_FILTER, GL_LINEAR);

    glPixelStorei(GL_UNPACK_ALIGNMENT, 1);

    glTexImage2D(GL_TEXTURE_2D, 0 /* level */, GL_RGBA, m_size.width(), m_size.height(), 0 /* border */, GL_RGBA, GL_UNSIGNED_BYTE, 0);

    cairo_device_t* device = context->cairoDevice();

    // Thread-awareness is a huge performance hit on non-Intel drivers.
    cairo_gl_device_set_thread_aware(device, FALSE);

    m_surface = adoptRef(cairo_gl_surface_create_for_texture(device, CAIRO_CONTENT_COLOR_ALPHA, m_texture, m_size.width(), m_size.height()));
    clearSurface(m_surface.get());
}
#endif

ImageBuffer::ImageBuffer(const FloatSize& size, float resolutionScale, ColorSpace, RenderingMode renderingMode, bool& success)
    : m_data(IntSize(size), renderingMode)
    , m_logicalSize(size)
    , m_resolutionScale(resolutionScale)
{
    success = false;  // Make early return mean error.

    float scaledWidth = ceilf(m_resolutionScale * size.width());
    float scaledHeight = ceilf(m_resolutionScale * size.height());

    // FIXME: Should we automatically use a lower resolution?
    if (!FloatSize(scaledWidth, scaledHeight).isExpressibleAsIntSize())
        return;

    m_size = IntSize(scaledWidth, scaledHeight);
    m_data.m_size = m_size;

    if (m_size.isEmpty())
        return;

#if ENABLE(ACCELERATED_2D_CANVAS)
    if (m_data.m_renderingMode == Accelerated) {
        m_data.createCairoGLSurface();
        if (!m_data.m_surface || cairo_surface_status(m_data.m_surface.get()) != CAIRO_STATUS_SUCCESS)
            m_data.m_renderingMode = Unaccelerated; // If allocation fails, fall back to non-accelerated path.
#if USE(COORDINATED_GRAPHICS_THREADED)
        else {
            LockHolder locker(m_data.m_platformLayerProxy->lock());
<<<<<<< HEAD
            m_data.m_platformLayerProxy->pushNextBuffer(std::make_unique<TextureMapperPlatformLayerBuffer>(m_data.m_texture, m_size, TextureMapperGL::ShouldBlend, GL_RGBA));
=======
            m_data.m_platformLayerProxy->pushNextBuffer(std::make_unique<TextureMapperPlatformLayerBuffer>(m_data.m_texture, m_size, TextureMapperGL::ShouldBlend, GraphicsContext3D::DONT_CARE));
>>>>>>> 05dda0ab
        }
#endif
    }
    if (m_data.m_renderingMode == Unaccelerated)
#else
    ASSERT(m_data.m_renderingMode != Accelerated);
#endif
    {
<<<<<<< HEAD
        int stride = cairo_format_stride_for_width(CAIRO_FORMAT_ARGB32, m_size.width());
        m_data.m_surfaceData = MallocPtr<unsigned char>::malloc(m_size.height() * stride);
        memset(m_data.m_surfaceData.get(), 0, m_size.height() * stride);
        m_data.m_surface = adoptRef(cairo_image_surface_create_for_data(m_data.m_surfaceData.get(), CAIRO_FORMAT_ARGB32, m_size.width(), m_size.height(), stride));
=======
        static cairo_user_data_key_t s_surfaceDataKey;

        int stride = cairo_format_stride_for_width(CAIRO_FORMAT_ARGB32, m_size.width());
        auto* surfaceData = fastZeroedMalloc(m_size.height() * stride);

        m_data.m_surface = adoptRef(cairo_image_surface_create_for_data(static_cast<unsigned char*>(surfaceData), CAIRO_FORMAT_ARGB32, m_size.width(), m_size.height(), stride));
        cairo_surface_set_user_data(m_data.m_surface.get(), &s_surfaceDataKey, surfaceData, [](void* data) { fastFree(data); });
>>>>>>> 05dda0ab
    }

    if (cairo_surface_status(m_data.m_surface.get()) != CAIRO_STATUS_SUCCESS)
        return;  // create will notice we didn't set m_initialized and fail.

    cairoSurfaceSetDeviceScale(m_data.m_surface.get(), m_resolutionScale, m_resolutionScale);

    RefPtr<cairo_t> cr = adoptRef(cairo_create(m_data.m_surface.get()));
    m_data.m_platformContext.setCr(cr.get());
    cairo_set_antialias(cr.get(), CAIRO_ANTIALIAS_NONE);
    m_data.m_context = std::make_unique<GraphicsContext>(&m_data.m_platformContext);
    success = true;
}

ImageBuffer::~ImageBuffer()
{
}

std::unique_ptr<ImageBuffer> ImageBuffer::createCompatibleBuffer(const FloatSize& size, const GraphicsContext& context)
{
    return createCompatibleBuffer(size, ColorSpaceSRGB, context);
}

GraphicsContext& ImageBuffer::context() const
{
    return *m_data.m_context;
}

RefPtr<Image> ImageBuffer::sinkIntoImage(std::unique_ptr<ImageBuffer> imageBuffer, ScaleBehavior scaleBehavior)
{
    return imageBuffer->copyImage(DontCopyBackingStore, scaleBehavior);
}

RefPtr<Image> ImageBuffer::copyImage(BackingStoreCopy copyBehavior, ScaleBehavior) const
{
    // copyCairoImageSurface inherits surface's device scale factor.
    if (copyBehavior == CopyBackingStore)
        return BitmapImage::create(copyCairoImageSurface(m_data.m_surface.get()));

    // BitmapImage will release the passed in surface on destruction
    return BitmapImage::create(RefPtr<cairo_surface_t>(m_data.m_surface));
}

BackingStoreCopy ImageBuffer::fastCopyImageMode()
{
    return DontCopyBackingStore;
}

void ImageBuffer::drawConsuming(std::unique_ptr<ImageBuffer> imageBuffer, GraphicsContext& destContext, const FloatRect& destRect, const FloatRect& srcRect, CompositeOperator op, BlendMode blendMode)
{
    imageBuffer->draw(destContext, destRect, srcRect, op, blendMode);
}

void ImageBuffer::draw(GraphicsContext& destinationContext, const FloatRect& destRect, const FloatRect& srcRect,
    CompositeOperator op, BlendMode blendMode)
{
    BackingStoreCopy copyMode = &destinationContext == &context() ? CopyBackingStore : DontCopyBackingStore;
    RefPtr<Image> image = copyImage(copyMode);
    destinationContext.drawImage(*image, destRect, srcRect, ImagePaintingOptions(op, blendMode, ImageOrientationDescription()));
}

void ImageBuffer::drawPattern(GraphicsContext& context, const FloatRect& destRect, const FloatRect& srcRect, const AffineTransform& patternTransform,
    const FloatPoint& phase, const FloatSize& spacing, CompositeOperator op, BlendMode)
{
    if (RefPtr<Image> image = copyImage(DontCopyBackingStore))
        image->drawPattern(context, destRect, srcRect, patternTransform, phase, spacing, op);
}

void ImageBuffer::platformTransformColorSpace(const Vector<int>& lookUpTable)
{
    // FIXME: Enable color space conversions on accelerated canvases.
    if (cairo_surface_get_type(m_data.m_surface.get()) != CAIRO_SURFACE_TYPE_IMAGE)
        return;

    unsigned char* dataSrc = cairo_image_surface_get_data(m_data.m_surface.get());
    int stride = cairo_image_surface_get_stride(m_data.m_surface.get());
    for (int y = 0; y < m_size.height(); ++y) {
        unsigned* row = reinterpret_cast_ptr<unsigned*>(dataSrc + stride * y);
        for (int x = 0; x < m_size.width(); x++) {
            unsigned* pixel = row + x;
            Color pixelColor = colorFromPremultipliedARGB(*pixel);
            pixelColor = Color(lookUpTable[pixelColor.red()],
                               lookUpTable[pixelColor.green()],
                               lookUpTable[pixelColor.blue()],
                               pixelColor.alpha());
            *pixel = premultipliedARGBFromColor(pixelColor);
        }
    }
    cairo_surface_mark_dirty_rectangle(m_data.m_surface.get(), 0, 0, m_logicalSize.width(), m_logicalSize.height());
}

RefPtr<cairo_surface_t> copySurfaceToImageAndAdjustRect(cairo_surface_t* surface, IntRect& rect)
{
    cairo_surface_type_t surfaceType = cairo_surface_get_type(surface);

    // If we already have an image, we write directly to the underlying data;
    // otherwise we create a temporary surface image
    if (surfaceType == CAIRO_SURFACE_TYPE_IMAGE)
        return surface;
    
    rect.setX(0);
    rect.setY(0);
    return adoptRef(cairo_image_surface_create(CAIRO_FORMAT_ARGB32, rect.width(), rect.height()));
}

template <Multiply multiplied>
RefPtr<Uint8ClampedArray> getImageData(const IntRect& rect, const IntRect& logicalRect, const ImageBufferData& data, const IntSize& size, const IntSize& logicalSize, float resolutionScale)
{
    RefPtr<Uint8ClampedArray> result = Uint8ClampedArray::createUninitialized(rect.width() * rect.height() * 4);
    if (!result)
        return nullptr;

    if (rect.x() < 0 || rect.y() < 0 || (rect.x() + rect.width()) > size.width() || (rect.y() + rect.height()) > size.height())
        result->zeroFill();

    int originx = rect.x();
    int destx = 0;
    if (originx < 0) {
        destx = -originx;
        originx = 0;
    }
    int endx = rect.maxX();
    if (endx > size.width())
        endx = size.width();
    int numColumns = endx - originx;

    int originy = rect.y();
    int desty = 0;
    if (originy < 0) {
        desty = -originy;
        originy = 0;
    }
    int endy = rect.maxY();
    if (endy > size.height())
        endy = size.height();
    int numRows = endy - originy;

    // The size of the derived surface is in BackingStoreCoordinateSystem.
    // We need to set the device scale for the derived surface from this ImageBuffer.
    IntRect imageRect(originx, originy, numColumns, numRows);
    RefPtr<cairo_surface_t> imageSurface = copySurfaceToImageAndAdjustRect(data.m_surface.get(), imageRect);
    cairoSurfaceSetDeviceScale(imageSurface.get(), resolutionScale, resolutionScale);
    originx = imageRect.x();
    originy = imageRect.y();
    if (imageSurface != data.m_surface.get()) {
        // This cairo surface operation is done in LogicalCoordinateSystem.
        IntRect logicalArea = intersection(logicalRect, IntRect(0, 0, logicalSize.width(), logicalSize.height()));
        copyRectFromOneSurfaceToAnother(data.m_surface.get(), imageSurface.get(), IntSize(-logicalArea.x(), -logicalArea.y()), IntRect(IntPoint(), logicalArea.size()), IntSize(), CAIRO_OPERATOR_SOURCE);
    }

    unsigned char* dataSrc = cairo_image_surface_get_data(imageSurface.get());
    unsigned char* dataDst = result->data();
    int stride = cairo_image_surface_get_stride(imageSurface.get());
    unsigned destBytesPerRow = 4 * rect.width();

    unsigned char* destRows = dataDst + desty * destBytesPerRow + destx * 4;
    for (int y = 0; y < numRows; ++y) {
        unsigned* row = reinterpret_cast_ptr<unsigned*>(dataSrc + stride * (y + originy));
        for (int x = 0; x < numColumns; x++) {
            int basex = x * 4;
            unsigned* pixel = row + x + originx;

            // Avoid calling Color::colorFromPremultipliedARGB() because one
            // function call per pixel is too expensive.
            unsigned alpha = (*pixel & 0xFF000000) >> 24;
            unsigned red = (*pixel & 0x00FF0000) >> 16;
            unsigned green = (*pixel & 0x0000FF00) >> 8;
            unsigned blue = (*pixel & 0x000000FF);

            if (multiplied == Unmultiplied) {
                if (alpha && alpha != 255) {
                    red = red * 255 / alpha;
                    green = green * 255 / alpha;
                    blue = blue * 255 / alpha;
                }
            }

            destRows[basex]     = red;
            destRows[basex + 1] = green;
            destRows[basex + 2] = blue;
            destRows[basex + 3] = alpha;
        }
        destRows += destBytesPerRow;
    }

    return result.release();
}

template<typename Unit>
inline Unit logicalUnit(const Unit& value, ImageBuffer::CoordinateSystem coordinateSystemOfValue, float resolutionScale)
{
    if (coordinateSystemOfValue == ImageBuffer::LogicalCoordinateSystem || resolutionScale == 1.0)
        return value;
    Unit result(value);
    result.scale(1.0 / resolutionScale);
    return result;
}

template<typename Unit>
inline Unit backingStoreUnit(const Unit& value, ImageBuffer::CoordinateSystem coordinateSystemOfValue, float resolutionScale)
{
    if (coordinateSystemOfValue == ImageBuffer::BackingStoreCoordinateSystem || resolutionScale == 1.0)
        return value;
    Unit result(value);
    result.scale(resolutionScale);
    return result;
}

RefPtr<Uint8ClampedArray> ImageBuffer::getUnmultipliedImageData(const IntRect& rect, CoordinateSystem coordinateSystem) const
{
    IntRect logicalRect = logicalUnit(rect, coordinateSystem, m_resolutionScale);
    IntRect backingStoreRect = backingStoreUnit(rect, coordinateSystem, m_resolutionScale);
    return getImageData<Unmultiplied>(backingStoreRect, logicalRect, m_data, m_size, m_logicalSize, m_resolutionScale);
}

RefPtr<Uint8ClampedArray> ImageBuffer::getPremultipliedImageData(const IntRect& rect, CoordinateSystem coordinateSystem) const
{
    IntRect logicalRect = logicalUnit(rect, coordinateSystem, m_resolutionScale);
    IntRect backingStoreRect = backingStoreUnit(rect, coordinateSystem, m_resolutionScale);
    return getImageData<Premultiplied>(backingStoreRect, logicalRect, m_data, m_size, m_logicalSize, m_resolutionScale);
}

void ImageBuffer::putByteArray(Multiply multiplied, Uint8ClampedArray* source, const IntSize& sourceSize, const IntRect& sourceRect, const IntPoint& destPoint, CoordinateSystem coordinateSystem)
{
    IntRect scaledSourceRect = backingStoreUnit(sourceRect, coordinateSystem, m_resolutionScale);
    IntSize scaledSourceSize = backingStoreUnit(sourceSize, coordinateSystem, m_resolutionScale);
    IntPoint scaledDestPoint = backingStoreUnit(destPoint, coordinateSystem, m_resolutionScale);
    IntRect logicalSourceRect = logicalUnit(sourceRect, coordinateSystem, m_resolutionScale);
    IntPoint logicalDestPoint = logicalUnit(destPoint, coordinateSystem, m_resolutionScale);

    ASSERT(scaledSourceRect.width() > 0);
    ASSERT(scaledSourceRect.height() > 0);

    int originx = scaledSourceRect.x();
    int destx = scaledDestPoint.x() + scaledSourceRect.x();
    int logicalDestx = logicalDestPoint.x() + logicalSourceRect.x();
    ASSERT(destx >= 0);
    ASSERT(destx < m_size.width());
    ASSERT(originx >= 0);
    ASSERT(originx <= scaledSourceRect.maxX());

    int endx = scaledDestPoint.x() + scaledSourceRect.maxX();
    int logicalEndx = logicalDestPoint.x() + logicalSourceRect.maxX();
    ASSERT(endx <= m_size.width());

    int numColumns = endx - destx;
    int logicalNumColumns = logicalEndx - logicalDestx;

    int originy = scaledSourceRect.y();
    int desty = scaledDestPoint.y() + scaledSourceRect.y();
    int logicalDesty = logicalDestPoint.y() + logicalSourceRect.y();
    ASSERT(desty >= 0);
    ASSERT(desty < m_size.height());
    ASSERT(originy >= 0);
    ASSERT(originy <= scaledSourceRect.maxY());

    int endy = scaledDestPoint.y() + scaledSourceRect.maxY();
    int logicalEndy = logicalDestPoint.y() + logicalSourceRect.maxY();
    ASSERT(endy <= m_size.height());
    int numRows = endy - desty;
    int logicalNumRows = logicalEndy - logicalDesty;

    // The size of the derived surface is in BackingStoreCoordinateSystem.
    // We need to set the device scale for the derived surface from this ImageBuffer.
    IntRect imageRect(destx, desty, numColumns, numRows);
    RefPtr<cairo_surface_t> imageSurface = copySurfaceToImageAndAdjustRect(m_data.m_surface.get(), imageRect);
    cairoSurfaceSetDeviceScale(imageSurface.get(), m_resolutionScale, m_resolutionScale);
    destx = imageRect.x();
    desty = imageRect.y();

    unsigned char* pixelData = cairo_image_surface_get_data(imageSurface.get());

    unsigned srcBytesPerRow = 4 * scaledSourceSize.width();
    int stride = cairo_image_surface_get_stride(imageSurface.get());

    unsigned char* srcRows = source->data() + originy * srcBytesPerRow + originx * 4;
    for (int y = 0; y < numRows; ++y) {
        unsigned* row = reinterpret_cast_ptr<unsigned*>(pixelData + stride * (y + desty));
        for (int x = 0; x < numColumns; x++) {
            int basex = x * 4;
            unsigned* pixel = row + x + destx;

            // Avoid calling Color::premultipliedARGBFromColor() because one
            // function call per pixel is too expensive.
            unsigned red = srcRows[basex];
            unsigned green = srcRows[basex + 1];
            unsigned blue = srcRows[basex + 2];
            unsigned alpha = srcRows[basex + 3];

            if (multiplied == Unmultiplied) {
                if (alpha != 255) {
                    red = (red * alpha + 254) / 255;
                    green = (green * alpha + 254) / 255;
                    blue = (blue * alpha + 254) / 255;
                }
            }

            *pixel = (alpha << 24) | red  << 16 | green  << 8 | blue;
        }
        srcRows += srcBytesPerRow;
    }

    // This cairo surface operation is done in LogicalCoordinateSystem.
    cairo_surface_mark_dirty_rectangle(imageSurface.get(), logicalDestx, logicalDesty, logicalNumColumns, logicalNumRows);

    if (imageSurface != m_data.m_surface.get()) {
        // This cairo surface operation is done in LogicalCoordinateSystem.
        copyRectFromOneSurfaceToAnother(imageSurface.get(), m_data.m_surface.get(), IntSize(), IntRect(0, 0, logicalNumColumns, logicalNumRows), IntSize(logicalDestPoint.x() + logicalSourceRect.x(), logicalDestPoint.y() + logicalSourceRect.y()), CAIRO_OPERATOR_SOURCE);
    }
}

#if !PLATFORM(GTK) && !PLATFORM(EFL)
static cairo_status_t writeFunction(void* output, const unsigned char* data, unsigned int length)
{
    if (!reinterpret_cast<Vector<unsigned char>*>(output)->tryAppend(data, length))
        return CAIRO_STATUS_WRITE_ERROR;
    return CAIRO_STATUS_SUCCESS;
}

static bool encodeImage(cairo_surface_t* image, const String& mimeType, Vector<char>* output, Optional<double> quality)
{
    ASSERT_UNUSED(mimeType, mimeType == "image/png" || mimeType == "image/jpeg"); // Only PNG  and JPEG output are supported for now.

    if (mimeType == "image/png")
        return cairo_surface_write_to_png_stream(image, writeFunction, output) == CAIRO_STATUS_SUCCESS;

    if (mimeType == "image/jpeg") {
        unsigned char* imageData = cairo_image_surface_get_data(image);
        int width = cairo_image_surface_get_width(image);
        int height = cairo_image_surface_get_height(image);
        return compressRGBABigEndianToJPEG(imageData, IntSize(width, height), *output, quality);
    }

    return false;
}

<<<<<<< HEAD
String ImageBuffer::toDataURL(const String& mimeType, Optional<double> quality, CoordinateSystem) const
=======
String ImageBuffer::toDataURL(const String& mimeType, std::optional<double>, CoordinateSystem) const
>>>>>>> 05dda0ab
{
    ASSERT(MIMETypeRegistry::isSupportedImageMIMETypeForEncoding(mimeType));

    cairo_surface_t* image = cairo_get_target(context().platformContext()->cr());

    Vector<char> encodedImage;
    if (!image || !encodeImage(image, mimeType, &encodedImage, quality))
        return "data:,";

    Vector<char> base64Data;
    base64Encode(encodedImage, base64Data);

    return "data:" + mimeType + ";base64," + base64Data;
}
#endif

#if ENABLE(ACCELERATED_2D_CANVAS) && !USE(COORDINATED_GRAPHICS_THREADED)
void ImageBufferData::paintToTextureMapper(TextureMapper& textureMapper, const FloatRect& targetRect, const TransformationMatrix& matrix, float opacity)
{
    ASSERT(m_texture);

    // Cairo may change the active context, so we make sure to change it back after flushing.
    GLContext* previousActiveContext = GLContext::current();
    cairo_surface_flush(m_surface.get());
    previousActiveContext->makeContextCurrent();

    static_cast<TextureMapperGL&>(textureMapper).drawTexture(m_texture, TextureMapperGL::ShouldBlend, m_size, targetRect, matrix, opacity);
}
#endif

PlatformLayer* ImageBuffer::platformLayer() const
{
#if ENABLE(ACCELERATED_2D_CANVAS)
    if (m_data.m_texture)
        return const_cast<ImageBufferData*>(&m_data);
#endif
    return 0;
}

#if USE(COORDINATED_GRAPHICS_THREADED)
void ImageBuffer::markBufferChanged()
{
#if ENABLE(ACCELERATED_2D_CANVAS)
    m_data.markBufferChanged();
#endif
}
#endif

bool ImageBuffer::copyToPlatformTexture(GraphicsContext3D&, GC3Denum target, Platform3DObject destinationTexture, GC3Denum internalformat, bool premultiplyAlpha, bool flipY)
{
#if ENABLE(ACCELERATED_2D_CANVAS)
    ASSERT_WITH_MESSAGE(m_resolutionScale == 1.0, "Since the HiDPI Canvas feature is removed, the resolution factor here is always 1.");
    if (premultiplyAlpha || flipY)
        return false;

    if (!m_data.m_texture)
        return false;

    GC3Denum bindTextureTarget;
    switch (target) {
    case GL_TEXTURE_2D:
        bindTextureTarget = GL_TEXTURE_2D;
        break;
    case GL_TEXTURE_CUBE_MAP_POSITIVE_X:
    case GL_TEXTURE_CUBE_MAP_NEGATIVE_X:
    case GL_TEXTURE_CUBE_MAP_POSITIVE_Y:
    case GL_TEXTURE_CUBE_MAP_NEGATIVE_Y:
    case GL_TEXTURE_CUBE_MAP_POSITIVE_Z:
    case GL_TEXTURE_CUBE_MAP_NEGATIVE_Z:
        bindTextureTarget = GL_TEXTURE_CUBE_MAP;
        break;
    default:
        return false;
    }

    cairo_surface_flush(m_data.m_surface.get());

    std::unique_ptr<GLContext> context = GLContext::createOffscreenContext(&PlatformDisplay::sharedDisplayForCompositing());
    context->makeContextCurrent();
    uint32_t fbo;
    glGenFramebuffers(1, &fbo);
    glBindFramebuffer(GL_FRAMEBUFFER, fbo);
    glFramebufferTexture2D(GL_FRAMEBUFFER, GL_COLOR_ATTACHMENT0, GL_TEXTURE_2D, m_data.m_texture, 0);
    glBindTexture(bindTextureTarget, destinationTexture);
    glCopyTexImage2D(target, 0, internalformat, 0, 0, m_size.width(), m_size.height(), 0);
    glBindTexture(bindTextureTarget, 0);
    glBindFramebuffer(GL_FRAMEBUFFER, 0);
    glFlush();
    glDeleteFramebuffers(1, &fbo);
    return true;
#else
    UNUSED_PARAM(target);
    UNUSED_PARAM(destinationTexture);
    UNUSED_PARAM(internalformat);
    UNUSED_PARAM(premultiplyAlpha);
    UNUSED_PARAM(flipY);
    return false;
#endif
}

} // namespace WebCore

#endif // USE(CAIRO)<|MERGE_RESOLUTION|>--- conflicted
+++ resolved
@@ -148,11 +148,7 @@
     if (!m_compositorTexture) {
         createCompositorBuffer();
         LockHolder holder(m_platformLayerProxy->lock());
-<<<<<<< HEAD
-        m_platformLayerProxy->pushNextBuffer(std::make_unique<TextureMapperPlatformLayerBuffer>(m_compositorTexture, m_size, TextureMapperGL::ShouldBlend, GL_RGBA));
-=======
-        m_platformLayerProxy->pushNextBuffer(std::make_unique<TextureMapperPlatformLayerBuffer>(m_compositorTexture, m_size, TextureMapperGL::ShouldBlend, GraphicsContext3D::DONT_CARE));
->>>>>>> 05dda0ab
+        m_platformLayerProxy->pushNextBuffer(std::make_unique<TextureMapperPlatformLayerBuffer>(m_compositorTexture, m_size, TextureMapperGL::ShouldBlend, GraphicsContext3D::RGBA));
     }
 
     // It would be great if we could just swap the buffers here as we do with webgl, but that breaks the cases
@@ -236,11 +232,7 @@
 #if USE(COORDINATED_GRAPHICS_THREADED)
         else {
             LockHolder locker(m_data.m_platformLayerProxy->lock());
-<<<<<<< HEAD
-            m_data.m_platformLayerProxy->pushNextBuffer(std::make_unique<TextureMapperPlatformLayerBuffer>(m_data.m_texture, m_size, TextureMapperGL::ShouldBlend, GL_RGBA));
-=======
-            m_data.m_platformLayerProxy->pushNextBuffer(std::make_unique<TextureMapperPlatformLayerBuffer>(m_data.m_texture, m_size, TextureMapperGL::ShouldBlend, GraphicsContext3D::DONT_CARE));
->>>>>>> 05dda0ab
+            m_data.m_platformLayerProxy->pushNextBuffer(std::make_unique<TextureMapperPlatformLayerBuffer>(m_data.m_texture, m_size, TextureMapperGL::ShouldBlend, GraphicsContext3D::RGBA));
         }
 #endif
     }
@@ -249,12 +241,6 @@
     ASSERT(m_data.m_renderingMode != Accelerated);
 #endif
     {
-<<<<<<< HEAD
-        int stride = cairo_format_stride_for_width(CAIRO_FORMAT_ARGB32, m_size.width());
-        m_data.m_surfaceData = MallocPtr<unsigned char>::malloc(m_size.height() * stride);
-        memset(m_data.m_surfaceData.get(), 0, m_size.height() * stride);
-        m_data.m_surface = adoptRef(cairo_image_surface_create_for_data(m_data.m_surfaceData.get(), CAIRO_FORMAT_ARGB32, m_size.width(), m_size.height(), stride));
-=======
         static cairo_user_data_key_t s_surfaceDataKey;
 
         int stride = cairo_format_stride_for_width(CAIRO_FORMAT_ARGB32, m_size.width());
@@ -262,7 +248,6 @@
 
         m_data.m_surface = adoptRef(cairo_image_surface_create_for_data(static_cast<unsigned char*>(surfaceData), CAIRO_FORMAT_ARGB32, m_size.width(), m_size.height(), stride));
         cairo_surface_set_user_data(m_data.m_surface.get(), &s_surfaceDataKey, surfaceData, [](void* data) { fastFree(data); });
->>>>>>> 05dda0ab
     }
 
     if (cairo_surface_status(m_data.m_surface.get()) != CAIRO_STATUS_SUCCESS)
@@ -582,7 +567,7 @@
     return CAIRO_STATUS_SUCCESS;
 }
 
-static bool encodeImage(cairo_surface_t* image, const String& mimeType, Vector<char>* output, Optional<double> quality)
+static bool encodeImage(cairo_surface_t* image, const String& mimeType, Vector<char>* output, optional<double> quality)
 {
     ASSERT_UNUSED(mimeType, mimeType == "image/png" || mimeType == "image/jpeg"); // Only PNG  and JPEG output are supported for now.
 
@@ -599,11 +584,7 @@
     return false;
 }
 
-<<<<<<< HEAD
-String ImageBuffer::toDataURL(const String& mimeType, Optional<double> quality, CoordinateSystem) const
-=======
-String ImageBuffer::toDataURL(const String& mimeType, std::optional<double>, CoordinateSystem) const
->>>>>>> 05dda0ab
+String ImageBuffer::toDataURL(const String& mimeType, std::optional<double> quality, CoordinateSystem) const
 {
     ASSERT(MIMETypeRegistry::isSupportedImageMIMETypeForEncoding(mimeType));
 
