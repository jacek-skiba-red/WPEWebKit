/*
 * Copyright (C) 2010 Apple Inc. All rights reserved.
 * Copyright (C) 2010 Google Inc. All rights reserved.
 * Copyright (C) 2011 Igalia S.L.
 *
 * Redistribution and use in source and binary forms, with or without
 * modification, are permitted provided that the following conditions
 * are met:
 * 1. Redistributions of source code must retain the above copyright
 *    notice, this list of conditions and the following disclaimer.
 * 2. Redistributions in binary form must reproduce the above copyright
 *    notice, this list of conditions and the following disclaimer in the
 *    documentation and/or other materials provided with the distribution.
 *
 * THIS SOFTWARE IS PROVIDED BY APPLE INC. ``AS IS'' AND ANY
 * EXPRESS OR IMPLIED WARRANTIES, INCLUDING, BUT NOT LIMITED TO, THE
 * IMPLIED WARRANTIES OF MERCHANTABILITY AND FITNESS FOR A PARTICULAR
 * PURPOSE ARE DISCLAIMED.  IN NO EVENT SHALL APPLE INC. OR
 * CONTRIBUTORS BE LIABLE FOR ANY DIRECT, INDIRECT, INCIDENTAL, SPECIAL,
 * EXEMPLARY, OR CONSEQUENTIAL DAMAGES (INCLUDING, BUT NOT LIMITED TO,
 * PROCUREMENT OF SUBSTITUTE GOODS OR SERVICES; LOSS OF USE, DATA, OR
 * PROFITS; OR BUSINESS INTERRUPTION) HOWEVER CAUSED AND ON ANY THEORY
 * OF LIABILITY, WHETHER IN CONTRACT, STRICT LIABILITY, OR TORT
 * (INCLUDING NEGLIGENCE OR OTHERWISE) ARISING IN ANY WAY OUT OF THE USE
 * OF THIS SOFTWARE, EVEN IF ADVISED OF THE POSSIBILITY OF SUCH DAMAGE. 
 */

#include "config.h"
#include "GraphicsContext3D.h"

#if ENABLE(GRAPHICS_CONTEXT_3D) && USE(CAIRO)

#include "CairoUtilities.h"
#include "Image.h"
#include "ImageSource.h"
#include "PlatformContextCairo.h"
#include "RefPtrCairo.h"
#include <cairo.h>

namespace WebCore {

<<<<<<< HEAD
RefPtr<GraphicsContext3D> GraphicsContext3D::create(GraphicsContext3DAttributes attributes, HostWindow* hostWindow, GraphicsContext3D::RenderStyle renderStyle)
{
    static bool initialized = false;
    static bool success = true;
    if (!initialized) {
#if !USE(OPENGL_ES_2) && !USE(LIBEPOXY)
        success = initializeOpenGLShims();
#endif
        initialized = true;
    }
    if (!success)
        return nullptr;

    // Create the GraphicsContext3D object first in order to establist a current context on this thread.
    auto context = adoptRef(new GraphicsContext3D(attributes, hostWindow, renderStyle));

#if USE(LIBEPOXY) && USE(OPENGL_ES_2)
    // Bail if GLES3 was requested but cannot be provided.
    if (attributes.useGLES3 && !epoxy_is_desktop_gl() && epoxy_gl_version() < 30)
        return nullptr;
#endif

    return context;
}

GraphicsContext3D::GraphicsContext3D(GraphicsContext3DAttributes attributes, HostWindow* hostWindow, GraphicsContext3D::RenderStyle renderStyle)
    : m_attrs(attributes)
    , m_renderStyle(renderStyle)
{
#if USE(TEXTURE_MAPPER)
    m_texmapLayer = std::make_unique<TextureMapperGC3DPlatformLayer>(*this, renderStyle, hostWindow);
#else
    m_private = std::make_unique<GraphicsContext3DPrivate>(this, renderStyle);
#endif

    makeContextCurrent();

    validateAttributes();

    if (renderStyle == RenderOffscreen) {
        // Create a texture to render into.
        ::glGenTextures(1, &m_texture);
        ::glBindTexture(GL_TEXTURE_2D, m_texture);
        ::glTexParameterf(GL_TEXTURE_2D, GL_TEXTURE_MAG_FILTER, GL_LINEAR);
        ::glTexParameterf(GL_TEXTURE_2D, GL_TEXTURE_MIN_FILTER, GL_LINEAR);
        ::glTexParameteri(GL_TEXTURE_2D, GL_TEXTURE_WRAP_S, GL_CLAMP_TO_EDGE);
        ::glTexParameteri(GL_TEXTURE_2D, GL_TEXTURE_WRAP_T, GL_CLAMP_TO_EDGE);
        ::glBindTexture(GL_TEXTURE_2D, 0);

        // Create an FBO.
        ::glGenFramebuffers(1, &m_fbo);
        ::glBindFramebuffer(GL_FRAMEBUFFER, m_fbo);

#if USE(COORDINATED_GRAPHICS_THREADED)
        ::glGenTextures(1, &m_compositorTexture);
        ::glBindTexture(GL_TEXTURE_2D, m_compositorTexture);
        ::glTexParameterf(GL_TEXTURE_2D, GL_TEXTURE_MAG_FILTER, GL_LINEAR);
        ::glTexParameterf(GL_TEXTURE_2D, GL_TEXTURE_MIN_FILTER, GL_LINEAR);
        ::glTexParameteri(GL_TEXTURE_2D, GL_TEXTURE_WRAP_S, GL_CLAMP_TO_EDGE);
        ::glTexParameteri(GL_TEXTURE_2D, GL_TEXTURE_WRAP_T, GL_CLAMP_TO_EDGE);

        ::glGenTextures(1, &m_intermediateTexture);
        ::glBindTexture(GL_TEXTURE_2D, m_intermediateTexture);
        ::glTexParameterf(GL_TEXTURE_2D, GL_TEXTURE_MAG_FILTER, GL_LINEAR);
        ::glTexParameterf(GL_TEXTURE_2D, GL_TEXTURE_MIN_FILTER, GL_LINEAR);
        ::glTexParameteri(GL_TEXTURE_2D, GL_TEXTURE_WRAP_S, GL_CLAMP_TO_EDGE);
        ::glTexParameteri(GL_TEXTURE_2D, GL_TEXTURE_WRAP_T, GL_CLAMP_TO_EDGE);

        ::glBindTexture(GL_TEXTURE_2D, 0);
#endif


        // Create a multisample FBO.
        if (m_attrs.antialias) {
            ::glGenFramebuffers(1, &m_multisampleFBO);
            ::glBindFramebuffer(GL_FRAMEBUFFER, m_multisampleFBO);
            m_state.boundFBO = m_multisampleFBO;
            ::glGenRenderbuffers(1, &m_multisampleColorBuffer);
            if (m_attrs.stencil || m_attrs.depth)
                ::glGenRenderbuffers(1, &m_multisampleDepthStencilBuffer);
        } else {
            // Bind canvas FBO.
            glBindFramebuffer(GraphicsContext3D::FRAMEBUFFER, m_fbo);
            m_state.boundFBO = m_fbo;
#if USE(OPENGL_ES_2)
            if (m_attrs.depth)
                glGenRenderbuffers(1, &m_depthBuffer);
            if (m_attrs.stencil)
                glGenRenderbuffers(1, &m_stencilBuffer);
#endif
            if (m_attrs.stencil || m_attrs.depth)
                glGenRenderbuffers(1, &m_depthStencilBuffer);
        }
    }

#if !USE(OPENGL_ES_2)
    ::glEnable(GL_VERTEX_PROGRAM_POINT_SIZE);

    if (GLContext::current()->version() >= 320) {
        m_usingCoreProfile = true;

        // From version 3.2 on we use the OpenGL Core profile, so request that ouput to the shader compiler.
        // OpenGL version 3.2 uses GLSL version 1.50.
        m_compiler = ANGLEWebKitBridge(SH_GLSL_150_CORE_OUTPUT);

        // From version 3.2 on we use the OpenGL Core profile, and we need a VAO for rendering.
        // A VAO could be created and bound by each component using GL rendering (TextureMapper, WebGL, etc). This is
        // a simpler solution: the first GraphicsContext3D created on a GLContext will create and bind a VAO for that context.
        GC3Dint currentVAO = 0;
        getIntegerv(GraphicsContext3D::VERTEX_ARRAY_BINDING, &currentVAO);
        if (!currentVAO) {
            m_vao = createVertexArray();
            bindVertexArray(m_vao);
        }
    } else {
        // For lower versions request the compatibility output to the shader compiler.
        m_compiler = ANGLEWebKitBridge(SH_GLSL_COMPATIBILITY_OUTPUT);

        // GL_POINT_SPRITE is needed in lower versions.
        ::glEnable(GL_POINT_SPRITE);
    }
#else
    // Adjust the shader specification depending on whether GLES3 (i.e. WebGL2 support) was requested.
    m_compiler = ANGLEWebKitBridge(SH_ESSL_OUTPUT, m_attrs.useGLES3 ? SH_WEBGL2_SPEC : SH_WEBGL_SPEC);
#endif

    // ANGLE initialization.
    ShBuiltInResources ANGLEResources;
    sh::InitBuiltInResources(&ANGLEResources);

    getIntegerv(GraphicsContext3D::MAX_VERTEX_ATTRIBS, &ANGLEResources.MaxVertexAttribs);
    getIntegerv(GraphicsContext3D::MAX_VERTEX_UNIFORM_VECTORS, &ANGLEResources.MaxVertexUniformVectors);
    getIntegerv(GraphicsContext3D::MAX_VARYING_VECTORS, &ANGLEResources.MaxVaryingVectors);
    getIntegerv(GraphicsContext3D::MAX_VERTEX_TEXTURE_IMAGE_UNITS, &ANGLEResources.MaxVertexTextureImageUnits);
    getIntegerv(GraphicsContext3D::MAX_COMBINED_TEXTURE_IMAGE_UNITS, &ANGLEResources.MaxCombinedTextureImageUnits);
    getIntegerv(GraphicsContext3D::MAX_TEXTURE_IMAGE_UNITS, &ANGLEResources.MaxTextureImageUnits);
    getIntegerv(GraphicsContext3D::MAX_FRAGMENT_UNIFORM_VECTORS, &ANGLEResources.MaxFragmentUniformVectors);

    // Always set to 1 for OpenGL ES.
    ANGLEResources.MaxDrawBuffers = 1;

    GC3Dint range[2], precision;
    getShaderPrecisionFormat(GraphicsContext3D::FRAGMENT_SHADER, GraphicsContext3D::HIGH_FLOAT, range, &precision);
    ANGLEResources.FragmentPrecisionHigh = (range[0] || range[1] || precision);

    m_compiler.setResources(ANGLEResources);

    ::glClearColor(0, 0, 0, 0);
}

GraphicsContext3D::~GraphicsContext3D()
{
#if USE(TEXTURE_MAPPER)
    if (m_texmapLayer->renderStyle() == RenderToCurrentGLContext || m_texmapLayer->renderStyle() == RenderDirectlyToHostWindow)
        return;
#else
    if (m_private->renderStyle() == RenderToCurrentGLContext)
        return;
#endif

    makeContextCurrent();
    if (m_texture)
        ::glDeleteTextures(1, &m_texture);
#if USE(COORDINATED_GRAPHICS_THREADED)
    if (m_compositorTexture)
        ::glDeleteTextures(1, &m_compositorTexture);
#endif

    if (m_attrs.antialias) {
        ::glDeleteRenderbuffers(1, &m_multisampleColorBuffer);
        if (m_attrs.stencil || m_attrs.depth)
            ::glDeleteRenderbuffers(1, &m_multisampleDepthStencilBuffer);
        ::glDeleteFramebuffers(1, &m_multisampleFBO);
    } else if (m_attrs.stencil || m_attrs.depth) {
#if USE(OPENGL_ES_2)
        if (m_depthBuffer)
            glDeleteRenderbuffers(1, &m_depthBuffer);

        if (m_stencilBuffer)
            glDeleteRenderbuffers(1, &m_stencilBuffer);
#endif
        if (m_depthStencilBuffer)
            ::glDeleteRenderbuffers(1, &m_depthStencilBuffer);
    }
    ::glDeleteFramebuffers(1, &m_fbo);
#if USE(COORDINATED_GRAPHICS_THREADED)
    ::glDeleteTextures(1, &m_intermediateTexture);
#endif

    if (m_vao)
        deleteVertexArray(m_vao);
}

GraphicsContext3D::ImageExtractor::~ImageExtractor()
{
    if (m_decoder)
        delete m_decoder;
}
=======
GraphicsContext3D::ImageExtractor::~ImageExtractor() = default;
>>>>>>> 106bd92a

bool GraphicsContext3D::ImageExtractor::extractImage(bool premultiplyAlpha, bool ignoreGammaAndColorProfile)
{
    if (!m_image)
        return false;
    // We need this to stay in scope because the native image is just a shallow copy of the data.
    AlphaOption alphaOption = premultiplyAlpha ? AlphaOption::Premultiplied : AlphaOption::NotPremultiplied;
    GammaAndColorProfileOption gammaAndColorProfileOption = ignoreGammaAndColorProfile ? GammaAndColorProfileOption::Ignored : GammaAndColorProfileOption::Applied;
    ImageSource source(nullptr, alphaOption, gammaAndColorProfileOption);
    m_alphaOp = AlphaDoNothing;

    if (m_image->data()) {
        source.setData(m_image->data(), true);
        if (!source.frameCount())
            return false;
        m_imageSurface = source.createFrameImageAtIndex(0);
    } else {
        m_imageSurface = m_image->nativeImageForCurrentFrame();
        // 1. For texImage2D with HTMLVideoElment input, assume no PremultiplyAlpha had been applied and the alpha value is 0xFF for each pixel,
        // which is true at present and may be changed in the future and needs adjustment accordingly.
        // 2. For texImage2D with HTMLCanvasElement input in which Alpha is already Premultiplied in this port, 
        // do AlphaDoUnmultiply if UNPACK_PREMULTIPLY_ALPHA_WEBGL is set to false.
        if (!premultiplyAlpha && m_imageHtmlDomSource != HtmlDomVideo)
            m_alphaOp = AlphaDoUnmultiply;

        // if m_imageSurface is not an image, extract a copy of the surface
        if (m_imageSurface && cairo_surface_get_type(m_imageSurface.get()) != CAIRO_SURFACE_TYPE_IMAGE) {
            IntSize surfaceSize = cairoSurfaceSize(m_imageSurface.get());
            auto tmpSurface = adoptRef(cairo_image_surface_create(CAIRO_FORMAT_ARGB32, surfaceSize.width(), surfaceSize.height()));
            copyRectFromOneSurfaceToAnother(m_imageSurface.get(), tmpSurface.get(), IntSize(), IntRect(IntPoint(), surfaceSize), IntSize(), CAIRO_OPERATOR_SOURCE);
            m_imageSurface = WTFMove(tmpSurface);
        }
    }

    if (!m_imageSurface)
        return false;

    ASSERT(cairo_surface_get_type(m_imageSurface.get()) == CAIRO_SURFACE_TYPE_IMAGE);

    IntSize imageSize = cairoSurfaceSize(m_imageSurface.get());
    m_imageWidth = imageSize.width();
    m_imageHeight = imageSize.height();
    if (!m_imageWidth || !m_imageHeight)
        return false;

    if (cairo_image_surface_get_format(m_imageSurface.get()) != CAIRO_FORMAT_ARGB32)
        return false;

    unsigned int srcUnpackAlignment = 1;
    size_t bytesPerRow = cairo_image_surface_get_stride(m_imageSurface.get());
    size_t bitsPerPixel = 32;
    unsigned padding = bytesPerRow - bitsPerPixel / 8 * m_imageWidth;
    if (padding) {
        srcUnpackAlignment = padding + 1;
        while (bytesPerRow % srcUnpackAlignment)
            ++srcUnpackAlignment;
    }

    m_imagePixelData = cairo_image_surface_get_data(m_imageSurface.get());
    m_imageSourceFormat = DataFormatBGRA8;
    m_imageSourceUnpackAlignment = srcUnpackAlignment;
    return true;
}

void GraphicsContext3D::paintToCanvas(const unsigned char* imagePixels, const IntSize& imageSize, const IntSize& canvasSize, GraphicsContext& context)
{
    if (!imagePixels || imageSize.isEmpty() || canvasSize.isEmpty())
        return;

    PlatformContextCairo* platformContext = context.platformContext();
    if (!platformContext)
        return;

    cairo_t* cr = platformContext->cr();
    platformContext->save();

    cairo_rectangle(cr, 0, 0, canvasSize.width(), canvasSize.height());
    cairo_set_operator(cr, CAIRO_OPERATOR_CLEAR);
    cairo_paint(cr);

    RefPtr<cairo_surface_t> imageSurface = adoptRef(cairo_image_surface_create_for_data(
        const_cast<unsigned char*>(imagePixels), CAIRO_FORMAT_ARGB32, imageSize.width(), imageSize.height(),
        cairo_format_stride_for_width(CAIRO_FORMAT_ARGB32, imageSize.width())));

    // OpenGL keeps the pixels stored bottom up, so we need to flip the image here.
    cairo_translate(cr, 0, imageSize.height());
    cairo_scale(cr, 1, -1);

    cairo_set_operator(cr, CAIRO_OPERATOR_OVER);
    cairo_set_source_surface(cr, imageSurface.get(), 0, 0);
    cairo_rectangle(cr, 0, 0, canvasSize.width(), -canvasSize.height());

    cairo_fill(cr);
    platformContext->restore();
}

} // namespace WebCore

#endif // ENABLE(GRAPHICS_CONTEXT_3D) && USE(CAIRO)<|MERGE_RESOLUTION|>--- conflicted
+++ resolved
@@ -39,208 +39,7 @@
 
 namespace WebCore {
 
-<<<<<<< HEAD
-RefPtr<GraphicsContext3D> GraphicsContext3D::create(GraphicsContext3DAttributes attributes, HostWindow* hostWindow, GraphicsContext3D::RenderStyle renderStyle)
-{
-    static bool initialized = false;
-    static bool success = true;
-    if (!initialized) {
-#if !USE(OPENGL_ES_2) && !USE(LIBEPOXY)
-        success = initializeOpenGLShims();
-#endif
-        initialized = true;
-    }
-    if (!success)
-        return nullptr;
-
-    // Create the GraphicsContext3D object first in order to establist a current context on this thread.
-    auto context = adoptRef(new GraphicsContext3D(attributes, hostWindow, renderStyle));
-
-#if USE(LIBEPOXY) && USE(OPENGL_ES_2)
-    // Bail if GLES3 was requested but cannot be provided.
-    if (attributes.useGLES3 && !epoxy_is_desktop_gl() && epoxy_gl_version() < 30)
-        return nullptr;
-#endif
-
-    return context;
-}
-
-GraphicsContext3D::GraphicsContext3D(GraphicsContext3DAttributes attributes, HostWindow* hostWindow, GraphicsContext3D::RenderStyle renderStyle)
-    : m_attrs(attributes)
-    , m_renderStyle(renderStyle)
-{
-#if USE(TEXTURE_MAPPER)
-    m_texmapLayer = std::make_unique<TextureMapperGC3DPlatformLayer>(*this, renderStyle, hostWindow);
-#else
-    m_private = std::make_unique<GraphicsContext3DPrivate>(this, renderStyle);
-#endif
-
-    makeContextCurrent();
-
-    validateAttributes();
-
-    if (renderStyle == RenderOffscreen) {
-        // Create a texture to render into.
-        ::glGenTextures(1, &m_texture);
-        ::glBindTexture(GL_TEXTURE_2D, m_texture);
-        ::glTexParameterf(GL_TEXTURE_2D, GL_TEXTURE_MAG_FILTER, GL_LINEAR);
-        ::glTexParameterf(GL_TEXTURE_2D, GL_TEXTURE_MIN_FILTER, GL_LINEAR);
-        ::glTexParameteri(GL_TEXTURE_2D, GL_TEXTURE_WRAP_S, GL_CLAMP_TO_EDGE);
-        ::glTexParameteri(GL_TEXTURE_2D, GL_TEXTURE_WRAP_T, GL_CLAMP_TO_EDGE);
-        ::glBindTexture(GL_TEXTURE_2D, 0);
-
-        // Create an FBO.
-        ::glGenFramebuffers(1, &m_fbo);
-        ::glBindFramebuffer(GL_FRAMEBUFFER, m_fbo);
-
-#if USE(COORDINATED_GRAPHICS_THREADED)
-        ::glGenTextures(1, &m_compositorTexture);
-        ::glBindTexture(GL_TEXTURE_2D, m_compositorTexture);
-        ::glTexParameterf(GL_TEXTURE_2D, GL_TEXTURE_MAG_FILTER, GL_LINEAR);
-        ::glTexParameterf(GL_TEXTURE_2D, GL_TEXTURE_MIN_FILTER, GL_LINEAR);
-        ::glTexParameteri(GL_TEXTURE_2D, GL_TEXTURE_WRAP_S, GL_CLAMP_TO_EDGE);
-        ::glTexParameteri(GL_TEXTURE_2D, GL_TEXTURE_WRAP_T, GL_CLAMP_TO_EDGE);
-
-        ::glGenTextures(1, &m_intermediateTexture);
-        ::glBindTexture(GL_TEXTURE_2D, m_intermediateTexture);
-        ::glTexParameterf(GL_TEXTURE_2D, GL_TEXTURE_MAG_FILTER, GL_LINEAR);
-        ::glTexParameterf(GL_TEXTURE_2D, GL_TEXTURE_MIN_FILTER, GL_LINEAR);
-        ::glTexParameteri(GL_TEXTURE_2D, GL_TEXTURE_WRAP_S, GL_CLAMP_TO_EDGE);
-        ::glTexParameteri(GL_TEXTURE_2D, GL_TEXTURE_WRAP_T, GL_CLAMP_TO_EDGE);
-
-        ::glBindTexture(GL_TEXTURE_2D, 0);
-#endif
-
-
-        // Create a multisample FBO.
-        if (m_attrs.antialias) {
-            ::glGenFramebuffers(1, &m_multisampleFBO);
-            ::glBindFramebuffer(GL_FRAMEBUFFER, m_multisampleFBO);
-            m_state.boundFBO = m_multisampleFBO;
-            ::glGenRenderbuffers(1, &m_multisampleColorBuffer);
-            if (m_attrs.stencil || m_attrs.depth)
-                ::glGenRenderbuffers(1, &m_multisampleDepthStencilBuffer);
-        } else {
-            // Bind canvas FBO.
-            glBindFramebuffer(GraphicsContext3D::FRAMEBUFFER, m_fbo);
-            m_state.boundFBO = m_fbo;
-#if USE(OPENGL_ES_2)
-            if (m_attrs.depth)
-                glGenRenderbuffers(1, &m_depthBuffer);
-            if (m_attrs.stencil)
-                glGenRenderbuffers(1, &m_stencilBuffer);
-#endif
-            if (m_attrs.stencil || m_attrs.depth)
-                glGenRenderbuffers(1, &m_depthStencilBuffer);
-        }
-    }
-
-#if !USE(OPENGL_ES_2)
-    ::glEnable(GL_VERTEX_PROGRAM_POINT_SIZE);
-
-    if (GLContext::current()->version() >= 320) {
-        m_usingCoreProfile = true;
-
-        // From version 3.2 on we use the OpenGL Core profile, so request that ouput to the shader compiler.
-        // OpenGL version 3.2 uses GLSL version 1.50.
-        m_compiler = ANGLEWebKitBridge(SH_GLSL_150_CORE_OUTPUT);
-
-        // From version 3.2 on we use the OpenGL Core profile, and we need a VAO for rendering.
-        // A VAO could be created and bound by each component using GL rendering (TextureMapper, WebGL, etc). This is
-        // a simpler solution: the first GraphicsContext3D created on a GLContext will create and bind a VAO for that context.
-        GC3Dint currentVAO = 0;
-        getIntegerv(GraphicsContext3D::VERTEX_ARRAY_BINDING, &currentVAO);
-        if (!currentVAO) {
-            m_vao = createVertexArray();
-            bindVertexArray(m_vao);
-        }
-    } else {
-        // For lower versions request the compatibility output to the shader compiler.
-        m_compiler = ANGLEWebKitBridge(SH_GLSL_COMPATIBILITY_OUTPUT);
-
-        // GL_POINT_SPRITE is needed in lower versions.
-        ::glEnable(GL_POINT_SPRITE);
-    }
-#else
-    // Adjust the shader specification depending on whether GLES3 (i.e. WebGL2 support) was requested.
-    m_compiler = ANGLEWebKitBridge(SH_ESSL_OUTPUT, m_attrs.useGLES3 ? SH_WEBGL2_SPEC : SH_WEBGL_SPEC);
-#endif
-
-    // ANGLE initialization.
-    ShBuiltInResources ANGLEResources;
-    sh::InitBuiltInResources(&ANGLEResources);
-
-    getIntegerv(GraphicsContext3D::MAX_VERTEX_ATTRIBS, &ANGLEResources.MaxVertexAttribs);
-    getIntegerv(GraphicsContext3D::MAX_VERTEX_UNIFORM_VECTORS, &ANGLEResources.MaxVertexUniformVectors);
-    getIntegerv(GraphicsContext3D::MAX_VARYING_VECTORS, &ANGLEResources.MaxVaryingVectors);
-    getIntegerv(GraphicsContext3D::MAX_VERTEX_TEXTURE_IMAGE_UNITS, &ANGLEResources.MaxVertexTextureImageUnits);
-    getIntegerv(GraphicsContext3D::MAX_COMBINED_TEXTURE_IMAGE_UNITS, &ANGLEResources.MaxCombinedTextureImageUnits);
-    getIntegerv(GraphicsContext3D::MAX_TEXTURE_IMAGE_UNITS, &ANGLEResources.MaxTextureImageUnits);
-    getIntegerv(GraphicsContext3D::MAX_FRAGMENT_UNIFORM_VECTORS, &ANGLEResources.MaxFragmentUniformVectors);
-
-    // Always set to 1 for OpenGL ES.
-    ANGLEResources.MaxDrawBuffers = 1;
-
-    GC3Dint range[2], precision;
-    getShaderPrecisionFormat(GraphicsContext3D::FRAGMENT_SHADER, GraphicsContext3D::HIGH_FLOAT, range, &precision);
-    ANGLEResources.FragmentPrecisionHigh = (range[0] || range[1] || precision);
-
-    m_compiler.setResources(ANGLEResources);
-
-    ::glClearColor(0, 0, 0, 0);
-}
-
-GraphicsContext3D::~GraphicsContext3D()
-{
-#if USE(TEXTURE_MAPPER)
-    if (m_texmapLayer->renderStyle() == RenderToCurrentGLContext || m_texmapLayer->renderStyle() == RenderDirectlyToHostWindow)
-        return;
-#else
-    if (m_private->renderStyle() == RenderToCurrentGLContext)
-        return;
-#endif
-
-    makeContextCurrent();
-    if (m_texture)
-        ::glDeleteTextures(1, &m_texture);
-#if USE(COORDINATED_GRAPHICS_THREADED)
-    if (m_compositorTexture)
-        ::glDeleteTextures(1, &m_compositorTexture);
-#endif
-
-    if (m_attrs.antialias) {
-        ::glDeleteRenderbuffers(1, &m_multisampleColorBuffer);
-        if (m_attrs.stencil || m_attrs.depth)
-            ::glDeleteRenderbuffers(1, &m_multisampleDepthStencilBuffer);
-        ::glDeleteFramebuffers(1, &m_multisampleFBO);
-    } else if (m_attrs.stencil || m_attrs.depth) {
-#if USE(OPENGL_ES_2)
-        if (m_depthBuffer)
-            glDeleteRenderbuffers(1, &m_depthBuffer);
-
-        if (m_stencilBuffer)
-            glDeleteRenderbuffers(1, &m_stencilBuffer);
-#endif
-        if (m_depthStencilBuffer)
-            ::glDeleteRenderbuffers(1, &m_depthStencilBuffer);
-    }
-    ::glDeleteFramebuffers(1, &m_fbo);
-#if USE(COORDINATED_GRAPHICS_THREADED)
-    ::glDeleteTextures(1, &m_intermediateTexture);
-#endif
-
-    if (m_vao)
-        deleteVertexArray(m_vao);
-}
-
-GraphicsContext3D::ImageExtractor::~ImageExtractor()
-{
-    if (m_decoder)
-        delete m_decoder;
-}
-=======
 GraphicsContext3D::ImageExtractor::~ImageExtractor() = default;
->>>>>>> 106bd92a
 
 bool GraphicsContext3D::ImageExtractor::extractImage(bool premultiplyAlpha, bool ignoreGammaAndColorProfile)
 {
