--- conflicted
+++ resolved
@@ -137,24 +137,9 @@
         ::glBindTexture(GL_TEXTURE_2D, 0);
 #endif
 
-<<<<<<< HEAD
-        m_state.boundFBO = m_fbo;
-        if (!m_attrs.antialias) {
-            if (m_attrs.stencil || m_attrs.depth)
-                glGenRenderbuffers(1, &m_depthStencilBuffer);
-#if USE(OPENGL_ES_2)
-            if (m_attrs.depth)
-                glGenRenderbuffers(1, &m_depthBuffer);
-            if (m_attrs.stencil)
-                glGenRenderbuffers(1, &m_stencilBuffer);
-#endif
-        } else {
-            // Create a multisample FBO.
-=======
 
         // Create a multisample FBO.
         if (m_attrs.antialias) {
->>>>>>> 1f107803
             ::glGenFramebuffers(1, &m_multisampleFBO);
             ::glBindFramebuffer(GL_FRAMEBUFFER, m_multisampleFBO);
             m_state.boundFBO = m_multisampleFBO;
@@ -261,12 +246,6 @@
 #endif
         if (m_depthStencilBuffer)
             ::glDeleteRenderbuffers(1, &m_depthStencilBuffer);
-#if USE(OPENGL_ES_2)
-        if (m_attrs.depth)
-            ::glDeleteRenderbuffers(1, &m_depthBuffer);
-        if (m_attrs.stencil)
-            ::glDeleteRenderbuffers(1, &m_stencilBuffer);
-#endif
     }
     ::glDeleteFramebuffers(1, &m_fbo);
 #if USE(COORDINATED_GRAPHICS_THREADED)
