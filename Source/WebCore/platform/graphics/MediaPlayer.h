--- conflicted
+++ resolved
@@ -24,10 +24,7 @@
  */
 
 #pragma once
-<<<<<<< HEAD
-=======
-
->>>>>>> 106bd92a
+
 #if ENABLE(VIDEO)
 #include "GraphicsTypes3D.h"
 
