/*
 * Copyright (C) 2007-2014 Apple Inc. All rights reserved.
 *
 * Redistribution and use in source and binary forms, with or without
 * modification, are permitted provided that the following conditions
 * are met:
 * 1. Redistributions of source code must retain the above copyright
 *    notice, this list of conditions and the following disclaimer.
 * 2. Redistributions in binary form must reproduce the above copyright
 *    notice, this list of conditions and the following disclaimer in the
 *    documentation and/or other materials provided with the distribution.
 *
 * THIS SOFTWARE IS PROVIDED BY APPLE INC. ``AS IS'' AND ANY
 * EXPRESS OR IMPLIED WARRANTIES, INCLUDING, BUT NOT LIMITED TO, THE
 * IMPLIED WARRANTIES OF MERCHANTABILITY AND FITNESS FOR A PARTICULAR
 * PURPOSE ARE DISCLAIMED.  IN NO EVENT SHALL APPLE INC. OR
 * CONTRIBUTORS BE LIABLE FOR ANY DIRECT, INDIRECT, INCIDENTAL, SPECIAL,
 * EXEMPLARY, OR CONSEQUENTIAL DAMAGES (INCLUDING, BUT NOT LIMITED TO,
 * PROCUREMENT OF SUBSTITUTE GOODS OR SERVICES; LOSS OF USE, DATA, OR
 * PROFITS; OR BUSINESS INTERRUPTION) HOWEVER CAUSED AND ON ANY THEORY
 * OF LIABILITY, WHETHER IN CONTRACT, STRICT LIABILITY, OR TORT
 * (INCLUDING NEGLIGENCE OR OTHERWISE) ARISING IN ANY WAY OUT OF THE USE
 * OF THIS SOFTWARE, EVEN IF ADVISED OF THE POSSIBILITY OF SUCH DAMAGE. 
 */

#ifndef MediaPlayer_h
#define MediaPlayer_h

#if ENABLE(VIDEO)
#include "GraphicsTypes3D.h"

#include "AudioTrackPrivate.h"
#include "CDMSession.h"
#include "InbandTextTrackPrivate.h"
#include "IntRect.h"
#include "URL.h"
#include "LayoutRect.h"
#include "MediaPlayerEnums.h"
#include "NativeImage.h"
#include "PlatformLayer.h"
#include "PlatformMediaResourceLoader.h"
#include "PlatformMediaSession.h"
#include "SecurityOriginHash.h"
#include "Timer.h"
#include "VideoTrackPrivate.h"
#include <runtime/Uint8Array.h>
#include <wtf/Forward.h>
#include <wtf/HashSet.h>
#include <wtf/MediaTime.h>
#include <wtf/Noncopyable.h>
#include <wtf/text/StringHash.h>

#if ENABLE(AVF_CAPTIONS)
#include "PlatformTextTrack.h"
#endif

OBJC_CLASS AVAsset;
OBJC_CLASS AVPlayer;
OBJC_CLASS NSArray;
OBJC_CLASS QTMovie;

class AVCFPlayer;
class QTMovieGWorld;
class QTMovieVisualContext;

namespace WebCore {

class AudioSourceProvider;
class AuthenticationChallenge;
class MediaPlaybackTarget;
#if ENABLE(MEDIA_SOURCE)
class MediaSourcePrivateClient;
#endif
#if ENABLE(MEDIA_STREAM)
class MediaStreamPrivate;
#endif
class MediaPlayerPrivateInterface;
class TextTrackRepresentation;
struct Cookie;

// Structure that will hold every native
// types supported by the current media player.
// We have to do that has multiple media players
// backend can live at runtime.
struct PlatformMedia {
    enum {
        None,
        QTMovieType,
        QTMovieGWorldType,
        QTMovieVisualContextType,
        AVFoundationMediaPlayerType,
        AVFoundationCFMediaPlayerType,
        AVFoundationAssetType,
    } type;

    union {
        QTMovie* qtMovie;
        QTMovieGWorld* qtMovieGWorld;
        QTMovieVisualContext* qtMovieVisualContext;
        AVPlayer* avfMediaPlayer;
        AVCFPlayer* avcfMediaPlayer;
        AVAsset* avfAsset;
    } media;
};

struct MediaEngineSupportParameters {

    MediaEngineSupportParameters() { }

    String type;
    String codecs;
    URL url;
    bool isMediaSource { false };
    bool isMediaStream { false };
};

extern const PlatformMedia NoPlatformMedia;

class CDMSessionClient;
class CachedResourceLoader;
class ContentType;
class GraphicsContext;
class GraphicsContext3D;
class IntRect;
class IntSize;
class MediaPlayer;
class PlatformTimeRanges;

struct MediaPlayerFactory;

#if PLATFORM(WIN) && USE(AVFOUNDATION)
struct GraphicsDeviceAdapter;
#endif

#if USE(GSTREAMER)
class MediaPlayerRequestInstallMissingPluginsCallback;
#endif

class MediaPlayerClient {
public:
    virtual ~MediaPlayerClient() { }

    // the network state has changed
    virtual void mediaPlayerNetworkStateChanged(MediaPlayer*) { }

    // the ready state has changed
    virtual void mediaPlayerReadyStateChanged(MediaPlayer*) { }

    // the volume state has changed
    virtual void mediaPlayerVolumeChanged(MediaPlayer*) { }

    // the mute state has changed
    virtual void mediaPlayerMuteChanged(MediaPlayer*) { }

    // time has jumped, eg. not as a result of normal playback
    virtual void mediaPlayerTimeChanged(MediaPlayer*) { }

    // the media file duration has changed, or is now known
    virtual void mediaPlayerDurationChanged(MediaPlayer*) { }

    // the playback rate has changed
    virtual void mediaPlayerRateChanged(MediaPlayer*) { }

    // the play/pause status changed
    virtual void mediaPlayerPlaybackStateChanged(MediaPlayer*) { }

    // The MediaPlayer has found potentially problematic media content.
    // This is used internally to trigger swapping from a <video>
    // element to an <embed> in standalone documents
    virtual void mediaPlayerSawUnsupportedTracks(MediaPlayer*) { }

    // The MediaPlayer could not discover an engine which supports the requested resource.
    virtual void mediaPlayerResourceNotSupported(MediaPlayer*) { }

// Presentation-related methods
    // a new frame of video is available
    virtual void mediaPlayerRepaint(MediaPlayer*) { }

    // the movie size has changed
    virtual void mediaPlayerSizeChanged(MediaPlayer*) { }

    virtual void mediaPlayerEngineUpdated(MediaPlayer*) { }

    // The first frame of video is available to render. A media engine need only make this callback if the
    // first frame is not available immediately when prepareForRendering is called.
    virtual void mediaPlayerFirstVideoFrameAvailable(MediaPlayer*) { }

    // A characteristic of the media file, eg. video, audio, closed captions, etc, has changed.
    virtual void mediaPlayerCharacteristicChanged(MediaPlayer*) { }
    
    // whether the rendering system can accelerate the display of this MediaPlayer.
    virtual bool mediaPlayerRenderingCanBeAccelerated(MediaPlayer*) { return false; }

    // called when the media player's rendering mode changed, which indicates a change in the
    // availability of the platformLayer().
    virtual void mediaPlayerRenderingModeChanged(MediaPlayer*) { }

    virtual void mediaPlayerActiveSourceBuffersChanged(const MediaPlayer*) { }

#if PLATFORM(WIN) && USE(AVFOUNDATION)
    virtual GraphicsDeviceAdapter* mediaPlayerGraphicsDeviceAdapter(const MediaPlayer*) const { return 0; }
#endif

#if ENABLE(LEGACY_ENCRYPTED_MEDIA)
    virtual RefPtr<ArrayBuffer> mediaPlayerCachedKeyForKeyId(const String&) const { return nullptr; }
    virtual bool mediaPlayerKeyNeeded(MediaPlayer*, Uint8Array*) { return false; }
    virtual String mediaPlayerMediaKeysStorageDirectory() const { return emptyString(); }
#endif
    
#if ENABLE(WIRELESS_PLAYBACK_TARGET)
    virtual void mediaPlayerCurrentPlaybackTargetIsWirelessChanged(MediaPlayer*) { };
#endif

    virtual String mediaPlayerReferrer() const { return String(); }
    virtual String mediaPlayerUserAgent() const { return String(); }
    virtual void mediaPlayerEnterFullscreen() { }
    virtual void mediaPlayerExitFullscreen() { }
    virtual bool mediaPlayerIsFullscreen() const { return false; }
    virtual bool mediaPlayerIsFullscreenPermitted() const { return false; }
    virtual bool mediaPlayerIsVideo() const { return false; }
    virtual LayoutRect mediaPlayerContentBoxRect() const { return LayoutRect(); }
    virtual float mediaPlayerContentsScale() const { return 1; }
    virtual void mediaPlayerSetSize(const IntSize&) { }
    virtual void mediaPlayerPause() { }
    virtual void mediaPlayerPlay() { }
    virtual bool mediaPlayerPlatformVolumeConfigurationRequired() const { return false; }
    virtual bool mediaPlayerIsPaused() const { return true; }
    virtual bool mediaPlayerIsLooping() const { return false; }
    virtual CachedResourceLoader* mediaPlayerCachedResourceLoader() { return 0; }
    virtual RefPtr<PlatformMediaResourceLoader> mediaPlayerCreateResourceLoader() { return nullptr; }
    virtual bool doesHaveAttribute(const AtomicString&, AtomicString* = 0) const { return false; }
    virtual bool mediaPlayerShouldUsePersistentCache() const { return true; }
    virtual const String& mediaPlayerMediaCacheDirectory() const { return emptyString(); }

#if ENABLE(VIDEO_TRACK)
    virtual void mediaPlayerDidAddAudioTrack(PassRefPtr<AudioTrackPrivate>) { }
    virtual void mediaPlayerDidAddTextTrack(PassRefPtr<InbandTextTrackPrivate>) { }
    virtual void mediaPlayerDidAddVideoTrack(PassRefPtr<VideoTrackPrivate>) { }
    virtual void mediaPlayerDidRemoveAudioTrack(PassRefPtr<AudioTrackPrivate>) { }
    virtual void mediaPlayerDidRemoveTextTrack(PassRefPtr<InbandTextTrackPrivate>) { }
    virtual void mediaPlayerDidRemoveVideoTrack(PassRefPtr<VideoTrackPrivate>) { }

    virtual void textTrackRepresentationBoundsChanged(const IntRect&) { }
#if ENABLE(AVF_CAPTIONS)
    virtual Vector<RefPtr<PlatformTextTrack>> outOfBandTrackSources() { return Vector<RefPtr<PlatformTextTrack>>(); }
#endif
#endif

#if PLATFORM(IOS)
    virtual String mediaPlayerNetworkInterfaceName() const { return String(); }
    virtual bool mediaPlayerGetRawCookies(const URL&, Vector<Cookie>&) const { return false; }
#endif
    
    virtual bool mediaPlayerShouldWaitForResponseToAuthenticationChallenge(const AuthenticationChallenge&) { return false; }
    virtual void mediaPlayerHandlePlaybackCommand(PlatformMediaSession::RemoteControlCommandType) { }

    virtual String mediaPlayerSourceApplicationIdentifier() const { return emptyString(); }

    virtual bool mediaPlayerIsInMediaDocument() const { return false; }
    virtual void mediaPlayerEngineFailedToLoad() const { }

    virtual double mediaPlayerRequestedPlaybackRate() const { return 0; }
    virtual MediaPlayerEnums::VideoFullscreenMode mediaPlayerFullscreenMode() const { return MediaPlayerEnums::VideoFullscreenModeNone; }
    virtual Vector<String> mediaPlayerPreferredAudioCharacteristics() const { return Vector<String>(); }

#if USE(GSTREAMER)
    virtual void requestInstallMissingPlugins(const String&, const String&, MediaPlayerRequestInstallMissingPluginsCallback&) { };
#endif
};

class MediaPlayerSupportsTypeClient {
public:
    virtual ~MediaPlayerSupportsTypeClient() { }

    virtual bool mediaPlayerNeedsSiteSpecificHacks() const { return false; }
    virtual String mediaPlayerDocumentHost() const { return String(); }
};

class MediaPlayer : public MediaPlayerEnums {
    WTF_MAKE_NONCOPYABLE(MediaPlayer); WTF_MAKE_FAST_ALLOCATED;
public:
    explicit MediaPlayer(MediaPlayerClient&);
    virtual ~MediaPlayer();

    // Media engine support.
    enum SupportsType { IsNotSupported, IsSupported, MayBeSupported };
    static MediaPlayer::SupportsType supportsType(const MediaEngineSupportParameters&, const MediaPlayerSupportsTypeClient*);
    static void getSupportedTypes(HashSet<String, ASCIICaseInsensitiveHash>&);
    static bool isAvailable();
    static HashSet<RefPtr<SecurityOrigin>> originsInMediaCache(const String& path);
    static void clearMediaCache(const String& path, std::chrono::system_clock::time_point modifiedSince);
    static void clearMediaCacheForOrigins(const String& path, const HashSet<RefPtr<SecurityOrigin>>&);
    static bool supportsKeySystem(const String& keySystem, const String& mimeType);

    bool supportsFullscreen() const;
    bool supportsScanning() const;
    bool canSaveMediaData() const;
    bool requiresImmediateCompositing() const;
    bool doesHaveAttribute(const AtomicString&, AtomicString* value = nullptr) const;
    PlatformMedia platformMedia() const;
    PlatformLayer* platformLayer() const;

#if PLATFORM(IOS) || (PLATFORM(MAC) && ENABLE(VIDEO_PRESENTATION_MODE))
    void setVideoFullscreenLayer(PlatformLayer*, std::function<void()> completionHandler = [] { });
    void setVideoFullscreenFrame(FloatRect);
    using MediaPlayerEnums::VideoGravity;
    void setVideoFullscreenGravity(VideoGravity);
    void setVideoFullscreenMode(VideoFullscreenMode);
    VideoFullscreenMode fullscreenMode() const;
#endif

#if PLATFORM(IOS)
    NSArray *timedMetadata() const;
    String accessLog() const;
    String errorLog() const;
#endif

    FloatSize naturalSize();
    bool hasVideo() const;
    bool hasAudio() const;

    bool inMediaDocument() const;

    IntSize size() const { return m_size; }
    void setSize(const IntSize& size);
    void setPosition(const IntPoint&);

    bool load(const URL&, const ContentType&, const String& keySystem);
#if ENABLE(MEDIA_SOURCE)
    bool load(const URL&, const ContentType&, MediaSourcePrivateClient*);
#endif
#if ENABLE(MEDIA_STREAM)
    bool load(MediaStreamPrivate*);
#endif
    void cancelLoad();

    bool visible() const;
    void setVisible(bool);

    void prepareToPlay();
    void play();
    void pause();
    void setShouldBufferData(bool);

#if ENABLE(LEGACY_ENCRYPTED_MEDIA)
    // Represents synchronous exceptions that can be thrown from the Encrypted Media methods.
    // This is different from the asynchronous MediaKeyError.
    enum MediaKeyException { NoError, InvalidPlayerState, KeySystemNotSupported };

<<<<<<< HEAD
#if ENABLE(ENCRYPTED_MEDIA)
    MediaKeyException generateKeyRequest(const String& keySystem, const unsigned char* initData, unsigned initDataLength, const String& customData);
    MediaKeyException addKey(const String& keySystem, const unsigned char* key, unsigned keyLength, const unsigned char* initData, unsigned initDataLength, const String& sessionId);
    MediaKeyException cancelKeyRequest(const String& keySystem, const String& sessionId);
#endif

#if ENABLE(ENCRYPTED_MEDIA_V2)
=======
>>>>>>> 69991751
    std::unique_ptr<CDMSession> createSession(const String& keySystem, CDMSessionClient*);
    void setCDMSession(CDMSession*);
    void keyAdded();
#endif

    bool paused() const;
    bool seeking() const;

    static double invalidTime() { return -1.0;}
    MediaTime duration() const;
    MediaTime currentTime() const;
    void seek(const MediaTime&);
    void seekWithTolerance(const MediaTime&, const MediaTime& negativeTolerance, const MediaTime& positiveTolerance);

    MediaTime startTime() const;
    MediaTime initialTime() const;

    MediaTime getStartDate() const;

    double rate() const;
    void setRate(double);
    double requestedRate() const;

    bool preservesPitch() const;
    void setPreservesPitch(bool);

    std::unique_ptr<PlatformTimeRanges> buffered();
    std::unique_ptr<PlatformTimeRanges> seekable();
    MediaTime minTimeSeekable();
    MediaTime maxTimeSeekable();

    bool didLoadingProgress();

    double volume() const;
    void setVolume(double);
    bool platformVolumeConfigurationRequired() const { return m_client.mediaPlayerPlatformVolumeConfigurationRequired(); }

    bool muted() const;
    void setMuted(bool);

    bool hasClosedCaptions() const;
    void setClosedCaptionsVisible(bool closedCaptionsVisible);

    bool autoplay() const;
    void setAutoplay(bool);

    void paint(GraphicsContext&, const FloatRect&);
    void paintCurrentFrameInContext(GraphicsContext&, const FloatRect&);

    // copyVideoTextureToPlatformTexture() is used to do the GPU-GPU textures copy without a readback to system memory.
    // The first five parameters denote the corresponding GraphicsContext, destination texture, requested level, requested type and the required internalFormat for destination texture.
    // The last two parameters premultiplyAlpha and flipY denote whether addtional premultiplyAlpha and flip operation are required during the copy.
    // It returns true on success and false on failure.

    // In the GPU-GPU textures copy, the source texture(Video texture) should have valid target, internalFormat and size, etc.
    // The destination texture may need to be resized to to the dimensions of the source texture or re-defined to the required internalFormat.
    // The current restrictions require that format shoud be RGB or RGBA, type should be UNSIGNED_BYTE and level should be 0. It may be lifted in the future.

    // Each platform port can have its own implementation on this function. The default implementation for it is a single "return false" in MediaPlayerPrivate.h.
    // In chromium, the implementation is based on GL_CHROMIUM_copy_texture extension which is documented at
    // http://src.chromium.org/viewvc/chrome/trunk/src/gpu/GLES2/extensions/CHROMIUM/CHROMIUM_copy_texture.txt and implemented at
    // http://src.chromium.org/viewvc/chrome/trunk/src/gpu/command_buffer/service/gles2_cmd_copy_texture_chromium.cc via shaders.
    bool copyVideoTextureToPlatformTexture(GraphicsContext3D*, Platform3DObject texture, GC3Denum target, GC3Dint level, GC3Denum internalFormat, GC3Denum format, GC3Denum type, bool premultiplyAlpha, bool flipY);

    NativeImagePtr nativeImageForCurrentTime();

    using MediaPlayerEnums::NetworkState;
    NetworkState networkState();

    using MediaPlayerEnums::ReadyState;
    ReadyState readyState();

    using MediaPlayerEnums::MovieLoadType;
    MovieLoadType movieLoadType() const;

    using MediaPlayerEnums::Preload;
    Preload preload() const;
    void setPreload(Preload);

    void networkStateChanged();
    void readyStateChanged();
    void volumeChanged(double);
    void muteChanged(bool);
    void timeChanged();
    void sizeChanged();
    void rateChanged();
    void playbackStateChanged();
    void durationChanged();
    void firstVideoFrameAvailable();
    void characteristicChanged();

    void repaint();

    MediaPlayerClient& client() const { return m_client; }

    bool hasAvailableVideoFrame() const;
    void prepareForRendering();

    bool canLoadPoster() const;
    void setPoster(const String&);

#if USE(NATIVE_FULLSCREEN_VIDEO)
    void enterFullscreen();
    void exitFullscreen();
#endif

#if ENABLE(WIRELESS_PLAYBACK_TARGET)
    enum WirelessPlaybackTargetType { TargetTypeNone, TargetTypeAirPlay, TargetTypeTVOut };
    WirelessPlaybackTargetType wirelessPlaybackTargetType() const;

    String wirelessPlaybackTargetName() const;

    bool wirelessVideoPlaybackDisabled() const;
    void setWirelessVideoPlaybackDisabled(bool);

    void currentPlaybackTargetIsWirelessChanged();
    void playbackTargetAvailabilityChanged();

    bool isCurrentPlaybackTargetWireless() const;
    bool canPlayToWirelessPlaybackTarget() const;
    void setWirelessPlaybackTarget(Ref<MediaPlaybackTarget>&&);

    void setShouldPlayToPlaybackTarget(bool);
#endif

    double minFastReverseRate() const;
    double maxFastForwardRate() const;

#if USE(NATIVE_FULLSCREEN_VIDEO)
    bool canEnterFullscreen() const;
#endif

    // whether accelerated rendering is supported by the media engine for the current media.
    bool supportsAcceleratedRendering() const;
    // called when the rendering system flips the into or out of accelerated rendering mode.
    void acceleratedRenderingStateChanged();

    bool shouldMaintainAspectRatio() const;
    void setShouldMaintainAspectRatio(bool);

#if PLATFORM(WIN) && USE(AVFOUNDATION)
    GraphicsDeviceAdapter* graphicsDeviceAdapter() const;
#endif

    bool hasSingleSecurityOrigin() const;

    bool didPassCORSAccessCheck() const;

    MediaTime mediaTimeForTimeValue(const MediaTime&) const;

    double maximumDurationToCacheMediaTime() const;

    unsigned decodedFrameCount() const;
    unsigned droppedFrameCount() const;
    unsigned audioDecodedByteCount() const;
    unsigned videoDecodedByteCount() const;

    void setPrivateBrowsingMode(bool);

#if ENABLE(WEB_AUDIO)
    AudioSourceProvider* audioSourceProvider();
#endif

#if ENABLE(LEGACY_ENCRYPTED_MEDIA)
    RefPtr<ArrayBuffer> cachedKeyForKeyId(const String& keyId) const;
    bool keyNeeded(Uint8Array* initData);
    String mediaKeysStorageDirectory() const;
#endif

    String referrer() const;
    String userAgent() const;

    String engineDescription() const;
    long platformErrorCode() const;

    CachedResourceLoader* cachedResourceLoader();
    PassRefPtr<PlatformMediaResourceLoader> createResourceLoader();

#if ENABLE(VIDEO_TRACK)
    void addAudioTrack(PassRefPtr<AudioTrackPrivate>);
    void addTextTrack(PassRefPtr<InbandTextTrackPrivate>);
    void addVideoTrack(PassRefPtr<VideoTrackPrivate>);
    void removeAudioTrack(PassRefPtr<AudioTrackPrivate>);
    void removeTextTrack(PassRefPtr<InbandTextTrackPrivate>);
    void removeVideoTrack(PassRefPtr<VideoTrackPrivate>);

    bool requiresTextTrackRepresentation() const;
    void setTextTrackRepresentation(TextTrackRepresentation*);
    void syncTextTrackBounds();
    void tracksChanged();
#if ENABLE(AVF_CAPTIONS)
    void notifyTrackModeChanged();
    Vector<RefPtr<PlatformTextTrack>> outOfBandTrackSources();
#endif
#endif

#if PLATFORM(IOS)
    String mediaPlayerNetworkInterfaceName() const;
    bool getRawCookies(const URL&, Vector<Cookie>&) const;
#endif

    static void resetMediaEngines();

#if USE(GSTREAMER)
    WEBCORE_EXPORT void simulateAudioInterruption();
#endif

    String languageOfPrimaryAudioTrack() const;

    size_t extraMemoryCost() const;

    unsigned long long fileSize() const;

#if ENABLE(MEDIA_SOURCE)
    unsigned long totalVideoFrames();
    unsigned long droppedVideoFrames();
    unsigned long corruptedVideoFrames();
    MediaTime totalFrameDelay();
#endif

    bool shouldWaitForResponseToAuthenticationChallenge(const AuthenticationChallenge&);
    void handlePlaybackCommand(PlatformMediaSession::RemoteControlCommandType);
    String sourceApplicationIdentifier() const;
    Vector<String> preferredAudioCharacteristics() const;

    bool ended() const;

private:
    const MediaPlayerFactory* nextBestMediaEngine(const MediaPlayerFactory*) const;
    void loadWithNextMediaEngine(const MediaPlayerFactory*);
    void reloadTimerFired();

    static void initializeMediaEngines();

    MediaPlayerClient& m_client;
    Timer m_reloadTimer;
    std::unique_ptr<MediaPlayerPrivateInterface> m_private;
    const MediaPlayerFactory* m_currentMediaEngine;
    URL m_url;
    String m_contentMIMEType;
    String m_contentTypeCodecs;
    String m_keySystem;
    IntSize m_size;
    Preload m_preload;
    bool m_visible;
    double m_volume;
    bool m_muted;
    bool m_preservesPitch;
    bool m_privateBrowsing;
    bool m_shouldPrepareToRender;
    bool m_contentMIMETypeWasInferredFromExtension;
    bool m_initializingMediaEngine { false };

#if ENABLE(MEDIA_SOURCE)
    RefPtr<MediaSourcePrivateClient> m_mediaSource;
#endif
#if ENABLE(MEDIA_STREAM)
    RefPtr<MediaStreamPrivate> m_mediaStream;
#endif
};

typedef std::function<std::unique_ptr<MediaPlayerPrivateInterface> (MediaPlayer*)> CreateMediaEnginePlayer;
typedef void (*MediaEngineSupportedTypes)(HashSet<String, ASCIICaseInsensitiveHash>& types);
typedef MediaPlayer::SupportsType (*MediaEngineSupportsType)(const MediaEngineSupportParameters& parameters);
typedef HashSet<RefPtr<SecurityOrigin>> (*MediaEngineOriginsInMediaCache)(const String& path);
typedef void (*MediaEngineClearMediaCache)(const String& path, std::chrono::system_clock::time_point modifiedSince);
typedef void (*MediaEngineClearMediaCacheForOrigins)(const String& path, const HashSet<RefPtr<SecurityOrigin>>&);
typedef bool (*MediaEngineSupportsKeySystem)(const String& keySystem, const String& mimeType);

typedef void (*MediaEngineRegistrar)(CreateMediaEnginePlayer, MediaEngineSupportedTypes, MediaEngineSupportsType,
    MediaEngineOriginsInMediaCache, MediaEngineClearMediaCache, MediaEngineClearMediaCacheForOrigins, MediaEngineSupportsKeySystem);
typedef void (*MediaEngineRegister)(MediaEngineRegistrar);

class MediaPlayerFactorySupport {
public:
    WEBCORE_EXPORT static void callRegisterMediaEngine(MediaEngineRegister);
};

}

#endif // ENABLE(VIDEO)

#endif<|MERGE_RESOLUTION|>--- conflicted
+++ resolved
@@ -347,16 +347,6 @@
     // This is different from the asynchronous MediaKeyError.
     enum MediaKeyException { NoError, InvalidPlayerState, KeySystemNotSupported };
 
-<<<<<<< HEAD
-#if ENABLE(ENCRYPTED_MEDIA)
-    MediaKeyException generateKeyRequest(const String& keySystem, const unsigned char* initData, unsigned initDataLength, const String& customData);
-    MediaKeyException addKey(const String& keySystem, const unsigned char* key, unsigned keyLength, const unsigned char* initData, unsigned initDataLength, const String& sessionId);
-    MediaKeyException cancelKeyRequest(const String& keySystem, const String& sessionId);
-#endif
-
-#if ENABLE(ENCRYPTED_MEDIA_V2)
-=======
->>>>>>> 69991751
     std::unique_ptr<CDMSession> createSession(const String& keySystem, CDMSessionClient*);
     void setCDMSession(CDMSession*);
     void keyAdded();
