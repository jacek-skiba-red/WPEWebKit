--- conflicted
+++ resolved
@@ -30,11 +30,7 @@
 
 #include "GLContextEGL.h"
 #include "IntSize.h"
-<<<<<<< HEAD
-#include <wpe/renderer-backend.h>
-=======
 #include <wpe/renderer-backend-egl.h>
->>>>>>> e2ce2be4
 
 namespace WebCore {
 
@@ -56,15 +52,9 @@
     wpe_renderer_backend_egl_destroy(m_backend);
 }
 
-<<<<<<< HEAD
-std::unique_ptr<PlatformDisplayWPE::Surface> PlatformDisplayWPE::createSurface(Surface::Client& client, int hostFd)
-{
-    return std::make_unique<Surface>(*this, client, hostFd);
-=======
 std::unique_ptr<PlatformDisplayWPE::EGLTarget> PlatformDisplayWPE::createEGLTarget(EGLTarget::Client& client, int hostFd)
 {
     return std::make_unique<EGLTarget>(*this, client, hostFd);
->>>>>>> e2ce2be4
 }
 
 std::unique_ptr<GLContextEGL> PlatformDisplayWPE::createOffscreenContext(GLContext* sharingContext)
@@ -87,32 +77,6 @@
     return GLContextEGL::createContext(nativeWindow, sharingContext, WTFMove(contextData));
 }
 
-<<<<<<< HEAD
-PlatformDisplayWPE::Surface::Surface(const PlatformDisplayWPE& display, PlatformDisplayWPE::Surface::Client& client, int hostFd)
-    : m_display(display)
-    , m_client(client)
-{
-    m_backend = wpe_renderer_backend_egl_target_create(hostFd);
-
-    static struct wpe_renderer_backend_egl_target_client s_client = {
-        // frame_complete
-        [](void* data)
-        {
-            auto& surface = *reinterpret_cast<PlatformDisplayWPE::Surface*>(data);
-            surface.m_client.frameComplete();
-        },
-    };
-    wpe_renderer_backend_egl_target_set_client(m_backend, &s_client, this);
-}
-
-PlatformDisplayWPE::Surface::~Surface()
-{
-    wpe_renderer_backend_egl_target_destroy(m_backend);
-}
-
-void PlatformDisplayWPE::Surface::initialize(const IntSize& size)
-{
-=======
 PlatformDisplayWPE::EGLTarget::EGLTarget(const PlatformDisplayWPE& display, PlatformDisplayWPE::EGLTarget::Client& client, int hostFd)
     : m_display(display)
     , m_client(client)
@@ -137,7 +101,6 @@
 
 void PlatformDisplayWPE::EGLTarget::initialize(const IntSize& size)
 {
->>>>>>> e2ce2be4
     wpe_renderer_backend_egl_target_initialize(m_backend, m_display.m_backend,
         std::max(0, size.width()), std::max(0, size.height()));
 }
@@ -147,20 +110,12 @@
     return GLContextEGL::createWindowContext(wpe_renderer_backend_egl_target_get_native_window(m_backend), GLContext::sharingContext());
 }
 
-<<<<<<< HEAD
-void PlatformDisplayWPE::Surface::resize(const IntSize& size)
-=======
 void PlatformDisplayWPE::EGLTarget::resize(const IntSize& size)
->>>>>>> e2ce2be4
 {
     wpe_renderer_backend_egl_target_resize(m_backend, std::max(0, size.width()), std::max(0, size.height()));
 }
 
-<<<<<<< HEAD
-void PlatformDisplayWPE::Surface::frameRendered()
-=======
 void PlatformDisplayWPE::EGLTarget::frameRendered()
->>>>>>> e2ce2be4
 {
     wpe_renderer_backend_egl_target_frame_rendered(m_backend);
 }
