--- conflicted
+++ resolved
@@ -139,25 +139,12 @@
 #endif
 
     _context->markLayerComposited();
-<<<<<<< HEAD
-    PlatformCALayer* layer = PlatformCALayer::platformCALayer((__bridge void*)self);
-=======
     WebCore::PlatformCALayer* layer = WebCore::PlatformCALayer::platformCALayer((__bridge void*)self);
->>>>>>> 20415689
     if (layer && layer->owner())
         layer->owner()->platformCALayerLayerDidDisplay(layer);
 }
 
 #if USE(OPENGL)
-<<<<<<< HEAD
-- (void)allocateIOSurfaceBackingStoreWithSize:(IntSize)size usingAlpha:(BOOL)usingAlpha
-{
-    _bufferSize = size;
-    _usingAlpha = usingAlpha;
-    _contentsBuffer = WebCore::IOSurface::create(size, sRGBColorSpaceRef());
-    _drawingBuffer = WebCore::IOSurface::create(size, sRGBColorSpaceRef());
-    _spareBuffer = WebCore::IOSurface::create(size, sRGBColorSpaceRef());
-=======
 - (void)allocateIOSurfaceBackingStoreWithSize:(WebCore::IntSize)size usingAlpha:(BOOL)usingAlpha
 {
     _bufferSize = size;
@@ -165,7 +152,6 @@
     _contentsBuffer = WebCore::IOSurface::create(size, WebCore::sRGBColorSpaceRef());
     _drawingBuffer = WebCore::IOSurface::create(size, WebCore::sRGBColorSpaceRef());
     _spareBuffer = WebCore::IOSurface::create(size, WebCore::sRGBColorSpaceRef());
->>>>>>> 20415689
 
     ASSERT(_contentsBuffer);
     ASSERT(_drawingBuffer);
