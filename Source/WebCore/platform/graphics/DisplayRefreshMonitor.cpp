--- conflicted
+++ resolved
@@ -33,17 +33,9 @@
 
 #if PLATFORM(IOS)
 #include "DisplayRefreshMonitorIOS.h"
-<<<<<<< HEAD
 #elif PLATFORM(MAC)
 #include "DisplayRefreshMonitorMac.h"
 #endif
-
-#include <stdio.h>
-=======
-#else
-#include "DisplayRefreshMonitorMac.h"
-#endif
->>>>>>> c8a8e6b5
 
 namespace WebCore {
 
