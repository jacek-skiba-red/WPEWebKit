/*
 * Copyright (C) 2012 Igalia S.L.
 *
 *  This library is free software; you can redistribute it and/or
 *  modify it under the terms of the GNU Lesser General Public
 *  License as published by the Free Software Foundation; either
 *  version 2 of the License, or (at your option) any later version.
 *
 *  This library is distributed in the hope that it will be useful,
 *  but WITHOUT ANY WARRANTY; without even the implied warranty of
 *  MERCHANTABILITY or FITNESS FOR A PARTICULAR PURPOSE.  See the GNU
 *  Lesser General Public License for more details.
 *
 *  You should have received a copy of the GNU Lesser General Public
 *  License along with this library; if not, write to the Free
 *  Software Foundation, Inc., 51 Franklin Street, Fifth Floor,
 *  Boston, MA 02110-1301 USA
 */

#ifndef GLContext_h
#define GLContext_h

#include "GraphicsContext3D.h"
<<<<<<< HEAD
#include "Widget.h"
#include <memory>
=======
#include "PlatformDisplay.h"
>>>>>>> 62c989f5
#include <wtf/Noncopyable.h>

#if USE(EGL)
#if !PLATFORM(GTK) && !PLATFORM(WPE)
#include "eglplatform.h"
#else
#if PLATFORM(WPE)
// FIXME: Find some way to deduce this.
#define __GBM__ 1
#endif
#include <EGL/eglplatform.h>
#endif
typedef EGLNativeWindowType GLNativeWindowType;
#elif PLATFORM(GTK) && PLATFORM(WAYLAND) && !defined(GTK_API_VERSION_2)
#include <wayland-egl.h>
#include <EGL/eglplatform.h>
typedef EGLNativeWindowType GLNativeWindowType;
#else
typedef uint64_t GLNativeWindowType;
#endif

#if USE(CAIRO)
typedef struct _cairo_device cairo_device_t;
#endif

namespace WebCore {

class GLContext {
    WTF_MAKE_NONCOPYABLE(GLContext); WTF_MAKE_FAST_ALLOCATED;
public:
    static std::unique_ptr<GLContext> createContextForWindow(GLNativeWindowType windowHandle, PlatformDisplay* = nullptr);
    static std::unique_ptr<GLContext> createOffscreenContext(PlatformDisplay* = nullptr);
    static std::unique_ptr<GLContext> createSharingContext(PlatformDisplay&);
    static GLContext* current();

    PlatformDisplay& display() const { return m_display; }

    virtual ~GLContext();
    virtual bool makeContextCurrent();
    virtual void swapBuffers() = 0;
    virtual void waitNative() = 0;
    virtual bool canRenderToDefaultFramebuffer() = 0;
    virtual IntSize defaultFrameBufferSize() = 0;
    virtual void swapInterval(int) = 0;

    virtual bool isEGLContext() const = 0;

#if USE(CAIRO)
    virtual cairo_device_t* cairoDevice() = 0;
#endif

#if ENABLE(GRAPHICS_CONTEXT_3D)
    virtual PlatformGraphicsContext3D platformContext() = 0;
#endif

#if PLATFORM(X11)
private:
    static void addActiveContext(GLContext*);
    static void removeActiveContext(GLContext*);
    static void cleanupActiveContextsAtExit();
#endif

protected:
    GLContext(PlatformDisplay&);

    PlatformDisplay& m_display;
};

} // namespace WebCore

#endif // GLContext_h<|MERGE_RESOLUTION|>--- conflicted
+++ resolved
@@ -21,12 +21,8 @@
 #define GLContext_h
 
 #include "GraphicsContext3D.h"
-<<<<<<< HEAD
-#include "Widget.h"
+#include "PlatformDisplay.h"
 #include <memory>
-=======
-#include "PlatformDisplay.h"
->>>>>>> 62c989f5
 #include <wtf/Noncopyable.h>
 
 #if USE(EGL)
@@ -82,6 +78,11 @@
     virtual PlatformGraphicsContext3D platformContext() = 0;
 #endif
 
+    class Data {
+    public:
+        virtual ~Data() = default;
+    };
+
 #if PLATFORM(X11)
 private:
     static void addActiveContext(GLContext*);
@@ -93,6 +94,7 @@
     GLContext(PlatformDisplay&);
 
     PlatformDisplay& m_display;
+    std::unique_ptr<Data> m_contextData;
 };
 
 } // namespace WebCore
