/*
 * Copyright (C) 2016 Apple Inc.  All rights reserved.
 *
 * Redistribution and use in source and binary forms, with or without
 * modification, are permitted provided that the following conditions
 * are met:
 * 1. Redistributions of source code must retain the above copyright
 *    notice, this list of conditions and the following disclaimer.
 * 2. Redistributions in binary form must reproduce the above copyright
 *    notice, this list of conditions and the following disclaimer in the
 *    documentation and/or other materials provided with the distribution.
 *
 * THIS SOFTWARE IS PROVIDED BY APPLE INC. ``AS IS'' AND ANY
 * EXPRESS OR IMPLIED WARRANTIES, INCLUDING, BUT NOT LIMITED TO, THE
 * IMPLIED WARRANTIES OF MERCHANTABILITY AND FITNESS FOR A PARTICULAR
 * PURPOSE ARE DISCLAIMED.  IN NO EVENT SHALL APPLE INC. OR
 * CONTRIBUTORS BE LIABLE FOR ANY DIRECT, INDIRECT, INCIDENTAL, SPECIAL,
 * EXEMPLARY, OR CONSEQUENTIAL DAMAGES (INCLUDING, BUT NOT LIMITED TO,
 * PROCUREMENT OF SUBSTITUTE GOODS OR SERVICES; LOSS OF USE, DATA, OR
 * PROFITS; OR BUSINESS INTERRUPTION) HOWEVER CAUSED AND ON ANY THEORY
 * OF LIABILITY, WHETHER IN CONTRACT, STRICT LIABILITY, OR TORT
 * (INCLUDING NEGLIGENCE OR OTHERWISE) ARISING IN ANY WAY OUT OF THE USE
 * OF THIS SOFTWARE, EVEN IF ADVISED OF THE POSSIBILITY OF SUCH DAMAGE.
 */

#include "config.h"
#include "ImageFrameCache.h"

#include "Image.h"
#include "ImageObserver.h"
#include "Logging.h"
#include "URL.h"
#include <wtf/SystemTracing.h>

#if USE(CG)
#include "ImageDecoderCG.h"
#elif USE(DIRECT2D)
#include "ImageDecoderDirect2D.h"
#include <WinCodec.h>
#else
#include "ImageDecoder.h"
#endif

#include <wtf/CheckedArithmetic.h>
#include <wtf/MainThread.h>
#include <wtf/RunLoop.h>

namespace WebCore {

ImageFrameCache::ImageFrameCache(Image* image)
    : m_image(image)
{
}

ImageFrameCache::ImageFrameCache(NativeImagePtr&& nativeImage)
{
    m_frameCount = 1;
    m_encodedDataStatus = EncodedDataStatus::Complete;
    growFrames();

    setNativeImage(WTFMove(nativeImage));

    m_decodedSize = m_frames[0].frameBytes();

    // The assumption is the memory image will be displayed with the default
    // orientation. So set m_sizeRespectingOrientation to be the same as m_size.
    m_size = m_frames[0].size();
    m_sizeRespectingOrientation = m_size;
}

ImageFrameCache::~ImageFrameCache()
{
    ASSERT(!hasAsyncDecodingQueue());
}

void ImageFrameCache::setDecoder(ImageDecoder* decoder)
{
    if (m_decoder == decoder)
        return;

    // Changing the decoder has to stop the decoding thread. The current frame will
    // continue decoding safely because the decoding thread has its own
    // reference of the old decoder.
    stopAsyncDecodingQueue();
    m_decoder = decoder;
}

ImageDecoder* ImageFrameCache::decoder() const
{
    return m_decoder.get();
}

void ImageFrameCache::destroyDecodedData(size_t frameCount, size_t excludeFrame)
{
    unsigned decodedSize = 0;

    ASSERT(frameCount <= m_frames.size());

    for (size_t index = 0; index < frameCount; ++index) {
        if (index == excludeFrame)
            continue;
        decodedSize += m_frames[index].clearImage();
    }

    decodedSizeReset(decodedSize);
}

void ImageFrameCache::destroyIncompleteDecodedData()
{
    unsigned decodedSize = 0;
    
    for (auto& frame : m_frames) {
        if (!frame.hasMetadata() || frame.isComplete())
            continue;
        
        decodedSize += frame.clear();
    }

    decodedSizeDecreased(decodedSize);
}

void ImageFrameCache::decodedSizeChanged(long long decodedSize)
{
    if (!decodedSize || !m_image || !m_image->imageObserver())
        return;
    
    m_image->imageObserver()->decodedSizeChanged(m_image, decodedSize);
}

void ImageFrameCache::decodedSizeIncreased(unsigned decodedSize)
{
    if (!decodedSize)
        return;
    
    m_decodedSize += decodedSize;
    
    // The fully-decoded frame will subsume the partially decoded data used
    // to determine image properties.
    long long changeSize = static_cast<long long>(decodedSize) - m_decodedPropertiesSize;
    m_decodedPropertiesSize = 0;
    decodedSizeChanged(changeSize);
}

void ImageFrameCache::decodedSizeDecreased(unsigned decodedSize)
{
    if (!decodedSize)
        return;

    ASSERT(m_decodedSize >= decodedSize);
    m_decodedSize -= decodedSize;
    decodedSizeChanged(-static_cast<long long>(decodedSize));
}

void ImageFrameCache::decodedSizeReset(unsigned decodedSize)
{
    ASSERT(m_decodedSize >= decodedSize);
    m_decodedSize -= decodedSize;

    // Clearing the ImageSource destroys the extra decoded data used for
    // determining image properties.
    decodedSize += m_decodedPropertiesSize;
    m_decodedPropertiesSize = 0;
    decodedSizeChanged(-static_cast<long long>(decodedSize));
}

void ImageFrameCache::didDecodeProperties(unsigned decodedPropertiesSize)
{
    if (m_decodedSize)
        return;

    long long decodedSize = static_cast<long long>(decodedPropertiesSize) - m_decodedPropertiesSize;
    m_decodedPropertiesSize = decodedPropertiesSize;
    decodedSizeChanged(decodedSize);
}

void ImageFrameCache::growFrames()
{
    ASSERT(isSizeAvailable());
    ASSERT(m_frames.size() <= frameCount());
    m_frames.grow(frameCount());
}

void ImageFrameCache::setNativeImage(NativeImagePtr&& nativeImage)
{
    ASSERT(m_frames.size() == 1);
    ImageFrame& frame = m_frames[0];

    ASSERT(!isDecoderAvailable());

    frame.m_nativeImage = WTFMove(nativeImage);

    frame.m_decoding = ImageFrame::Decoding::Complete;
    frame.m_size = nativeImageSize(frame.m_nativeImage);
    frame.m_hasAlpha = nativeImageHasAlpha(frame.m_nativeImage);
}

void ImageFrameCache::cacheFrameMetadataAtIndex(size_t index, SubsamplingLevel subsamplingLevel)
{
    ASSERT(index < m_frames.size());
    ImageFrame& frame = m_frames[index];

    ASSERT(isDecoderAvailable());
    frame.m_decoding = m_decoder->frameIsCompleteAtIndex(index) ? ImageFrame::Decoding::Complete : ImageFrame::Decoding::Partial;
    if (frame.hasMetadata())
        return;
    
    frame.m_subsamplingLevel = subsamplingLevel;

    if (frame.m_decodingOptions.hasSizeForDrawing()) {
        ASSERT(frame.hasNativeImage());
        frame.m_size = nativeImageSize(frame.nativeImage());
    } else
        frame.m_size = m_decoder->frameSizeAtIndex(index, subsamplingLevel);

    frame.m_orientation = m_decoder->frameOrientationAtIndex(index);
    frame.m_hasAlpha = m_decoder->frameHasAlphaAtIndex(index);

    if (repetitionCount())
        frame.m_duration = m_decoder->frameDurationAtIndex(index);
}

void ImageFrameCache::cacheFrameNativeImageAtIndex(NativeImagePtr&& nativeImage, size_t index, SubsamplingLevel subsamplingLevel, const DecodingOptions& decodingOptions)
{
    ASSERT(index < m_frames.size());
    ImageFrame& frame = m_frames[index];

    // Clear the current image frame and update the observer with this clearance.
    decodedSizeDecreased(frame.clear());

    // Do not cache the NativeImage if adding its frameByes to the MemoryCache will cause numerical overflow.
    size_t frameBytes = size().unclampedArea() * sizeof(RGBA32);
    if (!WTF::isInBounds<unsigned>(frameBytes + decodedSize()))
        return;

    // Move the new image to the cache.
    frame.m_nativeImage = WTFMove(nativeImage);
    frame.m_decodingOptions = decodingOptions;
    cacheFrameMetadataAtIndex(index, subsamplingLevel);

    // Update the observer with the new image frame bytes.
    decodedSizeIncreased(frame.frameBytes());
}

void ImageFrameCache::cacheAsyncFrameNativeImageAtIndex(NativeImagePtr&& nativeImage, size_t index, SubsamplingLevel subsamplingLevel, const DecodingOptions& decodingOptions)
{
    if (!isDecoderAvailable())
        return;

    ASSERT(index < m_frames.size());
    ASSERT(!frameHasDecodedNativeImageCompatibleWithOptionsAtIndex(index, subsamplingLevel, decodingOptions));

    // Clean the old native image and set a new one
    cacheFrameNativeImageAtIndex(WTFMove(nativeImage), index, subsamplingLevel, decodingOptions);
    LOG(Images, "ImageFrameCache::%s - %p - url: %s [frame %ld has been cached]", __FUNCTION__, this, sourceURL().string().utf8().data(), index);

    // Notify the image with the readiness of the new frame NativeImage.
    if (m_image)
        m_image->imageFrameAvailableAtIndex(index);
}

Ref<WorkQueue> ImageFrameCache::decodingQueue()
{
    if (!m_decodingQueue)
        m_decodingQueue = WorkQueue::create("org.webkit.ImageDecoder", WorkQueue::Type::Serial, WorkQueue::QOS::Default);
    
    return *m_decodingQueue;
}

void ImageFrameCache::startAsyncDecodingQueue()
{
    if (hasAsyncDecodingQueue() || !isDecoderAvailable())
        return;

    m_frameRequestQueue.open();

    Ref<ImageFrameCache> protectedThis = Ref<ImageFrameCache>(*this);
    Ref<WorkQueue> protectedQueue = decodingQueue();
    Ref<ImageDecoder> protectedDecoder = Ref<ImageDecoder>(*m_decoder);

    // We need to protect this, m_decodingQueue and m_decoder from being deleted while we are in the decoding loop.
    decodingQueue()->dispatch([this, protectedThis = WTFMove(protectedThis), protectedQueue = WTFMove(protectedQueue), protectedDecoder = WTFMove(protectedDecoder)] {
        ImageFrameRequest frameRequest;

        while (m_frameRequestQueue.dequeue(frameRequest)) {
            TraceScope tracingScope(AsyncImageDecodeStart, AsyncImageDecodeEnd);

            // Get the frame NativeImage on the decoding thread.
<<<<<<< HEAD
            NativeImagePtr nativeImage = const_cast<ImageDecoder*>(protectedDecoder.ptr())->createFrameImageAtIndex(frameRequest.index, frameRequest.subsamplingLevel, { });
=======
            NativeImagePtr nativeImage = protectedDecoder->createFrameImageAtIndex(frameRequest.index, frameRequest.subsamplingLevel, frameRequest.decodingOptions);
            if (nativeImage)
                LOG(Images, "ImageFrameCache::%s - %p - url: %s [frame %ld has been decoded]", __FUNCTION__, this, sourceURL().string().utf8().data(), frameRequest.index);
            else
                LOG(Images, "ImageFrameCache::%s - %p - url: %s [decoding for frame %ld has failed]", __FUNCTION__, this, sourceURL().string().utf8().data(), frameRequest.index);
>>>>>>> 97a6a9fe

            // Update the cached frames on the main thread to avoid updating the MemoryCache from a different thread.
            callOnMainThread([this, protectedQueue = protectedQueue.copyRef(), nativeImage, frameRequest] () mutable {
                // The queue may be closed if after we got the frame NativeImage, stopAsyncDecodingQueue() was called
                if (protectedQueue.ptr() == m_decodingQueue) {
                    ASSERT(m_frameCommitQueue.first() == frameRequest);
                    m_frameCommitQueue.removeFirst();
                    cacheAsyncFrameNativeImageAtIndex(WTFMove(nativeImage), frameRequest.index, frameRequest.subsamplingLevel, frameRequest.decodingOptions);
                } else
                    LOG(Images, "ImageFrameCache::%s - %p - url: %s [frame %ld will not cached]", __FUNCTION__, this, sourceURL().string().utf8().data(), frameRequest.index);
            });
        }
    });
}

bool ImageFrameCache::requestFrameAsyncDecodingAtIndex(size_t index, SubsamplingLevel subsamplingLevel, const std::optional<IntSize>& sizeForDrawing)
{
    if (!isDecoderAvailable())
        return false;

    ASSERT(index < m_frames.size());

    // We need to coalesce multiple requests for decoding the same ImageFrame while it
    // is still being decoded. This may happen if the image rectangle is repainted
    // multiple times while the ImageFrame has not finished decoding.
    if (frameIsBeingDecodedAndIsCompatibleWithOptionsAtIndex(index, sizeForDrawing))
        return true;

    if (frameHasDecodedNativeImageCompatibleWithOptionsAtIndex(index, subsamplingLevel, sizeForDrawing))
        return false;

    if (!hasAsyncDecodingQueue())
        startAsyncDecodingQueue();

    LOG(Images, "ImageFrameCache::%s - %p - url: %s [enqueuing frame %ld for decoding]", __FUNCTION__, this, sourceURL().string().utf8().data(), index);
    m_frameRequestQueue.enqueue({ index, subsamplingLevel, sizeForDrawing });
    m_frameCommitQueue.append({ index, subsamplingLevel, sizeForDrawing });
    return true;
}

bool ImageFrameCache::isAsyncDecodingQueueIdle() const
{
    return m_frameCommitQueue.isEmpty();
}
    
void ImageFrameCache::stopAsyncDecodingQueue()
{
    if (!hasAsyncDecodingQueue())
        return;
    
    std::for_each(m_frameCommitQueue.begin(), m_frameCommitQueue.end(), [this](const ImageFrameRequest& frameRequest) {
        ImageFrame& frame = m_frames[frameRequest.index];
        if (!frame.isEmpty()) {
            LOG(Images, "ImageFrameCache::%s - %p - url: %s [decoding has been cancelled for frame %ld]", __FUNCTION__, this, sourceURL().string().utf8().data(), frameRequest.index);
            frame.clear();
        }
    });

    m_frameRequestQueue.close();
    m_frameCommitQueue.clear();
    m_decodingQueue = nullptr;
    LOG(Images, "ImageFrameCache::%s - %p - url: %s [decoding has been stopped]", __FUNCTION__, this, sourceURL().string().utf8().data());
}

const ImageFrame& ImageFrameCache::frameAtIndexCacheIfNeeded(size_t index, ImageFrame::Caching caching, const std::optional<SubsamplingLevel>& subsamplingLevel)
{
    ASSERT(index < m_frames.size());
    ImageFrame& frame = m_frames[index];
    if (!isDecoderAvailable() || frameIsBeingDecodedAndIsCompatibleWithOptionsAtIndex(index, DecodingMode::Asynchronous))
        return frame;
    
    SubsamplingLevel subsamplingLevelValue = subsamplingLevel ? subsamplingLevel.value() : frame.subsamplingLevel();

    switch (caching) {
    case ImageFrame::Caching::Metadata:
        // Retrieve the metadata from ImageDecoder if the ImageFrame isn't complete.
        if (frame.isComplete())
            break;
        cacheFrameMetadataAtIndex(index, subsamplingLevelValue);
        break;
            
    case ImageFrame::Caching::MetadataAndImage:
        // Cache the image and retrieve the metadata from ImageDecoder only if there was not valid image stored.
        if (frame.hasFullSizeNativeImage(subsamplingLevel))
            break;
        // We have to perform synchronous image decoding in this code. 
        NativeImagePtr nativeImage = m_decoder->createFrameImageAtIndex(index, subsamplingLevelValue);
        // Clean the old native image and set a new one.
        cacheFrameNativeImageAtIndex(WTFMove(nativeImage), index, subsamplingLevelValue, DecodingMode::Synchronous);
        break;
    }

    return frame;
}

void ImageFrameCache::clearMetadata()
{
    m_frameCount = std::nullopt;
    m_singlePixelSolidColor = std::nullopt;
    m_encodedDataStatus = std::nullopt;
    m_uti = std::nullopt;
}

URL ImageFrameCache::sourceURL() const
{
    return m_image ? m_image->sourceURL() : URL();
}

template<typename T, T (ImageDecoder::*functor)() const>
T ImageFrameCache::metadata(const T& defaultValue, std::optional<T>* cachedValue)
{
    if (cachedValue && *cachedValue)
        return cachedValue->value();

    if (!isDecoderAvailable() || !m_decoder->isSizeAvailable())
        return defaultValue;

    if (!cachedValue)
        return (*m_decoder.*functor)();

    *cachedValue = (*m_decoder.*functor)();
    didDecodeProperties(m_decoder->bytesDecodedToDetermineProperties());
    return cachedValue->value();
}

template<typename T, typename... Args>
T ImageFrameCache::frameMetadataAtIndex(size_t index, T (ImageFrame::*functor)(Args...) const, Args&&... args)
{
    const ImageFrame& frame = index < m_frames.size() ? m_frames[index] : ImageFrame::defaultFrame();
    return (frame.*functor)(std::forward<Args>(args)...);
}

template<typename T, typename... Args>
T ImageFrameCache::frameMetadataAtIndexCacheIfNeeded(size_t index, T (ImageFrame::*functor)() const, std::optional<T>* cachedValue, Args&&... args)
{
    if (cachedValue && *cachedValue)
        return cachedValue->value();

    const ImageFrame& frame = index < m_frames.size() ? frameAtIndexCacheIfNeeded(index, std::forward<Args>(args)...) : ImageFrame::defaultFrame();

    // Don't cache any unavailable frame metadata.
    if (!frame.hasMetadata() || !cachedValue)
        return (frame.*functor)();

    *cachedValue = (frame.*functor)();
    return cachedValue->value();
}

EncodedDataStatus ImageFrameCache::encodedDataStatus()
{
    return metadata<EncodedDataStatus, (&ImageDecoder::encodedDataStatus)>(EncodedDataStatus::Unknown, &m_encodedDataStatus);
}

size_t ImageFrameCache::frameCount()
{
    return metadata<size_t, (&ImageDecoder::frameCount)>(m_frames.size(), &m_frameCount);
}

RepetitionCount ImageFrameCache::repetitionCount()
{
    return metadata<RepetitionCount, (&ImageDecoder::repetitionCount)>(RepetitionCountNone, &m_repetitionCount);
}
    
String ImageFrameCache::uti()
{
#if USE(CG)
    return metadata<String, (&ImageDecoder::uti)>(String(), &m_uti);
#else
    return String();
#endif
}

String ImageFrameCache::filenameExtension()
{
    return metadata<String, (&ImageDecoder::filenameExtension)>(String(), &m_filenameExtension);
}

std::optional<IntPoint> ImageFrameCache::hotSpot()
{
    return metadata<std::optional<IntPoint>, (&ImageDecoder::hotSpot)>(std::nullopt, &m_hotSpot);
}

IntSize ImageFrameCache::size()
{
    return frameMetadataAtIndexCacheIfNeeded<IntSize>(0, (&ImageFrame::size), &m_size, ImageFrame::Caching::Metadata, SubsamplingLevel::Default);
}

IntSize ImageFrameCache::sizeRespectingOrientation()
{
    return frameMetadataAtIndexCacheIfNeeded<IntSize>(0, (&ImageFrame::sizeRespectingOrientation), &m_sizeRespectingOrientation, ImageFrame::Caching::Metadata, SubsamplingLevel::Default);
}

Color ImageFrameCache::singlePixelSolidColor()
{
    if (!m_singlePixelSolidColor && (size() != IntSize(1, 1) || frameCount() != 1))
        m_singlePixelSolidColor = Color();

    if (m_singlePixelSolidColor)
        return m_singlePixelSolidColor.value();

    return frameMetadataAtIndexCacheIfNeeded<Color>(0, (&ImageFrame::singlePixelSolidColor), &m_singlePixelSolidColor, ImageFrame::Caching::MetadataAndImage);
}

bool ImageFrameCache::frameIsBeingDecodedAndIsCompatibleWithOptionsAtIndex(size_t index, const DecodingOptions& decodingOptions)
{
    auto it = std::find_if(m_frameCommitQueue.begin(), m_frameCommitQueue.end(), [index, &decodingOptions](const ImageFrameRequest& frameRequest) {
        return frameRequest.index == index && frameRequest.decodingOptions.isAsynchronousCompatibleWith(decodingOptions);
    });
    return it != m_frameCommitQueue.end();
}

bool ImageFrameCache::frameIsCompleteAtIndex(size_t index)
{
    return frameMetadataAtIndex<bool>(index, (&ImageFrame::isComplete));
}

bool ImageFrameCache::frameHasAlphaAtIndex(size_t index)
{
    return frameMetadataAtIndex<bool>(index, (&ImageFrame::hasAlpha));
}

bool ImageFrameCache::frameHasFullSizeNativeImageAtIndex(size_t index, const std::optional<SubsamplingLevel>& subsamplingLevel)
{
    return frameMetadataAtIndex<bool>(index, (&ImageFrame::hasFullSizeNativeImage), subsamplingLevel);
}

bool ImageFrameCache::frameHasDecodedNativeImageCompatibleWithOptionsAtIndex(size_t index, const std::optional<SubsamplingLevel>& subsamplingLevel, const DecodingOptions& decodingOptions)
{
    return frameMetadataAtIndex<bool>(index, (&ImageFrame::hasDecodedNativeImageCompatibleWithOptions), subsamplingLevel, decodingOptions);
}
    
SubsamplingLevel ImageFrameCache::frameSubsamplingLevelAtIndex(size_t index)
{
    return frameMetadataAtIndex<SubsamplingLevel>(index, (&ImageFrame::subsamplingLevel));
}

IntSize ImageFrameCache::frameSizeAtIndex(size_t index, SubsamplingLevel subsamplingLevel)
{
    return frameMetadataAtIndexCacheIfNeeded<IntSize>(index, (&ImageFrame::size), nullptr, ImageFrame::Caching::Metadata, subsamplingLevel);
}

unsigned ImageFrameCache::frameBytesAtIndex(size_t index, SubsamplingLevel subsamplingLevel)
{
    return frameMetadataAtIndexCacheIfNeeded<unsigned>(index, (&ImageFrame::frameBytes), nullptr, ImageFrame::Caching::Metadata, subsamplingLevel);
}

float ImageFrameCache::frameDurationAtIndex(size_t index)
{
    return frameMetadataAtIndexCacheIfNeeded<float>(index, (&ImageFrame::duration), nullptr, ImageFrame::Caching::Metadata);
}

ImageOrientation ImageFrameCache::frameOrientationAtIndex(size_t index)
{
    return frameMetadataAtIndexCacheIfNeeded<ImageOrientation>(index, (&ImageFrame::orientation), nullptr, ImageFrame::Caching::Metadata);
}

NativeImagePtr ImageFrameCache::frameImageAtIndex(size_t index)
{
    return frameMetadataAtIndex<NativeImagePtr>(index, (&ImageFrame::nativeImage));
}

NativeImagePtr ImageFrameCache::frameImageAtIndexCacheIfNeeded(size_t index, SubsamplingLevel subsamplingLevel)
{
    return frameMetadataAtIndexCacheIfNeeded<NativeImagePtr>(index, (&ImageFrame::nativeImage), nullptr, ImageFrame::Caching::MetadataAndImage, subsamplingLevel);
}

}<|MERGE_RESOLUTION|>--- conflicted
+++ resolved
@@ -285,15 +285,11 @@
             TraceScope tracingScope(AsyncImageDecodeStart, AsyncImageDecodeEnd);
 
             // Get the frame NativeImage on the decoding thread.
-<<<<<<< HEAD
-            NativeImagePtr nativeImage = const_cast<ImageDecoder*>(protectedDecoder.ptr())->createFrameImageAtIndex(frameRequest.index, frameRequest.subsamplingLevel, { });
-=======
             NativeImagePtr nativeImage = protectedDecoder->createFrameImageAtIndex(frameRequest.index, frameRequest.subsamplingLevel, frameRequest.decodingOptions);
             if (nativeImage)
                 LOG(Images, "ImageFrameCache::%s - %p - url: %s [frame %ld has been decoded]", __FUNCTION__, this, sourceURL().string().utf8().data(), frameRequest.index);
             else
                 LOG(Images, "ImageFrameCache::%s - %p - url: %s [decoding for frame %ld has failed]", __FUNCTION__, this, sourceURL().string().utf8().data(), frameRequest.index);
->>>>>>> 97a6a9fe
 
             // Update the cached frames on the main thread to avoid updating the MemoryCache from a different thread.
             callOnMainThread([this, protectedQueue = protectedQueue.copyRef(), nativeImage, frameRequest] () mutable {
