/*
 * Copyright (C) 2007-2015 Apple Inc. All rights reserved.
 *
 * Redistribution and use in source and binary forms, with or without
 * modification, are permitted provided that the following conditions
 * are met:
 * 1. Redistributions of source code must retain the above copyright
 *    notice, this list of conditions and the following disclaimer.
 * 2. Redistributions in binary form must reproduce the above copyright
 *    notice, this list of conditions and the following disclaimer in the
 *    documentation and/or other materials provided with the distribution.
 *
 * THIS SOFTWARE IS PROVIDED BY APPLE INC. ``AS IS'' AND ANY
 * EXPRESS OR IMPLIED WARRANTIES, INCLUDING, BUT NOT LIMITED TO, THE
 * IMPLIED WARRANTIES OF MERCHANTABILITY AND FITNESS FOR A PARTICULAR
 * PURPOSE ARE DISCLAIMED.  IN NO EVENT SHALL APPLE INC. OR
 * CONTRIBUTORS BE LIABLE FOR ANY DIRECT, INDIRECT, INCIDENTAL, SPECIAL,
 * EXEMPLARY, OR CONSEQUENTIAL DAMAGES (INCLUDING, BUT NOT LIMITED TO,
 * PROCUREMENT OF SUBSTITUTE GOODS OR SERVICES; LOSS OF USE, DATA, OR
 * PROFITS; OR BUSINESS INTERRUPTION) HOWEVER CAUSED AND ON ANY THEORY
 * OF LIABILITY, WHETHER IN CONTRACT, STRICT LIABILITY, OR TORT
 * (INCLUDING NEGLIGENCE OR OTHERWISE) ARISING IN ANY WAY OUT OF THE USE
 * OF THIS SOFTWARE, EVEN IF ADVISED OF THE POSSIBILITY OF SUCH DAMAGE. 
 */

#include "config.h"

#if ENABLE(VIDEO)
#include "MediaPlayer.h"

#include "ContentType.h"
#include "DeprecatedGlobalSettings.h"
#include "Document.h"
#include "IntRect.h"
#include "Logging.h"
#include "MIMETypeRegistry.h"
#include "MediaPlayerPrivate.h"
#include "PlatformTimeRanges.h"
#include <wtf/NeverDestroyed.h>
#include <wtf/text/CString.h>

#if ENABLE(VIDEO_TRACK)
#include "InbandTextTrackPrivate.h"
#endif

#if ENABLE(MEDIA_SOURCE)
#include "MediaSourcePrivateClient.h"
#endif

#if ENABLE(MEDIA_STREAM)
#include "MediaStreamPrivate.h"
#endif

#if USE(GSTREAMER)
#include "MediaPlayerPrivateGStreamer.h"
#define PlatformMediaEngineClassName MediaPlayerPrivateGStreamer
#if ENABLE(VIDEO) && ENABLE(MEDIA_SOURCE) && ENABLE(VIDEO_TRACK)
#include "MediaPlayerPrivateGStreamerMSE.h"
#endif
#endif // USE(GSTREAMER)

#if USE(MEDIA_FOUNDATION)
#include "MediaPlayerPrivateMediaFoundation.h"
#define PlatformMediaEngineClassName MediaPlayerPrivateMediaFoundation
#endif

#if PLATFORM(COCOA)

#if USE(AVFOUNDATION)
#include "MediaPlayerPrivateAVFoundationObjC.h"
#endif

#if ENABLE(MEDIA_SOURCE) && USE(AVFOUNDATION)
#include "MediaPlayerPrivateMediaSourceAVFObjC.h"
#endif

#if ENABLE(MEDIA_STREAM) && USE(AVFOUNDATION)
#include "MediaPlayerPrivateMediaStreamAVFObjC.h"
#endif

#endif // PLATFORM(COCOA)

#if PLATFORM(WIN) && USE(AVFOUNDATION) && !USE(GSTREAMER)
#include "MediaPlayerPrivateAVFoundationCF.h"
#endif

#if USE(HOLE_PUNCH_EXTERNAL)
#include "MediaPlayerPrivateHolePunchDummy.h"
#endif
namespace WebCore {

const PlatformMedia NoPlatformMedia = { PlatformMedia::None, {0} };

#if !RELEASE_LOG_DISABLED
static RefPtr<Logger>& nullLogger()
{
    static NeverDestroyed<RefPtr<Logger>> logger;
    return logger;
}
#endif

// a null player to make MediaPlayer logic simpler

class NullMediaPlayerPrivate : public MediaPlayerPrivateInterface {
public:
    explicit NullMediaPlayerPrivate(MediaPlayer*) { }

    void load(const String&) override { }
#if ENABLE(MEDIA_SOURCE)
    void load(const String&, MediaSourcePrivateClient*) override { }
#endif
#if ENABLE(MEDIA_STREAM)
    void load(MediaStreamPrivate&) override { }
#endif
    void cancelLoad() override { }

    void prepareToPlay() override { }
    void play() override { }
    void pause() override { }

    PlatformMedia platformMedia() const override { return NoPlatformMedia; }
    PlatformLayer* platformLayer() const override { return 0; }

    FloatSize naturalSize() const override { return FloatSize(); }

    bool hasVideo() const override { return false; }
    bool hasAudio() const override { return false; }

    void setVisible(bool) override { }

    double durationDouble() const override { return 0; }

    double currentTimeDouble() const override { return 0; }
    void seekDouble(double) override { }
    bool seeking() const override { return false; }

    void setRateDouble(double) override { }
    void setPreservesPitch(bool) override { }
    bool paused() const override { return false; }

    void setVolumeDouble(double) override { }

    bool supportsMuting() const override { return false; }
    void setMuted(bool) override { }

    bool hasClosedCaptions() const override { return false; }
    void setClosedCaptionsVisible(bool) override { };

    MediaPlayer::NetworkState networkState() const override { return MediaPlayer::Empty; }
    MediaPlayer::ReadyState readyState() const override { return MediaPlayer::HaveNothing; }

    float maxTimeSeekable() const override { return 0; }
    double minTimeSeekable() const override { return 0; }
    std::unique_ptr<PlatformTimeRanges> buffered() const override { return std::make_unique<PlatformTimeRanges>(); }

    double seekableTimeRangesLastModifiedTime() const override { return 0; }
    double liveUpdateInterval() const override { return 0; }

    unsigned long long totalBytes() const override { return 0; }
    bool didLoadingProgress() const override { return false; }

    void setSize(const IntSize&) override { }
    void setPosition(const IntPoint&) override { }

    void paint(GraphicsContext&, const FloatRect&) override { }

    bool canLoadPoster() const override { return false; }
    void setPoster(const String&) override { }

    bool hasSingleSecurityOrigin() const override { return true; }
};

class NullMediaPlayerClient : public MediaPlayerClient {
public:
#if !RELEASE_LOG_DISABLED
    const Logger& mediaPlayerLogger() final
    {
        if (!nullLogger().get()) {
            nullLogger() = Logger::create(this);
            nullLogger()->setEnabled(this, false);
        }

        return *nullLogger().get();
    }
#endif
};

const Vector<ContentType>& MediaPlayerClient::mediaContentTypesRequiringHardwareSupport() const
{
    static NeverDestroyed<Vector<ContentType>> contentTypes;
    return contentTypes;
}

static MediaPlayerClient& nullMediaPlayerClient()
{
    static NeverDestroyed<NullMediaPlayerClient> client;
    return client.get();
}

// engine support

struct MediaPlayerFactory {
    CreateMediaEnginePlayer constructor;
    MediaEngineSupportedTypes getSupportedTypes;
    MediaEngineSupportsType supportsTypeAndCodecs;
    MediaEngineOriginsInMediaCache originsInMediaCache;
    MediaEngineClearMediaCache clearMediaCache;
    MediaEngineClearMediaCacheForOrigins clearMediaCacheForOrigins;
    MediaEngineSupportsKeySystem supportsKeySystem;
};

static void addMediaEngine(CreateMediaEnginePlayer&&, MediaEngineSupportedTypes, MediaEngineSupportsType, MediaEngineOriginsInMediaCache, MediaEngineClearMediaCache, MediaEngineClearMediaCacheForOrigins, MediaEngineSupportsKeySystem);

static StaticLock mediaEngineVectorLock;

static bool& haveMediaEnginesVector()
{
    static bool haveVector;
    return haveVector;
}

static Vector<MediaPlayerFactory>& mutableInstalledMediaEnginesVector()
{
    static NeverDestroyed<Vector<MediaPlayerFactory>> installedEngines;
    return installedEngines;
}

static void buildMediaEnginesVector()
{
    ASSERT(mediaEngineVectorLock.isLocked());

#if USE(AVFOUNDATION)
    if (DeprecatedGlobalSettings::isAVFoundationEnabled()) {

#if PLATFORM(COCOA)
        MediaPlayerPrivateAVFoundationObjC::registerMediaEngine(addMediaEngine);
#endif

#if ENABLE(MEDIA_SOURCE)
        MediaPlayerPrivateMediaSourceAVFObjC::registerMediaEngine(addMediaEngine);
#endif

#if ENABLE(MEDIA_STREAM)
        MediaPlayerPrivateMediaStreamAVFObjC::registerMediaEngine(addMediaEngine);
#endif

#if PLATFORM(WIN)
        MediaPlayerPrivateAVFoundationCF::registerMediaEngine(addMediaEngine);
#endif
    }
#endif // USE(AVFOUNDATION)

<<<<<<< HEAD
#if PLATFORM(MAC) && USE(QTKIT)
    if (Settings::isQTKitEnabled())
        MediaPlayerPrivateQTKit::registerMediaEngine(addMediaEngine);
#endif

#if USE(HOLE_PUNCH_EXTERNAL)
    MediaPlayerPrivateHolePunchDummy::registerMediaEngine(addMediaEngine);
#endif

=======
>>>>>>> 106bd92a
#if defined(PlatformMediaEngineClassName)
#if USE(GSTREAMER)
    if (DeprecatedGlobalSettings::isGStreamerEnabled())
#endif
        PlatformMediaEngineClassName::registerMediaEngine(addMediaEngine);
#endif

#if ENABLE(VIDEO) && USE(GSTREAMER) && ENABLE(MEDIA_SOURCE) && ENABLE(VIDEO_TRACK)
    if (DeprecatedGlobalSettings::isGStreamerEnabled())
        MediaPlayerPrivateGStreamerMSE::registerMediaEngine(addMediaEngine);
#endif

    haveMediaEnginesVector() = true;
}

static const Vector<MediaPlayerFactory>& installedMediaEngines()
{
    {
        auto locker = holdLock(mediaEngineVectorLock);
        if (!haveMediaEnginesVector())
            buildMediaEnginesVector();
    }

    return mutableInstalledMediaEnginesVector();
}

static void addMediaEngine(CreateMediaEnginePlayer&& constructor, MediaEngineSupportedTypes getSupportedTypes, MediaEngineSupportsType supportsType,
    MediaEngineOriginsInMediaCache originsInMediaCache, MediaEngineClearMediaCache clearMediaCache, MediaEngineClearMediaCacheForOrigins clearMediaCacheForOrigins, MediaEngineSupportsKeySystem supportsKeySystem)
{
    ASSERT(constructor);
    ASSERT(getSupportedTypes);
    ASSERT(supportsType);

    mutableInstalledMediaEnginesVector().append(MediaPlayerFactory { WTFMove(constructor), getSupportedTypes, supportsType, originsInMediaCache, clearMediaCache, clearMediaCacheForOrigins, supportsKeySystem });
}

static const AtomicString& applicationOctetStream()
{
    static NeverDestroyed<const AtomicString> applicationOctetStream("application/octet-stream", AtomicString::ConstructFromLiteral);
    return applicationOctetStream;
}

static const AtomicString& textPlain()
{
    static NeverDestroyed<const AtomicString> textPlain("text/plain", AtomicString::ConstructFromLiteral);
    return textPlain;
}

static const MediaPlayerFactory* bestMediaEngineForSupportParameters(const MediaEngineSupportParameters& parameters, const MediaPlayerFactory* current = nullptr)
{
    if (parameters.type.isEmpty() && !parameters.isMediaSource && !parameters.isMediaStream)
        return nullptr;

    // 4.8.10.3 MIME types - In the absence of a specification to the contrary, the MIME type "application/octet-stream"
    // when used with parameters, e.g. "application/octet-stream;codecs=theora", is a type that the user agent knows
    // it cannot render.
    if (parameters.type.containerType() == applicationOctetStream()) {
        if (!parameters.type.codecs().isEmpty())
            return nullptr;
    }

    const MediaPlayerFactory* foundEngine = nullptr;
    MediaPlayer::SupportsType supported = MediaPlayer::IsNotSupported;
    for (auto& engine : installedMediaEngines()) {
        if (current) {
            if (current == &engine)
                current = nullptr;
            continue;
        }
        MediaPlayer::SupportsType engineSupport = engine.supportsTypeAndCodecs(parameters);
        if (engineSupport > supported) {
            supported = engineSupport;
            foundEngine = &engine;
        }
    }

    return foundEngine;
}

static const MediaPlayerFactory* nextMediaEngine(const MediaPlayerFactory* current)
{
    auto& engines = installedMediaEngines();
    if (engines.isEmpty())
        return nullptr;

    if (!current) 
        return &engines.first();

    size_t currentIndex = current - &engines.first();
    if (currentIndex + 1 >= engines.size())
        return nullptr;

    return &engines[currentIndex + 1];
}

// media player

Ref<MediaPlayer> MediaPlayer::create(MediaPlayerClient& client)
{
    return adoptRef(*new MediaPlayer(client));
}

MediaPlayer::MediaPlayer(MediaPlayerClient& client)
    : m_client(&client)
    , m_reloadTimer(*this, &MediaPlayer::reloadTimerFired)
    , m_private(std::make_unique<NullMediaPlayerPrivate>(this))
    , m_currentMediaEngine(0)
    , m_preload(Auto)
    , m_visible(false)
    , m_volume(1.0f)
    , m_muted(false)
    , m_preservesPitch(true)
    , m_privateBrowsing(false)
    , m_shouldPrepareToRender(false)
    , m_contentMIMETypeWasInferredFromExtension(false)
{
}

MediaPlayer::~MediaPlayer()
{
    ASSERT(!m_initializingMediaEngine);
}

void MediaPlayer::invalidate()
{
    m_client = &nullMediaPlayerClient();
}

bool MediaPlayer::load(const URL& url, const ContentType& contentType, const String& keySystem)
{
    ASSERT(!m_reloadTimer.isActive());

    // Protect against MediaPlayer being destroyed during a MediaPlayerClient callback.
    Ref<MediaPlayer> protectedThis(*this);

    m_contentType = contentType;
    m_url = url;
    m_keySystem = keySystem.convertToASCIILowercase();
    m_contentMIMETypeWasInferredFromExtension = false;

#if ENABLE(MEDIA_SOURCE)
    m_mediaSource = nullptr;
#endif
#if ENABLE(MEDIA_STREAM)
    m_mediaStream = nullptr;
#endif

    // If the MIME type is missing or is not meaningful, try to figure it out from the URL.
    AtomicString containerType = m_contentType.containerType();
    if (containerType.isEmpty() || containerType == applicationOctetStream() || containerType == textPlain()) {
        if (m_url.protocolIsData())
            m_contentType = ContentType(mimeTypeFromDataURL(m_url.string()));
        else {
            String lastPathComponent = url.lastPathComponent();
            size_t pos = lastPathComponent.reverseFind('.');
            if (pos != notFound) {
                String extension = lastPathComponent.substring(pos + 1);
                String mediaType = MIMETypeRegistry::getMediaMIMETypeForExtension(extension);
                if (!mediaType.isEmpty()) {
                    m_contentType = ContentType { WTFMove(mediaType) };
                    m_contentMIMETypeWasInferredFromExtension = true;
                }
            }
        }
    }

    loadWithNextMediaEngine(0);
    return m_currentMediaEngine;
}

#if ENABLE(MEDIA_SOURCE)
bool MediaPlayer::load(const URL& url, const ContentType& contentType, MediaSourcePrivateClient* mediaSource)
{
    ASSERT(!m_reloadTimer.isActive());
    ASSERT(mediaSource);

    m_mediaSource = mediaSource;
    m_contentType = contentType;
    m_url = url;
    m_keySystem = emptyString();
    m_contentMIMETypeWasInferredFromExtension = false;
    loadWithNextMediaEngine(0);
    return m_currentMediaEngine;
}
#endif

#if ENABLE(MEDIA_STREAM)
bool MediaPlayer::load(MediaStreamPrivate& mediaStream)
{
    ASSERT(!m_reloadTimer.isActive());

    m_mediaStream = &mediaStream;
    m_keySystem = emptyString();
    m_contentType = { };
    m_contentMIMETypeWasInferredFromExtension = false;
    loadWithNextMediaEngine(0);
    return m_currentMediaEngine;
}
#endif

const MediaPlayerFactory* MediaPlayer::nextBestMediaEngine(const MediaPlayerFactory* current) const
{
    MediaEngineSupportParameters parameters;
    parameters.type = m_contentType;
    parameters.url = m_url;
#if ENABLE(MEDIA_SOURCE)
    parameters.isMediaSource = !!m_mediaSource;
#endif
#if ENABLE(MEDIA_STREAM)
    parameters.isMediaStream = !!m_mediaStream;
#endif

    return bestMediaEngineForSupportParameters(parameters, current);
}

void MediaPlayer::loadWithNextMediaEngine(const MediaPlayerFactory* current)
{
#if ENABLE(MEDIA_SOURCE) 
#define MEDIASOURCE m_mediaSource
#else
#define MEDIASOURCE 0
#endif

#if ENABLE(MEDIA_STREAM)
#define MEDIASTREAM m_mediaStream
#else
#define MEDIASTREAM 0
#endif

    ASSERT(!m_initializingMediaEngine);
    m_initializingMediaEngine = true;

    const MediaPlayerFactory* engine = nullptr;

    if (!m_contentType.isEmpty() || MEDIASTREAM || MEDIASOURCE)
        engine = nextBestMediaEngine(current);

    // If no MIME type is specified or the type was inferred from the file extension, just use the next engine.
    if (!engine && (m_contentType.isEmpty() || m_contentMIMETypeWasInferredFromExtension))
        engine = nextMediaEngine(current);

    // Don't delete and recreate the player unless it comes from a different engine.
    if (!engine) {
        LOG(Media, "MediaPlayer::loadWithNextMediaEngine - no media engine found for type \"%s\"", m_contentType.raw().utf8().data());
        m_currentMediaEngine = engine;
        m_private = nullptr;
    } else if (m_currentMediaEngine != engine) {
        m_currentMediaEngine = engine;
        m_private = engine->constructor(this);
        client().mediaPlayerEngineUpdated(this);
        m_private->setPrivateBrowsingMode(m_privateBrowsing);
        m_private->setPreload(m_preload);
        m_private->setPreservesPitch(preservesPitch());
        if (m_shouldPrepareToRender)
            m_private->prepareForRendering();
    }

    if (m_private) {
#if ENABLE(MEDIA_SOURCE)
        if (m_mediaSource)
            m_private->load(m_url.string(), m_mediaSource.get());
        else
#endif
#if ENABLE(MEDIA_STREAM)
        if (m_mediaStream)
            m_private->load(*m_mediaStream);
        else
#endif
        m_private->load(m_url.string());
    } else {
        m_private = std::make_unique<NullMediaPlayerPrivate>(this);
        client().mediaPlayerEngineUpdated(this);
        client().mediaPlayerResourceNotSupported(this);
    }

    m_initializingMediaEngine = false;
}

bool MediaPlayer::hasAvailableVideoFrame() const
{
    return m_private->hasAvailableVideoFrame();
}

void MediaPlayer::prepareForRendering()
{
    m_shouldPrepareToRender = true;
    m_private->prepareForRendering();
}

bool MediaPlayer::canLoadPoster() const
{
    return m_private->canLoadPoster();
}

void MediaPlayer::setPoster(const String& url)
{
    m_private->setPoster(url);
}    

void MediaPlayer::cancelLoad()
{
    m_private->cancelLoad();
}    

void MediaPlayer::prepareToPlay()
{
    m_private->prepareToPlay();
}

void MediaPlayer::play()
{
    m_private->play();
}

void MediaPlayer::pause()
{
    m_private->pause();
}

void MediaPlayer::setShouldBufferData(bool shouldBuffer)
{
    m_private->setShouldBufferData(shouldBuffer);
}

#if ENABLE(LEGACY_ENCRYPTED_MEDIA)
std::unique_ptr<LegacyCDMSession> MediaPlayer::createSession(const String& keySystem, LegacyCDMSessionClient* client)
{
    return m_private->createSession(keySystem, client);
}

void MediaPlayer::setCDMSession(LegacyCDMSession* session)
{
    m_private->setCDMSession(session);
}

void MediaPlayer::keyAdded()
{
    m_private->keyAdded();
}
#endif
    
#if ENABLE(ENCRYPTED_MEDIA)
void MediaPlayer::cdmInstanceAttached(CDMInstance& instance)
{
    m_private->cdmInstanceAttached(instance);
}

void MediaPlayer::cdmInstanceDetached(CDMInstance& instance)
{
    m_private->cdmInstanceDetached(instance);
}

void MediaPlayer::attemptToDecryptWithInstance(CDMInstance& instance)
{
    m_private->attemptToDecryptWithInstance(instance);
}
#endif

MediaTime MediaPlayer::duration() const
{
    return m_private->durationMediaTime();
}

MediaTime MediaPlayer::startTime() const
{
    return m_private->startTime();
}

MediaTime MediaPlayer::initialTime() const
{
    return m_private->initialTime();
}

MediaTime MediaPlayer::currentTime() const
{
    return m_private->currentMediaTime();
}

MediaTime MediaPlayer::getStartDate() const
{
    return m_private->getStartDate();
}

void MediaPlayer::seekWithTolerance(const MediaTime& time, const MediaTime& negativeTolerance, const MediaTime& positiveTolerance)
{
    m_private->seekWithTolerance(time, negativeTolerance, positiveTolerance);
}

void MediaPlayer::seek(const MediaTime& time)
{
    m_private->seek(time);
}

bool MediaPlayer::paused() const
{
    return m_private->paused();
}

bool MediaPlayer::seeking() const
{
    return m_private->seeking();
}

bool MediaPlayer::supportsFullscreen() const
{
    return m_private->supportsFullscreen();
}

bool MediaPlayer::canSaveMediaData() const
{
    return m_private->canSaveMediaData();
}

bool MediaPlayer::supportsScanning() const
{
    return m_private->supportsScanning();
}

bool MediaPlayer::requiresImmediateCompositing() const
{
    return m_private->requiresImmediateCompositing();
}

FloatSize MediaPlayer::naturalSize()
{
    return m_private->naturalSize();
}

bool MediaPlayer::hasVideo() const
{
    return m_private->hasVideo();
}

bool MediaPlayer::hasAudio() const
{
    return m_private->hasAudio();
}

bool MediaPlayer::inMediaDocument() const
{
    return m_visible && client().mediaPlayerIsInMediaDocument();
}

PlatformMedia MediaPlayer::platformMedia() const
{
    return m_private->platformMedia();
}

PlatformLayer* MediaPlayer::platformLayer() const
{
    return m_private->platformLayer();
}
    
#if PLATFORM(IOS) || (PLATFORM(MAC) && ENABLE(VIDEO_PRESENTATION_MODE))
void MediaPlayer::setVideoFullscreenLayer(PlatformLayer* layer, WTF::Function<void()>&& completionHandler)
{
    m_private->setVideoFullscreenLayer(layer, WTFMove(completionHandler));
}

void MediaPlayer::setVideoFullscreenFrame(FloatRect frame)
{
    m_private->setVideoFullscreenFrame(frame);
}

void MediaPlayer::setVideoFullscreenGravity(MediaPlayer::VideoGravity gravity)
{
    m_private->setVideoFullscreenGravity(gravity);
}

void MediaPlayer::setVideoFullscreenMode(MediaPlayer::VideoFullscreenMode mode)
{
    m_private->setVideoFullscreenMode(mode);
}

MediaPlayer::VideoFullscreenMode MediaPlayer::fullscreenMode() const
{
    return client().mediaPlayerFullscreenMode();
}
#endif

#if PLATFORM(IOS)
NSArray* MediaPlayer::timedMetadata() const
{
    return m_private->timedMetadata();
}

String MediaPlayer::accessLog() const
{
    return m_private->accessLog();
}

String MediaPlayer::errorLog() const
{
    return m_private->errorLog();
}
#endif

MediaPlayer::NetworkState MediaPlayer::networkState()
{
    return m_private->networkState();
}

MediaPlayer::ReadyState MediaPlayer::readyState()
{
    return m_private->readyState();
}

double MediaPlayer::volume() const
{
    return m_volume;
}

void MediaPlayer::setVolume(double volume)
{
    m_volume = volume;

    if (m_private->supportsMuting() || !m_muted)
        m_private->setVolumeDouble(volume);
}

bool MediaPlayer::muted() const
{
    return m_muted;
}

void MediaPlayer::setMuted(bool muted)
{
    m_muted = muted;

    if (m_private->supportsMuting())
        m_private->setMuted(muted);
    else
        m_private->setVolume(muted ? 0 : m_volume);
}

bool MediaPlayer::hasClosedCaptions() const
{
    return m_private->hasClosedCaptions();
}

void MediaPlayer::setClosedCaptionsVisible(bool closedCaptionsVisible)
{
    m_private->setClosedCaptionsVisible(closedCaptionsVisible);
}

double MediaPlayer::rate() const
{
    return m_private->rate();
}

void MediaPlayer::setRate(double rate)
{
    m_private->setRateDouble(rate);
}

double MediaPlayer::requestedRate() const
{
    return client().mediaPlayerRequestedPlaybackRate();
}

bool MediaPlayer::preservesPitch() const
{
    return m_preservesPitch;
}

void MediaPlayer::setPreservesPitch(bool preservesPitch)
{
    m_preservesPitch = preservesPitch;
    m_private->setPreservesPitch(preservesPitch);
}

std::unique_ptr<PlatformTimeRanges> MediaPlayer::buffered()
{
    RELEASE_ASSERT(m_private.get() != nullptr);
    return m_private->buffered();
}

std::unique_ptr<PlatformTimeRanges> MediaPlayer::seekable()
{
    return m_private->seekable();
}

MediaTime MediaPlayer::maxTimeSeekable()
{
    return m_private->maxMediaTimeSeekable();
}

MediaTime MediaPlayer::minTimeSeekable()
{
    return m_private->minMediaTimeSeekable();
}

double MediaPlayer::seekableTimeRangesLastModifiedTime()
{
    return m_private->seekableTimeRangesLastModifiedTime();
}

double MediaPlayer::liveUpdateInterval()
{
    return m_private->liveUpdateInterval();
}

bool MediaPlayer::didLoadingProgress()
{
    return m_private->didLoadingProgress();
}

void MediaPlayer::setSize(const IntSize& size)
{ 
    m_size = size;
    m_private->setSize(size);
}

void MediaPlayer::setPosition(const IntPoint& position)
{
    m_private->setPosition(position);
}


bool MediaPlayer::visible() const
{
    return m_visible;
}

void MediaPlayer::setVisible(bool b)
{
    m_visible = b;
    m_private->setVisible(b);
}

MediaPlayer::Preload MediaPlayer::preload() const
{
    return m_preload;
}

void MediaPlayer::setPreload(MediaPlayer::Preload preload)
{
    m_preload = preload;
    m_private->setPreload(preload);
}

void MediaPlayer::paint(GraphicsContext& p, const FloatRect& r)
{
    m_private->paint(p, r);
}

void MediaPlayer::paintCurrentFrameInContext(GraphicsContext& p, const FloatRect& r)
{
    m_private->paintCurrentFrameInContext(p, r);
}

bool MediaPlayer::copyVideoTextureToPlatformTexture(GraphicsContext3D* context, Platform3DObject texture, GC3Denum target, GC3Dint level, GC3Denum internalFormat, GC3Denum format, GC3Denum type, bool premultiplyAlpha, bool flipY)
{
    return m_private->copyVideoTextureToPlatformTexture(context, texture, target, level, internalFormat, format, type, premultiplyAlpha, flipY);
}

NativeImagePtr MediaPlayer::nativeImageForCurrentTime()
{
    return m_private->nativeImageForCurrentTime();
}

MediaPlayer::SupportsType MediaPlayer::supportsType(const MediaEngineSupportParameters& parameters)
{
    // 4.8.10.3 MIME types - The canPlayType(type) method must return the empty string if type is a type that the 
    // user agent knows it cannot render or is the type "application/octet-stream"
    AtomicString containerType = parameters.type.containerType();
    if (containerType == applicationOctetStream())
        return IsNotSupported;

    const MediaPlayerFactory* engine = bestMediaEngineForSupportParameters(parameters);
    if (!engine)
        return IsNotSupported;

    return engine->supportsTypeAndCodecs(parameters);
}

void MediaPlayer::getSupportedTypes(HashSet<String, ASCIICaseInsensitiveHash>& types)
{
    for (auto& engine : installedMediaEngines()) {
        HashSet<String, ASCIICaseInsensitiveHash> engineTypes;
        engine.getSupportedTypes(engineTypes);
        types.add(engineTypes.begin(), engineTypes.end());
    }
} 

bool MediaPlayer::isAvailable()
{
#if PLATFORM(IOS)
    if (DeprecatedGlobalSettings::isAVFoundationEnabled())
        return true;
#endif
    return !installedMediaEngines().isEmpty();
}

bool MediaPlayer::supportsPictureInPicture() const
{
    return m_private->supportsPictureInPicture();
}

#if USE(NATIVE_FULLSCREEN_VIDEO)
void MediaPlayer::enterFullscreen()
{
    m_private->enterFullscreen();
}

void MediaPlayer::exitFullscreen()
{
    m_private->exitFullscreen();
}
#endif

#if ENABLE(WIRELESS_PLAYBACK_TARGET)
bool MediaPlayer::isCurrentPlaybackTargetWireless() const
{
    return m_private->isCurrentPlaybackTargetWireless();
}

String MediaPlayer::wirelessPlaybackTargetName() const
{
    return m_private->wirelessPlaybackTargetName();
}

MediaPlayer::WirelessPlaybackTargetType MediaPlayer::wirelessPlaybackTargetType() const
{
    return m_private->wirelessPlaybackTargetType();
}

bool MediaPlayer::wirelessVideoPlaybackDisabled() const
{
    return m_private->wirelessVideoPlaybackDisabled();
}

void MediaPlayer::setWirelessVideoPlaybackDisabled(bool disabled)
{
    m_private->setWirelessVideoPlaybackDisabled(disabled);
}

void MediaPlayer::currentPlaybackTargetIsWirelessChanged()
{
    client().mediaPlayerCurrentPlaybackTargetIsWirelessChanged(this);
}

bool MediaPlayer::canPlayToWirelessPlaybackTarget() const
{
    return m_private->canPlayToWirelessPlaybackTarget();
}

void MediaPlayer::setWirelessPlaybackTarget(Ref<MediaPlaybackTarget>&& device)
{
    m_private->setWirelessPlaybackTarget(WTFMove(device));
}

void MediaPlayer::setShouldPlayToPlaybackTarget(bool shouldPlay)
{
    m_private->setShouldPlayToPlaybackTarget(shouldPlay);
}
#endif

double MediaPlayer::maxFastForwardRate() const
{
    return m_private->maxFastForwardRate();
}

double MediaPlayer::minFastReverseRate() const
{
    return m_private->minFastReverseRate();
}

#if USE(NATIVE_FULLSCREEN_VIDEO)
bool MediaPlayer::canEnterFullscreen() const
{
    return m_private->canEnterFullscreen();
}
#endif

void MediaPlayer::acceleratedRenderingStateChanged()
{
    m_private->acceleratedRenderingStateChanged();
}

bool MediaPlayer::supportsAcceleratedRendering() const
{
    return m_private->supportsAcceleratedRendering();
}

bool MediaPlayer::shouldMaintainAspectRatio() const
{
    return m_private->shouldMaintainAspectRatio();
}

void MediaPlayer::setShouldMaintainAspectRatio(bool maintainAspectRatio)
{
    m_private->setShouldMaintainAspectRatio(maintainAspectRatio);
}

bool MediaPlayer::hasSingleSecurityOrigin() const
{
    return m_private->hasSingleSecurityOrigin();
}

bool MediaPlayer::didPassCORSAccessCheck() const
{
    return m_private->didPassCORSAccessCheck();
}

MediaPlayer::MovieLoadType MediaPlayer::movieLoadType() const
{
    return m_private->movieLoadType();
}

MediaTime MediaPlayer::mediaTimeForTimeValue(const MediaTime& timeValue) const
{
    return m_private->mediaTimeForTimeValue(timeValue);
}

double MediaPlayer::maximumDurationToCacheMediaTime() const
{
    return m_private->maximumDurationToCacheMediaTime();
}

unsigned MediaPlayer::decodedFrameCount() const
{
    return m_private->decodedFrameCount();
}

unsigned MediaPlayer::droppedFrameCount() const
{
    return m_private->droppedFrameCount();
}

unsigned MediaPlayer::audioDecodedByteCount() const
{
    return m_private->audioDecodedByteCount();
}

unsigned MediaPlayer::videoDecodedByteCount() const
{
    return m_private->videoDecodedByteCount();
}

void MediaPlayer::reloadTimerFired()
{
    m_private->cancelLoad();
    loadWithNextMediaEngine(m_currentMediaEngine);
}

template<typename T>
static void addToHash(HashSet<T>& toHash, HashSet<T>&& fromHash)
{
    if (toHash.isEmpty())
        toHash = WTFMove(fromHash);
    else
        toHash.add(fromHash.begin(), fromHash.end());
}
    
HashSet<RefPtr<SecurityOrigin>> MediaPlayer::originsInMediaCache(const String& path)
{
    HashSet<RefPtr<SecurityOrigin>> origins;
    for (auto& engine : installedMediaEngines()) {
        if (!engine.originsInMediaCache)
            continue;
        addToHash(origins, engine.originsInMediaCache(path));
    }
    return origins;
}

void MediaPlayer::clearMediaCache(const String& path, WallTime modifiedSince)
{
    for (auto& engine : installedMediaEngines()) {
        if (engine.clearMediaCache)
            engine.clearMediaCache(path, modifiedSince);
    }
}

void MediaPlayer::clearMediaCacheForOrigins(const String& path, const HashSet<RefPtr<SecurityOrigin>>& origins)
{
    for (auto& engine : installedMediaEngines()) {
        if (engine.clearMediaCacheForOrigins)
            engine.clearMediaCacheForOrigins(path, origins);
    }
}

bool MediaPlayer::supportsKeySystem(const String& keySystem, const String& mimeType)
{
    for (auto& engine : installedMediaEngines()) {
        if (engine.supportsKeySystem && engine.supportsKeySystem(keySystem, mimeType))
            return true;
    }
    return false;
}

void MediaPlayer::setPrivateBrowsingMode(bool privateBrowsingMode)
{
    m_privateBrowsing = privateBrowsingMode;
    if (m_private)
        m_private->setPrivateBrowsingMode(m_privateBrowsing);
}

// Client callbacks.
void MediaPlayer::networkStateChanged()
{
    // If more than one media engine is installed and this one failed before finding metadata,
    // let the next engine try.
    if (m_private->networkState() >= FormatError && m_private->readyState() < HaveMetadata) {
        client().mediaPlayerEngineFailedToLoad();
        if (installedMediaEngines().size() > 1 && (m_contentType.isEmpty() || nextBestMediaEngine(m_currentMediaEngine))) {
            m_reloadTimer.startOneShot(0_s);
            return;
        }
    }
    client().mediaPlayerNetworkStateChanged(this);
}

void MediaPlayer::readyStateChanged()
{
    client().mediaPlayerReadyStateChanged(this);
}

void MediaPlayer::volumeChanged(double newVolume)
{
#if PLATFORM(IOS)
    UNUSED_PARAM(newVolume);
    m_volume = m_private->volume();
#else
    m_volume = newVolume;
#endif
    client().mediaPlayerVolumeChanged(this);
}

void MediaPlayer::muteChanged(bool newMuted)
{
    if (newMuted == m_muted)
        return;

    m_muted = newMuted;
    client().mediaPlayerMuteChanged(this);
}

void MediaPlayer::timeChanged()
{
    client().mediaPlayerTimeChanged(this);
}

void MediaPlayer::sizeChanged()
{
    client().mediaPlayerSizeChanged(this);
}

void MediaPlayer::repaint()
{
    client().mediaPlayerRepaint(this);
}

void MediaPlayer::durationChanged()
{
    client().mediaPlayerDurationChanged(this);
}

void MediaPlayer::rateChanged()
{
    client().mediaPlayerRateChanged(this);
}

void MediaPlayer::playbackStateChanged()
{
    client().mediaPlayerPlaybackStateChanged(this);
}

void MediaPlayer::firstVideoFrameAvailable()
{
    client().mediaPlayerFirstVideoFrameAvailable(this);
}

void MediaPlayer::characteristicChanged()
{
    client().mediaPlayerCharacteristicChanged(this);
}

#if ENABLE(WEB_AUDIO)
AudioSourceProvider* MediaPlayer::audioSourceProvider()
{
    return m_private->audioSourceProvider();
}
#endif // WEB_AUDIO

#if ENABLE(LEGACY_ENCRYPTED_MEDIA)
RefPtr<ArrayBuffer> MediaPlayer::cachedKeyForKeyId(const String& keyId) const
{
    return client().mediaPlayerCachedKeyForKeyId(keyId);
}

bool MediaPlayer::keyNeeded(Uint8Array* initData)
{
    return client().mediaPlayerKeyNeeded(this, initData);
}

String MediaPlayer::mediaKeysStorageDirectory() const
{
    return client().mediaPlayerMediaKeysStorageDirectory();
}
#endif

#if ENABLE(ENCRYPTED_MEDIA)
void MediaPlayer::initializationDataEncountered(const String& initDataType, RefPtr<ArrayBuffer>&& initData)
{
    client().mediaPlayerInitializationDataEncountered(initDataType, WTFMove(initData));
}
#endif

String MediaPlayer::referrer() const
{
    return client().mediaPlayerReferrer();
}

String MediaPlayer::userAgent() const
{
    return client().mediaPlayerUserAgent();
}

String MediaPlayer::engineDescription() const
{
    if (!m_private)
        return String();

    return m_private->engineDescription();
}

long MediaPlayer::platformErrorCode() const
{
    if (!m_private)
        return 0;

    return m_private->platformErrorCode();
}

#if PLATFORM(WIN) && USE(AVFOUNDATION)
GraphicsDeviceAdapter* MediaPlayer::graphicsDeviceAdapter() const
{
    return client().mediaPlayerGraphicsDeviceAdapter(this);
}
#endif

CachedResourceLoader* MediaPlayer::cachedResourceLoader()
{
    return client().mediaPlayerCachedResourceLoader();
}

RefPtr<PlatformMediaResourceLoader> MediaPlayer::createResourceLoader()
{
    return client().mediaPlayerCreateResourceLoader();
}

#if ENABLE(VIDEO_TRACK)

void MediaPlayer::addAudioTrack(AudioTrackPrivate& track)
{
    client().mediaPlayerDidAddAudioTrack(track);
}

void MediaPlayer::removeAudioTrack(AudioTrackPrivate& track)
{
    client().mediaPlayerDidRemoveAudioTrack(track);
}

void MediaPlayer::addTextTrack(InbandTextTrackPrivate& track)
{
    client().mediaPlayerDidAddTextTrack(track);
}

void MediaPlayer::removeTextTrack(InbandTextTrackPrivate& track)
{
    client().mediaPlayerDidRemoveTextTrack(track);
}

void MediaPlayer::addVideoTrack(VideoTrackPrivate& track)
{
    client().mediaPlayerDidAddVideoTrack(track);
}

void MediaPlayer::removeVideoTrack(VideoTrackPrivate& track)
{
    client().mediaPlayerDidRemoveVideoTrack(track);
}

bool MediaPlayer::requiresTextTrackRepresentation() const
{
    return m_private->requiresTextTrackRepresentation();
}

void MediaPlayer::setTextTrackRepresentation(TextTrackRepresentation* representation)
{
    m_private->setTextTrackRepresentation(representation);
}

void MediaPlayer::syncTextTrackBounds()
{
    m_private->syncTextTrackBounds();
}

void MediaPlayer::tracksChanged()
{
    m_private->tracksChanged();
}

#if ENABLE(AVF_CAPTIONS)

void MediaPlayer::notifyTrackModeChanged()
{
    if (m_private)
        m_private->notifyTrackModeChanged();
}

Vector<RefPtr<PlatformTextTrack>> MediaPlayer::outOfBandTrackSources()
{
    return client().outOfBandTrackSources();
}

#endif

#endif // ENABLE(VIDEO_TRACK)

void MediaPlayer::resetMediaEngines()
{
    auto locker = holdLock(mediaEngineVectorLock);

    mutableInstalledMediaEnginesVector().clear();
    haveMediaEnginesVector() = false;
}

#if USE(GSTREAMER)
void MediaPlayer::simulateAudioInterruption()
{
    if (!m_private)
        return;

    m_private->simulateAudioInterruption();
}
#endif

String MediaPlayer::languageOfPrimaryAudioTrack() const
{
    if (!m_private)
        return emptyString();
    
    return m_private->languageOfPrimaryAudioTrack();
}

size_t MediaPlayer::extraMemoryCost() const
{
    if (!m_private)
        return 0;

    return m_private->extraMemoryCost();
}

unsigned long long MediaPlayer::fileSize() const
{
    if (!m_private)
        return 0;
    
    return m_private->fileSize();
}

bool MediaPlayer::ended() const
{
    return m_private->ended();
}

#if ENABLE(MEDIA_SOURCE)
std::optional<PlatformVideoPlaybackQualityMetrics> MediaPlayer::videoPlaybackQualityMetrics()
{
    if (!m_private)
        return std::nullopt;

    return m_private->videoPlaybackQualityMetrics();
}
#endif

void MediaPlayer::handlePlaybackCommand(PlatformMediaSession::RemoteControlCommandType command)
{
    client().mediaPlayerHandlePlaybackCommand(command);
}

String MediaPlayer::sourceApplicationIdentifier() const
{
    return client().mediaPlayerSourceApplicationIdentifier();
}

Vector<String> MediaPlayer::preferredAudioCharacteristics() const
{
    return client().mediaPlayerPreferredAudioCharacteristics();
}

void MediaPlayerFactorySupport::callRegisterMediaEngine(MediaEngineRegister registerMediaEngine)
{
    registerMediaEngine(addMediaEngine);
}

bool MediaPlayer::doesHaveAttribute(const AtomicString& attribute, AtomicString* value) const
{
    return client().doesHaveAttribute(attribute, value);
}

#if PLATFORM(IOS)
String MediaPlayer::mediaPlayerNetworkInterfaceName() const
{
    return client().mediaPlayerNetworkInterfaceName();
}

bool MediaPlayer::getRawCookies(const URL& url, Vector<Cookie>& cookies) const
{
    return client().mediaPlayerGetRawCookies(url, cookies);
}
#endif

void MediaPlayer::setShouldDisableSleep(bool flag)
{
    if (m_private)
        m_private->setShouldDisableSleep(flag);
}

bool MediaPlayer::shouldDisableSleep() const
{
    return client().mediaPlayerShouldDisableSleep();
}

const Vector<ContentType>& MediaPlayer::mediaContentTypesRequiringHardwareSupport() const
{
    return client().mediaContentTypesRequiringHardwareSupport();
}

bool MediaPlayer::shouldCheckHardwareSupport() const
{
    return client().mediaPlayerShouldCheckHardwareSupport();
}

void MediaPlayer::applicationWillResignActive()
{
    m_private->applicationWillResignActive();
}

void MediaPlayer::applicationDidBecomeActive()
{
    m_private->applicationDidBecomeActive();
}

#if !RELEASE_LOG_DISABLED
const Logger& MediaPlayer::mediaPlayerLogger()
{
    return client().mediaPlayerLogger();
}
#endif

String convertEnumerationToString(MediaPlayerEnums::ReadyState enumerationValue)
{
    static const NeverDestroyed<String> values[] = {
        MAKE_STATIC_STRING_IMPL("HaveNothing"),
        MAKE_STATIC_STRING_IMPL("HaveMetadata"),
        MAKE_STATIC_STRING_IMPL("HaveCurrentData"),
        MAKE_STATIC_STRING_IMPL("HaveFutureData"),
        MAKE_STATIC_STRING_IMPL("HaveEnoughData"),
    };
    static_assert(static_cast<size_t>(MediaPlayerEnums::HaveNothing) == 0, "MediaPlayerEnums::HaveNothing is not 0 as expected");
    static_assert(static_cast<size_t>(MediaPlayerEnums::HaveMetadata) == 1, "MediaPlayerEnums::HaveMetadata is not 1 as expected");
    static_assert(static_cast<size_t>(MediaPlayerEnums::HaveCurrentData) == 2, "MediaPlayerEnums::HaveCurrentData is not 2 as expected");
    static_assert(static_cast<size_t>(MediaPlayerEnums::HaveFutureData) == 3, "MediaPlayerEnums::HaveFutureData is not 3 as expected");
    static_assert(static_cast<size_t>(MediaPlayerEnums::HaveEnoughData) == 4, "MediaPlayerEnums::HaveEnoughData is not 4 as expected");
    ASSERT(static_cast<size_t>(enumerationValue) < WTF_ARRAY_LENGTH(values));
    return values[static_cast<size_t>(enumerationValue)];
}

String convertEnumerationToString(MediaPlayerEnums::NetworkState enumerationValue)
{
    static const NeverDestroyed<String> values[] = {
        MAKE_STATIC_STRING_IMPL("Empty"),
        MAKE_STATIC_STRING_IMPL("Idle"),
        MAKE_STATIC_STRING_IMPL("Loading"),
        MAKE_STATIC_STRING_IMPL("Loaded"),
        MAKE_STATIC_STRING_IMPL("FormatError"),
        MAKE_STATIC_STRING_IMPL("NetworkError"),
        MAKE_STATIC_STRING_IMPL("DecodeError"),
    };
    static_assert(static_cast<size_t>(MediaPlayerEnums::Empty) == 0, "MediaPlayerEnums::Empty is not 0 as expected");
    static_assert(static_cast<size_t>(MediaPlayerEnums::Idle) == 1, "MediaPlayerEnums::Idle is not 1 as expected");
    static_assert(static_cast<size_t>(MediaPlayerEnums::Loading) == 2, "MediaPlayerEnums::Loading is not 2 as expected");
    static_assert(static_cast<size_t>(MediaPlayerEnums::Loaded) == 3, "MediaPlayerEnums::Loaded is not 3 as expected");
    static_assert(static_cast<size_t>(MediaPlayerEnums::FormatError) == 4, "MediaPlayerEnums::FormatError is not 4 as expected");
    static_assert(static_cast<size_t>(MediaPlayerEnums::NetworkError) == 5, "MediaPlayerEnums::NetworkError is not 5 as expected");
    static_assert(static_cast<size_t>(MediaPlayerEnums::DecodeError) == 6, "MediaPlayerEnums::DecodeError is not 6 as expected");
    ASSERT(static_cast<size_t>(enumerationValue) < WTF_ARRAY_LENGTH(values));
    return values[static_cast<size_t>(enumerationValue)];
}

String convertEnumerationToString(MediaPlayerEnums::Preload enumerationValue)
{
    static const NeverDestroyed<String> values[] = {
        MAKE_STATIC_STRING_IMPL("None"),
        MAKE_STATIC_STRING_IMPL("MetaData"),
        MAKE_STATIC_STRING_IMPL("Auto"),
    };
    static_assert(!static_cast<size_t>(MediaPlayerEnums::None), "MediaPlayerEnums::None is not 0 as expected");
    static_assert(static_cast<size_t>(MediaPlayerEnums::MetaData) == 1, "MediaPlayerEnums::MetaData is not 1 as expected");
    static_assert(static_cast<size_t>(MediaPlayerEnums::Auto) == 2, "MediaPlayerEnums::Auto is not 2 as expected");
    ASSERT(static_cast<size_t>(enumerationValue) < WTF_ARRAY_LENGTH(values));
    return values[static_cast<size_t>(enumerationValue)];
}

}

#endif<|MERGE_RESOLUTION|>--- conflicted
+++ resolved
@@ -250,18 +250,10 @@
     }
 #endif // USE(AVFOUNDATION)
 
-<<<<<<< HEAD
-#if PLATFORM(MAC) && USE(QTKIT)
-    if (Settings::isQTKitEnabled())
-        MediaPlayerPrivateQTKit::registerMediaEngine(addMediaEngine);
-#endif
-
 #if USE(HOLE_PUNCH_EXTERNAL)
     MediaPlayerPrivateHolePunchDummy::registerMediaEngine(addMediaEngine);
 #endif
 
-=======
->>>>>>> 106bd92a
 #if defined(PlatformMediaEngineClassName)
 #if USE(GSTREAMER)
     if (DeprecatedGlobalSettings::isGStreamerEnabled())
