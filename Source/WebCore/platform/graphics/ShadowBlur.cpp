--- conflicted
+++ resolved
@@ -854,17 +854,7 @@
     if (m_type != BlurShadow)
         return;
 
-<<<<<<< HEAD
-    IntRect blurRect(IntPoint(), templateSize);
-    auto layerData = m_layerImage->getUnmultipliedImageData(blurRect);
-    if (!layerData)
-        return;
-
-    blurLayerImage(layerData->data(), blurRect.size(), blurRect.width() * 4);
-    m_layerImage->putByteArray(*layerData, AlphaPremultiplication::Unpremultiplied, blurRect.size(), blurRect, { });
-=======
     m_layerImage->blur(templateSize, m_blurRadius);
->>>>>>> c6f57338
 }
 
 void ShadowBlur::blurAndColorShadowBuffer(const IntSize& templateSize)
