--- conflicted
+++ resolved
@@ -356,22 +356,6 @@
         if (failed)
             continue;
 
-<<<<<<< HEAD
-        // Unmap before passing on the buffer.
-        gst_buffer_unmap(channelBuffer, &buffer->info);
-        g_free(buffer);
-
-        if (ret == GST_FLOW_OK) {
-            ret = gst_app_src_push_buffer(GST_APP_SRC(appsrc), channelBuffer);
-            if (ret != GST_FLOW_OK) {
-                // FLUSHING and EOS are not errors.
-                if (ret < GST_FLOW_EOS || ret == GST_FLOW_NOT_LINKED)
-                    GST_ELEMENT_ERROR(src, CORE, PAD, ("Internal WebAudioSrc error"), ("Failed to push buffer on %s flow: %s", GST_OBJECT_NAME(appsrc), gst_flow_get_name(ret)));
-                gst_task_stop(src->priv->task.get());
-            }
-        } else
-            gst_buffer_unref(channelBuffer);
-=======
         auto& appsrc = priv->sources[i];
         // Leak the buffer ref, because gst_app_src_push_buffer steals it.
         GstFlowReturn ret = gst_app_src_push_buffer(GST_APP_SRC(appsrc.get()), buffer.leakRef());
@@ -382,7 +366,6 @@
             gst_task_stop(src->priv->task.get());
             failed = true;
         }
->>>>>>> 05dda0ab
     }
 }
 
