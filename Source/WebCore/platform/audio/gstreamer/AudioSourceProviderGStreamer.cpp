--- conflicted
+++ resolved
@@ -98,15 +98,10 @@
 
 AudioSourceProviderGStreamer::~AudioSourceProviderGStreamer()
 {
-<<<<<<< HEAD
+    m_notifier->invalidate();
+
     GRefPtr<GstElement> deinterleave = m_audioSinkBin ? adoptGRef(gst_bin_get_by_name(GST_BIN(m_audioSinkBin.get()), "deinterleave")) : NULL;
-    if (deinterleave) {
-=======
-    m_notifier->invalidate();
-
-    GRefPtr<GstElement> deinterleave = adoptGRef(gst_bin_get_by_name(GST_BIN(m_audioSinkBin.get()), "deinterleave"));
     if (deinterleave && m_client) {
->>>>>>> f24ea8a3
         g_signal_handler_disconnect(deinterleave.get(), m_deinterleavePadAddedHandlerId);
         g_signal_handler_disconnect(deinterleave.get(), m_deinterleaveNoMorePadsHandlerId);
         g_signal_handler_disconnect(deinterleave.get(), m_deinterleavePadRemovedHandlerId);
