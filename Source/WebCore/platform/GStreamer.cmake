list(APPEND WebCore_INCLUDE_DIRECTORIES
    "${WEBCORE_DIR}/platform/mediastream/openwebrtc"
)

if (ENABLE_MEDIA_STREAM)
    list(APPEND WebCore_SYSTEM_INCLUDE_DIRECTORIES
        ${OPENWEBRTC_INCLUDE_DIRS}
    )

    list(APPEND WebCore_LIBRARIES
        ${OPENWEBRTC_LIBRARIES}
    )

    list(APPEND WebCore_SOURCES
        platform/graphics/gstreamer/MediaPlayerPrivateGStreamerOwr.cpp

        platform/mediastream/openwebrtc/MediaEndpointOwr.cpp
        platform/mediastream/openwebrtc/OpenWebRTCUtilities.cpp
        platform/mediastream/openwebrtc/RealtimeMediaSourceOwr.cpp
        platform/mediastream/openwebrtc/RealtimeMediaSourceCenterOwr.cpp
    )
endif ()

if (ENABLE_VIDEO OR ENABLE_WEB_AUDIO)
    list(APPEND WebCore_INCLUDE_DIRECTORIES
        "${WEBCORE_DIR}/platform/graphics/gstreamer"
        "${WEBCORE_DIR}/platform/graphics/gstreamer/mse"
        "${WEBCORE_DIR}/platform/graphics/gstreamer/eme"
    )

    list(APPEND WebCore_SOURCES
        platform/graphics/gstreamer/AudioTrackPrivateGStreamer.cpp
        platform/graphics/gstreamer/GRefPtrGStreamer.cpp
        platform/graphics/gstreamer/GStreamerUtilities.cpp
        platform/graphics/gstreamer/InbandTextTrackPrivateGStreamer.cpp
        platform/graphics/gstreamer/MediaPlayerPrivateGStreamer.cpp
        platform/graphics/gstreamer/MediaPlayerPrivateGStreamerBase.cpp
        platform/graphics/gstreamer/TextCombinerGStreamer.cpp
        platform/graphics/gstreamer/TextSinkGStreamer.cpp
        platform/graphics/gstreamer/TrackPrivateBaseGStreamer.cpp
        platform/graphics/gstreamer/VideoTrackPrivateGStreamer.cpp
        platform/graphics/gstreamer/WebKitWebSourceGStreamer.cpp

        platform/graphics/gstreamer/eme/WebKitClearKeyDecryptorGStreamer.cpp
        platform/graphics/gstreamer/eme/WebKitCommonEncryptionDecryptorGStreamer.cpp

        platform/graphics/gstreamer/mse/AppendPipeline.cpp
        platform/graphics/gstreamer/mse/GStreamerMediaDescription.cpp
        platform/graphics/gstreamer/mse/GStreamerMediaSample.cpp
        platform/graphics/gstreamer/mse/MediaPlayerPrivateGStreamerMSE.cpp
        platform/graphics/gstreamer/mse/MediaSourceClientGStreamerMSE.cpp
        platform/graphics/gstreamer/mse/MediaSourceGStreamer.cpp
        platform/graphics/gstreamer/mse/PlaybackPipeline.cpp
        platform/graphics/gstreamer/mse/SourceBufferPrivateGStreamer.cpp
        platform/graphics/gstreamer/mse/WebKitMediaSourceGStreamer.cpp
    )

    list(APPEND WebCore_SYSTEM_INCLUDE_DIRECTORIES
        ${GSTREAMER_INCLUDE_DIRS}
        ${GSTREAMER_BASE_INCLUDE_DIRS}
        ${GSTREAMER_APP_INCLUDE_DIRS}
        ${GSTREAMER_PBUTILS_INCLUDE_DIRS}
    )

    list(APPEND WebCore_LIBRARIES
        ${GSTREAMER_APP_LIBRARIES}
        ${GSTREAMER_BASE_LIBRARIES}
        ${GSTREAMER_LIBRARIES}
        ${GSTREAMER_PBUTILS_LIBRARIES}
        ${GSTREAMER_AUDIO_LIBRARIES}
    )

    # Avoiding a GLib deprecation warning due to GStreamer API using deprecated classes.
    set_source_files_properties(platform/audio/gstreamer/WebKitWebAudioSourceGStreamer.cpp PROPERTIES COMPILE_DEFINITIONS "GLIB_DISABLE_DEPRECATION_WARNINGS=1")
endif ()

if (ENABLE_VIDEO)
    list(APPEND WebCore_SYSTEM_INCLUDE_DIRECTORIES
        ${GSTREAMER_TAG_INCLUDE_DIRS}
        ${GSTREAMER_VIDEO_INCLUDE_DIRS}
    )

    list(APPEND WebCore_LIBRARIES
        ${GSTREAMER_TAG_LIBRARIES}
        ${GSTREAMER_VIDEO_LIBRARIES}
    )

    if (USE_GSTREAMER_MPEGTS)
        list(APPEND WebCore_SYSTEM_INCLUDE_DIRECTORIES
            ${GSTREAMER_MPEGTS_INCLUDE_DIRS}
        )
        list(APPEND WebCore_LIBRARIES
            ${GSTREAMER_MPEGTS_LIBRARIES}
        )
    endif ()

    if (NOT USE_HOLE_PUNCH_GSTREAMER)
        list(APPEND WebCore_SOURCES
            platform/graphics/gstreamer/VideoSinkGStreamer.cpp
        )
    endif()

    if (USE_GSTREAMER_GL)
        list(APPEND WebCore_SYSTEM_INCLUDE_DIRECTORIES
            ${GSTREAMER_GL_INCLUDE_DIRS}
        )
        list(APPEND WebCore_LIBRARIES
            ${GSTREAMER_GL_LIBRARIES}
        )
        list(APPEND WebCore_SOURCES
            platform/graphics/gstreamer/VideoTextureCopierGStreamer.cpp
        )
    endif ()
endif ()

if (ENABLE_WEB_AUDIO)
    list(APPEND WebCore_INCLUDE_DIRECTORIES
        "${WEBCORE_DIR}/platform/audio/gstreamer"
    )

    list(APPEND WebCore_SOURCES
        platform/audio/gstreamer/AudioDestinationGStreamer.cpp
        platform/audio/gstreamer/AudioFileReaderGStreamer.cpp
        platform/audio/gstreamer/AudioSourceProviderGStreamer.cpp
        platform/audio/gstreamer/FFTFrameGStreamer.cpp
        platform/audio/gstreamer/WebKitWebAudioSourceGStreamer.cpp
    )

    list(APPEND WebCore_SYSTEM_INCLUDE_DIRECTORIES
        ${GSTREAMER_AUDIO_INCLUDE_DIRS}
        ${GSTREAMER_FFT_INCLUDE_DIRS}
    )

    list(APPEND WebCore_LIBRARIES
        ${GSTREAMER_FFT_LIBRARIES}
    )
endif ()

if (ENABLE_ENCRYPTED_MEDIA)
    list(APPEND WebCore_INCLUDE_DIRECTORIES
        ${LIBGCRYPT_INCLUDE_DIRS}
    )
    list(APPEND WebCore_LIBRARIES
        ${LIBGCRYPT_LIBRARIES} -lgpg-error
    )
<<<<<<< HEAD

    if (ENABLE_OPENCDM)
        list(APPEND WebCore_SOURCES
            platform/graphics/gstreamer/eme/CDMOpenCDM.cpp
            platform/graphics/gstreamer/eme/WebKitOpenCDMDecryptorGStreamer.cpp
            platform/graphics/gstreamer/eme/WebKitOpenCDMPlayReadyDecryptorGStreamer.cpp
            platform/graphics/gstreamer/eme/WebKitOpenCDMWidevineDecryptorGStreamer.cpp
        )
    endif ()
endif ()

if (USE_HOLE_PUNCH_EXTERNAL)
    list(APPEND WebCore_SOURCES
        platform/graphics/holepunch/MediaPlayerPrivateHolePunchBase.cpp
        platform/graphics/holepunch/MediaPlayerPrivateHolePunchDummy.cpp
    )

    list(APPEND WebCore_INCLUDE_DIRECTORIES
        "${WEBCORE_DIR}/platform/graphics/holepunch"
=======
endif ()

if (USE_CAIRO)
    list(APPEND WebCore_SOURCES
        platform/graphics/gstreamer/ImageGStreamerCairo.cpp
>>>>>>> 76cbf4aa
    )
endif ()<|MERGE_RESOLUTION|>--- conflicted
+++ resolved
@@ -143,7 +143,6 @@
     list(APPEND WebCore_LIBRARIES
         ${LIBGCRYPT_LIBRARIES} -lgpg-error
     )
-<<<<<<< HEAD
 
     if (ENABLE_OPENCDM)
         list(APPEND WebCore_SOURCES
@@ -163,12 +162,11 @@
 
     list(APPEND WebCore_INCLUDE_DIRECTORIES
         "${WEBCORE_DIR}/platform/graphics/holepunch"
-=======
+    )
 endif ()
 
 if (USE_CAIRO)
     list(APPEND WebCore_SOURCES
         platform/graphics/gstreamer/ImageGStreamerCairo.cpp
->>>>>>> 76cbf4aa
     )
 endif ()