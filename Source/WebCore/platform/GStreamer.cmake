list(APPEND WebCore_INCLUDE_DIRECTORIES
    "${WEBCORE_DIR}/platform/mediastream/openwebrtc"
)

if (ENABLE_MEDIA_STREAM)
    list(APPEND WebCore_SYSTEM_INCLUDE_DIRECTORIES
        ${OPENWEBRTC_INCLUDE_DIRS}
    )

    list(APPEND WebCore_LIBRARIES
        ${OPENWEBRTC_LIBRARIES}
    )

    list(APPEND WebCore_SOURCES
        platform/graphics/gstreamer/MediaPlayerPrivateGStreamerOwr.cpp

        platform/mediastream/openwebrtc/MediaEndpointOwr.cpp
        platform/mediastream/openwebrtc/OpenWebRTCUtilities.cpp
        platform/mediastream/openwebrtc/RealtimeMediaSourceCenterOwr.cpp
    )
endif ()

if (ENABLE_VIDEO OR ENABLE_WEB_AUDIO)
    list(APPEND WebCore_INCLUDE_DIRECTORIES
        "${WEBCORE_DIR}/platform/graphics/gstreamer"
        "${WEBCORE_DIR}/platform/graphics/gstreamer/mse"
        "${WEBCORE_DIR}/platform/graphics/gstreamer/eme"
    )

    list(APPEND WebCore_SOURCES
        platform/graphics/gstreamer/AudioTrackPrivateGStreamer.cpp
        platform/graphics/gstreamer/GRefPtrGStreamer.cpp
        platform/graphics/gstreamer/GStreamerUtilities.cpp
        platform/graphics/gstreamer/InbandTextTrackPrivateGStreamer.cpp
        platform/graphics/gstreamer/MediaPlayerPrivateGStreamer.cpp
        platform/graphics/gstreamer/MediaPlayerPrivateGStreamerBase.cpp
<<<<<<< HEAD
        platform/graphics/gstreamer/MediaPlayerPrivateGStreamerMSE.cpp
        platform/graphics/gstreamer/MediaSourceGStreamer.cpp
        platform/graphics/gstreamer/SourceBufferPrivateGStreamer.cpp
=======
>>>>>>> 0d97058f
        platform/graphics/gstreamer/TextCombinerGStreamer.cpp
        platform/graphics/gstreamer/TextSinkGStreamer.cpp
        platform/graphics/gstreamer/TrackPrivateBaseGStreamer.cpp
        platform/graphics/gstreamer/VideoTrackPrivateGStreamer.cpp
        platform/graphics/gstreamer/WebKitWebSourceGStreamer.cpp

        platform/graphics/gstreamer/eme/WebKitClearKeyDecryptorGStreamer.cpp
        platform/graphics/gstreamer/eme/WebKitCommonEncryptionDecryptorGStreamer.cpp

        platform/graphics/gstreamer/mse/AppendPipeline.cpp
        platform/graphics/gstreamer/mse/GStreamerMediaDescription.cpp
        platform/graphics/gstreamer/mse/GStreamerMediaSample.cpp
        platform/graphics/gstreamer/mse/MediaPlayerPrivateGStreamerMSE.cpp
        platform/graphics/gstreamer/mse/MediaSourceClientGStreamerMSE.cpp
        platform/graphics/gstreamer/mse/MediaSourceGStreamer.cpp
        platform/graphics/gstreamer/mse/PlaybackPipeline.cpp
        platform/graphics/gstreamer/mse/SourceBufferPrivateGStreamer.cpp
        platform/graphics/gstreamer/mse/WebKitMediaSourceGStreamer.cpp
    )

    list(APPEND WebCore_SYSTEM_INCLUDE_DIRECTORIES
        ${GSTREAMER_INCLUDE_DIRS}
        ${GSTREAMER_BASE_INCLUDE_DIRS}
        ${GSTREAMER_APP_INCLUDE_DIRS}
        ${GSTREAMER_PBUTILS_INCLUDE_DIRS}
    )

    list(APPEND WebCore_LIBRARIES
        ${GSTREAMER_APP_LIBRARIES}
        ${GSTREAMER_BASE_LIBRARIES}
        ${GSTREAMER_LIBRARIES}
        ${GSTREAMER_PBUTILS_LIBRARIES}
        ${GSTREAMER_AUDIO_LIBRARIES}
    )

    # Avoiding a GLib deprecation warning due to GStreamer API using deprecated classes.
    set_source_files_properties(platform/audio/gstreamer/WebKitWebAudioSourceGStreamer.cpp PROPERTIES COMPILE_DEFINITIONS "GLIB_DISABLE_DEPRECATION_WARNINGS=1")
endif ()

if (ENABLE_VIDEO)
    list(APPEND WebCore_SYSTEM_INCLUDE_DIRECTORIES
        ${GSTREAMER_TAG_INCLUDE_DIRS}
        ${GSTREAMER_VIDEO_INCLUDE_DIRS}
    )

    list(APPEND WebCore_LIBRARIES
        ${GSTREAMER_TAG_LIBRARIES}
        ${GSTREAMER_VIDEO_LIBRARIES}
    )

    if (USE_GSTREAMER_MPEGTS)
        list(APPEND WebCore_SYSTEM_INCLUDE_DIRECTORIES
            ${GSTREAMER_MPEGTS_INCLUDE_DIRS}
        )
        list(APPEND WebCore_LIBRARIES
            ${GSTREAMER_MPEGTS_LIBRARIES}
        )
    endif ()

    if (NOT USE_HOLE_PUNCH_GSTREAMER)
        list(APPEND WebCore_SOURCES
            platform/graphics/gstreamer/VideoSinkGStreamer.cpp
        )
    endif()

    if (USE_GSTREAMER_GL)
        list(APPEND WebCore_SYSTEM_INCLUDE_DIRECTORIES
            ${GSTREAMER_GL_INCLUDE_DIRS}
        )
        list(APPEND WebCore_LIBRARIES
            ${GSTREAMER_GL_LIBRARIES}
        )
        list(APPEND WebCore_SOURCES
            platform/graphics/gstreamer/VideoTextureCopierGStreamer.cpp
        )
    endif ()
endif ()

if (ENABLE_WEB_AUDIO)
    list(APPEND WebCore_INCLUDE_DIRECTORIES
        "${WEBCORE_DIR}/platform/audio/gstreamer"
    )

    list(APPEND WebCore_SOURCES
        platform/audio/gstreamer/AudioDestinationGStreamer.cpp
        platform/audio/gstreamer/AudioFileReaderGStreamer.cpp
        platform/audio/gstreamer/AudioSourceProviderGStreamer.cpp
        platform/audio/gstreamer/FFTFrameGStreamer.cpp
        platform/audio/gstreamer/WebKitWebAudioSourceGStreamer.cpp
    )

    list(APPEND WebCore_SYSTEM_INCLUDE_DIRECTORIES
        ${GSTREAMER_AUDIO_INCLUDE_DIRS}
        ${GSTREAMER_FFT_INCLUDE_DIRS}
    )

    list(APPEND WebCore_LIBRARIES
        ${GSTREAMER_FFT_LIBRARIES}
    )
endif ()

if (ENABLE_LEGACY_ENCRYPTED_MEDIA)
    list(APPEND WebCore_INCLUDE_DIRECTORIES
        ${LIBGCRYPT_INCLUDE_DIRS}
    )
    list(APPEND WebCore_LIBRARIES
        ${LIBGCRYPT_LIBRARIES} -lgpg-error
    )
<<<<<<< HEAD

    list(APPEND WebCore_SOURCES
        platform/graphics/gstreamer/CDMPRSessionGStreamer.cpp
        platform/graphics/gstreamer/WebKitCommonEncryptionDecryptorGStreamer.cpp
        platform/graphics/gstreamer/WebKitClearKeyDecryptorGStreamer.cpp
        platform/graphics/gstreamer/WebKitPlayReadyDecryptorGStreamer.cpp
    )

    if (ENABLE_PLAYREADY)
        list(APPEND WebCore_LIBRARIES
            ${PLAYREADY_LIBRARIES}
        )
        list(APPEND WebCore_INCLUDE_DIRECTORIES
            ${PLAYREADY_INCLUDE_DIRS}
        )
        add_definitions(${PLAYREADY_CFLAGS_OTHER})
        foreach(p ${PLAYREADY_INCLUDE_DIRS})
            if (EXISTS "${p}/playready.cmake")
                include("${p}/playready.cmake")
            endif()
        endforeach()
        list(APPEND WebCore_SOURCES
            platform/graphics/gstreamer/PlayreadySession.cpp
        )
    endif ()
endif ()

if (USE_HOLE_PUNCH_EXTERNAL)
    list(APPEND WebCore_SOURCES
        platform/graphics/holepunch/MediaPlayerPrivateHolePunchBase.cpp
        platform/graphics/holepunch/MediaPlayerPrivateHolePunchDummy.cpp
    )

    list(APPEND WebCore_INCLUDE_DIRECTORIES
        "${WEBCORE_DIR}/platform/graphics/holepunch"
    )
=======
>>>>>>> 0d97058f
endif ()<|MERGE_RESOLUTION|>--- conflicted
+++ resolved
@@ -34,12 +34,6 @@
         platform/graphics/gstreamer/InbandTextTrackPrivateGStreamer.cpp
         platform/graphics/gstreamer/MediaPlayerPrivateGStreamer.cpp
         platform/graphics/gstreamer/MediaPlayerPrivateGStreamerBase.cpp
-<<<<<<< HEAD
-        platform/graphics/gstreamer/MediaPlayerPrivateGStreamerMSE.cpp
-        platform/graphics/gstreamer/MediaSourceGStreamer.cpp
-        platform/graphics/gstreamer/SourceBufferPrivateGStreamer.cpp
-=======
->>>>>>> 0d97058f
         platform/graphics/gstreamer/TextCombinerGStreamer.cpp
         platform/graphics/gstreamer/TextSinkGStreamer.cpp
         platform/graphics/gstreamer/TrackPrivateBaseGStreamer.cpp
@@ -148,7 +142,6 @@
     list(APPEND WebCore_LIBRARIES
         ${LIBGCRYPT_LIBRARIES} -lgpg-error
     )
-<<<<<<< HEAD
 
     list(APPEND WebCore_SOURCES
         platform/graphics/gstreamer/CDMPRSessionGStreamer.cpp
@@ -185,6 +178,4 @@
     list(APPEND WebCore_INCLUDE_DIRECTORIES
         "${WEBCORE_DIR}/platform/graphics/holepunch"
     )
-=======
->>>>>>> 0d97058f
 endif ()