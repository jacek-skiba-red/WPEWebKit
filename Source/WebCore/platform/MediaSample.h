--- conflicted
+++ resolved
@@ -58,11 +58,8 @@
     virtual AtomicString trackID() const = 0;
     virtual size_t sizeInBytes() const = 0;
     virtual FloatSize presentationSize() const = 0;
-<<<<<<< HEAD
-=======
     virtual void offsetTimestampsBy(const MediaTime&) = 0;
     virtual void setTimestamps(const MediaTime&, const MediaTime&) = 0;
->>>>>>> 4c6ebc5e
 
     enum SampleFlags {
         None = 0,
