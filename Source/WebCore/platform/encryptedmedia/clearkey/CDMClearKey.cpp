/*
 * Copyright (C) 2016 Metrological Group B.V.
 * Copyright (C) 2016 Igalia S.L.
 *
 * Redistribution and use in source and binary forms, with or without
 * modification, are permitted provided that the following conditions
 * are met:
 *
 * 1. Redistributions of source code must retain the above copyright
 *    notice, this list of conditions and the following disclaimer.
 * 2. Redistributions in binary form must reproduce the above
 *    copyright notice, this list of conditions and the following
 *    disclaimer in the documentation and/or other materials provided
 *    with the distribution.
 *
 * THIS SOFTWARE IS PROVIDED BY THE COPYRIGHT HOLDERS AND CONTRIBUTORS
 * "AS IS" AND ANY EXPRESS OR IMPLIED WARRANTIES, INCLUDING, BUT NOT
 * LIMITED TO, THE IMPLIED WARRANTIES OF MERCHANTABILITY AND FITNESS FOR
 * A PARTICULAR PURPOSE ARE DISCLAIMED. IN NO EVENT SHALL THE COPYRIGHT
 * HOLDER OR CONTRIBUTORS BE LIABLE FOR ANY DIRECT, INDIRECT, INCIDENTAL,
 * SPECIAL, EXEMPLARY, OR CONSEQUENTIAL DAMAGES (INCLUDING, BUT NOT
 * LIMITED TO, PROCUREMENT OF SUBSTITUTE GOODS OR SERVICES; LOSS OF USE,
 * DATA, OR PROFITS; OR BUSINESS INTERRUPTION) HOWEVER CAUSED AND ON ANY
 * THEORY OF LIABILITY, WHETHER IN CONTRACT, STRICT LIABILITY, OR TORT
 * (INCLUDING NEGLIGENCE OR OTHERWISE) ARISING IN ANY WAY OUT OF THE USE
 * OF THIS SOFTWARE, EVEN IF ADVISED OF THE POSSIBILITY OF SUCH DAMAGE.
 */

#include "config.h"
#include "CDMClearKey.h"

#if ENABLE(ENCRYPTED_MEDIA)

#include "CDMKeySystemConfiguration.h"
#include "CDMRestrictions.h"
#include "CDMSessionType.h"
#include "SharedBuffer.h"
#include <wtf/JSONValues.h>
#include <wtf/MainThread.h>
#include <wtf/NeverDestroyed.h>
#include <wtf/text/Base64.h>


namespace WebCore {

// ClearKey CENC SystemID.
// https://www.w3.org/TR/eme-initdata-cenc/#common-system
const uint8_t clearKeyCencSystemId[] = { 0x10, 0x77, 0xef, 0xec, 0xc0, 0xb2, 0x4d, 0x02, 0xac, 0xe3, 0x3c, 0x1e, 0x52, 0xe2, 0xfb, 0x4b };
const unsigned clearKeyCencSystemIdSize = sizeof(clearKeyCencSystemId);
const unsigned keyIdSize = 16;

class ClearKeyState {
    using KeyStore = HashMap<String, Vector<CDMInstanceClearKey::Key>>;

public:
    static ClearKeyState& singleton();

    KeyStore& keys() { return m_keys; }
    HashSet<String>& persistentSessions() { return m_persistentSessions; }

private:
    friend class NeverDestroyed<ClearKeyState>;
    ClearKeyState();
    KeyStore m_keys;
    HashSet<String> m_persistentSessions;
};

ClearKeyState& ClearKeyState::singleton()
{
    static NeverDestroyed<ClearKeyState> s_state;
    return s_state;
}

ClearKeyState::ClearKeyState() = default;

static RefPtr<JSON::Object> parseJSONObject(const SharedBuffer& buffer)
{
    // Fail on large buffers whose size doesn't fit into a 32-bit unsigned integer.
    size_t size = buffer.size();
    if (size > std::numeric_limits<unsigned>::max())
        return nullptr;

    // Parse the buffer contents as JSON, returning the root object (if any).
    String json { buffer.data(), static_cast<unsigned>(size) };
    RefPtr<JSON::Value> value;
    RefPtr<JSON::Object> object;
    if (!JSON::Value::parseJSON(json, value) || !value->asObject(object))
        return nullptr;

    return object;
}

static std::optional<Vector<CDMInstanceClearKey::Key>> parseLicenseFormat(const JSON::Object& root)
{
    // If the 'keys' key is present in the root object, parse the JSON further
    // according to the specified 'license' format.
    auto it = root.find("keys");
    if (it == root.end())
        return std::nullopt;

    // Retrieve the keys array.
    RefPtr<JSON::Array> keysArray;
    if (!it->value->asArray(keysArray))
        return std::nullopt;

    Vector<CDMInstanceClearKey::Key> decodedKeys;
    bool validFormat = std::all_of(keysArray->begin(), keysArray->end(),
        [&decodedKeys] (const auto& value) {
            RefPtr<JSON::Object> keyObject;
            if (!value->asObject(keyObject))
                return false;

            String keyType;
            if (!keyObject->getString("kty", keyType) || !equalLettersIgnoringASCIICase(keyType, "oct"))
                return false;

            String keyID, keyValue;
            if (!keyObject->getString("kid", keyID) || !keyObject->getString("k", keyValue))
                return false;

            Vector<char> keyIDData, keyValueData;
            if (!WTF::base64URLDecode(keyID, { keyIDData }) || !WTF::base64URLDecode(keyValue, { keyValueData }))
                return false;

            decodedKeys.append({ CDMInstanceClearKey::KeyStatus::Usable, SharedBuffer::create(WTFMove(keyIDData)), SharedBuffer::create(WTFMove(keyValueData)) });
            return true;
        });
    if (!validFormat)
        return std::nullopt;

    return decodedKeys;
}

static bool parseLicenseReleaseAcknowledgementFormat(const JSON::Object& root)
{
    // If the 'kids' key is present in the root object, parse the JSON further
    // according to the specified 'license release acknowledgement' format.
    auto it = root.find("kids");
    if (it == root.end())
        return false;

    // Retrieve the kids array.
    RefPtr<JSON::Array> kidsArray;
    if (!it->value->asArray(kidsArray))
        return false;

    // FIXME: Return the key IDs and validate them.
    return true;
}

// https://www.w3.org/TR/eme-initdata-cenc/#common-system
// 4.1 Definition
// The SystemID is 1077efec-c0b2-4d02-ace3-3c1e52e2fb4b.
// The PSSH box format is as follows. It follows version 1 of the 'pssh' box as defined in [CENC].
// pssh = [
// 0x00, 0x00, 0x00, 0x4c, 0x70, 0x73, 0x73, 0x68, // BMFF box header (76 bytes, 'pssh')
// 0x01, 0x00, 0x00, 0x00,                         // Full box header (version = 1, flags = 0)
// 0x10, 0x77, 0xef, 0xec, 0xc0, 0xb2, 0x4d, 0x02, // SystemID
// 0xac, 0xe3, 0x3c, 0x1e, 0x52, 0xe2, 0xfb, 0x4b,
// 0x00, 0x00, 0x00, 0x02,                         // KidCount (2)
// 0x30, 0x31, 0x32, 0x33, 0x34, 0x35, 0x36, 0x37, // First KID ("0123456789012345")
// 0x38, 0x39, 0x30, 0x31, 0x32, 0x33, 0x34, 0x35,
// 0x41, 0x42, 0x43, 0x44, 0x45, 0x46, 0x47, 0x48, // Second KID ("ABCDEFGHIJKLMNOP")
// 0x49, 0x4a, 0x4b, 0x4c, 0x4d, 0x4e, 0x4f, 0x50,
// 0x00, 0x00, 0x00, 0x00,                         // Size of Data (0)
// ];

// This function extracts the KeyIds count and the location of the first KeyId in initData buffer.
static std::pair<unsigned, unsigned> extractKeyidsLocationFromCencInitData(const SharedBuffer& initData)
{
    std::pair<unsigned, unsigned> keyIdsMap(0, 0);

    // Check the initData size.
    if (initData.isEmpty() || initData.size() > std::numeric_limits<unsigned>::max())
        return keyIdsMap;

    const char* data = initData.data();
    unsigned initDataSize = initData.size();
    unsigned index = 0;
    unsigned psshSize = 0;

    // Search in the concatenated or the simple InitData, the ClearKey PSSH.
    bool foundPssh = false;
    while (true) {

        // Check the overflow InitData.
        if (index + 12 + clearKeyCencSystemIdSize >= initDataSize)
            return keyIdsMap;

        psshSize = data[index + 2] * 256 + data[index + 3];

        // Check the pssh size
        if (!psshSize)
            return keyIdsMap;

        // 12 = BMFF box header + Full box header.
        if (!memcmp(&data[index + 12], clearKeyCencSystemId, clearKeyCencSystemIdSize)) {
            foundPssh = true;
            break;
        }
        index += psshSize;
    }

    // Check if the InitData contains the ClearKey PSSH.
    if (!foundPssh)
        return keyIdsMap;

    index += (12 + clearKeyCencSystemIdSize); // 12 (BMFF box header + Full box header) + SystemID size.

    // Check the overflow.
    if (index + 3 >= initDataSize)
        return keyIdsMap;

    keyIdsMap.first = data[index + 3]; // Read the KeyIdsCount.
    index += 4; // KeyIdsCount size.

    // Check the overflow.
    if ((index + (keyIdsMap.first * keyIdSize)) >= initDataSize)
        return keyIdsMap;

    keyIdsMap.second = index; // The location of the first KeyId in initData.

    return keyIdsMap;
}

// This function checks if the initData sharedBuffer is a valid CENC initData.
static bool isCencInitData(const SharedBuffer& initData)
{
    std::pair<unsigned, unsigned> keyIdsMap = extractKeyidsLocationFromCencInitData(initData);
    return ((keyIdsMap.first) && (keyIdsMap.second));
}

static Ref<SharedBuffer> extractKeyidsFromCencInitData(const SharedBuffer& initData)
{
    Ref<SharedBuffer> keyIds = SharedBuffer::create();

    std::pair<unsigned, unsigned> keyIdsMap = extractKeyidsLocationFromCencInitData(initData);
    unsigned keyIdCount = keyIdsMap.first;
    unsigned index = keyIdsMap.second;

    // Check if initData is a valid CENC initData.
    if (!keyIdCount || !index)
        return keyIds;

    const char* data = initData.data();

    auto object = JSON::Object::create();
    auto keyIdsArray = JSON::Array::create();

    // Read the KeyId
    // 9.1.3 License Request Format
    // This section describes the format of the license request provided to the application via the message attribute of the message event.
    // The format is a JSON object containing the following members:
    // "kids"
    // An array of key IDs. Each element of the array is the base64url encoding of the octet sequence containing the key ID value.
    for (unsigned i = 0; i < keyIdCount; i++) {
        String keyId = WTF::base64URLEncode(&data[index], keyIdSize);
        keyIdsArray->pushString(keyId);
        index += keyIdSize;
    }

    object->setArray("kids", WTFMove(keyIdsArray));
    CString jsonData = object->toJSONString().utf8();
    keyIds->append(jsonData.data(), jsonData.length());
    return keyIds;
}

CDMFactoryClearKey& CDMFactoryClearKey::singleton()
{
    static NeverDestroyed<CDMFactoryClearKey> s_factory;
    return s_factory;
}

CDMFactoryClearKey::CDMFactoryClearKey() = default;
CDMFactoryClearKey::~CDMFactoryClearKey() = default;

std::unique_ptr<CDMPrivate> CDMFactoryClearKey::createCDM(const String& keySystem)
{
#ifdef NDEBUG
    UNUSED_PARAM(keySystem);
#else
    ASSERT(supportsKeySystem(keySystem));
#endif
    return std::make_unique<CDMPrivateClearKey>();
}

bool CDMFactoryClearKey::supportsKeySystem(const String& keySystem)
{
    // `org.w3.clearkey` is the only supported key system.
    return equalLettersIgnoringASCIICase(keySystem, "org.w3.clearkey");
}

CDMPrivateClearKey::CDMPrivateClearKey() = default;
CDMPrivateClearKey::~CDMPrivateClearKey() = default;

bool CDMPrivateClearKey::supportsInitDataType(const AtomicString& initDataType) const
{
    // `keyids` and 'cenc' are the only supported init data type.
    return (equalLettersIgnoringASCIICase(initDataType, "keyids") || equalLettersIgnoringASCIICase(initDataType, "cenc"));
}

static bool containsPersistentLicenseType(const Vector<CDMSessionType>& types)
{
    return std::any_of(types.begin(), types.end(),
        [] (auto& sessionType) { return sessionType == CDMSessionType::PersistentLicense; });
}

bool CDMPrivateClearKey::supportsConfiguration(const CDMKeySystemConfiguration& configuration) const
{
    // Reject any configuration that marks distinctive identifier as required.
    if (configuration.distinctiveIdentifier == CDMRequirement::Required)
        return false;

    // Reject any configuration that marks persistent state as required, unless
    // the 'persistent-license' session type has to be supported.
    if (configuration.persistentState == CDMRequirement::Required && !containsPersistentLicenseType(configuration.sessionTypes))
        return false;

    return true;
}

bool CDMPrivateClearKey::supportsConfigurationWithRestrictions(const CDMKeySystemConfiguration& configuration, const CDMRestrictions& restrictions) const
{
    // Reject any configuration that marks distincitive identifier as required, or that marks
    // distinctive identifier as optional even when restrictions mark it as denied.
    if ((configuration.distinctiveIdentifier == CDMRequirement::Optional && restrictions.distinctiveIdentifierDenied)
        || configuration.distinctiveIdentifier == CDMRequirement::Required)
        return false;

    // Reject any configuration that marks persistent state as optional even when
    // restrictions mark it as denied.
    if (configuration.persistentState == CDMRequirement::Optional && restrictions.persistentStateDenied)
        return false;

    // Reject any configuration that marks persistent state as required, unless
    // the 'persistent-license' session type has to be supported.
    if (configuration.persistentState == CDMRequirement::Required && !containsPersistentLicenseType(configuration.sessionTypes))
        return false;

    return true;
}

bool CDMPrivateClearKey::supportsSessionTypeWithConfiguration(CDMSessionType& sessionType, const CDMKeySystemConfiguration& configuration) const
{
    // Only support the 'temporary' and 'persistent-license' session types.
    if (sessionType != CDMSessionType::Temporary && sessionType != CDMSessionType::PersistentLicense)
        return false;
    return supportsConfiguration(configuration);
}

bool CDMPrivateClearKey::supportsRobustness(const String& robustness) const
{
    // Only empty `robustness` string is supported.
    return robustness.isEmpty();
}

CDMRequirement CDMPrivateClearKey::distinctiveIdentifiersRequirement(const CDMKeySystemConfiguration&, const CDMRestrictions& restrictions) const
{
    // Distinctive identifier is not allowed if it's been denied, otherwise it's optional.
    if (restrictions.distinctiveIdentifierDenied)
        return CDMRequirement::NotAllowed;
    return CDMRequirement::Optional;
}

CDMRequirement CDMPrivateClearKey::persistentStateRequirement(const CDMKeySystemConfiguration&, const CDMRestrictions& restrictions) const
{
    // Persistent state is not allowed if it's been denied, otherwise it's optional.
    if (restrictions.persistentStateDenied)
        return CDMRequirement::NotAllowed;
    return CDMRequirement::Optional;
}

bool CDMPrivateClearKey::distinctiveIdentifiersAreUniquePerOriginAndClearable(const CDMKeySystemConfiguration&) const
{
    return false;
}

RefPtr<CDMInstance> CDMPrivateClearKey::createInstance()
{
    return adoptRef(new CDMInstanceClearKey);
}

void CDMPrivateClearKey::loadAndInitialize()
{
    // No-op.
}

bool CDMPrivateClearKey::supportsServerCertificates() const
{
    // Server certificates are not supported.
    return false;
}

bool CDMPrivateClearKey::supportsSessions() const
{
    // Sessions are supported.
    return true;
}

bool CDMPrivateClearKey::supportsInitData(const AtomicString& initDataType, const SharedBuffer& initData) const
{
    // Validate the initData buffer as an JSON object in keyids case.
    if (equalLettersIgnoringASCIICase(initDataType, "keyids") && parseJSONObject(initData))
        return true;

    // Validate the initData buffer as CENC initData.
    if (equalLettersIgnoringASCIICase(initDataType, "cenc") && isCencInitData(initData))
        return true;

    return false;
}

RefPtr<SharedBuffer> CDMPrivateClearKey::sanitizeResponse(const SharedBuffer& response) const
{
    // Validate the response buffer as an JSON object.
    if (!parseJSONObject(response))
        return nullptr;

    return response.copy();
}

std::optional<String> CDMPrivateClearKey::sanitizeSessionId(const String& sessionId) const
{
    // Validate the session ID string as an 32-bit integer.
    bool ok;
    sessionId.toUIntStrict(&ok);
    if (!ok)
        return std::nullopt;
    return sessionId;
}

CDMInstanceClearKey::CDMInstanceClearKey()
{
}

CDMInstanceClearKey::~CDMInstanceClearKey() = default;

CDMInstance::SuccessValue CDMInstanceClearKey::initializeWithConfiguration(const CDMKeySystemConfiguration&)
{
    // No-op.
    return Succeeded;
}

CDMInstance::SuccessValue CDMInstanceClearKey::setDistinctiveIdentifiersAllowed(bool allowed)
{
    // Reject setting distinctive identifiers as allowed.
    return !allowed ? Succeeded : Failed;
}

CDMInstance::SuccessValue CDMInstanceClearKey::setPersistentStateAllowed(bool allowed)
{
    // Reject setting persistent state as allowed.
    return !allowed ? Succeeded : Failed;
}

CDMInstance::SuccessValue CDMInstanceClearKey::setServerCertificate(Ref<SharedBuffer>&&)
{
    // Reject setting any server certificate.
    return Failed;
}

<<<<<<< HEAD
CDMInstance::SuccessValue CDMInstanceClearKey::setStorageDirectory(const String& storageDirectory)
{
    // Reject any persistent state storage.
    return storageDirectory.isEmpty() ? Succeeded : Failed;
}

void CDMInstanceClearKey::requestLicense(LicenseType, const AtomicString& initDataType, Ref<SharedBuffer>&& initData, LicenseCallback callback)
=======
void CDMInstanceClearKey::requestLicense(LicenseType, const AtomicString&, Ref<SharedBuffer>&& initData, Ref<SharedBuffer>&& customData, LicenseCallback callback)
>>>>>>> b8c993ea
{
    static uint32_t s_sessionIdValue = 0;
    ++s_sessionIdValue;

    if (equalLettersIgnoringASCIICase(initDataType, "cenc"))
        initData = extractKeyidsFromCencInitData(initData.get());

    callOnMainThread(
        [weakThis = makeWeakPtr(*this), callback = WTFMove(callback), initData = WTFMove(initData), sessionIdValue = s_sessionIdValue]() mutable {
            if (!weakThis)
                return;

            callback(WTFMove(initData), String::number(sessionIdValue), false, Succeeded);
        });
}

const Vector<CDMInstanceClearKey::Key> CDMInstanceClearKey::keys() const
{
    // Return the keys of all sessions.
    Vector<CDMInstanceClearKey::Key> allKeys { };
    for (auto& key : ClearKeyState::singleton().keys().values())
        allKeys.appendVector(key);

    return allKeys;
}

void CDMInstanceClearKey::updateLicense(const String& sessionId, LicenseType, const SharedBuffer& response, LicenseUpdateCallback callback)
{
    // Use a helper functor that schedules the callback dispatch, avoiding
    // duplicated callOnMainThread() calls.
    auto dispatchCallback =
        [this, &callback](bool sessionWasClosed, std::optional<KeyStatusVector>&& changedKeys, SuccessValue succeeded) {
            callOnMainThread(
                [weakThis = makeWeakPtr(*this), callback = WTFMove(callback), sessionWasClosed, changedKeys = WTFMove(changedKeys), succeeded] () mutable {
                    if (!weakThis)
                        return;

                    callback(sessionWasClosed, WTFMove(changedKeys), std::nullopt, std::nullopt, succeeded);
                });
        };

    // Parse the response buffer as an JSON object.
    RefPtr<JSON::Object> root = parseJSONObject(response);
    if (!root) {
        dispatchCallback(false, std::nullopt, SuccessValue::Failed);
        return;
    }

    // Parse the response using 'license' formatting, if possible.
    if (auto decodedKeys = parseLicenseFormat(*root)) {
        // Retrieve the target Vector of Key objects for this session.
        auto& keyVector = ClearKeyState::singleton().keys().ensure(sessionId, [] { return Vector<Key> { }; }).iterator->value;

        // For each decoded key, find an existing item for the decoded key's ID. If none exist,
        // the key is decoded. Otherwise, the key is updated in case there's a mismatch between
        // the size or data of the existing and proposed key.
        bool keysChanged = false;
        for (auto& key : *decodedKeys) {
            auto it = std::find_if(keyVector.begin(), keyVector.end(),
                [&key] (const Key& containedKey) {
                    return containedKey.keyIDData->size() == key.keyIDData->size()
                        && !std::memcmp(containedKey.keyIDData->data(), key.keyIDData->data(), containedKey.keyIDData->size());
                });
            if (it != keyVector.end()) {
                auto& existingKey = it->keyValueData;
                auto& proposedKey = key.keyValueData;

                // Update the existing Key if it differs from the proposed key in key value.
                if (existingKey->size() != proposedKey->size() || std::memcmp(existingKey->data(), proposedKey->data(), existingKey->size())) {
                    *it = WTFMove(key);
                    keysChanged = true;
                }
            } else {
                // In case a Key for this key ID doesn't exist yet, append the new one to keyVector.
                keyVector.append(WTFMove(key));
                keysChanged = true;
            }
        }

        // In case of changed keys, we have to provide a KeyStatusVector of all the keys for
        // this session.
        std::optional<KeyStatusVector> changedKeys;
        if (keysChanged) {
            // First a helper Vector is constructed, cotaining pairs of SharedBuffer RefPtrs
            // representint key ID data, and the corresponding key statuses.
            // We can't use KeyStatusVector here because this Vector has to be sorted, which
            // is not possible to do on Ref<> objects.
            Vector<std::pair<RefPtr<SharedBuffer>, KeyStatus>> keys;
            keys.reserveInitialCapacity(keyVector.size());
            for (auto& it : keyVector)
                keys.uncheckedAppend(std::pair<RefPtr<SharedBuffer>, KeyStatus> { it.keyIDData, it.status });

            // Sort first by size, second by data.
            std::sort(keys.begin(), keys.end(),
                [] (const auto& a, const auto& b) {
                    if (a.first->size() != b.first->size())
                        return a.first->size() < b.first->size();

                    return std::memcmp(a.first->data(), b.first->data(), a.first->size()) < 0;
                });

            // Finally construct the mirroring KeyStatusVector object and move it into the
            // std::optional<> object that will be passed to the callback.
            KeyStatusVector keyStatusVector;
            keyStatusVector.reserveInitialCapacity(keys.size());
            for (auto& it : keys)
                keyStatusVector.uncheckedAppend(std::pair<Ref<SharedBuffer>, KeyStatus> { *it.first, it.second });

            changedKeys = WTFMove(keyStatusVector);
        }

        dispatchCallback(false, WTFMove(changedKeys), SuccessValue::Succeeded);
        return;
    }

    // Parse the response using 'license release acknowledgement' formatting, if possible.
    if (parseLicenseReleaseAcknowledgementFormat(*root)) {
        // FIXME: Retrieve the key ID information and use it to validate the keys for this sessionId.
        ClearKeyState::singleton().keys().remove(sessionId);
        dispatchCallback(true, std::nullopt, SuccessValue::Succeeded);
        return;
    }

    // Bail in case no format was recognized.
    dispatchCallback(false, std::nullopt, SuccessValue::Failed);
}

void CDMInstanceClearKey::loadSession(LicenseType, const String& sessionId, const String&, LoadSessionCallback callback)
{
    // Use a helper functor that schedules the callback dispatch, avoiding duplicated callOnMainThread() calls.
    auto dispatchCallback =
        [this, &callback](std::optional<KeyStatusVector>&& existingKeys, SuccessValue success, SessionLoadFailure loadFailure) {
            callOnMainThread(
                [weakThis = makeWeakPtr(*this), callback = WTFMove(callback), existingKeys = WTFMove(existingKeys), success, loadFailure]() mutable {
                    if (!weakThis)
                        return;

                    callback(WTFMove(existingKeys), std::nullopt, std::nullopt, success, loadFailure);
                });
        };

    // Construct the KeyStatusVector object, representing all the known keys for this session.
    KeyStatusVector keyStatusVector;
    {
        auto& keys = ClearKeyState::singleton().keys();
        auto it = keys.find(sessionId);
        if (it == keys.end()) {
            dispatchCallback(std::nullopt, Failed, SessionLoadFailure::NoSessionData);
            return;
        }

        auto& keyVector = it->value;
        keyStatusVector.reserveInitialCapacity(keyVector.size());
        for (auto& key : keyVector)
            keyStatusVector.uncheckedAppend(std::pair<Ref<SharedBuffer>, KeyStatus> { *key.keyIDData, key.status });
    }

    dispatchCallback(WTFMove(keyStatusVector), Succeeded, SessionLoadFailure::None);
}

void CDMInstanceClearKey::closeSession(const String&, CloseSessionCallback callback)
{
    callOnMainThread(
        [weakThis = makeWeakPtr(*this), callback = WTFMove(callback)] {
            if (!weakThis)
                return;

            callback();
        });
}

void CDMInstanceClearKey::removeSessionData(const String& sessionId, LicenseType, RemoveSessionDataCallback callback)
{
    // Use a helper functor that schedules the callback dispatch, avoiding duplicated callOnMainThread() calls.
    auto dispatchCallback =
        [this, &callback](KeyStatusVector&& keyStatusVector, std::optional<Ref<SharedBuffer>>&& message, SuccessValue success) {
            callOnMainThread(
                [weakThis = makeWeakPtr(*this), callback = WTFMove(callback), keyStatusVector = WTFMove(keyStatusVector), message = WTFMove(message), success]() mutable {
                    if (!weakThis)
                        return;

                    callback(WTFMove(keyStatusVector), WTFMove(message), success);
                });
        };

    // Construct the KeyStatusVector object, representing released keys, and the message in the
    // 'license release' format.
    KeyStatusVector keyStatusVector;
    RefPtr<SharedBuffer> message;
    {
        // Retrieve information for the given session ID, bailing if none is found.
        auto& keys = ClearKeyState::singleton().keys();
        auto it = keys.find(sessionId);
        if (it == keys.end()) {
            dispatchCallback(KeyStatusVector { }, std::nullopt, SuccessValue::Failed);
            return;
        }

        // Retrieve the Key vector, containing all the keys for this session, and
        // then remove the key map entry for this session.
        auto keyVector = WTFMove(it->value);
        keys.remove(it);

        // Construct the KeyStatusVector object, pairing key IDs with the 'released' status.
        keyStatusVector.reserveInitialCapacity(keyVector.size());
        for (auto& key : keyVector)
            keyStatusVector.uncheckedAppend(std::pair<Ref<SharedBuffer>, KeyStatus> { *key.keyIDData, KeyStatus::Released });

        // Construct JSON that represents the 'license release' format, creating a 'kids' array
        // of base64URL-encoded key IDs for all keys that were associated with this session.
        auto rootObject = JSON::Object::create();
        {
            auto array = JSON::Array::create();
            for (auto& key : keyVector) {
                ASSERT(key.keyIDData->size() <= std::numeric_limits<unsigned>::max());
                array->pushString(WTF::base64URLEncode(key.keyIDData->data(), static_cast<unsigned>(key.keyIDData->size())));
            }
            rootObject->setArray("kids", WTFMove(array));
        }

        // Copy the JSON data into a SharedBuffer object.
        String messageString = rootObject->toJSONString();
        CString messageCString = messageString.utf8();
        message = SharedBuffer::create(messageCString.data(), messageCString.length());
    }

    dispatchCallback(WTFMove(keyStatusVector), Ref<SharedBuffer>(*message), SuccessValue::Succeeded);
}

void CDMInstanceClearKey::storeRecordOfKeyUsage(const String&)
{
}

const String& CDMInstanceClearKey::keySystem() const
{
    static const NeverDestroyed<String> s_keySystem = MAKE_STATIC_STRING_IMPL("org.w3.clearkey");

    return s_keySystem;
}

} // namespace WebCore

#endif // ENABLE(ENCRYPTED_MEDIA)<|MERGE_RESOLUTION|>--- conflicted
+++ resolved
@@ -459,17 +459,13 @@
     return Failed;
 }
 
-<<<<<<< HEAD
 CDMInstance::SuccessValue CDMInstanceClearKey::setStorageDirectory(const String& storageDirectory)
 {
     // Reject any persistent state storage.
     return storageDirectory.isEmpty() ? Succeeded : Failed;
 }
 
-void CDMInstanceClearKey::requestLicense(LicenseType, const AtomicString& initDataType, Ref<SharedBuffer>&& initData, LicenseCallback callback)
-=======
 void CDMInstanceClearKey::requestLicense(LicenseType, const AtomicString&, Ref<SharedBuffer>&& initData, Ref<SharedBuffer>&& customData, LicenseCallback callback)
->>>>>>> b8c993ea
 {
     static uint32_t s_sessionIdValue = 0;
     ++s_sessionIdValue;
