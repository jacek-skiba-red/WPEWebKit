--- conflicted
+++ resolved
@@ -98,13 +98,6 @@
 
     virtual void storeRecordOfKeyUsage(const String& sessionId) = 0;
 
-<<<<<<< HEAD
-    using KeyVector = Vector<std::pair<Ref<SharedBuffer>, Ref<SharedBuffer>>>;
-    using AvailableKeysCallback = Function<void(KeyVector&&)>;
-    virtual void gatherAvailableKeys(AvailableKeysCallback) = 0;
-
-=======
->>>>>>> c80db0a1
     virtual const String& keySystem() const = 0;
 };
 
