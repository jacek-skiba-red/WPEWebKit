/*
 * Copyright (C) 2011, 2012 Apple Inc. All Rights Reserved.
 * Copyright (C) 2014 Raspberry Pi Foundation. All Rights Reserved.
 *
 * Redistribution and use in source and binary forms, with or without
 * modification, are permitted provided that the following conditions
 * are met:
 * 1. Redistributions of source code must retain the above copyright
 *    notice, this list of conditions and the following disclaimer.
 * 2. Redistributions in binary form must reproduce the above copyright
 *    notice, this list of conditions and the following disclaimer in the
 *    documentation and/or other materials provided with the distribution.
 *
 * THIS SOFTWARE IS PROVIDED BY APPLE INC. ``AS IS'' AND ANY
 * EXPRESS OR IMPLIED WARRANTIES, INCLUDING, BUT NOT LIMITED TO, THE
 * IMPLIED WARRANTIES OF MERCHANTABILITY AND FITNESS FOR A PARTICULAR
 * PURPOSE ARE DISCLAIMED.  IN NO EVENT SHALL APPLE INC. OR
 * CONTRIBUTORS BE LIABLE FOR ANY DIRECT, INDIRECT, INCIDENTAL, SPECIAL,
 * EXEMPLARY, OR CONSEQUENTIAL DAMAGES (INCLUDING, BUT NOT LIMITED TO,
 * PROCUREMENT OF SUBSTITUTE GOODS OR SERVICES; LOSS OF USE, DATA, OR
 * PROFITS; OR BUSINESS INTERRUPTION) HOWEVER CAUSED AND ON ANY THEORY
 * OF LIABILITY, WHETHER IN CONTRACT, STRICT LIABILITY, OR TORT
 * (INCLUDING NEGLIGENCE OR OTHERWISE) ARISING IN ANY WAY OUT OF THE USE
 * OF THIS SOFTWARE, EVEN IF ADVISED OF THE POSSIBILITY OF SUCH DAMAGE.
 */

#include "config.h"
#include "MemoryPressureHandler.h"

#if OS(LINUX)

#include "CurrentProcessMemoryStatus.h"
#include "Logging.h"

#include <errno.h>
#include <fcntl.h>
#include <fnmatch.h>
#include <malloc.h>
#include <sys/eventfd.h>
#include <sys/stat.h>
#include <sys/types.h>
#include <unistd.h>
#include <wtf/CurrentTime.h>
#include <wtf/MainThread.h>
#include <wtf/text/WTFString.h>

#if USE(GLIB)
#include <glib-unix.h>
#endif

namespace WebCore {

// Disable memory event reception for a minimum of s_minimumHoldOffTime
// seconds after receiving an event. Don't let events fire any sooner than
// s_holdOffMultiplier times the last cleanup processing time. Effectively
// this is 1 / s_holdOffMultiplier percent of the time.
// If after releasing the memory we don't free at least s_minimumBytesFreedToUseMinimumHoldOffTime,
// we wait longer to try again (s_maximumHoldOffTime).
// These value seems reasonable and testing verifies that it throttles frequent
// low memory events, greatly reducing CPU usage.
static const unsigned s_minimumHoldOffTime = 5;
static const unsigned s_maximumHoldOffTime = 30;
static const size_t s_minimumBytesFreedToUseMinimumHoldOffTime = 1 * MB;
static const unsigned s_holdOffMultiplier = 20;
static const unsigned s_pollTimeSec = 1;
static const size_t s_memCriticalLimit = 3 * KB * KB; // 3 MB
static const size_t s_memNonCriticalLimit = 5 * KB * KB; // 5 MB
static size_t s_pollMaximumProcessMemoryCriticalLimit = 0;
static size_t s_pollMaximumProcessMemoryNonCriticalLimit = 0;

static const char* s_cgroupMemoryPressureLevel = "/sys/fs/cgroup/memory/memory.pressure_level";
static const char* s_cgroupEventControl = "/sys/fs/cgroup/memory/cgroup.event_control";

static const char* s_processStatus = "/proc/self/status";
static const char* s_memInfo = "/proc/meminfo";
static const char* s_cmdline = "/proc/self/cmdline";


#if USE(GLIB)
typedef struct {
    GSource source;
    gpointer fdTag;
    GIOCondition condition;
} EventFDSource;

static const unsigned eventFDSourceCondition = G_IO_IN | G_IO_HUP | G_IO_ERR | G_IO_NVAL;

static GSourceFuncs eventFDSourceFunctions = {
    nullptr, // prepare
    nullptr, // check
    // dispatch
    [](GSource* source, GSourceFunc callback, gpointer userData) -> gboolean
    {
        EventFDSource* eventFDSource = reinterpret_cast<EventFDSource*>(source);
        unsigned events = g_source_query_unix_fd(source, eventFDSource->fdTag) & eventFDSourceCondition;
        if (events & G_IO_HUP || events & G_IO_ERR || events & G_IO_NVAL)
            return G_SOURCE_REMOVE;

        gboolean returnValue = G_SOURCE_CONTINUE;
        if (events & G_IO_IN)
            returnValue = callback(userData);
        g_source_set_ready_time(source, -1);
        return returnValue;
    },
    nullptr, // finalize
    nullptr, // closure_callback
    nullptr, // closure_marshall
};
#endif

MemoryPressureHandler::EventFDPoller::EventFDPoller(int fd, std::function<void ()>&& notifyHandler)
    : m_fd(fd)
    , m_notifyHandler(WTFMove(notifyHandler))
{
#if USE(GLIB)
    if (m_fd.value() == -1) {
        m_threadID = createThread(pollMemoryPressure, this, "WebCore: MemoryPressureHandler");
        return;
    }

    m_source = adoptGRef(g_source_new(&eventFDSourceFunctions, sizeof(EventFDSource)));
    g_source_set_name(m_source.get(), "WebCore: MemoryPressureHandler");
    if (!g_unix_set_fd_nonblocking(m_fd.value(), TRUE, nullptr)) {
        LOG(MemoryPressure, "Failed to set eventfd nonblocking");
        return;
    }

    EventFDSource* eventFDSource = reinterpret_cast<EventFDSource*>(m_source.get());
    eventFDSource->fdTag = g_source_add_unix_fd(m_source.get(), m_fd.value(), static_cast<GIOCondition>(eventFDSourceCondition));
    g_source_set_callback(m_source.get(), [](gpointer userData) -> gboolean {
        static_cast<EventFDPoller*>(userData)->readAndNotify();
        return G_SOURCE_REMOVE;
    }, this, nullptr);
    g_source_attach(m_source.get(), nullptr);
#else
    m_threadID = createThread("WebCore: MemoryPressureHandler", [this] { readAndNotify(); }
#endif
}

MemoryPressureHandler::EventFDPoller::~EventFDPoller()
{
<<<<<<< HEAD
    m_fd = Nullopt;
    if (m_source)
        g_source_destroy(m_source.get());
    if (m_threadID)
        detachThread(m_threadID);
=======
    m_fd = std::nullopt;
#if USE(GLIB)
    g_source_destroy(m_source.get());
#else
    detachThread(m_threadID);
#endif
>>>>>>> 05dda0ab
}

static inline bool isFatalReadError(int error)
{
#if USE(GLIB)
    // We don't really need to read the buffer contents, if the poller
    // notified us, but read would block or is no longer available, is
    // enough to trigger the memory pressure handler.
    return error != EAGAIN && error != EWOULDBLOCK;
#else
    return true;
#endif
}

void MemoryPressureHandler::EventFDPoller::readAndNotify() const
{
    if (!m_fd) {
        LOG(MemoryPressure, "Invalidate eventfd.");
        return;
    }

    uint64_t buffer;
    if (read(m_fd.value(), &buffer, sizeof(buffer)) == -1) {
        if (isFatalReadError(errno)) {
            LOG(MemoryPressure, "Failed to read eventfd.");
            return;
        }
    }

    m_notifyHandler();
}

static inline String nextToken(FILE* file)
{
    if (!file)
        return String();

    static const unsigned bufferSize = 128;
    char buffer[bufferSize] = {0, };
    unsigned index = 0;
    while (index < bufferSize) {
        int ch = fgetc(file);
        if (ch == EOF || (isASCIISpace(ch) && index)) // Break on non-initial ASCII space.
            break;
        if (!isASCIISpace(ch)) {
            buffer[index] = ch;
            index++;
        }
    }

    return String(buffer);
}

size_t readToken(const char* filename, const char* key, size_t fileUnits)
{
    size_t result = static_cast<size_t>(-1);
    FILE* file = fopen(filename, "r");
    if (!file)
        return result;

    String token = nextToken(file);
    while (!token.isEmpty()) {
        if (token == key) {
            result = nextToken(file).toUInt64() * fileUnits;
            break;
        }
        token = nextToken(file);
    }
    fclose(file);
    return result;
}

static String getProcessName()
{
    FILE* file = fopen(s_cmdline, "r");
    if (!file)
        return String();

    String result = nextToken(file);
    fclose(file);

    return result;
}

static bool defaultPollMaximumProcessMemory(size_t &criticalLimit, size_t &nonCriticalLimit)
{
    // Syntax: Case insensitive, process name, wildcard (*), unit multipliers (M=Mb, K=Kb, <empty>=bytes).
    // Example: WPE_POLL_MAX_MEMORY='WPEWebProcess:500M,*Process:150M'

    String processName(getProcessName().convertToLowercaseWithoutLocale());
    String s(getenv("WPE_POLL_MAX_MEMORY"));
    if (!s.isEmpty()) {
        Vector<String> entries;
        s.split(',', false, entries);
        for (const String& entry : entries) {
            Vector<String> keyvalue;
            entry.split(':', false, keyvalue);
            if (keyvalue.size() != 2)
                continue;
            String key = "*"+keyvalue[0].stripWhiteSpace().convertToLowercaseWithoutLocale();
            String value = keyvalue[1].stripWhiteSpace().convertToLowercaseWithoutLocale();
            size_t units = 1;
            if (value.endsWith('k'))
                units = 1024;
            else if (value.endsWith('m'))
                units = 1024 * 1024;
            if (units != 1)
                value = value.substring(0, value.length()-1);
            bool ok = false;
            size_t size = size_t(value.toUInt64(&ok));
            if (!ok)
                continue;

            if (!fnmatch(key.utf8().data(), processName.utf8().data(), 0)) {
                criticalLimit = size * units;
                nonCriticalLimit = criticalLimit * 0.95; //0.75;
                return true;
            }
        }
    }

    return false;
}

void MemoryPressureHandler::pollMemoryPressure(void*)
{
    ASSERT(!isMainThread());

    bool critical;
    String processName(getProcessName());
    do {
        if (s_pollMaximumProcessMemoryCriticalLimit) {
            size_t vmRSS = readToken(s_processStatus, "VmRSS:", KB);

            if (!vmRSS)
                return;

            if (vmRSS > s_pollMaximumProcessMemoryNonCriticalLimit) {
                critical = vmRSS > s_pollMaximumProcessMemoryCriticalLimit;
                break;
            }
        }

        size_t memFree = readToken(s_memInfo, "MemFree:", KB);

        if (!memFree)
            return;

        if (memFree < s_memNonCriticalLimit) {
            critical = memFree < s_memCriticalLimit;
            break;
        }

        sleep(s_pollTimeSec);
    } while (true);

    if (ReliefLogger::loggingEnabled())
        LOG(MemoryPressure, "Polled memory pressure (%s)", critical ? "critical" : "non-critical");

    MemoryPressureHandler::singleton().setUnderMemoryPressure(critical);
    callOnMainThread([critical] {
        MemoryPressureHandler::singleton().respondToMemoryPressure(critical ? Critical::Yes : Critical::No);
    });
}

inline void MemoryPressureHandler::logErrorAndCloseFDs(const char* log)
{
    if (log)
        LOG(MemoryPressure, "%s, error : %m", log);

    if (m_eventFD) {
        close(m_eventFD.value());
        m_eventFD = std::nullopt;
    }
    if (m_pressureLevelFD) {
        close(m_pressureLevelFD.value());
        m_pressureLevelFD = std::nullopt;
    }
}

bool MemoryPressureHandler::tryEnsureEventFD()
{
    // If the env var to use the poll method based on meminfo is set, this method overrides anything else.
    if (m_eventFD != -1 && defaultPollMaximumProcessMemory(s_pollMaximumProcessMemoryCriticalLimit, s_pollMaximumProcessMemoryNonCriticalLimit)) {
        m_eventFD = -1;
        return true;
    }

    if (m_eventFD)
        return true;

    auto setupCgroups = [this]() -> bool {
        int fd = eventfd(0, EFD_CLOEXEC);
        if (fd == -1) {
            LOG(MemoryPressure, "eventfd() failed: %m");
            return false;
        }
        m_eventFD = fd;

        fd = open(s_cgroupMemoryPressureLevel, O_CLOEXEC | O_RDONLY);
        if (fd == -1) {
            logErrorAndCloseFDs("Failed to open memory.pressure_level");
            return false;
        }
        m_pressureLevelFD = fd;

        fd = open(s_cgroupEventControl, O_CLOEXEC | O_WRONLY);
        if (fd == -1) {
            logErrorAndCloseFDs("Failed to open cgroup.event_control");
            return false;
        }

        char line[128] = {0, };
        if (snprintf(line, sizeof(line), "%d %d low", m_eventFD.value(), m_pressureLevelFD.value()) < 0
            || write(fd, line, strlen(line) + 1) < 0) {
            logErrorAndCloseFDs("Failed to write cgroup.event_control");
            close(fd);
            return false;
        }

        return true;
    };

    if (setupCgroups())
        return true;

    return false;
}

void MemoryPressureHandler::install()
{
    if (m_installed || m_holdOffTimer.isActive())
        return;

    if (!tryEnsureEventFD())
        return;

    m_eventFDPoller = std::make_unique<EventFDPoller>(m_eventFD.value(), [this] {
        // FIXME: Current memcg does not provide any way for users to know how serious the memory pressure is.
        // So we assume all notifications from memcg are critical for now. If memcg had better inferfaces
        // to get a detailed memory pressure level in the future, we should update here accordingly.
        bool critical = true;
        if (ReliefLogger::loggingEnabled())
            LOG(MemoryPressure, "Got memory pressure notification (%s)", critical ? "critical" : "non-critical");

        setUnderMemoryPressure(critical);
        if (isMainThread())
            respondToMemoryPressure(critical ? Critical::Yes : Critical::No);
        else
            RunLoop::main().dispatch([this, critical] { respondToMemoryPressure(critical ? Critical::Yes : Critical::No); });
    });

    if (ReliefLogger::loggingEnabled() && isUnderMemoryPressure())
        LOG(MemoryPressure, "System is no longer under memory pressure.");

    setUnderMemoryPressure(false);
    m_installed = true;
}

void MemoryPressureHandler::uninstall()
{
    if (!m_installed)
        return;

    m_holdOffTimer.stop();
    m_eventFDPoller = nullptr;

    if (m_pressureLevelFD) {
        close(m_pressureLevelFD.value());
        m_pressureLevelFD = std::nullopt;

        // Only close the eventFD used for cgroups.
        if (m_eventFD) {
            close(m_eventFD.value());
            m_eventFD = std::nullopt;
        }
    }

    m_installed = false;
}

void MemoryPressureHandler::holdOffTimerFired()
{
    install();
}

void MemoryPressureHandler::holdOff(unsigned seconds)
{
    m_holdOffTimer.startOneShot(seconds);
}

static size_t processMemoryUsage()
{
    ProcessMemoryStatus memoryStatus;
    currentProcessMemoryStatus(memoryStatus);
    return (memoryStatus.resident - memoryStatus.shared);
}

void MemoryPressureHandler::respondToMemoryPressure(Critical critical, Synchronous synchronous)
{
    uninstall();

    double startTime = monotonicallyIncreasingTime();
    int64_t processMemory = processMemoryUsage();
    releaseMemory(critical, synchronous);
    int64_t bytesFreed = processMemory - processMemoryUsage();
    unsigned holdOffTime = s_maximumHoldOffTime;
    if (bytesFreed > 0 && static_cast<size_t>(bytesFreed) >= s_minimumBytesFreedToUseMinimumHoldOffTime)
        holdOffTime = (monotonicallyIncreasingTime() - startTime) * s_holdOffMultiplier;
    holdOff(std::max(holdOffTime, s_minimumHoldOffTime));
}

void MemoryPressureHandler::platformReleaseMemory(Critical)
{
#ifdef __GLIBC__
    malloc_trim(0);
#endif
}

std::optional<MemoryPressureHandler::ReliefLogger::MemoryUsage> MemoryPressureHandler::ReliefLogger::platformMemoryUsage()
{
    return MemoryUsage {processMemoryUsage(), 0};
}

void MemoryPressureHandler::setMemoryPressureMonitorHandle(int fd)
{
    ASSERT(!m_eventFD);
    m_eventFD = fd;
}

} // namespace WebCore

#endif // OS(LINUX)<|MERGE_RESOLUTION|>--- conflicted
+++ resolved
@@ -139,20 +139,12 @@
 
 MemoryPressureHandler::EventFDPoller::~EventFDPoller()
 {
-<<<<<<< HEAD
-    m_fd = Nullopt;
-    if (m_source)
-        g_source_destroy(m_source.get());
-    if (m_threadID)
-        detachThread(m_threadID);
-=======
     m_fd = std::nullopt;
 #if USE(GLIB)
     g_source_destroy(m_source.get());
 #else
     detachThread(m_threadID);
 #endif
->>>>>>> 05dda0ab
 }
 
 static inline bool isFatalReadError(int error)
