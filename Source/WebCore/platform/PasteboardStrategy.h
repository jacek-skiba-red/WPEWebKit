--- conflicted
+++ resolved
@@ -69,7 +69,12 @@
     virtual long setPathnamesForType(const Vector<String>&, const String& pasteboardType, const String& pasteboardName) = 0;
     virtual long setStringForType(const String&, const String& pasteboardType, const String& pasteboardName) = 0;
 #endif
-<<<<<<< HEAD
+
+#if PLATFORM(GTK)
+    virtual void writeToClipboard(const String& pasteboardName, const SelectionData&) = 0;
+    virtual Ref<SelectionData> readFromClipboard(const String& pasteboardName) = 0;
+#endif // PLATFORM(GTK)
+
 #if PLATFORM(WPE)
     virtual void getTypes(Vector<String>& types) = 0;
     virtual String readStringFromPasteboard(int index, const String& pasteboardType) = 0;
@@ -77,12 +82,6 @@
     virtual void writeToPasteboard(const String& pasteboardType, const String&) = 0;
 #endif
 
-=======
-#if PLATFORM(GTK)
-    virtual void writeToClipboard(const String& pasteboardName, const SelectionData&) = 0;
-    virtual Ref<SelectionData> readFromClipboard(const String& pasteboardName) = 0;
-#endif // PLATFORM(GTK)
->>>>>>> 62c989f5
 protected:
     virtual ~PasteboardStrategy()
     {
