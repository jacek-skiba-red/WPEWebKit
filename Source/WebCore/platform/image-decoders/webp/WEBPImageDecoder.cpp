--- conflicted
+++ resolved
@@ -48,11 +48,6 @@
 
 void WEBPImageDecoder::setData(SharedBuffer& data, bool allDataReceived)
 {
-<<<<<<< HEAD
-}
-
-void WEBPImageDecoder::setData(SharedBuffer& data, bool allDataReceived)
-{
     if (failed())
         return;
 
@@ -66,21 +61,6 @@
     parseHeader();
 }
 
-=======
-    if (failed())
-        return;
-
-    // We need to ensure that the header is parsed everytime new data arrives, as the number
-    // of frames may change until we have the complete data. If the size has not been obtained
-    // yet, the call to ScalableImageDecoder::setData() will call parseHeader() and set
-    // m_headerParsed to true, so the call to parseHeader() at the end won't do anything. If the size
-    // is available, then parseHeader() is only called once.
-    m_headerParsed = false;
-    ScalableImageDecoder::setData(data, allDataReceived);
-    parseHeader();
-}
-
->>>>>>> 106bd92a
 RepetitionCount WEBPImageDecoder::repetitionCount() const
 {
     if (failed())
@@ -101,55 +81,6 @@
         return &m_frameBufferCache[index];
 
     decode(index, isAllDataReceived());
-<<<<<<< HEAD
-
-    return &m_frameBufferCache[index];
-}
-
-size_t WEBPImageDecoder::findFirstRequiredFrameToDecode(size_t frameIndex, WebPDemuxer* demuxer)
-{
-    // The first frame doesn't depend on any other.
-    if (!frameIndex)
-        return 0;
-
-    // Check the most probable scenario first: the previous frame is complete, so we can decode the requested one.
-    if (m_frameBufferCache[frameIndex - 1].isComplete())
-        return frameIndex;
-
-    // Check if the requested frame can be rendered without dependencies. This happens if the frame
-    // fills the whole area and doesn't have alpha.
-    WebPIterator webpFrame;
-    if (WebPDemuxGetFrame(demuxer, frameIndex + 1, &webpFrame)) {
-        IntRect frameRect(webpFrame.x_offset, webpFrame.y_offset, webpFrame.width, webpFrame.height);
-        if (frameRect.contains(IntRect(IntPoint(), size())) && !webpFrame.has_alpha)
-            return frameIndex;
-    }
-
-    // Go backwards in the list of frames, until we find the first complete frame or a frame that
-    // doesn't depend on previous frames.
-    for (size_t i = frameIndex - 1; i > 0; i--) {
-        // This frame is complete, so we can start the decoding from the next one.
-        if (m_frameBufferCache[i].isComplete())
-            return i + 1;
-
-        if (WebPDemuxGetFrame(demuxer, i + 1, &webpFrame)) {
-            IntRect frameRect(webpFrame.x_offset, webpFrame.y_offset, webpFrame.width, webpFrame.height);
-            // This frame is not complete, but it fills the whole size and its disposal method is
-            // RestoreToBackground. This means that we will draw the next frame on an initially transparent
-            // buffer, so there's no dependency. We can start decoding from the next frame.
-            if (frameRect.contains(IntRect(IntPoint(), size())) && (m_frameBufferCache[i].disposalMethod() == ImageFrame::DisposalMethod::RestoreToBackground))
-                return i + 1;
-
-            // This frame is not complete, but it fills the whole size and doesn't have alpha,
-            // so it doesn't depend on former frames. We can start decoding from here.
-            if (frameRect.contains(IntRect(IntPoint(), size())) && !webpFrame.has_alpha)
-                return i;
-        }
-    }
-    return 0;
-}
-
-=======
 
     return &m_frameBufferCache[index];
 }
@@ -192,7 +123,6 @@
     return firstIncompleteFrame;
 }
 
->>>>>>> 106bd92a
 void WEBPImageDecoder::decode(size_t frameIndex, bool allDataReceived)
 {
     if (failed())
@@ -214,20 +144,12 @@
 
     // It is a fatal error if all data is received and we have decoded all frames available but the file is truncated.
     if (frameIndex >= m_frameBufferCache.size() - 1 && allDataReceived && demuxer && demuxerState != WEBP_DEMUX_DONE) {
-<<<<<<< HEAD
-=======
         WebPDemuxDelete(demuxer);
->>>>>>> 106bd92a
-        setFailed();
-        return;
-    }
-
-<<<<<<< HEAD
-    size_t startFrame = findFirstRequiredFrameToDecode(frameIndex, demuxer);
-    for (size_t i = startFrame; i <= frameIndex; i++)
-=======
+        setFailed();
+        return;
+    }
+
     for (size_t i = findFirstRequiredFrameToDecode(frameIndex, demuxer); i <= frameIndex; i++)
->>>>>>> 106bd92a
         decodeFrame(i, demuxer);
 
     WebPDemuxDelete(demuxer);
@@ -239,11 +161,7 @@
         return;
 
     WebPIterator webpFrame;
-<<<<<<< HEAD
-    if (!WebPDemuxGetFrame(demuxer, frameIndex + 1, &webpFrame))
-=======
     if (!webpFrameAtIndex(demuxer, frameIndex, &webpFrame))
->>>>>>> 106bd92a
         return;
 
     const uint8_t* dataBytes = reinterpret_cast<const uint8_t*>(webpFrame.fragment.bytes);
@@ -267,12 +185,8 @@
     decoderBuffer.u.RGBA.stride = webpFrame.width * sizeof(RGBA32);
     decoderBuffer.u.RGBA.size = decoderBuffer.u.RGBA.stride * webpFrame.height;
     decoderBuffer.is_external_memory = 1;
-<<<<<<< HEAD
-    decoderBuffer.u.RGBA.rgba = reinterpret_cast<uint8_t*>(fastMalloc(decoderBuffer.u.RGBA.size));
-=======
     std::unique_ptr<unsigned char[]> p(new uint8_t[decoderBuffer.u.RGBA.size]());
     decoderBuffer.u.RGBA.rgba = p.get();
->>>>>>> 106bd92a
     if (!decoderBuffer.u.RGBA.rgba) {
         setFailed();
         return;
@@ -280,10 +194,6 @@
 
     WebPIDecoder* decoder = WebPINewDecoder(&decoderBuffer);
     if (!decoder) {
-<<<<<<< HEAD
-        fastFree(decoderBuffer.u.RGBA.rgba);
-=======
->>>>>>> 106bd92a
         setFailed();
         return;
     }
@@ -296,10 +206,7 @@
     case VP8_STATUS_SUSPENDED:
         if (!isAllDataReceived()) {
             applyPostProcessing(frameIndex, decoder, decoderBuffer, blend);
-<<<<<<< HEAD
-=======
             buffer.setDecodingStatus(DecodingStatus::Partial);
->>>>>>> 106bd92a
             break;
         }
         // Fallthrough.
@@ -308,10 +215,6 @@
     }
 
     WebPIDelete(decoder);
-<<<<<<< HEAD
-    fastFree(decoderBuffer.u.RGBA.rgba);
-=======
->>>>>>> 106bd92a
 }
 
 bool WEBPImageDecoder::initFrameBuffer(size_t frameIndex, const WebPIterator* webpFrame)
@@ -325,14 +228,7 @@
     IntRect frameRect(webpFrame->x_offset, webpFrame->y_offset, webpFrame->width, webpFrame->height);
 
     // Make sure the frameRect doesn't extend outside the buffer.
-<<<<<<< HEAD
-    if (frameRect.maxX() > size().width())
-        frameRect.setWidth(size().width() - webpFrame->x_offset);
-    if (frameRect.maxY() > size().height())
-        frameRect.setHeight(size().height() - webpFrame->y_offset);
-=======
     frameRect.intersect({ { }, size() });
->>>>>>> 106bd92a
 
     if (!frameIndex || !m_frameBufferCache[frameIndex - 1].backingStore()) {
         // This frame doesn't rely on any previous data.
@@ -356,10 +252,6 @@
 
     buffer.setHasAlpha(webpFrame->has_alpha);
     buffer.backingStore()->setFrameRect(frameRect);
-<<<<<<< HEAD
-    buffer.setDecodingStatus(DecodingStatus::Partial);
-=======
->>>>>>> 106bd92a
 
     return true;
 }
@@ -457,18 +349,10 @@
     //   * We don't clear any frame from which a future initFrameBuffer() call will copy bitmap data.
     //
     // In WEBP every frame depends on the previous one or none. That means that frames after clearBeforeFrame
-<<<<<<< HEAD
-    // won't need any frame before them to render, so we can clear them all. If we find a buffer that is partial,
-    // don't delete it as it's being decoded.
-    for (int i = clearBeforeFrame - 1; i >= 0; i--) {
-        ImageFrame& buffer = m_frameBufferCache[i];
-        if (buffer.isComplete() || buffer.isInvalid())
-=======
     // won't need any frame before them to render, so we can clear them all.
     for (int i = clearBeforeFrame - 1; i >= 0; i--) {
         ImageFrame& buffer = m_frameBufferCache[i];
         if (!buffer.isInvalid())
->>>>>>> 106bd92a
             buffer.clear();
     }
 }
