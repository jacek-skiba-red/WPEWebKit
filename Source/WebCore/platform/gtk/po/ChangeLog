<<<<<<< HEAD
=======
2018-08-16  Piotr Drąg  <piotrdrag@gmail.com>

        [l10n] Updated Polish translation of WebKitGTK+ for 2.22
        https://bugs.webkit.org/show_bug.cgi?id=188652

        Rubber-stamped by Michael Catanzaro.

        * pl.po:

>>>>>>> 20415689
2018-08-11  Rafael Fontenelle  <rafaelff@gnome.org>

        [l10n] [pt_BR] Updated Brazilian Portuguese translation
        https://bugs.webkit.org/show_bug.cgi?id=188482

        Rubber-stamped by Michael Catanzaro.

        * pt_BR.po:

2018-07-02  Yuri Chornoivan  <yurchor@ukr.net>

        [GTK] [l10n] Updated Ukrainian translation of WebKitGTK+
        https://bugs.webkit.org/show_bug.cgi?id=187231

        Rubber-stamped by Michael Catanzaro.

        * uk.po:

2018-04-08  Daniel Rusek  <mail@asciiwolf.com>

        Updated Czech translation
        https://bugs.webkit.org/show_bug.cgi?id=184403

        Rubber-stamped by Michael Catanzaro.

        * cs.po:

2018-03-29  Rafael Fontenelle  <rafaelff@gnome.org>

        [l10n] [pt_BR] Updated Brazilian Portuguese translation
        https://bugs.webkit.org/show_bug.cgi?id=184132

        Rubber-stamped by Michael Catanzaro.

        * pt_BR.po:

2018-03-04  Andika Triwidada  <atriwidada@gnome.org>

        [l10n] Updated Indonesian translation for WebKitGTK+
        https://bugs.webkit.org/show_bug.cgi?id=183318

        Rubber-stamped by Michael Catanzaro.

        * id.po:

2018-03-03  Michael Catanzaro  <mcatanzaro@igalia.com>

        [GTK] POTFILES.in is out of date
        https://bugs.webkit.org/show_bug.cgi?id=183313

        Unreviewed, remove WebErrorsGLib.cpp after r229193

        * POTFILES.in:

2018-02-12  Piotr Drąg  <piotrdrag@gmail.com>

        [l10n] Updated Polish translation of WebKitGTK+ for 2.20
        https://bugs.webkit.org/show_bug.cgi?id=182693

        Rubber-stamped by Michael Catanzaro.

        * pl.po:

2017-12-21  Josef Andersson  <josef.andersson@fripost.org>

        Updated Swedish translation
        https://bugs.webkit.org/show_bug.cgi?id=180823

        Rubber-stamped by Michael Catanzaro.

        * sv.po:

2017-08-30  Rafael Fontenelle  <rafaelff@gnome.org>

        [l10n] [pt_BR] Updated Brazilian Portuguese translation
        https://bugs.webkit.org/show_bug.cgi?id=176107

        Rubber-stamped by Michael Catanzaro.

        * pt_BR.po:

2017-08-24  Piotr Drąg  <piotrdrag@gmail.com>

        [l10n] Updated Polish translation of WebKitGTK+ for 2.18
        https://bugs.webkit.org/show_bug.cgi?id=175720

        Rubber-stamped by Michael Catanzaro.

        * pl.po:

2017-08-07  Carlos Garcia Campos  <cgarcia@igalia.com>

        [GTK] Implement JavaScript dialog methods of API::AutomationSessionClient
        https://bugs.webkit.org/show_bug.cgi?id=175259

        Reviewed by Michael Catanzaro.

        * POTFILES.in: Add WebKitScriptDialogGtk.cpp.

2017-07-13  Matthew Hanson  <matthew_hanson@apple.com>

        Fix the cMake builds (GTK and WPE.)
        https://bugs.webkit.org/show_bug.cgi?id=174164
        rdar://problem/33137595

        Reviewed by Dan Bernstein.

        * POTFILES.in:

2017-06-25  Yuri Chornoivan  <yurchor@ukr.net>

        [GTK] [l10n] Updated Ukrainian translation of WebKitGTK+
        https://bugs.webkit.org/show_bug.cgi?id=173823

        Rubber-stamped by Michael Catanzaro.

        * uk.po:

2017-06-20  Carlos Garcia Campos  <cgarcia@igalia.com>

        [WPE] Add initial implementation of glib API
        https://bugs.webkit.org/show_bug.cgi?id=173546

        Reviewed by Žan Doberšek.

        Add WebKitWebViewGtk.cpp to the list of files with translatable strings.

        * POTFILES.in:

2017-06-19  Carlos Garcia Campos  <cgarcia@igalia.com>

        [GTK] Move GTK+ API files that could be shared to glib dirs
        https://bugs.webkit.org/show_bug.cgi?id=173545

        Reviewed by Žan Doberšek.

        Update paths on files with translatable string.

        * POTFILES.in:

2017-06-16  Daniel Mustieles  <daniel.mustieles@gmail.com>

        Updated Spanish translation for WebKitGTK+
        https://bugs.webkit.org/show_bug.cgi?id=173465

        Rubber-stamped by Michael Catanzaro.

        * es.po:

2017-05-15  Alexandre Franke  <afranke@gnome.org>

        [GTK] [l10n] Updated French translation for Webkit/GTK
        https://bugs.webkit.org/show_bug.cgi?id=172093

        Rubber-stamped by Michael Catanzaro.

        * fr.po:

2017-05-01  Carlos Garcia Campos  <cgarcia@igalia.com>

        [GTK] Add automation session API
        https://bugs.webkit.org/show_bug.cgi?id=171428

        Reviewed by Carlos Alberto Lopez Perez.

        * POTFILES.in: Add WebKitAutomationSession.cpp.

2017-04-25  Carlos Garcia Campos  <cgarcia@igalia.com>

        [GTK] Add WebKitInspectorWindow to create inspector windows from local and remote inspector
        https://bugs.webkit.org/show_bug.cgi?id=171261

        Reviewed by Michael Catanzaro.

        Remove WebInspectorProxyGtk.cpp and RemoteWebInspectorProxyGtk.cpp from POTFILES.in and add WebKitInspectorWindow.cpp.

        * POTFILES.in:

2017-04-25  Piotr Drąg  <piotrdrag@gmail.com>

        [GTK] Add po/Makevars
        https://bugs.webkit.org/show_bug.cgi?id=170012

        Reviewed by Carlos Garcia Campos.

        * Makevars: Added so we can switch https://l10n.gnome.org/module/webkit/ from intltool to pure gettext and get WEB_UI_STRING* strings extracted.

2017-04-24  Piotr Drąg  <piotrdrag@gmail.com>

        [GTK] Fix extraction of translator comments
        https://bugs.webkit.org/show_bug.cgi?id=170012

        Reviewed by Michael Catanzaro.

        * CMakeLists.txt: Remove “TRANSLATORS:” header, as it’s not used and might block extraction of translator comments.

2017-04-24  Piotr Drąg  <piotrdrag@gmail.com>

        [GTK] Update POTFILES.in

        It’s missing some files with translatable strings.
        https://bugs.webkit.org/show_bug.cgi?id=171232

        Reviewed by Michael Catanzaro.

        * POTFILES.in: Update POTFILES.in.

2017-04-24  Carlos Garcia Campos  <cgarcia@igalia.com>

        [GTK] Switch to use ENABLE_REMOTE_INSPECTOR instead of ENABLE_INSPECTOR_SERVER for the remote inspector
        https://bugs.webkit.org/show_bug.cgi?id=166680

        Reviewed by Michael Catanzaro.

        * POTFILES.in: Add RemoteWebInspectorProxyGtk.cpp.

2017-04-04  Carlos Garcia Campos  <cgarcia@igalia.com>

        Move WebErrors from WebProcess to Shared and get rid of ErrorsGtk in WebCore
        https://bugs.webkit.org/show_bug.cgi?id=156974

        Reviewed by Sam Weinig.

        * POTFILES.in: Add new paths with translatable strings.

2017-03-22  Carlos Garcia Campos  <cgarcia@igalia.com>

        Make it possible to use WEB_UI_STRING macros to mark translatable strings in glib based ports
        https://bugs.webkit.org/show_bug.cgi?id=169672

        Reviewed by Michael Catanzaro.

        * CMakeLists.txt: Add keyword parameters for WEB_UI_STRING macros.
        * POTFILES.in: Add LocalizedStrings.cpp to the list.

2017-03-18  Yuri Chornoivan  <yurchor@ukr.net>

        Update Ukrainian translation
        https://bugs.webkit.org/show_bug.cgi?id=169812

        Rubber-stamped by Michael Catanzaro.

        * uk.po:

2017-03-13  Josef Andersson  <l10nl18nsweja@gmail.com>

        Updated Swedish translation
        https://bugs.webkit.org/show_bug.cgi?id=169549

        Rubber-stamped by Michael Catanzaro.

        * sv.po:

2017-03-02  Michael Catanzaro  <mcatanzaro@igalia.com>

        Unreviewed, restore inadvertently-removed non-breaking spaces in Polish translation

        * pl.po:

2017-03-02  Piotr Drąg  <piotrdrag@gmail.com>

        [l10n] Updated Polish translation of WebKitGTK+ for 2.16
        https://bugs.webkit.org/show_bug.cgi?id=169072

        Rubber-stamped by Michael Catanzaro.

        * pl.po:

2017-02-14  Rafael Fontenelle  <rafaelff@gnome.org>

        [GTK] [l10n] Updated Brazilian Portuguese translation of WebKitGTK+
        https://bugs.webkit.org/show_bug.cgi?id=168303

        Rubber-stamped by Michael Catanzaro.

        * pt_BR.po:

2016-12-30  Bernd Homuth  <dev@hmt.im>

        [GTK] German translation update
        https://bugs.webkit.org/show_bug.cgi?id=152228

        Rubber-stamped by Michael Catanzaro.

        * de.po:

2016-11-04  Carlos Garcia Campos  <cgarcia@igalia.com>

        NetworkSession: Add NetworkDataTask implementation for blobs
        https://bugs.webkit.org/show_bug.cgi?id=163939

        Reviewed by Alex Christensen.

        * POTFILES.in: Remove DownloadSoup.cpp

2016-11-03  Alex Christensen  <achristensen@webkit.org>

        Unreviewed, rolling out r208298.

        caused

        Reverted changeset:

        "NetworkSession: Add NetworkDataTask implementation for blobs"
        https://bugs.webkit.org/show_bug.cgi?id=163939
        http://trac.webkit.org/changeset/208298

2016-11-02  Carlos Garcia Campos  <cgarcia@igalia.com>

        NetworkSession: Add NetworkDataTask implementation for blobs
        https://bugs.webkit.org/show_bug.cgi?id=163939

        Reviewed by Alex Christensen.

        * POTFILES.in: Remove DownloadSoup.cpp

2016-10-19  Gabor Kelemen  <kelemeng@ubuntu.com>

        [GTK] [L10n] Updated Hungarian translation
        https://bugs.webkit.org/show_bug.cgi?id=163650

        Rubber-stamped by Michael Catanzaro.

        * hu.po:

2016-09-25  Benedikt M. Thoma  <gnome@thomba.net>

        [GTK] German translation update
        https://bugs.webkit.org/show_bug.cgi?id=152228

        Rubber-stamped by Michael Catanzaro.

        * de.po:

2016-09-18  Yuri Chornoivan  <yurchor@ukr.net>

        [GTK] [l10n] Updated Ukrainian translation of WebKitGTK+
        https://bugs.webkit.org/show_bug.cgi?id=162136

        Rubber-stamped by Michael Catanzaro.

        * uk.po:

2016-09-07  Piotr Drąg  <piotrdrag@gmail.com>

        [l10n] Updated Polish translation of WebKitGTK+ for 2.14
        https://bugs.webkit.org/show_bug.cgi?id=161319

        Rubber-stamped by Michael Catanzaro.

        * pl.po:

2016-08-29  Piotr Drąg  <piotrdrag@gmail.com>

        [l10n] Updated Polish translation of WebKitGTK+ for 2.14
        https://bugs.webkit.org/show_bug.cgi?id=161319

        Rubber-stamped by Michael Catanzaro.

        * pl.po:

2016-08-11  Bernd Homuth  <dev@hmt.im>

        [GTK] German translation update
        https://bugs.webkit.org/show_bug.cgi?id=152228

        Rubber-Stamped by Michael Catanzaro.

        * de.po: Update to reviewed translation from 2016-08-05.

2016-04-23  Gabor Kelemen  <kelemeng@ubuntu.com>

        Updated Hungarian translation
        https://bugs.webkit.org/show_bug.cgi?id=156952

        Rubber-stamped by Michael Catanzaro.

        * hu.po:

2016-04-18  Tom Tryfonidis  <tomtryf@gmail.com>

        [l10n] Updated Greek translation of WebKitGTK+
        https://bugs.webkit.org/show_bug.cgi?id=156677

        Rubber-stamped by Michael Catanzaro.

        * el.po:

2016-04-16  Michael Catanzaro  <mcatanzaro@igalia.com>

        Localization files with empty Language: block build with gettext 0.19
        https://bugs.webkit.org/show_bug.cgi?id=133611

        Reviewed by Darin Adler.

        Fix the language tags. Note that the build error is not actually important here as it only
        occurs with an older version of gettext, but presumably it's bad for the language tags to be
        wrong.

        * as.po:
        * en_CA.po:
        * gu.po: Also correct the translation team to Gujarati.
        * hu.po:
        * id.po:
        * ko.po:
        * lv.po:
        * pa.po:
        * ru.po:
        * sl.po:

2016-04-16  Muhammet Kara  <muhammetk@gmail.com>

        [GTK] [l10n] Updated Turkish translation of WebKitGTK+
        https://bugs.webkit.org/show_bug.cgi?id=156667

        Rubber-stamped by Michael Catanzaro.

        * tr.po:

2016-04-16  Jiri Grönroos  <jiri.gronroos+l10n@iki.fi>

        Submit the first version of Finnish translation
        https://bugs.webkit.org/show_bug.cgi?id=153406

        Rubber-stamped by Michael Catanzaro. For FINLAN.

        * fi.po: Added. Note it's pretty incomplete as of yet.

2016-04-16  Zahari Yurukov  <zahari.yurukov@gmail.com>

        [GTK] [l10n] Updated Bulgarian translation of WebKitGTK+
        https://bugs.webkit.org/show_bug.cgi?id=156656

        Rubber-stamped by Michael Catanzaro.

        * bg.po:

2016-04-06  Milo Casagrande  <milo@milo.name>

        [GTK] [l10n] Updated Italian translation of WebKitGTK+
        https://bugs.webkit.org/show_bug.cgi?id=156283

        Rubber-stamped by Michael Catanzaro.

        * it.po:

2016-04-05  Rafael Fontenelle  <rafaelff@gnome.org>

        Updated Brazilian Portuguese translation
        https://bugs.webkit.org/show_bug.cgi?id=156236

        Rubber-stamped by Michael Catanzaro.

        * pt_BR.po:

2016-03-22  Alberto Garcia  <berto@igalia.com>

        Unreviewed typo fix "choosen" => "chosen"

        * as.po:
        * bg.po:
        * ca.po:
        * de.po:
        * en_GB.po:
        * es.po:
        * fr.po:
        * gl.po:
        * gu.po:
        * he.po:
        * hi.po:
        * it.po:
        * ja.po:
        * kn.po:
        * mr.po:
        * nl.po:
        * or.po:
        * pl.po:
        * pt_BR.po:
        * sl.po:
        * sv.po:
        * ta.po:
        * te.po:
        * tr.po:

2016-02-22  Piotr Drąg <piotrdrag@gmail.com>

        [l10n] Updated Polish translation of WebKitGTK+ for 2.12
        https://bugs.webkit.org/show_bug.cgi?id=154549

        Rubber-stamped by Michael Catanzaro.

        * pl.po:

2016-01-12  Sam Friedmann <sfriedma@redhat.com>

        [l10n] Updated French translation for WebKitGTK+
        https://bugs.webkit.org/show_bug.cgi?id=153013

        Rubber-stamped by Michael Catanzaro.

        * fr.po:

2016-01-09  Muhammet Kara  <muhammetk@gmail.com>

        [l10n] Updated Turkish translation of WebKitGTK+
        https://bugs.webkit.org/show_bug.cgi?id=152948

        "Reviewed" by Michael Catanzaro.

        * tr.po:

2015-12-20  Bernd Homuth  <dev@hmt.im>

        German translation update
        https://bugs.webkit.org/show_bug.cgi?id=152228

        Unreviewed.

        * de.po:

2015-12-18  Michael Catanzaro  <mcatanzaro@igalia.com>

        [GTK] Unreviewed, update POTFILES.in after r194272

        * POTFILES.in:

2015-11-22  Milo Casagrande  <milo@milo.name>

        [GTK] [l10n] Updated Italian translation of WebKitGTK+
        https://bugs.webkit.org/show_bug.cgi?id=151543

        Unreviewed.

        * it.po:

2015-09-15  Michael Catanzaro  <mcatanzaro@igalia.com>

        [GTK] Remove outdated README under po directory
        https://bugs.webkit.org/show_bug.cgi?id=149166

        Reviewed by Martin Robinson.

        * README: Removed.

2015-09-13  Ankit Patel  <ankit@redhat.com>

        Webkit Gujarati Translations
        https://bugs.webkit.org/show_bug.cgi?id=139530

        Unreviewed.

        * gu.po:

2015-09-12  Francisco Serrador  <fserrador@gmail.com>

        Updated Spanish translation
        https://bugs.webkit.org/show_bug.cgi?id=145550

        Unreviewed.

        * es.po:

2015-09-12  Matej Urbančič  <mateju@svn.gnome.org>

        Updated Slovenian translation
        https://bugs.webkit.org/show_bug.cgi?id=123080

        Unreviewed.

        * sl.po:

2015-09-12  Shantha kumar  <shkumar@redhat.com>

        Webkit Tamil translations updated
        https://bugs.webkit.org/show_bug.cgi?id=139478

        Unreviewed.

        * ta.po:

2015-09-12  Zahari Yurukov  <zahari.yurukov@gmail.com>

        [l10n] Updated Bulgarian translation
        https://bugs.webkit.org/show_bug.cgi?id=142611

        Unreviewed.

        * bg.po:

2015-09-12  Piotr Drąg  <piotrdrag@gmail.com>

        [l10n] Updated Polish translation of WebKitGTK+
        https://bugs.webkit.org/show_bug.cgi?id=148475

        Unreviewed.

        * pl.po:

2015-09-12  Muhammet Kara  <muhammetk@gmail.com>

        [GTK] [l10n] Updated Turkish translation of WebKitGTK+
        https://bugs.webkit.org/show_bug.cgi?id=148362

        Unreviewed.

        * tr.po: Added.

2015-07-22  Josef Andersson  <josef.andersson@fripost.org>

        [l10n] Updated Swedish translation
        https://bugs.webkit.org/show_bug.cgi?id=147190

        * sv.po:

2015-07-10  Josef Andersson  <josef.andersson@fripost.org>

        Updated Swedish translation for WebKitGTK+
        https://bugs.webkit.org/show_bug.cgi?id=146596

        Reviewed by Carlos Garcia Campos.

        * sv.po:

2015-06-16  Carlos Garcia Campos  <cgarcia@igalia.com>

        [GTK] Inhibit screen saver when playing full screen video
        https://bugs.webkit.org/show_bug.cgi?id=145795

        Reviewed by Gustavo Noronha Silva.

        * POTFILES.in: Add WebKitWebViewBase.cpp.

2015-05-22  Jordi Mas  <jmas@softcatala.org>

        [l10n] Add Catalan translation for WebKitGTK+
        https://bugs.webkit.org/show_bug.cgi?id=142928

        Reviewed by Carlos Garcia Campos.

        * ca.po: Added.

2015-03-17  Yosef Or Boczko <yoseforb@gnome.org>

        [l10n] Updated Hebrew translation of WebKitGTK+
        https://bugs.webkit.org/show_bug.cgi?id=142781

        Reviewed by Carlos Garcia Campos.

        * he.po:

2015-03-17  Piotr Drąg  <piotrdrag@gmail.com>

        [l10n] Updated Polish translation of WebKitGTK+
        https://bugs.webkit.org/show_bug.cgi?id=142306

        Reviewed by Carlos Garcia Campos.

        * pl.po:

2014-12-15  Carlos Garcia Campos  <cgarcia@igalia.com>

        [GTK] build fails with error: xgettext: Non-ASCII string at ../../../WebKit2/UIProcess/API/gtk/WebKitAuthenticationDialog.cpp:131.
        https://bugs.webkit.org/show_bug.cgi?id=139620

        Reviewed by Gustavo Noronha Silva.

        * CMakeLists.txt: Pass --from-code=UTF-8 to xgettext.

2014-12-12  Shankar Prasad  <svenkate@redhat.com>

        [kn] Kannada Translation for webkit - Updated
        https://bugs.webkit.org/show_bug.cgi?id=116941

        Reviewed by Carlos Garcia Campos.

        * kn.po:

2014-12-08  Nilamdyuti Goswami  <nilamdyuti@gmail.com>

        [as] Updated Assamese translations of WebKitGtk+
        https://bugs.webkit.org/show_bug.cgi?id=137487

        Reviewed by Carlos Garcia Campos.

        * as.po:

2014-11-03  Sungmann Cho  <sungmann.cho@navercorp.com>

        AX: Fix some minor typos related to the word "accessibility".
        https://bugs.webkit.org/show_bug.cgi?id=138299

        Reviewed by Chris Fleizach.

        No new tests, no behavior change.

        * en_CA.po:

2014-09-30  Rajesh Ranjan  <rajeshkajha@yahoo.com>

        Hindi translation updated
        https://bugs.webkit.org/show_bug.cgi?id=137021

        Reviewed by Philippe Normand.

        * hi.po:

2014-09-30  Krishnababu Krothapalli  <kkrothap@redhat.com>

        Updated Telugu Translation for WebKitGTK+
        https://bugs.webkit.org/show_bug.cgi?id=137027

        Reviewed by Philippe Normand.

        * te.po:

2014-09-22  Shankar Prasad  <svenkate@redhat.com>

        [kn] Kannada Translation for webkit - Updated
        https://bugs.webkit.org/show_bug.cgi?id=116941

        Reviewed by Philippe Normand.

        * kn.po:

2014-09-22  Sandeep Shedmake  <sandeep.shedmake@gmail.com>

        [l10n] [mr] WebKitGTK+ Marathi Translations
        https://bugs.webkit.org/show_bug.cgi?id=136979

        Reviewed by Philippe Normand.

        * mr.po:

2014-09-22  Piotr Drąg  <piotrdrag@gmail.com>

        [l10n] Updated Polish translation of WebKitGTK+
        https://bugs.webkit.org/show_bug.cgi?id=136976

        Reviewed by Philippe Normand.

        * pl.po:

2014-09-22  Yosef Or Boczko  <yoseforb@gnome.org>

        [l10n] Updated Hebrew translation of WebKitGTK+
        https://bugs.webkit.org/show_bug.cgi?id=136678

        Reviewed by Philippe Normand.

        * he.po:

2014-09-22  Shantha kumar  <shantha.thamizh@gmail.com>

        Webkit Tamil translations updated
        https://bugs.webkit.org/show_bug.cgi?id=136816

        Reviewed by Philippe Normand.

        * ta.po:

2014-09-22  Nilamdyuti Goswami  <ngoswami@redhat.com>

        [as] Updated Assamese translations of WebKitGtk+
        https://bugs.webkit.org/show_bug.cgi?id=136908

        Reviewed by Philippe Normand.

        * as.po:

2014-09-22  Manoj Kumar Giri  <mgiri@redhat.com>

        Odia (or_IN) translation for webkit
        https://bugs.webkit.org/show_bug.cgi?id=136920

        Reviewed by Philippe Normand.

        * or.po:

2014-09-22  Sweta Kothari  <swkothar@redhat.com>

        Webkit Gujarati Translations
        https://bugs.webkit.org/show_bug.cgi?id=136525

        Reviewed by Philippe Normand.

        * gu.po:

2014-09-16  Nilamdyuti Goswami  <ngoswami@redhat.com>

        [as] Updated Assamese translations of WebKitGtk+
        https://bugs.webkit.org/show_bug.cgi?id=136480

        Reviewed by Gustavo Noronha.

        * as.po: updated.

2014-09-11  Carlos Garcia Campos  <cgarcia@igalia.com>

        [GTK] Merge WebKitAuthenticationWidget into WebKitAuthenticationDialog
        https://bugs.webkit.org/show_bug.cgi?id=136700

        Reviewed by Sergio Villar Senin.

        * POTFILES.in: Remove WebKitAuthenticationWidget.cpp and add WebKitAuthenticationDialog.cpp.

2014-09-02  Christian Stadelmann  <gnome-de@genodeftest.de>

        [GTK] Updated German translation
        https://bugs.webkit.org/show_bug.cgi?id=135956

        Reviewed by Gustavo Noronha.

        * de.po: updated.

2014-08-06  Alberto Garcia  <berto@igalia.com>

        [GTK] Rename translation domain to WebKit2GTK-4.0
        https://bugs.webkit.org/show_bug.cgi?id=135646

        Reviewed by Carlos Garcia Campos.

        * CMakeLists.txt:

2014-05-20  Carlos Garcia Campos  <cgarcia@igalia.com>

        [GTK] Rename translation domain as WebKit2GTK-3.0
        https://bugs.webkit.org/show_bug.cgi?id=132953

        Reviewed by Gustavo Noronha Silva.

        * CMakeLists.txt:

2014-04-08  Martin Robinson  <mrobinson@igalia.com>

        [GTK] Remove the WebKitGTK+ WebKit 1 code
        https://bugs.webkit.org/show_bug.cgi?id=131399

        Reviewed by Anders Carlsson.

        * POTFILES.in: Remove references to WebKit1 source files from the list of
        files with translatable strings.

2014-03-25  Martin Robinson  <mrobinson@igalia.com>

        [GTK] Remove the autotools build
        https://bugs.webkit.org/show_bug.cgi?id=130717

        Reviewed by Anders Carlsson.

        * GNUmakefile.am: Removed.

2014-03-19  Piotr Drąg  <piotrdrag@gmail.com>

        [l10n] Updated Polish translation of WebKitGTK+
        https://bugs.webkit.org/show_bug.cgi?id=130334

        Reviewed by Gustavo Noronha Silva.

        * pl.po: updated.

2014-03-17  ChangSeok Oh  <changseok.oh@collabora.com>

        [GTK] Update Korean translations - Jan 15, 2014
        https://bugs.webkit.org/show_bug.cgi?id=127001

        Reviewed by Gustavo Noronha Silva.

        * ko.po: Updated korean translations.

2014-03-14  Jiro Matsuzawa  <jmatsuzawa@gnome.org>

        Add Japanese translation for webkitgtk+
        https://bugs.webkit.org/show_bug.cgi?id=125638

        Reviewed by Gustavo Noronha.

        * ja.po: Added.

2014-01-23  Max Vujovic  <mvujovic@adobe.com>

        Remove CSS Custom Filters code and tests
        https://bugs.webkit.org/show_bug.cgi?id=127382

        Reviewed by Simon Fraser.

        No new tests. Removing functionality.

        * ar.po:
        * as.po:
        * bg.po:
        * cs.po:
        * de.po:
        * el.po:
        * en_CA.po:
        * en_GB.po:
        * eo.po:
        * es.po:
        * et.po:
        * eu.po:
        * fr.po:
        * gl.po:
        * gu.po:
        * he.po:
        * hi.po:
        * hu.po:
        * id.po:
        * it.po:
        * kn.po:
        * ko.po:
        * lt.po:
        * lv.po:
        * ml.po:
        * mr.po:
        * nb.po:
        * nl.po:
        * or.po:
        * pa.po:
        * pl.po:
        * pt.po:
        * pt_BR.po:
        * ro.po:
        * ru.po:
        * sl.po:
        * sr.po:
        * sr@latin.po:
        * sv.po:
        * ta.po:
        * te.po:
        * uk.po:
        * vi.po:
        * zh_CN.po:

2014-01-08  Enrico Nicoletto  <liverig@gmail.com>

        Updated Brazilian Portuguese translation of WebKitGTK+ - December 30, 2013
        https://bugs.webkit.org/show_bug.cgi?id=126315

        Reviewed by Gustavo Noronha.

        * pt_BR.po: updated translation.

2014-01-06  Martin Robinson  <mrobinson@igalia.com>

        [GTK] [CMake] Improve the way that translations are built with the built-in gettext support CMake
        https://bugs.webkit.org/show_bug.cgi?id=126453

        Reviewed by Gustavo Noronha Silva.

        * CMakeLists.txt: Use the built-in CMake support for gettext to simplify the way we
        build translation files and to automatically take care of installing them. Also adjust
        the pot file build location to make the CMake build more similar to autotools.

2014-01-05  Reinout van Schouwen  <reinouts@gnome.org>

        [GTK] Updated Dutch translation
        https://bugs.webkit.org/show_bug.cgi?id=126365

        Reviewed by Gustavo Noronha.

        * nl.po: Updated.

2013-12-29  Martin Robinson  <mrobinson@igalia.com>

        [GTK][CMake] Translations must be built
        https://bugs.webkit.org/show_bug.cgi?id=125513

        Reviewed by Gustavo Noronha Silva.

        * CMakeLists.txt: Added.

2013-11-26  Enrico Nicoletto  <liverig@gmail.com>

        Updated Brazilian Portuguese translation of WebKitGTK+ - November 02, 2013
        https://bugs.webkit.org/show_bug.cgi?id=123694

        Reviewed by Gustavo Noronha.

        * pt_BR.po: updated.

2013-11-12  Shantha kumar  <shkumar@redhat.com>

        Webkit - Updated Tamil translation
        https://bugs.webkit.org/show_bug.cgi?id=124142

        Reviewed by Gustavo Noronha Silva.

        * ta.po: updated.

2013-11-05  Xabier Rodriguez Calvar  <calvaris@igalia.com>

        [GStreamer] Remove NATIVE_FULLSCREEN_VIDEO support
        https://bugs.webkit.org/show_bug.cgi?id=123437

        Reviewed by Philippe Normand.

        * POTFILES.in: Removed FullscreenVideoControllerGtk.cpp.
        * gl.po: Removed appearances of strings of
        FullscreenVideoControllerGtk.cpp.

2013-10-10  Shantha kumar  <shkumar@redhat.com>

        Webkit - Updated Tamil translation
        https://bugs.webkit.org/show_bug.cgi?id=120520

        Reviewed by Gustavo Noronha Silva.

        * ta.po: updated.

2013-09-16  Daniel Mustieles  <daniel.mustieles@gmail.com>

        Updated spanish Translation
        https://bugs.webkit.org/show_bug.cgi?id=100677

        Reviewed by Gustavo Noronha Silva.

        * es.po: updated.

2013-09-16  Fran Dieguez  <frandieguez@gnome.org>

        Add new Galician translations
        https://bugs.webkit.org/show_bug.cgi?id=105079

        Reviewed by Gustavo Noronha Silva.

        * gl.po: updated

2013-09-16  Chris Leonard  <cjlhomeaddress@gmail.com>

        L10n - en_GB PO file for WebKitGTK+
        https://bugs.webkit.org/show_bug.cgi?id=100255

        Reviewed by Gustavo Noronha Silva.

        * en_GB.po: updated.

2013-09-16  Enrico Nicoletto  <liverig@gmail.com>

        [l10n] [pt_BR] Updated Brazilian Portuguese translation of WebKitGTK+ - 12/09/2013
        https://bugs.webkit.org/show_bug.cgi?id=121255

        Reviewed by Gustavo Noronha.

        * pt_BR.po: updated.

2013-09-15  Piotr Drąg  <piotrdrag@gmail.com>

        [l10n] Updated Polish translation of WebKitGTK+
        https://bugs.webkit.org/show_bug.cgi?id=121392

        Reviewed by Gustavo Noronha Silva.

        * pl.po: updated.

2013-09-10  Daniel Mustieles  <daniel.mustieles@gmail.com>

        Updated Spanish translation for WebKitGtk+
        https://bugs.webkit.org/show_bug.cgi?id=121032

        Reviewed by Gustavo Noronha.

        * es.po: updated.

2013-09-10  Enrico Nicoletto  <liverig@gmail.com>

        [l10n] [pt_BR] Updated Brazilian Portuguese translation of WebKitGTK+
        https://bugs.webkit.org/show_bug.cgi?id=120642

        Reviewed by Gustavo Noronha.

        * pt_BR.po: updated.

2013-08-28  Christian Kirbach  <Christian.Kirbach@googlemail.com>

        [GTK] Please incorporate German translation update
        https://bugs.webkit.org/show_bug.cgi?id=120016

        Reviewed by Gustavo Noronha.

        * de.po: updated.

2013-08-27  Piotr Drąg  <piotrdrag@gmail.com>

        [l10n] Updated Polish translation of WebKitGTK+
        https://bugs.webkit.org/show_bug.cgi?id=119986

        Reviewed by Gustavo Noronha Silva.

        * pl.po: updated.

2013-08-26  Enrico Nicoletto  <liverig@gmail.com>

        [GTK L10N] Updated Brazilian Portuguese translation for WebKitGTK+
        https://bugs.webkit.org/show_bug.cgi?id=120193

        Reviewed by Gustavo Noronha Silva.

        * pt_BR.po: Updated.

2013-07-29  Krishnababu Krothapalli  <k.meetme@gmail.com>

        Updated Telugu [te] Translations for WebKitGTK+ HEAD
        https://bugs.webkit.org/show_bug.cgi?id=117501

        Reviewed by Gustavo Noronha.

        * te.po: Updated.

2013-07-29  Sandeep Shedmake  <sandeep.shedmake@gmail.com>

        [l10n] [mr] Updated WebKitGTK+ Translation(s) in Marathi [mr] language
        https://bugs.webkit.org/show_bug.cgi?id=119001

        Reviewed by Gustavo Noronha.

        * mr.po: Updated.

2013-07-25  Sandeep Shedmake  <sandeep.shedmake@gmail.com>

        [l10n] [mr] Updated WebKitGTK+ Translation(s) in Marathi [mr] language
        https://bugs.webkit.org/show_bug.cgi?id=117282

        Reviewed by Gustavo Noronha.

        * mr.po: Updated.

2013-06-04  Rajesh Ranjan  <rajeshkajha@yahoo.com>

        [GTK] Updated WebKit Translation in Hindi [hi] language
        https://bugs.webkit.org/show_bug.cgi?id=115508

        Reviewed by Gustavo Noronha Silva (kov).

        * hi.po: Updated.

2013-06-04  Krishnababu Krothapalli  <kkrothap@redhat.com>

        Updated Telugu [te] Translations for WebKitGTK+ HEAD
        https://bugs.webkit.org/show_bug.cgi?id=115856

        Reviewed by Gustavo Noronha Silva (kov).

        * te.po: Updated.

2013-06-04  Manoj Kumar Giri  <mgiri@redhat.com>

        Updated WebKitGTK+ Translation for Odia [or] language.
        https://bugs.webkit.org/show_bug.cgi?id=116825

        Reviewed by Gustavo Noronha Silva (kov).

        * or.po: Updated.

2013-06-04  Shankar Prasad  <svenkate@redhat.com>

        [kn] Kannada Translation for webkit - Updated
        https://bugs.webkit.org/show_bug.cgi?id=116941

        Reviewed by Gustavo Noronha Silva (kov).

        * kn.po: Updated.

2013-05-30  Nilamdyuti Goswami  <ngoswami@redhat.com>

        [GTK] Updated as-IN translations
        https://bugs.webkit.org/show_bug.cgi?id=116953

        Reviewed by Gustavo Noronha Silva (kov).

        * as.po: Updated.

2013-05-02  Manoj Kumar Giri  <mgiri@redhat.com>

        Updated WebKitGTK+ Translation for Odia [or] language.
        https://bugs.webkit.org/show_bug.cgi?id=115030

        Reviewed by Gustavo Noronha Silva.

        * or.po: updated translation.

2013-04-05  Ani Peter  <peter.ani@gmail.com>

        Translation of WebKitGTK+ for Malayalam (ml)
        https://bugs.webkit.org/show_bug.cgi?id=113280

        Reviewed by Gustavo Noronha Silva.

        * ml.po: Added.

2013-04-05  Sweta Kothari  <swkothar@redhat.com>

        webkit translations for gujarati
        https://bugs.webkit.org/show_bug.cgi?id=113190

        Reviewed by Gustavo Noronha Silva.

        * gu.po:

2013-04-05  Rajesh Ranjan  <rajeshkajha@yahoo.com>

        [l10n] [hi] Updated WebKit Translation in Hindi [hi] language
        https://bugs.webkit.org/show_bug.cgi?id=113180

        Reviewed by Gustavo Noronha Silva.

        * hi.po:

2013-04-01  James Craig  <james@cookiecrook.com>

        AX: "video element controller" is an overly verbose default description for the playback controls; how about just "playback"
        https://bugs.webkit.org/show_bug.cgi?id=113549

        Reviewed by Chris Fleizach.

        Existing test coverage.

        Updating the video/audio element's default accessibility labels to be less verbose.

        * en_CA.po:
        * en_GB.po:

2013-03-27  Shantha kumar  <shkumar@redhat.com>

        Tamil translation for Gnome 3.6
        https://bugs.webkit.org/show_bug.cgi?id=96995

        Reviewed by Gustavo Noronha Silva (kov).

        * ta.po: Added.

2013-03-27  Matej Urbančič  <mateju@svn.gnome.org>

        Updated Slovenian translation
        https://bugs.webkit.org/show_bug.cgi?id=113151

        Reviewed by Gustavo Noronha Silva (kov).

        * sl.po: translation update.

2013-03-24  Piotr Drąg  <piotrdrag@gmail.com>

        [l10n] Updated Polish translation of WebKitGTK+
        https://bugs.webkit.org/show_bug.cgi?id=113113

        Reviewed by Gustavo Noronha Silva (kov).

        * pl.po: updated translation.

2013-03-22  Krishnababu Krothapalli  <kkrothap@redhat.com>

        Telugu [te] language translation submission for WebKitGTK+ HEAD
        https://bugs.webkit.org/show_bug.cgi?id=103052

        Reviewed by Gustavo Noronha Silva (kov).

        * te.po: Added.

2013-03-22  Shankar Prasad  <svenkate@redhat.com>

        [kn] Kannada Translation for webkit
        https://bugs.webkit.org/show_bug.cgi?id=106301

        Reviewed by Gustavo Noronha Silva (kov).

        * kn.po: Added.

2013-03-21  Sandeep Shedmake  <sshedmak@redhat.com>

        [l10n] [mr] Updated WebKitGTK+ Translation(s) in Marathi [mr] language
        https://bugs.webkit.org/show_bug.cgi?id=103035

        Reviewed by Gustavo Noronha Silva (kov).

        * mr.po: updated.

2013-03-21  Piotr Drąg  <piotrdrag@gmail.com>

        [l10n] Updated Polish translation of WebKitGTK+
        https://bugs.webkit.org/show_bug.cgi?id=100590

        Reviewed by Gustavo Noronha Silva (kov).

        * pl.po: Updated.

2013-03-21  Nilamdyuti Goswami  <ngoswami@redhat.com>

        [as-IN] Translations of WebKitGtk+
        https://bugs.webkit.org/show_bug.cgi?id=112791

        Reviewed by Gustavo Noronha Silva (kov).

        * as.po: Updated.

2013-03-20  Manoj Kumar Giri  <mgiri@redhat.com>

        [or] Updated WebKitGTK+ Translation for Odia [or] language.
        https://bugs.webkit.org/show_bug.cgi?id=103037

        Rubber-stamped by Gustavo Noronha Silva (kov).

        * or.po: Added.

2013-03-17  Gustavo Noronha Silva  <gns@gnome.org>

        [GTK] Fix and improve dist hooks for translations
        https://bugs.webkit.org/show_bug.cgi?id=112519

        Reviewed by Carlos Garcia Campos.

        * GNUmakefile.am: move dist-related rules here; also move translation-related files
        to this file's EXTRA_DIST, making sure to only list the files we actually want
        shipped, so junk such as .orig, .rej and backup files do not end up in the tarball.

2013-03-15  Gustavo Noronha Silva  <gns@gnome.org>

        Unreviewed, build fix. Also gather translatable strings from WebKit2 files.

        * POTFILES.in: added WebKit2GTK+ files that have translatable strings.
        * ar.po: regenerated.
        * as.po: ditto.
        * bg.po: ditto.
        * cs.po: ditto.
        * de.po: ditto.
        * el.po: ditto.
        * en_CA.po: ditto.
        * en_GB.po: ditto.
        * eo.po: ditto.
        * es.po: ditto.
        * et.po: ditto.
        * eu.po: ditto.
        * fr.po: ditto.
        * gl.po: ditto.
        * gu.po: ditto.
        * he.po: ditto.
        * hi.po: ditto.
        * hu.po: ditto.
        * id.po: ditto.
        * it.po: ditto.
        * ko.po: ditto.
        * lt.po: ditto.
        * lv.po: ditto.
        * mr.po: ditto.
        * nb.po: ditto.
        * nl.po: ditto.
        * pa.po: ditto.
        * pl.po: ditto.
        * pt.po: ditto.
        * pt_BR.po: ditto.
        * ro.po: ditto.
        * ru.po: ditto.
        * sl.po: ditto.
        * sr.po: ditto.
        * sr@latin.po: ditto.
        * sv.po: ditto.
        * uk.po: ditto.
        * vi.po: ditto.
        * zh_CN.po: ditto.

2013-03-04  Gustavo Noronha Silva  <gns@gnome.org>

        [GTK] Enable translations for WebKit2
        https://bugs.webkit.org/show_bug.cgi?id=111398

        Reviewed by Martin Robinson.

        * GNUmakefile.am: Renamed from Source/WebKit/gtk/po/GNUmakefile.am.
        * POTFILES.in: Renamed from Source/WebKit/gtk/po/POTFILES.in.
        * README: Renamed from Source/WebKit/gtk/po/README.
        * ar.po: Renamed from Source/WebKit/gtk/po/ar.po.
        * as.po: Renamed from Source/WebKit/gtk/po/as.po.
        * bg.po: Renamed from Source/WebKit/gtk/po/bg.po.
        * cs.po: Renamed from Source/WebKit/gtk/po/cs.po.
        * de.po: Renamed from Source/WebKit/gtk/po/de.po.
        * el.po: Renamed from Source/WebKit/gtk/po/el.po.
        * en_CA.po: Renamed from Source/WebKit/gtk/po/en_CA.po.
        * en_GB.po: Renamed from Source/WebKit/gtk/po/en_GB.po.
        * eo.po: Renamed from Source/WebKit/gtk/po/eo.po.
        * es.po: Renamed from Source/WebKit/gtk/po/es.po.
        * et.po: Renamed from Source/WebKit/gtk/po/et.po.
        * eu.po: Renamed from Source/WebKit/gtk/po/eu.po.
        * fr.po: Renamed from Source/WebKit/gtk/po/fr.po.
        * gl.po: Renamed from Source/WebKit/gtk/po/gl.po.
        * gu.po: Renamed from Source/WebKit/gtk/po/gu.po.
        * he.po: Renamed from Source/WebKit/gtk/po/he.po.
        * hi.po: Renamed from Source/WebKit/gtk/po/hi.po.
        * hu.po: Renamed from Source/WebKit/gtk/po/hu.po.
        * id.po: Renamed from Source/WebKit/gtk/po/id.po.
        * it.po: Renamed from Source/WebKit/gtk/po/it.po.
        * ko.po: Renamed from Source/WebKit/gtk/po/ko.po.
        * lt.po: Renamed from Source/WebKit/gtk/po/lt.po.
        * lv.po: Renamed from Source/WebKit/gtk/po/lv.po.
        * mr.po: Renamed from Source/WebKit/gtk/po/mr.po.
        * nb.po: Renamed from Source/WebKit/gtk/po/nb.po.
        * nl.po: Renamed from Source/WebKit/gtk/po/nl.po.
        * pa.po: Renamed from Source/WebKit/gtk/po/pa.po.
        * pl.po: Renamed from Source/WebKit/gtk/po/pl.po.
        * pt.po: Renamed from Source/WebKit/gtk/po/pt.po.
        * pt_BR.po: Renamed from Source/WebKit/gtk/po/pt_BR.po.
        * ro.po: Renamed from Source/WebKit/gtk/po/ro.po.
        * ru.po: Renamed from Source/WebKit/gtk/po/ru.po.
        * sl.po: Renamed from Source/WebKit/gtk/po/sl.po.
        * sr.po: Renamed from Source/WebKit/gtk/po/sr.po.
        * sr@latin.po: Renamed from Source/WebKit/gtk/po/sr@latin.po.
        * sv.po: Renamed from Source/WebKit/gtk/po/sv.po.
        * uk.po: Renamed from Source/WebKit/gtk/po/uk.po.
        * vi.po: Renamed from Source/WebKit/gtk/po/vi.po.
        * zh_CN.po: Renamed from Source/WebKit/gtk/po/zh_CN.po.

2013-02-19  Mișu Moldovan  <dumol@gnome.org>

        Romanian translation for WebKitGtk+ HEAD
        https://bugs.webkit.org/show_bug.cgi?id=110009

        Reviewed by Gustavo Noronha.

        * ro.po: Added.

2013-02-08  Alexandre Franke  <alexandre.franke@gmail.com>

        Updated French translation
        https://bugs.webkit.org/show_bug.cgi?id=106229

        Rubber-stamped by Gustavo Noronha.

        * fr.po: updated.

2013-02-01  Philippe Normand  <pnormand@igalia.com>

        Unreviewed, GTK build fix after r141566.

        * POTFILES.in: The FullscreenVideoController moved to WebCore.

2012-12-08  Nilamdyuti Goswami  <nilamdyuti@gmail.com>

        [as_IN] New translation for WebKitGTK+
        https://bugs.webkit.org/show_bug.cgi?id=103419

        Rubber-stamped by Gustavo Noronha.

        * as.po: Added.

2012-12-08  Rajesh Ranjan  <rajeshkajha@yahoo.com>

        Merge Hindi translation of webkit
        https://bugs.webkit.org/show_bug.cgi?id=97410

        Rubber-stamped by Gustavo Noronha.

        * hi.po: Added.

2012-11-05  Sandeep Shedmake  <sshedmak@redhat.com>

        [l10n] [mr] Updated WebKitGTK+ Translation(s) in Marathi [mr] language
        https://bugs.webkit.org/show_bug.cgi?id=100817

        Rubber-stamped by Gustavo Noronha.

        * mr.po: updated.

2012-11-05  Andika Triwidada  <andika@gmail.com>

        [l10n] updated id.po for WebKitGTK+
        https://bugs.webkit.org/show_bug.cgi?id=100264

        Rubber-stamped by Gustavo Noronha.

        * id.po: updated.

2012-10-26  Christian Kirbach  <Christian.Kirbach@gmail.com>

        German de.po translation needs update
        https://bugs.webkit.org/show_bug.cgi?id=91349

        Rubber-stamped by Gustavo Noronha.

        * de.po: updated with proof-read version.

2012-10-23  Martin Robinson  <mrobinson@igalia.com>

        POTFILES.in/.skip need updates for translators
        https://bugs.webkit.org/show_bug.cgi?id=67580

        Reviewed by Xan Lopez.

        Move POTFILES to POTFILES.in to satisfy intltools-update and also update
        the list of files with translations. Since the way the path is calculated
        is different now, we also need to change the gettext invocation in
        GNUmakefile.am.

        * GNUmakefile.am:
        * POTFILES: Removed.
        * POTFILES.in: Added.

2012-06-11  Arnaud Renevier  <arno@renevier.net>

        Replace obsolete mkdir_p variables with MKDIR_P
        https://bugs.webkit.org/show_bug.cgi?id=88790

        Reviewed by Martin Robinson.

        * GNUmakefile.am:

2012-05-04  Daniel Mustieles  <daniel.mustieles@gmail.com>

        Updated Spanish translation
        https://bugs.webkit.org/show_bug.cgi?id=83995

        Reviewed by Gustavo Noronha Silva.

        * es.po:

2012-04-30  Carlos Garcia Campos  <cgarcia@igalia.com>

        Unreviewed. Fix make distcheck.

        * GNUmakefile.am: Use += for ALL_MOFILES variable to make sure all
        .mo files are cleaned by distclean.

2012-03-24  Christian Kirbach  <Christian.Kirbach@googlemail.com>

        Updated German translation
        https://bugs.webkit.org/show_bug.cgi?id=77834

        Reviewed by Gustavo Noronha Silva.

        * de.po:

2012-03-24  Kjartan Maraas  <kmaraas@gnome.org>

        Updated Norwegian bokmål translation for webkitgtk
        https://bugs.webkit.org/show_bug.cgi?id=73891

        Reviewed by Gustavo Noronha Silva.

        * nb.po:

2012-03-24  Gustavo Noronha Silva  <gns@gnome.org>

        Unreviewed, rolling out r90755.
        http://trac.webkit.org/changeset/90755
        https://bugs.webkit.org/show_bug.cgi?id=44410

        This is actually less up-to-date then the one we committed
        before

        * id.po:

2012-03-24  Sandeep Shedmake <sshedmak@redhat.com>

        [l10n] [mr] WebKitGTK+ Marathi Translations
        https://bugs.webkit.org/show_bug.cgi?id=82014

        Reviewed by Gustavo Noronha Silva.

        * mr.po: Added.

2012-03-24  Chris Leonard  <cjl@laptop.org>

        Updated en_GB translation of WebKitGTK+
        https://bugs.webkit.org/show_bug.cgi?id=82093

        Reviewed by Gustavo Noronha Silva.

        * en_GB.po:

2012-03-24  Fran Dieguez  <frandieguez@gnome.org>

        Add Galician translations for webkitgtk
        https://bugs.webkit.org/show_bug.cgi?id=67591

        Reviewed by Gustavo Noronha Silva.

        * gl.po:

2012-03-24  Matej Urbančič  <mateju@svn.gnome.org>

        Slovenian translation update
        https://bugs.webkit.org/show_bug.cgi?id=68504

        Reviewed by Gustavo Noronha Silva.

        * sl.po:

2012-03-02  Alexandre Rostovtsev  <tetromino@gentoo.org>

        Make webkit-gtk translations respect LINGUAS
        https://bugs.webkit.org/show_bug.cgi?id=79605

        Reviewed by Martin Robinson.

        * GNUmakefile.am:

2011-11-09  Philippe Normand  <pnormand@igalia.com>

        Esperanto-translation
        https://bugs.webkit.org/show_bug.cgi?id=69760

        Unreviewed.
        Patch by Kristjan SCHMIDT <kristjan.schmidt@googlemail.com>

        * eo.po: Added.

2011-10-18  Gustavo Noronha Silva  <gns@gnome.org>

        Fix distcheck.

        * GNUmakefile.am: create po directory when it's not there yet both
        when updating the pot and the po files.

2011-09-26  Alejandro G. Castro  <alex@igalia.com>

        [GTK] pot file is not properly remove during distcheck
        https://bugs.webkit.org/show_bug.cgi?id=68797

        DOMAIN is already defined, we just add the value to the variable.

        Reviewed by Martin Robinson.

        * GNUmakefile.am:

2011-09-20  Carlos Garcia Campos  <cgarcia@igalia.com>

        [GTK] WebProcess shouldn't use the GTK+ API
        https://bugs.webkit.org/show_bug.cgi?id=68062

        Reviewed by Martin Robinson.

        * POTFILES: Remove FrameLoaderGtk.cpp and add ErrorsGtk.cpp.

2011-09-19  Gustavo Noronha Silva  <gns@gnome.org>

        Fix paths used by update-po, and avoid changing directory
        unnecessarily.

        [GTK] make update-po is b0rked
        https://bugs.webkit.org/show_bug.cgi?id=68352

        Reviewed by Martin Robinson.

        * GNUmakefile.am:

2011-08-31  Yuri Chornoivan  <yurchor@ukr.net>

        Ukrainian translation for WebKitGTK+
        https://bugs.webkit.org/show_bug.cgi?id=66543

        Reviewed by Gustavo Noronha.

        * uk.po: updated.

2011-09-12  Gustavo Noronha Silva  <gns@gnome.org>

        Unreviewed. Rename Greek translation file, the correct code is el
        (http://www.science.co.il/language/Locale-Codes.asp?s=decimal).

        * el.po: Renamed from Source/WebKit/gtk/po/gr.po.

2011-09-09  Tiffany Antopolski  <tiffany@antopolski.com>

        Canadian English translation.
        https://bugzilla.gnome.org/show_bug.cgi?id=610152

        Reviewed by Gustavo Noronha.

        * en_CA.po: Added.

2011-08-11  Xan Lopez  <xlopez@igalia.com>

        [GTK] create pot files in builddir, not (read only) srcdir
        https://bugs.webkit.org/show_bug.cgi?id=66059

        Reviewed by Gustavo Noronha Silva.

        * GNUmakefile.am: write and read pot files from the build dir.

2011-07-11  Yuri Chornoivan  <yurchor@ukr.net>

        Ukrainian translation for WebKitGTK+
        https://bugs.webkit.org/show_bug.cgi?id=36415

        Reviewed by Gustavo Noronha.

        * uk.po: added.

2011-07-11  Andika Triwidada  <andika@gmail.com>

        Indonesian translation
        https://bugs.webkit.org/show_bug.cgi?id=44410

        Reviewed by Gustavo Noronha.

        * id.po: updated.

2011-07-11  Duarte Loreto  <happyguy_pt@hotmail.com>

        Portuguese translation update
        https://bugs.webkit.org/show_bug.cgi?id=46137

        Reviewed by Gustavo Noronha.

        * pt.po: updated.

2011-06-14  Claudio Saavedra  <csaavedra@igalia.com>

        Reviewed by Xan Lopez.

        Broken reference to webkitsoupauthdialog.c
        https://bugs.webkit.org/show_bug.cgi?id=62650

        * POTFILES: Fix reference to webkitsoupauthdialog.cpp

2011-03-23  Luca Ferretti  <lferrett@gnome.org>

        Rubber-stamped by Gustavo Noronha.

        Italian translation update.

        * it.po: Updated.

2011-02-26  Christian Dywan  <christian@lanedo.com>

        Reviewed by Andreas Kling.

        Untranslated network error messages
        https://bugs.webkit.org/show_bug.cgi?id=55223

        * POTFILES: Add FrameLoaderClientGtk.cpp.

2011-02-25  Christian Dywan  <christian@lanedo.com>

        Unreviewed translation file.

        L10N: Webkit translated to Basque (eu) language
        https://bugs.webkit.org/show_bug.cgi?id=36588

        * eu.po: Added.

2011-02-15  Christian Dywan  <christian@lanedo.com>

        Rubber-stamped by Gustavo Noronha Silva.

        * *.po: Correct  a typo in acces*s*ibility.

2011-02-15  Christian Dywan  <christian@lanedo.com>

        Unreviewed translation file.

        Brazilian Portuguese Translation Update
        https://bugs.webkit.org/show_bug.cgi?id=42833

        * pt_BR.po: Updated.

2011-02-10  Christian Dywan  <christian@lanedo.com>

        Unreviewed translation file.

        French translation for Webkit/GTK
        https://bugs.webkit.org/show_bug.cgi?id=26108

        * fr.po: Added.

2011-02-09  Christian Dywan  <christian@lanedo.com>

        Unreviewed translation file.

        Update Simplified Chinese (zh_CN) translation of WebKitGtk
        https://bugs.webkit.org/show_bug.cgi?id=42496

        * zh_CN.po: Updated.

2011-02-09  Christian Dywan  <christian@lanedo.com>

        Please add Greek translation of WebkitGTK+
        https://bugs.webkit.org/show_bug.cgi?id=34482

        * gr.po: Added.

2011-02-09  Christian Dywan  <christian@lanedo.com>

        Unreviewed translation file.

        Arabic translation
        https://bugs.webkit.org/show_bug.cgi?id=36340

        * ar.po: Added.

2011-02-09  Christian Dywan  <christian@lanedo.com>

        Unreviewed translation file.

        Attached is the Bulgarian translation of WebKit Gtk
        https://bugs.webkit.org/show_bug.cgi?id=44400

        * bg.po: Added.

2011-02-09  Christian Dywan  <christian@lanedo.com>

        Unreviewed translation file.

        [l10n] Indonesian translation
        https://bugs.webkit.org/show_bug.cgi?id=46455

        * id.po: Added.

2011-02-09  Christian Dywan  <christian@lanedo.com>

        Unreviewed translation file.

        [l10n] Polish translation of WebKitGTK+
        https://bugs.webkit.org/show_bug.cgi?id=46567

        * pl.po: Added.

2011-02-09  Christian Dywan  <christian@lanedo.com>

        Unreviewed translation file.

        [Gtk] Please add Hungarian translation
        https://bugs.webkit.org/show_bug.cgi?id=34543

        * hu.po: Added.

2011-02-02  Alejandro G. Castro  <alex@igalia.com>

        Reviewed by Martin Robinson.

        [GTK] po files path update after the code moved to Source
        https://bugs.webkit.org/show_bug.cgi?id=53599

        * POTFILES: Add Source to the path of the files.

2011-01-16  Adam Barth  <abarth@webkit.org>

        Rubber-stamped by Eric Seidel.

        Move WebKit into Source
        https://bugs.webkit.org/show_bug.cgi?id=52530

        * GNUmakefile.am:

2010-12-08  Gustavo Noronha Silva  <gustavo.noronha@collabora.co.uk>

        Fix name of the Korean translation file.

        * kr.po -> ko.po: renamed to correct name.

2010-12-07  Chyangwoo Ryu  <cwryu@debian.org>

        Reviewed by Gustavo Noronha.

        Korean message translation
        https://bugs.webkit.org/show_bug.cgi?id=42465

        * kr.po: Added.

2010-09-29  Gustavo Noronha Silva  <gustavo.noronha@collabora.co.uk>

        Reviewed by Martin Robinson.

        Avoid touching the po files automatically during the build
        process. The maintainers still have the option of forcing an
        update with make update-po.

        * GNUmakefile.am:

2010-09-29  Miloš Popović  <gpopac@gmail.com>

        Reviewed by Gustavo Noronha Silva.

        Serbian translations update.

        * sr.po:
        * sr@latin.po:

2010-09-29  Reinout van Schouwen  <reinouts@gnome.org>

        Reviewed by Gustavo Noronha.

        [GTK] Updated Dutch translation
        https://bugs.webkit.org/show_bug.cgi?id=46050

        * nl.po:

2010-08-31  Sheriff Bot  <webkit.review.bot@gmail.com>

        Unreviewed, rolling out r66519.
        http://trac.webkit.org/changeset/66519
        https://bugs.webkit.org/show_bug.cgi?id=44973

        Broke GTK+. (Requested by kov on #webkit).

        * cs.po:
        * de.po:
        * en_GB.po:
        * es.po:
        * et.po:
        * gl.po:
        * gu.po:
        * he.po:
        * it.po:
        * lt.po:
        * lv.po:
        * nb.po:
        * nl.po:
        * pa.po:
        * pt.po:
        * pt_BR.po:
        * ru.po:
        * sl.po:
        * sr.po:
        * sr@latin.po:
        * sv.po:
        * uk.po:
        * vi.po:
        * zh_CN.po:

2010-08-31  Gustavo Noronha Silva  <gns@gnome.org>

        Refreshed all po files with the latest potfile.

        * cs.po:
        * de.po:
        * en_GB.po:
        * es.po:
        * et.po:
        * gl.po:
        * gu.po:
        * he.po:
        * it.po:
        * lt.po:
        * lv.po:
        * nb.po:
        * nl.po:
        * pa.po:
        * pt.po:
        * pt_BR.po:
        * ru.po:
        * sl.po:
        * sr.po:
        * sr@latin.po:
        * sv.po:
        * uk.po:
        * vi.po:
        * zh_CN.po:

2010-08-31  Jorge González  <aloriel@gmail.com>

        Reviewed by Gustavo Noronha.

        [GTK] Spanish translation for trunk
        https://bugs.webkit.org/show_bug.cgi?id=44395

        * es.po: Updated.

2010-08-31  Kjartan Maraas  <kmaraas@gnome.org>

        Reviewed by Gustavo Noronha Silva.

        WebKitGTK+ translation needed
        https://bugzilla.gnome.org/show_bug.cgi?id=610099

        Initial Norwegian (bokmal) translation.

        * nb.po: Added.

2010-08-19  Philippe Normand  <pnormand@igalia.com>

        Reviewed by Gustavo Noronha Silva.

        [GStreamer] GTK XOverlay support in GStreamerGWorld
        https://bugs.webkit.org/show_bug.cgi?id=39474

        * POTFILES: Added new file that contains strings to extract.

2010-08-03 Jorge González  <aloriel@gmail.com>

        Reviewed by Gustavo Noronha.

        Spanish translation update.

        * es.po: Updated.

2010-07-13  Alejandro G. Castro  <alex@igalia.com>

        Reviewed by Gustavo Noronha.

        This file is generated, we do not need to upload it to the
        repository.

        * webkit.pot: Removed.

2010-06-25  Fran Diéguez  <fran.dieguez@mabishu.com>

        Reviewed by Darin Adler.

        Add Galician translation to webkitgtk
        https://bugs.webkit.org/show_bug.cgi?id=39547

        * gl.po: Added.

2010-04-05  Lucas Lommer  <llommer@svn.gnome.org>

        Reviewed by Gustavo Noronha.

        Czech translation for WebKitGtk
        https://bugs.webkit.org/show_bug.cgi?id=36879

        * cs.po: Added.

2010-04-05  Christian Kirbach  <Christian.Kirbach@googlemail.com>

        Reviewed by Gustavo Noronha.

        Updated German translation
        https://bugs.webkit.org/show_bug.cgi?id=36453

        * de.po:

2010-04-05  Luca Ferretti  <elle.uca@libero.it>

        Reviewed by Gustavo Noronha.

        Italian translation for 1.1.90
        https://bugs.webkit.org/show_bug.cgi?id=36323

        * it.po:

2010-03-25  Reinout van Schouwen  <reinouts@gnome.org>

        Reviewed by Gustavo Noronha.

        Updated Dutch translation
        https://bugs.webkit.org/show_bug.cgi?id=36432

        * nl.po:

2010-03-24  Yuri Chornoivan  <yurchor@ukr.net>

        Reviewed by Gustavo Noronha.

        Ukrainian translation.

        * uk.po: Added.

2010-03-16  Matej Urbančič  <mateju@svn.gnome.org>

        Reviewed by Gustavo Noronha.

        Slovenian translation.

        * sl.po: Added.

2010-03-16  António Lima  <amrlima@gmail.com>

        Reviewed by Gustavo Noronha.

        Translation for pt (Portuguese)
        https://bugs.webkit.org/show_bug.cgi?id=36148

        * pt.po: Added.

2010-03-10  Priit Laes  <plaes@plaes.org>

        Reviewed by Gustavo Noronha.

        Estonian translation.

        * et.po: Added.

2010-03-09  Peteris Krisjanis  <pecisk@gmail.com>

        Reviewed by Gustavo Noronha.

        Latvian translation.

        * lv.po: Added.

2010-03-09  Duy Nguyen  <pclouds@gmail.com>

        Reviewed by Gustavo Noronha.

        Vietnamese translation update.

        * vi.po:

2010-03-09  Rimas Kudelis  <rq@akl.lt>

        Reviewed by Gustavo Noronha.

        Lithuanian translation update.

        * lt.po:

2010-02-25  Gustavo Noronha Silva  <gustavo.noronha@collabora.co.uk>

        Updated to accomodate the change done to the localized string.

        * de.po:
        * en_GB.po:
        * es.po:
        * gu.po:
        * he.po:
        * it.po:
        * lt.po:
        * nl.po:
        * pa.po:
        * pt_BR.po:
        * ru.po:
        * sr.po:
        * sr@latin.po:
        * sv.po:
        * vi.po:
        * webkit.pot:
        * zh_CN.po:

2010-02-23  Mario Blättermann  <mariobl@freenet.de>

        Reviewed by Gustavo Noronha.

        German translation update.

        * de.po:

2010-02-23  Daniel Nylander  <po@danielnylander.se>

        Reviewed by Gustavo Noronha.

        Swedish translation update.

        * sv.po:

2010-02-23  Ankit Patel  <ankit@redhat.com>

        Reviewed by Gustavo Noronha.

        Gujarati translation.

        * gu.po: Added.

2010-02-18  A S Alam  <amanpreet.alam@gmail.com>

        Punjabi translation.

        * pa.po: Added.

2010-02-16  Gustavo Noronha Silva  <gustavo.noronha@collabora.co.uk>

        Refreshed all localization-related files, so that they are
        up-to-date with the code.

        * de.po: Updated.
        * en_GB.po: Updated.
        * es.po: Updated.
        * it.po: Updated.
        * lt.po: Updated.
        * nl.po: Updated.
        * pt_BR.po: Updated.
        * ru.po: Updated.
        * sr.po: Updated.
        * sr@latin.po: Updated.
        * sv.po: Updated.
        * vi.po: Updated.
        * webkit.pot: Updated.
        * zh_CN.po: Updated.

2010-02-16  Gil Osher <gilosher@gmail.com>

        Reviewed by Gustavo Noronha.

        Localization of WebKitGTK+ in Hebrew.

        * he.po: Added.

2009-10-19  Daniel Macks  <dmacks@netspace.org>

        Reviewed by Adam Barth.

        Inconsistent handling of gettext domain can cause compile failure
        https://bugs.webkit.org/show_bug.cgi?id=30292

        * GNUmakefile.am: Use DOMAIN variable instead of hard-coded value

2009-10-15  Jan Michael Alonzo  <jmalonzo@webkit.org>

        Reviewed by Xan Lopez.

        [GTK] marshal stamp files are not cleaned after a distclean
        https://bugs.webkit.org/show_bug.cgi?id=30156

        Add stamp-po to CLEANFILES.

        * GNUmakefile.am:

2009-10-09  Rimas Kudelis  <rq@akl.lt>

        Rubber-stamped by Gustavo Noronha

        https://bugs.webkit.org/show_bug.cgi?id=30054
        Localization of WebKit GTK into Lithuanian

        * lt.po: Added.

2009-07-18  Jorge González  <aloriel@gmail.com>

        Rubber-stamped by Jan Alonzo.

        es translation
        https://bugs.webkit.org/show_bug.cgi?id=26319

        * es.po: Added.

2009-07-15  Aron Xu  <aronmalache@163.com>

        Rubber-stamped by Jan Alonzo.

        Simplified Chinese translation
        https://bugs.webkit.org/show_bug.cgi?id=27252

        * zh_CN.po: Added.

2009-07-15  Bruce Cowan  <bugs@bcowan.fastmail.co.uk>

        Rubber-stamped by Jan Alonzo.

        [Gtk] en_GB translation
        https://bugs.webkit.org/show_bug.cgi?id=27244

        * en_GB.po: Added.

2009-07-13  Reinout van Schouwen  <reinouts@gnome.org>

        <https://bugs.webkit.org/show_bug.cgi?id=26980> [Gtk] Updated Dutch translation

        Rubber-stamped by Jan Alonzo.

        * nl.po: Added.

2009-06-28  Miloš Popović  <gpopac@gmail.com>

        Rubber-stamped by Jan Alonzo.

        New Serbian translation.

        * sr.po: Added.
        * sr@latin.po: Added.

2009-06-25  Duy Nguyen  <pclouds@gmail.com>

        Rubber-stamped by Jan Alonzo.

        Gtk port Vietnamese translation
        https://bugs.webkit.org/show_bug.cgi?id=26739

        * vi.po: Added.

2009-05-13  Luca Ferretti  <elle.uca@libero.it>

        Rubber-stamped by Xan Lopez.

        New Italian translation.

        * it.po: Added.

2009-05-11  Anton Shestakov  <engored@ya.ru>

        Rubber-stamped by Gustavo Noronha.

        New Russian translation.

        * ru.po: Added.

2009-05-06  Daniel Nylander  <po@danielnylander.se>

        Rubber-stamped by Gustavo Noronha.

        Swedish translation for WebKitGTK+.

        * sv.po: Added.

2009-04-23  Gustavo Noronha Silva  <gustavo.noronha@collabora.co.uk>

        Rubber-stamped by Xan Lopez.

        * pt_BR.po: translation update.

2009-04-17  Gustavo Noronha Silva  <gustavo.noronha@collabora.co.uk>

        Unreviewed build fix to generate all .mo files at the correct
        location.

        * GNUmakefile.am:

2009-04-10  Gustavo Noronha Silva  <gustavo.noronha@collabora.co.uk>

        Reviewed by Holger Freyther.

        https://bugs.webkit.org/show_bug.cgi?id=25124
        [GTK] many strings still missing translation calls

        Extracting translation for the files that got translation calls.

        * POTFILES:
        * de.po:
        * pt_BR.po:
        * webkit.pot:

2009-04-06  Christian Dywan  <christian@twotoasts.de>

        Rubber-stamped by Oliver Hunt.

        * de.po: Added German translation for WebKitGTK+.

2009-04-06  Gustavo Noronha Silva  <gustavo.noronha@collabora.co.uk>

        Rubber-stamped by Sam Weinig.

        * pt_BR.po: Added Brazilian Portuguese translation for WebKitGTK+.

2009-04-06  Gustavo Noronha Silva  <gustavo.noronha@collabora.co.uk>

        Rubber-stamped by Sam Weinig.

        * GNUmakefile.am, POTFILES, webkit.pot: Initial setup of the
        localization infra-structure.
<|MERGE_RESOLUTION|>--- conflicted
+++ resolved
@@ -1,5 +1,3 @@
-<<<<<<< HEAD
-=======
 2018-08-16  Piotr Drąg  <piotrdrag@gmail.com>
 
         [l10n] Updated Polish translation of WebKitGTK+ for 2.22
@@ -9,7 +7,6 @@
 
         * pl.po:
 
->>>>>>> 20415689
 2018-08-11  Rafael Fontenelle  <rafaelff@gnome.org>
 
         [l10n] [pt_BR] Updated Brazilian Portuguese translation
