/*
 * Copyright (C) 2014 Igalia S.L.
 *
 * Redistribution and use in source and binary forms, with or without
 * modification, are permitted provided that the following conditions
 * are met:
 * 1. Redistributions of source code must retain the above copyright
 *    notice, this list of conditions and the following disclaimer.
 * 2. Redistributions in binary form must reproduce the above copyright
 *    notice, this list of conditions and the following disclaimer in the
 *    documentation and/or other materials provided with the distribution.
 *
 * THIS SOFTWARE IS PROVIDED BY APPLE INC. ``AS IS'' AND ANY
 * EXPRESS OR IMPLIED WARRANTIES, INCLUDING, BUT NOT LIMITED TO, THE
 * IMPLIED WARRANTIES OF MERCHANTABILITY AND FITNESS FOR A PARTICULAR
 * PURPOSE ARE DISCLAIMED.  IN NO EVENT SHALL APPLE INC. OR
 * CONTRIBUTORS BE LIABLE FOR ANY DIRECT, INDIRECT, INCIDENTAL, SPECIAL,
 * EXEMPLARY, OR CONSEQUENTIAL DAMAGES (INCLUDING, BUT NOT LIMITED TO,
 * PROCUREMENT OF SUBSTITUTE GOODS OR SERVICES; LOSS OF USE, DATA, OR
 * PROFITS; OR BUSINESS INTERRUPTION) HOWEVER CAUSED AND ON ANY THEORY
 * OF LIABILITY, WHETHER IN CONTRACT, STRICT LIABILITY, OR TORT
 * (INCLUDING NEGLIGENCE OR OTHERWISE) ARISING IN ANY WAY OUT OF THE USE
 * OF THIS SOFTWARE, EVEN IF ADVISED OF THE POSSIBILITY OF SUCH DAMAGE.
 */

#include "config.h"

#if USE(SOUP)

#include "SoupNetworkSession.h"

#include "AuthenticationChallenge.h"
#include "CryptoDigest.h"
#include "FileSystem.h"
#include "GUniquePtrSoup.h"
#include "Logging.h"
#include "ResourceHandle.h"
#include "SoupNetworkProxySettings.h"
#include <glib/gstdio.h>
#include <libsoup/soup.h>
#include <pal/crypto/CryptoDigest.h>
#include <wtf/HashSet.h>
#include <wtf/NeverDestroyed.h>
#include <wtf/text/Base64.h>
#include <wtf/text/CString.h>
#include <wtf/text/StringBuilder.h>
#include <gwildcardproxyresolver.h>

namespace WebCore {

static bool gIgnoreTLSErrors;
static CString gInitialAcceptLanguages;
static SoupNetworkProxySettings gProxySettings;
static GType gCustomProtocolRequestType;

#if !LOG_DISABLED
inline static void soupLogPrinter(SoupLogger*, SoupLoggerLogLevel, char direction, const char* data, gpointer)
{
    LOG(Network, "%c %s", direction, data);
}
#endif

class HostTLSCertificateSet {
public:
    void add(GTlsCertificate* certificate)
    {
        String certificateHash = computeCertificateHash(certificate);
        if (!certificateHash.isEmpty())
            m_certificates.add(certificateHash);
    }

    bool contains(GTlsCertificate* certificate) const
    {
        return m_certificates.contains(computeCertificateHash(certificate));
    }

private:
    static String computeCertificateHash(GTlsCertificate* certificate)
    {
        GRefPtr<GByteArray> certificateData;
        g_object_get(G_OBJECT(certificate), "certificate", &certificateData.outPtr(), nullptr);
        if (!certificateData)
            return String();

        auto digest = PAL::CryptoDigest::create(PAL::CryptoDigest::Algorithm::SHA_256);
        digest->addBytes(certificateData->data, certificateData->len);

        auto hash = digest->computeHash();
        return base64Encode(reinterpret_cast<const char*>(hash.data()), hash.size());
    }

    HashSet<String> m_certificates;
};

static HashMap<String, HostTLSCertificateSet, ASCIICaseInsensitiveHash>& clientCertificates()
{
    static NeverDestroyed<HashMap<String, HostTLSCertificateSet, ASCIICaseInsensitiveHash>> certificates;
    return certificates;
}

static void authenticateCallback(SoupSession*, SoupMessage* soupMessage, SoupAuth* soupAuth, gboolean retrying)
{
    RefPtr<ResourceHandle> handle = static_cast<ResourceHandle*>(g_object_get_data(G_OBJECT(soupMessage), "handle"));
    if (!handle)
        return;
    handle->didReceiveAuthenticationChallenge(AuthenticationChallenge(soupMessage, soupAuth, retrying, handle.get()));
}

#if ENABLE(WEB_TIMING) && !SOUP_CHECK_VERSION(2, 49, 91)
static void requestStartedCallback(SoupSession*, SoupMessage* soupMessage, SoupSocket*, gpointer)
{
    RefPtr<ResourceHandle> handle = static_cast<ResourceHandle*>(g_object_get_data(G_OBJECT(soupMessage), "handle"));
    if (!handle)
        return;
    handle->didStartRequest();
}
#endif

SoupNetworkSession::SoupNetworkSession(SoupCookieJar* cookieJar)
    : m_soupSession(adoptGRef(soup_session_async_new()))
{
    // Values taken from http://www.browserscope.org/ following
    // the rule "Do What Every Other Modern Browser Is Doing". They seem
    // to significantly improve page loading time compared to soup's
    // default values.
    static const int maxConnections = 17;
    static const int maxConnectionsPerHost = 6;

    GRefPtr<SoupCookieJar> jar = cookieJar;
    if (!jar) {
        jar = adoptGRef(soup_cookie_jar_new());
        soup_cookie_jar_set_accept_policy(jar.get(), SOUP_COOKIE_JAR_ACCEPT_NO_THIRD_PARTY);
    }

    g_object_set(m_soupSession.get(),
        SOUP_SESSION_MAX_CONNS, maxConnections,
        SOUP_SESSION_MAX_CONNS_PER_HOST, maxConnectionsPerHost,
        SOUP_SESSION_ADD_FEATURE_BY_TYPE, SOUP_TYPE_CONTENT_DECODER,
        SOUP_SESSION_ADD_FEATURE_BY_TYPE, SOUP_TYPE_CONTENT_SNIFFER,
        SOUP_SESSION_ADD_FEATURE_BY_TYPE, SOUP_TYPE_PROXY_RESOLVER_DEFAULT,
        SOUP_SESSION_ADD_FEATURE, jar.get(),
        SOUP_SESSION_USE_THREAD_CONTEXT, TRUE,
        SOUP_SESSION_SSL_USE_SYSTEM_CA_FILE, TRUE,
        SOUP_SESSION_SSL_STRICT, FALSE,
        nullptr);

    setupCustomProtocols();

    if (!gInitialAcceptLanguages.isNull())
        setAcceptLanguages(gInitialAcceptLanguages);

#if SOUP_CHECK_VERSION(2, 53, 92)
    if (soup_auth_negotiate_supported()) {
        g_object_set(m_soupSession.get(),
            SOUP_SESSION_ADD_FEATURE_BY_TYPE, SOUP_TYPE_AUTH_NEGOTIATE,
            nullptr);
    }
#endif

    if (gProxySettings.mode != SoupNetworkProxySettings::Mode::Default)
        setupProxy();
    setupLogger();

    g_signal_connect(m_soupSession.get(), "authenticate", G_CALLBACK(authenticateCallback), nullptr);
#if ENABLE(WEB_TIMING) && !SOUP_CHECK_VERSION(2, 49, 91)
    g_signal_connect(m_soupSession.get(), "request-started", G_CALLBACK(requestStartedCallback), nullptr);
#endif
}

SoupNetworkSession::~SoupNetworkSession()
{
}

void SoupNetworkSession::setupLogger()
{
#if !LOG_DISABLED
    if (LogNetwork.state != WTFLogChannelOn || soup_session_get_feature(m_soupSession.get(), SOUP_TYPE_LOGGER))
        return;

    GRefPtr<SoupLogger> logger = adoptGRef(soup_logger_new(SOUP_LOGGER_LOG_BODY, -1));
    soup_session_add_feature(m_soupSession.get(), SOUP_SESSION_FEATURE(logger.get()));
    soup_logger_set_printer(logger.get(), soupLogPrinter, nullptr, nullptr);
#endif
}

void SoupNetworkSession::setCookieJar(SoupCookieJar* jar)
{
    if (SoupCookieJar* currentJar = cookieJar())
        soup_session_remove_feature(m_soupSession.get(), SOUP_SESSION_FEATURE(currentJar));
    soup_session_add_feature(m_soupSession.get(), SOUP_SESSION_FEATURE(jar));
}

SoupCookieJar* SoupNetworkSession::cookieJar() const
{
    return SOUP_COOKIE_JAR(soup_session_get_feature(m_soupSession.get(), SOUP_TYPE_COOKIE_JAR));
}

void SoupNetworkSession::setCache(SoupCache* cache)
{
   ASSERT(!soup_session_get_feature(m_soupSession.get(), SOUP_TYPE_CACHE));
   soup_session_add_feature(m_soupSession.get(), SOUP_SESSION_FEATURE(cache));
}

SoupCache* SoupNetworkSession::cache() const
{
    SoupSessionFeature* soupCache = soup_session_get_feature(m_soupSession.get(), SOUP_TYPE_CACHE);
    return soupCache ? SOUP_CACHE(soupCache) : nullptr;
}

static inline bool stringIsNumeric(const char* str)
{
    while (*str) {
        if (!g_ascii_isdigit(*str))
            return false;
        str++;
    }
    return true;
}

void SoupNetworkSession::clearCache(const String& cacheDirectory)
{
    CString cachePath = fileSystemRepresentation(cacheDirectory);
    GUniquePtr<char> cacheFile(g_build_filename(cachePath.data(), "soup.cache2", nullptr));
    if (!g_file_test(cacheFile.get(), G_FILE_TEST_IS_REGULAR))
        return;

    GUniquePtr<GDir> dir(g_dir_open(cachePath.data(), 0, nullptr));
    if (!dir)
        return;

    while (const char* name = g_dir_read_name(dir.get())) {
        if (!g_str_has_prefix(name, "soup.cache") && !stringIsNumeric(name))
            continue;

        GUniquePtr<gchar> filename(g_build_filename(cachePath.data(), name, nullptr));
        if (g_file_test(filename.get(), G_FILE_TEST_IS_REGULAR))
            g_unlink(filename.get());
    }
}

void SoupNetworkSession::setupProxy()
{
    GRefPtr<GProxyResolver> resolver;
    switch (gProxySettings.mode) {
    case SoupNetworkProxySettings::Mode::Default: {
        GRefPtr<GProxyResolver> currentResolver;
        g_object_get(m_soupSession.get(), SOUP_SESSION_PROXY_RESOLVER, &currentResolver.outPtr(), nullptr);
        GProxyResolver* defaultResolver = g_proxy_resolver_get_default();
        if (currentResolver.get() == defaultResolver)
            return;
        resolver = defaultResolver;
        break;
    }
    case SoupNetworkProxySettings::Mode::NoProxy:
        // Do nothing in this case, resolver is nullptr so that when set it will disable proxies.
        break;
    case SoupNetworkProxySettings::Mode::Custom:
        resolver = adoptGRef(g_simple_proxy_resolver_new(nullptr, nullptr));
        if (!gProxySettings.defaultProxyURL.isNull())
            g_simple_proxy_resolver_set_default_proxy(G_SIMPLE_PROXY_RESOLVER(resolver.get()), gProxySettings.defaultProxyURL.data());
        if (gProxySettings.ignoreHosts)
            g_simple_proxy_resolver_set_ignore_hosts(G_SIMPLE_PROXY_RESOLVER(resolver.get()), gProxySettings.ignoreHosts.get());
        for (const auto& iter : gProxySettings.proxyMap)
            g_simple_proxy_resolver_set_uri_proxy(G_SIMPLE_PROXY_RESOLVER(resolver.get()), iter.key.data(), iter.value.data());
        break;
    }

    g_object_set(m_soupSession.get(), SOUP_SESSION_PROXY_RESOLVER, resolver.get(), nullptr);
    soup_session_abort(m_soupSession.get());
}

<<<<<<< HEAD
void SoupNetworkSession::setProxies(const Vector<WebCore::Proxy>& proxies)
{
#if PLATFORM(WPE)
    const char* httpProxy = getenv("http_proxy");
    GProxyResolver* resolver = g_wildcard_proxy_resolver_new(httpProxy);

    GWildcardProxyResolver* w_resolver = G_WILDCARD_PROXY_RESOLVER(resolver);

    GPtrArray* array = g_ptr_array_sized_new(proxies.size());
    for (size_t i = 0; i < proxies.size(); ++i)
    {
        GWildcardProxyResolverProxy* p = g_new(GWildcardProxyResolverProxy, 1);
        p->pattern = g_strdup(proxies[i].pattern.utf8().data());
        p->proxy = g_strdup(proxies[i].proxy.utf8().data());
        g_ptr_array_add(array, p);
    }
    g_wildcard_proxy_resolver_set_proxies(w_resolver, array);
    g_object_set(m_soupSession.get(), SOUP_SESSION_PROXY_RESOLVER, resolver, nullptr);
#else
    UNUSED_PARAM(proxies);
#endif
}

#if PLATFORM(EFL) || PLATFORM(WPE)
void SoupNetworkSession::setProxySettingsFromEnvironment()
{
// FIXME: This function should not exist at all and we don't want to accidentally use it in other ports.
// The correct way to set proxy settings from the environment is to use a GProxyResolver that does so.
// It also lacks the rather important https_proxy and ftp_proxy variables, and the uppercase versions of
// all four variables, all of which you almost surely want to be respected if you're setting http_proxy,
// and all of which would be supported via the default proxy resolver in non-GNOME/Ubuntu environments
// (at least, I think that's right). Additionally, it is incorrect for WebKit to respect this environment
// variable when running in a GNOME or Ubuntu environment, where GNOME proxy configuration should be
// respected instead. The only reason to retain this function is to not alter the incorrect behavior for EFL.
    const char* httpProxy = getenv("http_proxy");
    if (!httpProxy)
        return;

    gProxySettings.defaultProxyURL = httpProxy;
    const char* httpProxyExceptions = getenv("no_proxy");
    if (httpProxyExceptions)
        gProxySettings.ignoreHosts.reset(g_strsplit(httpProxyExceptions, ",", -1));
}
#endif

=======
>>>>>>> 6768f697
void SoupNetworkSession::setProxySettings(const SoupNetworkProxySettings& settings)
{
    gProxySettings = settings;
}

void SoupNetworkSession::setInitialAcceptLanguages(const CString& languages)
{
    gInitialAcceptLanguages = languages;
}

void SoupNetworkSession::setAcceptLanguages(const CString& languages)
{
    g_object_set(m_soupSession.get(), "accept-language", languages.data(), nullptr);
}

void SoupNetworkSession::setCustomProtocolRequestType(GType requestType)
{
    ASSERT(g_type_is_a(requestType, SOUP_TYPE_REQUEST));
    gCustomProtocolRequestType = requestType;
}

void SoupNetworkSession::setupCustomProtocols()
{
    if (!g_type_is_a(gCustomProtocolRequestType, SOUP_TYPE_REQUEST))
        return;

    auto* requestClass = static_cast<SoupRequestClass*>(g_type_class_peek(gCustomProtocolRequestType));
    if (!requestClass || !requestClass->schemes)
        return;

    soup_session_add_feature_by_type(m_soupSession.get(), gCustomProtocolRequestType);
}

void SoupNetworkSession::setShouldIgnoreTLSErrors(bool ignoreTLSErrors)
{
    gIgnoreTLSErrors = ignoreTLSErrors;
}

void SoupNetworkSession::checkTLSErrors(SoupRequest* soupRequest, SoupMessage* message, std::function<void (const ResourceError&)>&& completionHandler)
{
    if (gIgnoreTLSErrors) {
        completionHandler({ });
        return;
    }

    GTlsCertificate* certificate = nullptr;
    GTlsCertificateFlags tlsErrors = static_cast<GTlsCertificateFlags>(0);
    soup_message_get_https_status(message, &certificate, &tlsErrors);
    if (!tlsErrors) {
        completionHandler({ });
        return;
    }

    URL url(soup_request_get_uri(soupRequest));
    auto it = clientCertificates().find(url.host());
    if (it != clientCertificates().end() && it->value.contains(certificate)) {
        completionHandler({ });
        return;
    }

    completionHandler(ResourceError::tlsError(soupRequest, tlsErrors, certificate));
}

void SoupNetworkSession::allowSpecificHTTPSCertificateForHost(const CertificateInfo& certificateInfo, const String& host)
{
    clientCertificates().add(host, HostTLSCertificateSet()).iterator->value.add(certificateInfo.certificate());
}

} // namespace WebCore

#endif<|MERGE_RESOLUTION|>--- conflicted
+++ resolved
@@ -269,7 +269,6 @@
     soup_session_abort(m_soupSession.get());
 }
 
-<<<<<<< HEAD
 void SoupNetworkSession::setProxies(const Vector<WebCore::Proxy>& proxies)
 {
 #if PLATFORM(WPE)
@@ -293,7 +292,7 @@
 #endif
 }
 
-#if PLATFORM(EFL) || PLATFORM(WPE)
+#if PLATFORM(WPE)
 void SoupNetworkSession::setProxySettingsFromEnvironment()
 {
 // FIXME: This function should not exist at all and we don't want to accidentally use it in other ports.
@@ -315,8 +314,6 @@
 }
 #endif
 
-=======
->>>>>>> 6768f697
 void SoupNetworkSession::setProxySettings(const SoupNetworkProxySettings& settings)
 {
     gProxySettings = settings;
