/*
 * Copyright (C) 2006-2018 Apple Inc. All rights reserved.
 *
 * Redistribution and use in source and binary forms, with or without
 * modification, are permitted provided that the following conditions
 * are met:
 * 1. Redistributions of source code must retain the above copyright
 *    notice, this list of conditions and the following disclaimer.
 * 2. Redistributions in binary form must reproduce the above copyright
 *    notice, this list of conditions and the following disclaimer in the
 *    documentation and/or other materials provided with the distribution.
 *
 * THIS SOFTWARE IS PROVIDED BY APPLE INC. ``AS IS'' AND ANY
 * EXPRESS OR IMPLIED WARRANTIES, INCLUDING, BUT NOT LIMITED TO, THE
 * IMPLIED WARRANTIES OF MERCHANTABILITY AND FITNESS FOR A PARTICULAR
 * PURPOSE ARE DISCLAIMED.  IN NO EVENT SHALL APPLE INC. OR
 * CONTRIBUTORS BE LIABLE FOR ANY DIRECT, INDIRECT, INCIDENTAL, SPECIAL,
 * EXEMPLARY, OR CONSEQUENTIAL DAMAGES (INCLUDING, BUT NOT LIMITED TO,
 * PROCUREMENT OF SUBSTITUTE GOODS OR SERVICES; LOSS OF USE, DATA, OR
 * PROFITS; OR BUSINESS INTERRUPTION) HOWEVER CAUSED AND ON ANY THEORY
 * OF LIABILITY, WHETHER IN CONTRACT, STRICT LIABILITY, OR TORT
 * (INCLUDING NEGLIGENCE OR OTHERWISE) ARISING IN ANY WAY OUT OF THE USE
 * OF THIS SOFTWARE, EVEN IF ADVISED OF THE POSSIBILITY OF SUCH DAMAGE. 
 */

#import "config.h"
#import "Pasteboard.h"

#if PLATFORM(MAC)

#import "DragData.h"
#import "Image.h"
#import "LegacyNSPasteboardTypes.h"
#import "LoaderNSURLExtras.h"
#import "MIMETypeRegistry.h"
#import "PasteboardStrategy.h"
#import "PlatformPasteboard.h"
#import "PlatformStrategies.h"
#import "SharedBuffer.h"
#import "URL.h"
#import "UTIUtilities.h"
#import "WebNSAttributedStringExtras.h"
#import <pal/spi/cg/CoreGraphicsSPI.h>
#import <pal/spi/mac/HIServicesSPI.h>
#import <wtf/ProcessPrivilege.h>
#import <wtf/RetainPtr.h>
#import <wtf/StdLibExtras.h>
#import <wtf/text/StringBuilder.h>
#import <wtf/unicode/CharacterNames.h>

namespace WebCore {

const char* const WebArchivePboardType = "Apple Web Archive pasteboard type";
const char* const WebURLNamePboardType = "public.url-name";
const char* const WebURLsWithTitlesPboardType = "WebURLsWithTitlesPboardType";

const char WebSmartPastePboardType[] = "NeXT smart paste pasteboard type";
const char WebURLPboardType[] = "public.url";
<<<<<<< HEAD
const char WebURLsWithTitlesPboardType[] = "WebURLsWithTitlesPboardType";
=======
>>>>>>> 20415689

static const Vector<String> writableTypesForURL()
{
    Vector<String> types;
    
    types.append(WebURLsWithTitlesPboardType);
    types.append(String(legacyURLPasteboardType()));
    types.append(WebURLPboardType);
    types.append(WebURLNamePboardType);
    types.append(String(legacyStringPasteboardType()));
    return types;
}

static Vector<String> writableTypesForImage()
{
    Vector<String> types;
    types.append(String(legacyTIFFPasteboardType()));
    types.appendVector(writableTypesForURL());
    types.append(String(legacyRTFDPasteboardType()));
    return types;
}

NSArray *Pasteboard::supportedFileUploadPasteboardTypes()
{
    return @[ (NSString *)legacyFilesPromisePasteboardType(), (NSString *)legacyFilenamesPasteboardType() ];
}

Pasteboard::Pasteboard()
    : m_pasteboardName(emptyString())
    , m_changeCount(0)
{
}

Pasteboard::Pasteboard(const String& pasteboardName, const Vector<String>& promisedFilePaths)
    : m_pasteboardName(pasteboardName)
    , m_changeCount(platformStrategies()->pasteboardStrategy()->changeCount(m_pasteboardName))
    , m_promisedFilePaths(promisedFilePaths)
{
    ASSERT(pasteboardName);
}

std::unique_ptr<Pasteboard> Pasteboard::createForCopyAndPaste()
{
#pragma clang diagnostic push
#pragma clang diagnostic ignored "-Wdeprecated-declarations"
    return std::make_unique<Pasteboard>(NSGeneralPboard);
#pragma clang diagnostic pop
}

#if ENABLE(DRAG_SUPPORT)
std::unique_ptr<Pasteboard> Pasteboard::createForDragAndDrop()
{
#pragma clang diagnostic push
#pragma clang diagnostic ignored "-Wdeprecated-declarations"
    return std::make_unique<Pasteboard>(NSDragPboard);
#pragma clang diagnostic pop
}

std::unique_ptr<Pasteboard> Pasteboard::createForDragAndDrop(const DragData& dragData)
{
    return std::make_unique<Pasteboard>(dragData.pasteboardName(), dragData.fileNames());
}
#endif

void Pasteboard::clear()
{
    m_changeCount = platformStrategies()->pasteboardStrategy()->setTypes(Vector<String>(), m_pasteboardName);
}

void Pasteboard::write(const PasteboardWebContent& content)
{
    Vector<String> types;

    if (content.canSmartCopyOrDelete)
        types.append(WebSmartPastePboardType);
    if (content.dataInWebArchiveFormat)
        types.append(WebArchivePboardType);
    if (content.dataInRTFDFormat)
        types.append(String(legacyRTFDPasteboardType()));
    if (content.dataInRTFFormat)
        types.append(String(legacyRTFPasteboardType()));
    if (!content.dataInHTMLFormat.isNull())
        types.append(String(legacyHTMLPasteboardType()));
    if (!content.dataInStringFormat.isNull())
        types.append(String(legacyStringPasteboardType()));
    types.appendVector(content.clientTypes);
    types.append(PasteboardCustomData::cocoaType());

    m_changeCount = platformStrategies()->pasteboardStrategy()->setTypes(types, m_pasteboardName);

    ASSERT(content.clientTypes.size() == content.clientData.size());
    for (size_t i = 0, size = content.clientTypes.size(); i < size; ++i)
        m_changeCount = platformStrategies()->pasteboardStrategy()->setBufferForType(content.clientData[i].get(), content.clientTypes[i], m_pasteboardName);
    if (content.canSmartCopyOrDelete)
        m_changeCount = platformStrategies()->pasteboardStrategy()->setBufferForType(nullptr, WebSmartPastePboardType, m_pasteboardName);
    if (content.dataInWebArchiveFormat)
        m_changeCount = platformStrategies()->pasteboardStrategy()->setBufferForType(content.dataInWebArchiveFormat.get(), WebArchivePboardType, m_pasteboardName);
    if (content.dataInRTFDFormat)
        m_changeCount = platformStrategies()->pasteboardStrategy()->setBufferForType(content.dataInRTFDFormat.get(), legacyRTFDPasteboardType(), m_pasteboardName);
    if (content.dataInRTFFormat)
        m_changeCount = platformStrategies()->pasteboardStrategy()->setBufferForType(content.dataInRTFFormat.get(), legacyRTFPasteboardType(), m_pasteboardName);
    if (!content.dataInHTMLFormat.isNull())
        m_changeCount = platformStrategies()->pasteboardStrategy()->setStringForType(content.dataInHTMLFormat, legacyHTMLPasteboardType(), m_pasteboardName);
    if (!content.dataInStringFormat.isNull())
        m_changeCount = platformStrategies()->pasteboardStrategy()->setStringForType(content.dataInStringFormat, legacyStringPasteboardType(), m_pasteboardName);

    PasteboardCustomData data;
    data.origin = content.contentOrigin;
    m_changeCount = platformStrategies()->pasteboardStrategy()->setBufferForType(data.createSharedBuffer().ptr(), PasteboardCustomData::cocoaType(), m_pasteboardName);

}

void Pasteboard::writePlainText(const String& text, SmartReplaceOption smartReplaceOption)
{
    Vector<String> types;
    types.append(legacyStringPasteboardType());
    if (smartReplaceOption == CanSmartReplace)
        types.append(WebSmartPastePboardType);

    platformStrategies()->pasteboardStrategy()->setTypes(types, m_pasteboardName);
    m_changeCount = platformStrategies()->pasteboardStrategy()->setStringForType(text, legacyStringPasteboardType(), m_pasteboardName);
    if (smartReplaceOption == CanSmartReplace)
        m_changeCount = platformStrategies()->pasteboardStrategy()->setBufferForType(0, WebSmartPastePboardType, m_pasteboardName);
}

static long writeURLForTypes(const Vector<String>& types, const String& pasteboardName, const PasteboardURL& pasteboardURL)
{
    long newChangeCount = platformStrategies()->pasteboardStrategy()->setTypes(types, pasteboardName);
    
    ASSERT(!pasteboardURL.url.isEmpty());
    
    NSURL *cocoaURL = pasteboardURL.url;
    NSString *userVisibleString = pasteboardURL.userVisibleForm;
    NSString *title = (NSString *)pasteboardURL.title;
    if (![title length]) {
        title = [[cocoaURL path] lastPathComponent];
        if (![title length])
            title = userVisibleString;
    }

    if (types.contains(WebURLsWithTitlesPboardType)) {
        PasteboardURL url = { pasteboardURL.url, String(title).stripWhiteSpace(), emptyString() };
        newChangeCount = platformStrategies()->pasteboardStrategy()->setURL(url, pasteboardName);
    }
    if (types.contains(String(legacyURLPasteboardType())))
        newChangeCount = platformStrategies()->pasteboardStrategy()->setStringForType([cocoaURL absoluteString], legacyURLPasteboardType(), pasteboardName);
    if (types.contains(WebURLPboardType))
        newChangeCount = platformStrategies()->pasteboardStrategy()->setStringForType(userVisibleString, WebURLPboardType, pasteboardName);
    if (types.contains(WebURLNamePboardType))
        newChangeCount = platformStrategies()->pasteboardStrategy()->setStringForType(title, WebURLNamePboardType, pasteboardName);
    if (types.contains(String(legacyStringPasteboardType())))
        newChangeCount = platformStrategies()->pasteboardStrategy()->setStringForType(userVisibleString, legacyStringPasteboardType(), pasteboardName);

    return newChangeCount;
}
    
void Pasteboard::write(const PasteboardURL& pasteboardURL)
{
    m_changeCount = writeURLForTypes(writableTypesForURL(), m_pasteboardName, pasteboardURL);
}

void Pasteboard::writeTrustworthyWebURLsPboardType(const PasteboardURL& pasteboardURL)
{
    PasteboardURL url = { pasteboardURL.url, pasteboardURL.title.stripWhiteSpace(), emptyString() };
    m_changeCount = platformStrategies()->pasteboardStrategy()->setURL(url, m_pasteboardName);
}

static NSFileWrapper* fileWrapper(const PasteboardImage& pasteboardImage)
{
    NSFileWrapper *wrapper = [[[NSFileWrapper alloc] initRegularFileWithContents:pasteboardImage.resourceData->createNSData().get()] autorelease];
    [wrapper setPreferredFilename:suggestedFilenameWithMIMEType(pasteboardImage.url.url, pasteboardImage.resourceMIMEType)];
    return wrapper;
}

static void writeFileWrapperAsRTFDAttachment(NSFileWrapper *wrapper, const String& pasteboardName, long& newChangeCount)
{
    NSTextAttachment *attachment = [[NSTextAttachment alloc] initWithFileWrapper:wrapper];
    NSAttributedString *string = [NSAttributedString attributedStringWithAttachment:attachment];
    [attachment release];

    NSData *RTFDData = [string RTFDFromRange:NSMakeRange(0, [string length]) documentAttributes:@{ }];
    if (!RTFDData)
        return;

    newChangeCount = platformStrategies()->pasteboardStrategy()->setBufferForType(SharedBuffer::create(RTFDData).ptr(), legacyRTFDPasteboardType(), pasteboardName);
}

void Pasteboard::write(const PasteboardImage& pasteboardImage)
{
    CFDataRef imageData = pasteboardImage.image->tiffRepresentation();
    if (!imageData)
        return;

    // FIXME: Why can we assert this? It doesn't seem like it's guaranteed.
    ASSERT(MIMETypeRegistry::isSupportedImageResourceMIMEType(pasteboardImage.resourceMIMEType));

    auto types = writableTypesForImage();
    if (pasteboardImage.dataInWebArchiveFormat)
        types.append(WebArchivePboardType);

    m_changeCount = writeURLForTypes(types, m_pasteboardName, pasteboardImage.url);
    m_changeCount = platformStrategies()->pasteboardStrategy()->setBufferForType(SharedBuffer::create(imageData).ptr(), legacyTIFFPasteboardType(), m_pasteboardName);
    if (pasteboardImage.dataInWebArchiveFormat)
        m_changeCount = platformStrategies()->pasteboardStrategy()->setBufferForType(pasteboardImage.dataInWebArchiveFormat.get(), WebArchivePboardType, m_pasteboardName);
    writeFileWrapperAsRTFDAttachment(fileWrapper(pasteboardImage), m_pasteboardName, m_changeCount);
}

bool Pasteboard::canSmartReplace()
{
    Vector<String> types;
    platformStrategies()->pasteboardStrategy()->getTypes(types, m_pasteboardName);
    return types.contains(WebSmartPastePboardType);
}

void Pasteboard::writeMarkup(const String&)
{
}

// FIXME: This should be a general utility function for Vectors of Strings (or things that can be
// converted to Strings). It could also be faster by computing the total length and reserving that
// capacity in the StringBuilder.
static String joinPathnames(const Vector<String>& pathnames)
{
    StringBuilder builder;
    for (auto& path : pathnames) {
        if (!builder.isEmpty())
            builder.append('\n');
        builder.append(path);
    }
    return builder.toString();
}

void Pasteboard::read(PasteboardPlainText& text)
{
    PasteboardStrategy& strategy = *platformStrategies()->pasteboardStrategy();

    Vector<String> types;
    strategy.getTypes(types, m_pasteboardName);

    if (types.contains(String(NSPasteboardTypeString))) {
        text.text = strategy.stringForType(NSPasteboardTypeString, m_pasteboardName);
        text.isURL = false;
        return;
    }

    if (types.contains(String(legacyStringPasteboardType()))) {
        text.text = strategy.stringForType(legacyStringPasteboardType(), m_pasteboardName);
        text.isURL = false;
        return;
    }
    
    if (types.contains(String(legacyRTFDPasteboardType()))) {
        if (RefPtr<SharedBuffer> data = strategy.bufferForType(legacyRTFDPasteboardType(), m_pasteboardName)) {
            if (auto attributedString = adoptNS([[NSAttributedString alloc] initWithRTFD:data->createNSData().get() documentAttributes:NULL])) {
                text.text = [attributedString string];
                text.isURL = false;
                return;
            }
        }
    }

    if (types.contains(String(legacyRTFPasteboardType()))) {
        if (RefPtr<SharedBuffer> data = strategy.bufferForType(legacyRTFPasteboardType(), m_pasteboardName)) {
            if (auto attributedString = adoptNS([[NSAttributedString alloc] initWithRTF:data->createNSData().get() documentAttributes:NULL])) {
                text.text = [attributedString string];
                text.isURL = false;
                return;
            }
        }
    }

    if (types.contains(String(legacyFilesPromisePasteboardType()))) {
        text.text = joinPathnames(m_promisedFilePaths);
        text.isURL = false;
        return;
    }

    if (types.contains(String(legacyFilenamesPasteboardType()))) {
        Vector<String> pathnames;
        strategy.getPathnamesForType(pathnames, legacyFilenamesPasteboardType(), m_pasteboardName);
        text.text = joinPathnames(pathnames);
        text.isURL = false;
        return;
    }

    // FIXME: The code above looks at the types vector first, but this just gets the string without checking. Why the difference?
    text.text = strategy.stringForType(legacyURLPasteboardType(), m_pasteboardName);
    text.isURL = !text.text.isNull();
}

void Pasteboard::read(PasteboardWebContentReader& reader, WebContentReadingPolicy policy)
{
    PasteboardStrategy& strategy = *platformStrategies()->pasteboardStrategy();

    Vector<String> types;
    strategy.getTypes(types, m_pasteboardName);

    reader.contentOrigin = readOrigin();

    if (types.contains(WebArchivePboardType)) {
        if (auto buffer = strategy.bufferForType(WebArchivePboardType, m_pasteboardName)) {
            if (m_changeCount != changeCount() || reader.readWebArchive(*buffer))
                return;
        }
    }

    if (policy == WebContentReadingPolicy::AnyType && types.contains(String(legacyFilesPromisePasteboardType()))) {
        if (m_changeCount != changeCount() || reader.readFilePaths(m_promisedFilePaths))
            return;
    }

    if (policy == WebContentReadingPolicy::AnyType && types.contains(String(legacyFilenamesPasteboardType()))) {
        Vector<String> paths;
        strategy.getPathnamesForType(paths, legacyFilenamesPasteboardType(), m_pasteboardName);
        if (m_changeCount != changeCount() || reader.readFilePaths(paths))
            return;
    }

    if (types.contains(String(legacyHTMLPasteboardType()))) {
        String string = strategy.stringForType(legacyHTMLPasteboardType(), m_pasteboardName);
        if (m_changeCount != changeCount() || (!string.isNull() && reader.readHTML(string)))
            return;
    }

    if (types.contains(String(legacyRTFDPasteboardType()))) {
        if (RefPtr<SharedBuffer> buffer = strategy.bufferForType(legacyRTFDPasteboardType(), m_pasteboardName)) {
            if (m_changeCount != changeCount() || reader.readRTFD(*buffer))
                return;
        }
    }

    if (types.contains(String(legacyRTFPasteboardType()))) {
        if (RefPtr<SharedBuffer> buffer = strategy.bufferForType(legacyRTFPasteboardType(), m_pasteboardName)) {
            if (m_changeCount != changeCount() || reader.readRTF(*buffer))
                return;
        }
    }

    if (policy == WebContentReadingPolicy::OnlyRichTextTypes)
        return;

    if (types.contains(String(legacyTIFFPasteboardType()))) {
        if (RefPtr<SharedBuffer> buffer = strategy.bufferForType(legacyTIFFPasteboardType(), m_pasteboardName)) {
            if (m_changeCount != changeCount() || reader.readImage(buffer.releaseNonNull(), "image/tiff"_s))
                return;
        }
    }

    if (types.contains(String(legacyPDFPasteboardType()))) {
        if (RefPtr<SharedBuffer> buffer = strategy.bufferForType(legacyPDFPasteboardType(), m_pasteboardName)) {
            if (m_changeCount != changeCount() || reader.readImage(buffer.releaseNonNull(), "application/pdf"_s))
                return;
        }
    }

    if (types.contains(String(kUTTypePNG))) {
        if (RefPtr<SharedBuffer> buffer = strategy.bufferForType(kUTTypePNG, m_pasteboardName)) {
            if (m_changeCount != changeCount() || reader.readImage(buffer.releaseNonNull(), "image/png"_s))
                return;
        }
    }

    if (types.contains(String(kUTTypeJPEG))) {
        if (RefPtr<SharedBuffer> buffer = strategy.bufferForType(kUTTypeJPEG, m_pasteboardName)) {
            if (m_changeCount != changeCount() || reader.readImage(buffer.releaseNonNull(), "image/jpeg"_s))
                return;
        }
    }

    if (types.contains(String(legacyURLPasteboardType()))) {
        URL url = strategy.url(m_pasteboardName);
        String title = strategy.stringForType(WebURLNamePboardType, m_pasteboardName);
        if (m_changeCount != changeCount() || (!url.isNull() && reader.readURL(url, title)))
            return;
    }

    if (types.contains(String(legacyStringPasteboardType()))) {
        String string = strategy.stringForType(legacyStringPasteboardType(), m_pasteboardName);
        if (m_changeCount != changeCount() || (!string.isNull() && reader.readPlainText(string)))
            return;
    }

    if (types.contains(String(kUTTypeUTF8PlainText))) {
        String string = strategy.stringForType(kUTTypeUTF8PlainText, m_pasteboardName);
        if (m_changeCount != changeCount() || (!string.isNull() && reader.readPlainText(string)))
            return;
    }
}

bool Pasteboard::hasData()
{
    Vector<String> types;
    platformStrategies()->pasteboardStrategy()->getTypes(types, m_pasteboardName);
    return !types.isEmpty();
}

static String cocoaTypeFromHTMLClipboardType(const String& type)
{
    if (NSString *platformType = PlatformPasteboard::platformPasteboardTypeForSafeTypeForDOMToReadAndWrite(type)) {
        if (platformType.length)
            return platformType;
    }

    // Blacklist types that might contain subframe information.
    if (type == "text/rtf" || type == "public.rtf" || type == "com.apple.traditional-mac-plain-text")
        return String();

    auto utiType = UTIFromMIMEType(type);
    if (!utiType.isEmpty()) {
        if (auto pbType = adoptCF(UTTypeCopyPreferredTagWithClass(utiType.createCFString().get(), kUTTagClassNSPboardType)))
            return pbType.get();
    }

    // No mapping, just pass the whole string though
    return type;
}

void Pasteboard::clear(const String& type)
{
    String cocoaType = cocoaTypeFromHTMLClipboardType(type);
    if (cocoaType.isEmpty())
        return;
    m_changeCount = platformStrategies()->pasteboardStrategy()->setStringForType(emptyString(), cocoaType, m_pasteboardName);
}

String Pasteboard::readPlatformValueAsString(const String& domType, long changeCount, const String& pasteboardName)
{
    const String& cocoaType = cocoaTypeFromHTMLClipboardType(domType);
    String cocoaValue;

    if (cocoaType == String(legacyStringPasteboardType()))
        cocoaValue = [platformStrategies()->pasteboardStrategy()->stringForType(cocoaType, pasteboardName) precomposedStringWithCanonicalMapping];
    else if (!cocoaType.isEmpty())
        cocoaValue = platformStrategies()->pasteboardStrategy()->stringForType(cocoaType, pasteboardName);

    // Enforce changeCount ourselves for security.  We check after reading instead of before to be
    // sure it doesn't change between our testing the change count and accessing the data.
    if (!cocoaValue.isEmpty() && changeCount == platformStrategies()->pasteboardStrategy()->changeCount(pasteboardName))
        return cocoaValue;

    return String();
}

static String utiTypeFromCocoaType(const String& type)
{
    if (RetainPtr<CFStringRef> utiType = adoptCF(UTTypeCreatePreferredIdentifierForTag(kUTTagClassNSPboardType, type.createCFString().get(), 0))) {
        if (RetainPtr<CFStringRef> mimeType = adoptCF(UTTypeCopyPreferredTagWithClass(utiType.get(), kUTTagClassMIMEType)))
            return String(mimeType.get());
    }
    return String();
}

void Pasteboard::addHTMLClipboardTypesForCocoaType(ListHashSet<String>& resultTypes, const String& cocoaType)
{
    if (cocoaType == "NeXT plain ascii pasteboard type")
        return; // Skip this ancient type that gets auto-supplied by some system conversion.

    // UTI may not do these right, so make sure we get the right, predictable result
    if (cocoaType == String(legacyStringPasteboardType()) || cocoaType == String(NSPasteboardTypeString)) {
        resultTypes.add("text/plain"_s);
        return;
    }
    if (cocoaType == String(legacyURLPasteboardType())) {
        resultTypes.add("text/uri-list"_s);
        return;
    }
    if (cocoaType == String(legacyFilenamesPasteboardType()) || Pasteboard::shouldTreatCocoaTypeAsFile(cocoaType))
        return;
    String utiType = utiTypeFromCocoaType(cocoaType);
    if (!utiType.isEmpty()) {
        resultTypes.add(utiType);
        return;
    }
    // No mapping, just pass the whole string through.
    resultTypes.add(cocoaType);
}

void Pasteboard::writeString(const String& type, const String& data)
{
    const String& cocoaType = cocoaTypeFromHTMLClipboardType(type);
    String cocoaData = data;

    if (cocoaType == String(legacyURLPasteboardType()) || cocoaType == String(kUTTypeFileURL)) {
        NSURL *url = [NSURL URLWithString:cocoaData];
        if ([url isFileURL])
            return;

        Vector<String> types;
        types.append(cocoaType);
        platformStrategies()->pasteboardStrategy()->setTypes(types, m_pasteboardName);
        m_changeCount = platformStrategies()->pasteboardStrategy()->setStringForType(cocoaData, cocoaType, m_pasteboardName);

        return;
    }

    if (!cocoaType.isEmpty()) {
        // everything else we know of goes on the pboard as a string
        Vector<String> types;
        types.append(cocoaType);
        platformStrategies()->pasteboardStrategy()->addTypes(types, m_pasteboardName);
        m_changeCount = platformStrategies()->pasteboardStrategy()->setStringForType(cocoaData, cocoaType, m_pasteboardName);
    }
}

Vector<String> Pasteboard::readFilePaths()
{
    auto& strategy = *platformStrategies()->pasteboardStrategy();

    Vector<String> types;
    strategy.getTypes(types, m_pasteboardName);

    if (types.contains(String(legacyFilesPromisePasteboardType())))
        return m_promisedFilePaths;

    if (types.contains(String(legacyFilenamesPasteboardType()))) {
        Vector<String> filePaths;
        strategy.getPathnamesForType(filePaths, legacyFilenamesPasteboardType(), m_pasteboardName);
        return filePaths;
    }

    return { };
}

#if ENABLE(DRAG_SUPPORT)
static void flipImageSpec(CoreDragImageSpec* imageSpec)
{
    unsigned char* tempRow = (unsigned char*)fastMalloc(imageSpec->bytesPerRow);
    int planes = imageSpec->isPlanar ? imageSpec->samplesPerPixel : 1;

    for (int p = 0; p < planes; ++p) {
        unsigned char* topRow = const_cast<unsigned char*>(imageSpec->data[p]);
        unsigned char* botRow = topRow + (imageSpec->pixelsHigh - 1) * imageSpec->bytesPerRow;
        for (int i = 0; i < imageSpec->pixelsHigh / 2; ++i, topRow += imageSpec->bytesPerRow, botRow -= imageSpec->bytesPerRow) {
            bcopy(topRow, tempRow, imageSpec->bytesPerRow);
            bcopy(botRow, topRow, imageSpec->bytesPerRow);
            bcopy(tempRow, botRow, imageSpec->bytesPerRow);
        }
    }

    fastFree(tempRow);
}

static void setDragImageImpl(NSImage *image, NSPoint offset)
{
    bool flipImage;
    NSSize imageSize = image.size;
    CGRect imageRect = CGRectMake(0, 0, imageSize.width, imageSize.height);
    NSImageRep *imageRep = [image bestRepresentationForRect:NSRectFromCGRect(imageRect) context:nil hints:nil];
    RetainPtr<NSBitmapImageRep> bitmapImage;
    if (!imageRep || ![imageRep isKindOfClass:[NSBitmapImageRep class]] || !NSEqualSizes(imageRep.size, imageSize)) {
        [image lockFocus];
#pragma clang diagnostic push
#pragma clang diagnostic ignored "-Wdeprecated-declarations"
        bitmapImage = adoptNS([[NSBitmapImageRep alloc] initWithFocusedViewRect:*(NSRect*)&imageRect]);
#pragma clang diagnostic pop
        [image unlockFocus];
        
        // we may have to flip the bits we just read if the image was flipped since it means the cache was also
        // and CoreDragSetImage can't take a transform for rendering.
#pragma clang diagnostic push
#pragma clang diagnostic ignored "-Wdeprecated-declarations"
        flipImage = image.isFlipped;
#pragma clang diagnostic pop
    } else {
        flipImage = false;
        bitmapImage = (NSBitmapImageRep *)imageRep;
    }
    ASSERT(bitmapImage);

    CoreDragImageSpec imageSpec;
    imageSpec.version = kCoreDragImageSpecVersionOne;
    imageSpec.pixelsWide = [bitmapImage pixelsWide];
    imageSpec.pixelsHigh = [bitmapImage pixelsHigh];
    imageSpec.bitsPerSample = [bitmapImage bitsPerSample];
    imageSpec.samplesPerPixel = [bitmapImage samplesPerPixel];
    imageSpec.bitsPerPixel = [bitmapImage bitsPerPixel];
    imageSpec.bytesPerRow = [bitmapImage bytesPerRow];
    imageSpec.isPlanar = [bitmapImage isPlanar];
    imageSpec.hasAlpha = [bitmapImage hasAlpha];
    [bitmapImage getBitmapDataPlanes:const_cast<unsigned char**>(imageSpec.data)];

    // if image was flipped, we have an upside down bitmap since the cache is rendered flipped
    if (flipImage)
        flipImageSpec(&imageSpec);

    CGSRegionObj imageShape;
    OSStatus error = CGSNewRegionWithRect(&imageRect, &imageShape);
    ASSERT(error == kCGErrorSuccess);
    if (error != kCGErrorSuccess)
        return;

    // make sure image has integer offset
    CGPoint imageOffset = { -offset.x, -(imageSize.height - offset.y) };
    imageOffset.x = floor(imageOffset.x + 0.5);
    imageOffset.y = floor(imageOffset.y + 0.5);

    error = CoreDragSetImage(CoreDragGetCurrentDrag(), imageOffset, &imageSpec, imageShape, 1.0);
    CGSReleaseRegion(imageShape);
    ASSERT(error == kCGErrorSuccess);
}

void Pasteboard::setDragImage(DragImage image, const IntPoint& location)
{
    // Don't allow setting the drag image if someone kept a pasteboard and is trying to set the image too late.
    if (m_changeCount != platformStrategies()->pasteboardStrategy()->changeCount(m_pasteboardName))
        return;

    // Dashboard wants to be able to set the drag image during dragging, but Cocoa does not allow this.
    // Instead we must drop down to the CoreGraphics API.
    setDragImageImpl(image.get().get(), location);

    // Hack: We must post an event to wake up the NSDragManager, which is sitting in a nextEvent call
    // up the stack from us because the CoreFoundation drag manager does not use the run loop by itself.
    // This is the most innocuous event to use, per Kristin Forster.
    // This is only relevant in WK1. Do not execute in the WebContent process, since it is now using
    // NSRunLoop, and not the NSApplication run loop.
    if ([NSApp isRunning]) {
        ASSERT(hasProcessPrivilege(ProcessPrivilege::CanCommunicateWithWindowServer));
        NSEvent* event = [NSEvent mouseEventWithType:NSEventTypeMouseMoved location:NSZeroPoint
            modifierFlags:0 timestamp:0 windowNumber:0 context:nil eventNumber:0 clickCount:0 pressure:0];
        [NSApp postEvent:event atStart:YES];
    }
}
#endif

}

#endif // PLATFORM(MAC)<|MERGE_RESOLUTION|>--- conflicted
+++ resolved
@@ -56,10 +56,6 @@
 
 const char WebSmartPastePboardType[] = "NeXT smart paste pasteboard type";
 const char WebURLPboardType[] = "public.url";
-<<<<<<< HEAD
-const char WebURLsWithTitlesPboardType[] = "WebURLsWithTitlesPboardType";
-=======
->>>>>>> 20415689
 
 static const Vector<String> writableTypesForURL()
 {
