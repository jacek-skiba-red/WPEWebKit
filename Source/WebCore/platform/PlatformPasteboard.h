--- conflicted
+++ resolved
@@ -99,13 +99,11 @@
 #if PLATFORM(IOS)
     RetainPtr<UIPasteboard> m_pasteboard;
 #endif
-<<<<<<< HEAD
+#if PLATFORM(GTK)
+    GtkClipboard* m_clipboard;
+#endif
 #if PLATFORM(WPE)
     struct wpe_pasteboard* m_pasteboard;
-=======
-#if PLATFORM(GTK)
-    GtkClipboard* m_clipboard;
->>>>>>> 62c989f5
 #endif
 };
 
