--- conflicted
+++ resolved
@@ -1057,13 +1057,9 @@
 
     m_responseBuilder.shrinkToFit();
 
-<<<<<<< HEAD
     reportExtraMemoryCost();
 
-    Optional<String> decodedText;
-=======
     std::optional<String> decodedText;
->>>>>>> 05dda0ab
     if (!m_binaryResponseBuilder)
         decodedText = m_responseBuilder.toStringPreserveCapacity();
     InspectorInstrumentation::didFinishXHRLoading(scriptExecutionContext(), identifier, decodedText, m_url, m_lastSendURL, m_lastSendLineNumber, m_lastSendColumnNumber);
