cmake_minimum_required(VERSION 2.8.12)
include(WebKitCommon)
set_property(DIRECTORY . PROPERTY FOLDER "WebCore")
add_subdirectory(PAL/pal)

set(WebCore_INCLUDE_DIRECTORIES
    "${CMAKE_BINARY_DIR}"
    "${WEBCORE_DIR}"
    "${WEBCORE_DIR}/Modules/airplay"
    "${WEBCORE_DIR}/Modules/applepay"
    "${WEBCORE_DIR}/Modules/credentials"
    "${WEBCORE_DIR}/Modules/encryptedmedia"
    "${WEBCORE_DIR}/Modules/encryptedmedia/legacy"
    "${WEBCORE_DIR}/Modules/fetch"
    "${WEBCORE_DIR}/Modules/geolocation"
    "${WEBCORE_DIR}/Modules/beacon"
    "${WEBCORE_DIR}/Modules/indexeddb"
    "${WEBCORE_DIR}/Modules/indexeddb/client"
    "${WEBCORE_DIR}/Modules/indexeddb/server"
    "${WEBCORE_DIR}/Modules/indexeddb/shared"
    "${WEBCORE_DIR}/Modules/mediacontrols/"
    "${WEBCORE_DIR}/Modules/mediasession"
    "${WEBCORE_DIR}/Modules/mediasource"
    "${WEBCORE_DIR}/Modules/mediastream"
    "${WEBCORE_DIR}/Modules/navigatorcontentutils"
    "${WEBCORE_DIR}/Modules/notifications"
    "${WEBCORE_DIR}/Modules/plugins"
    "${WEBCORE_DIR}/Modules/proximity"
    "${WEBCORE_DIR}/Modules/quota"
    "${WEBCORE_DIR}/Modules/speech"
    "${WEBCORE_DIR}/Modules/streams"
    "${WEBCORE_DIR}/Modules/webaudio"
    "${WEBCORE_DIR}/Modules/webdatabase"
    "${WEBCORE_DIR}/Modules/webdriver"
    "${WEBCORE_DIR}/Modules/websockets"
    "${WEBCORE_DIR}/accessibility"
    "${WEBCORE_DIR}/animation"
    "${WEBCORE_DIR}/bindings"
    "${WEBCORE_DIR}/bindings/js"
    "${WEBCORE_DIR}/bridge"
    "${WEBCORE_DIR}/bridge/c"
    "${WEBCORE_DIR}/bridge/jsc"
    "${WEBCORE_DIR}/contentextensions"
    "${WEBCORE_DIR}/crypto"
    "${WEBCORE_DIR}/crypto/algorithms"
    "${WEBCORE_DIR}/crypto/keys"
    "${WEBCORE_DIR}/crypto/parameters"
    "${WEBCORE_DIR}/css"
    "${WEBCORE_DIR}/css/parser"
    "${WEBCORE_DIR}/cssjit"
    "${WEBCORE_DIR}/dom"
    "${WEBCORE_DIR}/dom/default"
    "${WEBCORE_DIR}/domjit"
    "${WEBCORE_DIR}/editing"
    "${WEBCORE_DIR}/fileapi"
    "${WEBCORE_DIR}/history"
    "${WEBCORE_DIR}/html"
    "${WEBCORE_DIR}/html/canvas"
    "${WEBCORE_DIR}/html/forms"
    "${WEBCORE_DIR}/html/parser"
    "${WEBCORE_DIR}/html/shadow"
    "${WEBCORE_DIR}/html/track"
    "${WEBCORE_DIR}/inspector"
    "${WEBCORE_DIR}/loader"
    "${WEBCORE_DIR}/loader/appcache"
    "${WEBCORE_DIR}/loader/archive"
    "${WEBCORE_DIR}/loader/archive/mhtml"
    "${WEBCORE_DIR}/loader/cache"
    "${WEBCORE_DIR}/loader/icon"
    "${WEBCORE_DIR}/mathml"
    "${WEBCORE_DIR}/page"
    "${WEBCORE_DIR}/page/animation"
    "${WEBCORE_DIR}/page/csp"
    "${WEBCORE_DIR}/page/scrolling"
    "${WEBCORE_DIR}/platform"
    "${WEBCORE_DIR}/platform/animation"
    "${WEBCORE_DIR}/platform/audio"
    "${WEBCORE_DIR}/platform/crypto"
    "${WEBCORE_DIR}/platform/gamepad"
    "${WEBCORE_DIR}/platform/gamepad/deprecated"
    "${WEBCORE_DIR}/platform/gamepad/linux"
    "${WEBCORE_DIR}/platform/graphics"
    "${WEBCORE_DIR}/platform/graphics/cpu/arm"
    "${WEBCORE_DIR}/platform/graphics/cpu/arm/filters"
    "${WEBCORE_DIR}/platform/graphics/displaylists"
    "${WEBCORE_DIR}/platform/graphics/filters"
    "${WEBCORE_DIR}/platform/graphics/harfbuzz"
    "${WEBCORE_DIR}/platform/graphics/harfbuzz/ng"
    "${WEBCORE_DIR}/platform/graphics/opentype"
    "${WEBCORE_DIR}/platform/graphics/transforms"
    "${WEBCORE_DIR}/platform/mediastream"
    "${WEBCORE_DIR}/platform/mediastream/libwebrtc"
    "${WEBCORE_DIR}/platform/mock"
    "${WEBCORE_DIR}/platform/mock/mediasource"
    "${WEBCORE_DIR}/platform/network"
    "${WEBCORE_DIR}/platform/sql"
    "${WEBCORE_DIR}/platform/text"
    "${WEBCORE_DIR}/platform/text/icu"
    "${WEBCORE_DIR}/plugins"
    "${WEBCORE_DIR}/rendering"
    "${WEBCORE_DIR}/rendering/line"
    "${WEBCORE_DIR}/rendering/mathml"
    "${WEBCORE_DIR}/rendering/shapes"
    "${WEBCORE_DIR}/rendering/style"
    "${WEBCORE_DIR}/rendering/svg"
    "${WEBCORE_DIR}/replay"
    "${WEBCORE_DIR}/storage"
    "${WEBCORE_DIR}/style"
    "${WEBCORE_DIR}/svg"
    "${WEBCORE_DIR}/svg/animation"
    "${WEBCORE_DIR}/svg/graphics"
    "${WEBCORE_DIR}/svg/graphics/filters"
    "${WEBCORE_DIR}/svg/properties"
    "${WEBCORE_DIR}/websockets"
    "${WEBCORE_DIR}/workers"
    "${WEBCORE_DIR}/xml"
    "${WEBCORE_DIR}/xml/parser"
    "${DERIVED_SOURCES_WEBCORE_DIR}"
    "${CMAKE_SOURCE_DIR}/Source"
)

set(WebCore_SYSTEM_INCLUDE_DIRECTORIES
    ${ICU_INCLUDE_DIRS}
)

set(WebCore_IDL_INCLUDES
    animation
    css
    dom
    fileapi
    html
    inspector
    page
    plugins
    storage
    svg
    workers
    xml

    Modules/airplay
    Modules/credentials
    Modules/encryptedmedia/legacy
    Modules/fetch
    Modules/geolocation
    Modules/beacon
    Modules/indexeddb
    Modules/mediasession
    Modules/mediastream
    Modules/notifications
    Modules/proximity
    Modules/quota
    Modules/speech
    Modules/streams
    Modules/webaudio
    Modules/webdatabase
    Modules/websockets

    bindings/js

    html/canvas
    html/shadow
    html/track

    loader/appcache
)

set(WebCore_NON_SVG_IDL_FILES
    Modules/airplay/WebKitPlaybackTargetAvailabilityEvent.idl

    Modules/credentials/BasicCredential.idl
    Modules/credentials/CredentialData.idl
    Modules/credentials/PasswordCredential.idl
    Modules/credentials/SiteBoundCredential.idl
    Modules/credentials/SiteBoundCredentialData.idl

    Modules/fetch/DOMWindowFetch.idl
    Modules/fetch/FetchBody.idl
    Modules/fetch/FetchHeaders.idl
    Modules/fetch/FetchRequest.idl
    Modules/fetch/FetchResponse.idl
    Modules/fetch/WorkerGlobalScopeFetch.idl

    Modules/geolocation/Coordinates.idl
    Modules/geolocation/Geolocation.idl
    Modules/geolocation/Geoposition.idl
    Modules/geolocation/NavigatorGeolocation.idl
    Modules/geolocation/PositionCallback.idl
    Modules/geolocation/PositionError.idl
    Modules/geolocation/PositionErrorCallback.idl
    Modules/geolocation/PositionOptions.idl

    # Modules/beacon/NavigatorBeacon.idl

    Modules/indexeddb/DOMWindowIndexedDatabase.idl
    Modules/indexeddb/IDBCursor.idl
    Modules/indexeddb/IDBCursorDirection.idl
    Modules/indexeddb/IDBCursorWithValue.idl
    Modules/indexeddb/IDBDatabase.idl
    Modules/indexeddb/IDBFactory.idl
    Modules/indexeddb/IDBIndex.idl
    Modules/indexeddb/IDBKeyRange.idl
    Modules/indexeddb/IDBObjectStore.idl
    Modules/indexeddb/IDBOpenDBRequest.idl
    Modules/indexeddb/IDBRequest.idl
    Modules/indexeddb/IDBTransaction.idl
    Modules/indexeddb/IDBTransactionMode.idl
    Modules/indexeddb/IDBVersionChangeEvent.idl
    Modules/indexeddb/WorkerGlobalScopeIndexedDatabase.idl

    Modules/mediacontrols/MediaControlsHost.idl

    Modules/mediasession/HTMLMediaElementMediaSession.idl
    Modules/mediasession/MediaRemoteControls.idl
    Modules/mediasession/MediaSession.idl

    Modules/mediasource/DOMURLMediaSource.idl
    Modules/mediasource/MediaSource.idl
    Modules/mediasource/SourceBuffer.idl
    Modules/mediasource/SourceBufferList.idl
    Modules/mediasource/VideoPlaybackQuality.idl

    Modules/mediastream/CanvasCaptureMediaStreamTrack.idl
    Modules/mediastream/DoubleRange.idl
    Modules/mediastream/LongRange.idl
    Modules/mediastream/MediaDeviceInfo.idl
    Modules/mediastream/MediaDevices.idl
    Modules/mediastream/MediaStream.idl
    Modules/mediastream/MediaStreamEvent.idl
    Modules/mediastream/MediaStreamTrack.idl
    Modules/mediastream/MediaStreamTrackEvent.idl
    Modules/mediastream/MediaTrackConstraints.idl
    Modules/mediastream/MediaTrackSupportedConstraints.idl
    Modules/mediastream/NavigatorMediaDevices.idl
    Modules/mediastream/NavigatorUserMedia.idl
    Modules/mediastream/OverconstrainedError.idl
    Modules/mediastream/OverconstrainedErrorEvent.idl
    Modules/mediastream/RTCAnswerOptions.idl
    Modules/mediastream/RTCConfiguration.idl
    Modules/mediastream/RTCDTMFSender.idl
    Modules/mediastream/RTCDTMFToneChangeEvent.idl
    Modules/mediastream/RTCDataChannel.idl
    Modules/mediastream/RTCDataChannelEvent.idl
    Modules/mediastream/RTCIceCandidate.idl
    Modules/mediastream/RTCIceConnectionState.idl
    Modules/mediastream/RTCIceGatheringState.idl
    Modules/mediastream/RTCIceServer.idl
    Modules/mediastream/RTCIceTransport.idl
    Modules/mediastream/RTCIceTransportState.idl
    Modules/mediastream/RTCOfferAnswerOptions.idl
    Modules/mediastream/RTCOfferOptions.idl
    Modules/mediastream/RTCPeerConnection.idl
    Modules/mediastream/RTCPeerConnectionIceEvent.idl
    Modules/mediastream/RTCPeerConnectionState.idl
    Modules/mediastream/RTCRtpParameters.idl
    Modules/mediastream/RTCRtpReceiver.idl
    Modules/mediastream/RTCRtpSender.idl
    Modules/mediastream/RTCRtpTransceiver.idl
    Modules/mediastream/RTCRtpTransceiverDirection.idl
    Modules/mediastream/RTCSessionDescription.idl
    Modules/mediastream/RTCSignalingState.idl
    Modules/mediastream/RTCStatsReport.idl
    Modules/mediastream/RTCTrackEvent.idl

    Modules/navigatorcontentutils/NavigatorContentUtils.idl

    Modules/notifications/Notification.idl
    Modules/notifications/NotificationPermission.idl
    Modules/notifications/NotificationPermissionCallback.idl

    Modules/proximity/DeviceProximityEvent.idl

    Modules/speech/DOMWindowSpeechSynthesis.idl
    Modules/speech/SpeechSynthesis.idl
    Modules/speech/SpeechSynthesisEvent.idl
    Modules/speech/SpeechSynthesisUtterance.idl
    Modules/speech/SpeechSynthesisVoice.idl

    Modules/streams/ByteLengthQueuingStrategy.idl
    Modules/streams/CountQueuingStrategy.idl
    Modules/streams/ReadableByteStreamController.idl
    Modules/streams/ReadableStream.idl
    Modules/streams/ReadableStreamBYOBReader.idl
    Modules/streams/ReadableStreamBYOBRequest.idl
    Modules/streams/ReadableStreamDefaultController.idl
    Modules/streams/ReadableStreamDefaultReader.idl
    Modules/streams/ReadableStreamSource.idl
    Modules/streams/WritableStream.idl

    Modules/webaudio/AnalyserNode.idl
    Modules/webaudio/AudioBuffer.idl
    Modules/webaudio/AudioBufferCallback.idl
    Modules/webaudio/AudioBufferSourceNode.idl
    Modules/webaudio/AudioContext.idl
    Modules/webaudio/AudioDestinationNode.idl
    Modules/webaudio/AudioListener.idl
    Modules/webaudio/AudioNode.idl
    Modules/webaudio/AudioParam.idl
    Modules/webaudio/AudioProcessingEvent.idl
    Modules/webaudio/BiquadFilterNode.idl
    Modules/webaudio/ChannelMergerNode.idl
    Modules/webaudio/ChannelSplitterNode.idl
    Modules/webaudio/ConvolverNode.idl
    Modules/webaudio/DelayNode.idl
    Modules/webaudio/DynamicsCompressorNode.idl
    Modules/webaudio/GainNode.idl
    Modules/webaudio/MediaElementAudioSourceNode.idl
    Modules/webaudio/MediaStreamAudioDestinationNode.idl
    Modules/webaudio/MediaStreamAudioSourceNode.idl
    Modules/webaudio/OfflineAudioCompletionEvent.idl
    Modules/webaudio/OfflineAudioContext.idl
    Modules/webaudio/OscillatorNode.idl
    Modules/webaudio/PannerNode.idl
    Modules/webaudio/PeriodicWave.idl
    Modules/webaudio/ScriptProcessorNode.idl
    Modules/webaudio/WaveShaperNode.idl

    Modules/webdatabase/DOMWindowWebDatabase.idl
    Modules/webdatabase/Database.idl
    Modules/webdatabase/DatabaseCallback.idl
    Modules/webdatabase/SQLError.idl
    Modules/webdatabase/SQLException.idl
    Modules/webdatabase/SQLResultSet.idl
    Modules/webdatabase/SQLResultSetRowList.idl
    Modules/webdatabase/SQLStatementCallback.idl
    Modules/webdatabase/SQLStatementErrorCallback.idl
    Modules/webdatabase/SQLTransaction.idl
    Modules/webdatabase/SQLTransactionCallback.idl
    Modules/webdatabase/SQLTransactionErrorCallback.idl

    Modules/webdriver/NavigatorWebDriver.idl

    Modules/websockets/CloseEvent.idl
    Modules/websockets/WebSocket.idl

    animation/Animatable.idl
    animation/AnimationEffect.idl
    animation/AnimationTimeline.idl
    animation/DocumentAnimation.idl
    animation/DocumentTimeline.idl
    animation/KeyframeEffect.idl
    animation/WebAnimation.idl

    crypto/CryptoAlgorithmParameters.idl
    crypto/CryptoKey.idl
    crypto/CryptoKeyPair.idl
    crypto/CryptoKeyUsage.idl
    crypto/JsonWebKey.idl
    crypto/RsaOtherPrimesInfo.idl
    crypto/SubtleCrypto.idl
    crypto/WebKitSubtleCrypto.idl

    crypto/parameters/AesCbcCfbParams.idl
    crypto/parameters/AesCtrParams.idl
    crypto/parameters/AesGcmParams.idl
    crypto/parameters/AesKeyParams.idl
    crypto/parameters/EcKeyParams.idl
    crypto/parameters/EcdhKeyDeriveParams.idl
    crypto/parameters/EcdsaParams.idl
    crypto/parameters/HkdfParams.idl
    crypto/parameters/HmacKeyParams.idl
    crypto/parameters/Pbkdf2Params.idl
    crypto/parameters/RsaHashedImportParams.idl
    crypto/parameters/RsaHashedKeyGenParams.idl
    crypto/parameters/RsaKeyGenParams.idl
    crypto/parameters/RsaOaepParams.idl

    css/CSSFontFaceLoadEvent.idl
    css/CSSFontFaceRule.idl
    css/CSSImportRule.idl
    css/CSSKeyframeRule.idl
    css/CSSKeyframesRule.idl
    css/CSSMediaRule.idl
    css/CSSNamespaceRule.idl
    css/CSSPageRule.idl
    css/CSSRule.idl
    css/CSSRuleList.idl
    css/CSSStyleDeclaration.idl
    css/CSSStyleRule.idl
    css/CSSStyleSheet.idl
    css/CSSSupportsRule.idl
    css/CSSUnknownRule.idl
    css/DOMMatrix.idl
    css/DOMMatrixInit.idl
    css/DOMMatrixReadOnly.idl
    css/DeprecatedCSSOMCounter.idl
    css/DeprecatedCSSOMPrimitiveValue.idl
    css/DeprecatedCSSOMRGBColor.idl
    css/DeprecatedCSSOMRect.idl
    css/DeprecatedCSSOMValue.idl
    css/DeprecatedCSSOMValueList.idl
    css/DOMCSSNamespace.idl
    css/ElementCSSInlineStyle.idl
    css/FontFace.idl
    css/FontFaceSet.idl
    css/MediaList.idl
    css/MediaQueryList.idl
    css/MediaQueryListListener.idl
    css/StyleMedia.idl
    css/StyleSheet.idl
    css/StyleSheetList.idl
    css/WebKitCSSMatrix.idl
    css/WebKitCSSRegionRule.idl
    css/WebKitCSSViewportRule.idl

    dom/AnimationEvent.idl
    dom/Attr.idl
    dom/BeforeLoadEvent.idl
    dom/BeforeUnloadEvent.idl
    dom/CDATASection.idl
    dom/CharacterData.idl
    dom/ChildNode.idl
    dom/ClipboardEvent.idl
    dom/Comment.idl
    dom/CompositionEvent.idl
    dom/CustomElementRegistry.idl
    dom/CustomEvent.idl
    dom/DOMCoreException.idl
    dom/DOMError.idl
    dom/DOMImplementation.idl
    dom/DOMNamedFlowCollection.idl
    dom/DOMPoint.idl
    dom/DOMPointInit.idl
    dom/DOMPointReadOnly.idl
    dom/DOMRect.idl
    dom/DOMRectInit.idl
    dom/DOMRectReadOnly.idl
    dom/DOMStringList.idl
    dom/DOMStringMap.idl
    dom/DataTransfer.idl
    dom/DataTransferItem.idl
    dom/DataTransferItemList.idl
    dom/DeviceMotionEvent.idl
    dom/DeviceOrientationEvent.idl
    dom/Document.idl
    dom/DocumentAndElementEventHandlers.idl
    dom/DocumentFragment.idl
    dom/DocumentOrShadowRoot.idl
    dom/DocumentType.idl
    dom/Element.idl
    dom/ErrorEvent.idl
    dom/Event.idl
    dom/EventInit.idl
    dom/EventModifierInit.idl
    dom/EventTarget.idl
    dom/FocusEvent.idl
    dom/GlobalEventHandlers.idl
    dom/HashChangeEvent.idl
    dom/InputEvent.idl
    dom/KeyboardEvent.idl
    dom/MessageChannel.idl
    dom/MessageEvent.idl
    dom/MessagePort.idl
    dom/MouseEvent.idl
    dom/MouseEventInit.idl
    dom/MutationEvent.idl
    dom/MutationObserver.idl
    dom/MutationRecord.idl
    dom/NamedNodeMap.idl
    dom/Node.idl
    dom/NodeFilter.idl
    dom/NodeIterator.idl
    dom/NodeList.idl
    dom/NonDocumentTypeChildNode.idl
    dom/NonElementParentNode.idl
    dom/OverflowEvent.idl
    dom/PageTransitionEvent.idl
    dom/ParentNode.idl
    dom/PopStateEvent.idl
    dom/ProcessingInstruction.idl
    dom/ProgressEvent.idl
    dom/PromiseRejectionEvent.idl
    dom/Range.idl
    dom/RequestAnimationFrameCallback.idl
    dom/SecurityPolicyViolationEvent.idl
    dom/ShadowRoot.idl
    dom/ShadowRootMode.idl
    dom/Slotable.idl
    dom/StaticRange.idl
    dom/StringCallback.idl
    dom/Text.idl
    dom/TextDecoder.idl
    dom/TextEncoder.idl
    dom/TextEvent.idl
    dom/Touch.idl
    dom/TouchEvent.idl
    dom/TouchList.idl
    dom/TransitionEvent.idl
    dom/TreeWalker.idl
    dom/UIEvent.idl
    dom/UIEventInit.idl
    dom/WebKitAnimationEvent.idl
    dom/WebKitNamedFlow.idl
    dom/WebKitTransitionEvent.idl
    dom/WheelEvent.idl
    dom/XMLDocument.idl

    fileapi/Blob.idl
    fileapi/BlobCallback.idl
    fileapi/BlobLineEndings.idl
    fileapi/BlobPropertyBag.idl
    fileapi/File.idl
    fileapi/FileError.idl
    fileapi/FileException.idl
    fileapi/FileList.idl
    fileapi/FileReader.idl
    fileapi/FileReaderSync.idl

    html/DOMFormData.idl
    html/DOMTokenList.idl
    html/DOMURL.idl
    html/HTMLAllCollection.idl
    html/HTMLAnchorElement.idl
    html/HTMLAppletElement.idl
    html/HTMLAreaElement.idl
    html/HTMLAttachmentElement.idl
    html/HTMLAudioElement.idl
    html/HTMLBRElement.idl
    html/HTMLBaseElement.idl
    html/HTMLBodyElement.idl
    html/HTMLButtonElement.idl
    html/HTMLCanvasElement.idl
    html/HTMLCollection.idl
    html/HTMLDListElement.idl
    html/HTMLDataElement.idl
    html/HTMLDataListElement.idl
    html/HTMLDetailsElement.idl
    html/HTMLDirectoryElement.idl
    html/HTMLDivElement.idl
    html/HTMLDocument.idl
    html/HTMLElement.idl
    html/HTMLEmbedElement.idl
    html/HTMLFieldSetElement.idl
    html/HTMLFontElement.idl
    html/HTMLFormControlsCollection.idl
    html/HTMLFormElement.idl
    html/HTMLFrameElement.idl
    html/HTMLFrameSetElement.idl
    html/HTMLHRElement.idl
    html/HTMLHeadElement.idl
    html/HTMLHeadingElement.idl
    html/HTMLHtmlElement.idl
    html/HTMLHyperlinkElementUtils.idl
    html/HTMLIFrameElement.idl
    html/HTMLImageElement.idl
    html/HTMLInputElement.idl
    html/HTMLKeygenElement.idl
    html/HTMLLIElement.idl
    html/HTMLLabelElement.idl
    html/HTMLLegendElement.idl
    html/HTMLLinkElement.idl
    html/HTMLMapElement.idl
    html/HTMLMarqueeElement.idl
    html/HTMLMediaElement.idl
    html/HTMLMenuElement.idl
    html/HTMLMetaElement.idl
    html/HTMLMeterElement.idl
    html/HTMLModElement.idl
    html/HTMLOListElement.idl
    html/HTMLObjectElement.idl
    html/HTMLOptGroupElement.idl
    html/HTMLOptionElement.idl
    html/HTMLOptionsCollection.idl
    html/HTMLOutputElement.idl
    html/HTMLParagraphElement.idl
    html/HTMLParamElement.idl
    html/HTMLPictureElement.idl
    html/HTMLPreElement.idl
    html/HTMLProgressElement.idl
    html/HTMLQuoteElement.idl
    html/HTMLScriptElement.idl
    html/HTMLSelectElement.idl
    html/HTMLSlotElement.idl
    html/HTMLSourceElement.idl
    html/HTMLSpanElement.idl
    html/HTMLStyleElement.idl
    html/HTMLTableCaptionElement.idl
    html/HTMLTableCellElement.idl
    html/HTMLTableColElement.idl
    html/HTMLTableElement.idl
    html/HTMLTableRowElement.idl
    html/HTMLTableSectionElement.idl
    html/HTMLTemplateElement.idl
    html/HTMLTextAreaElement.idl
    html/HTMLTimeElement.idl
    html/HTMLTitleElement.idl
    html/HTMLTrackElement.idl
    html/HTMLUListElement.idl
    html/HTMLUnknownElement.idl
    html/HTMLVideoElement.idl
    html/ImageData.idl
    html/MediaController.idl
    html/MediaError.idl
    html/RadioNodeList.idl
    html/TextMetrics.idl
    html/TimeRanges.idl
    html/URLSearchParams.idl
    html/ValidityState.idl
    html/VoidCallback.idl

    html/canvas/CanvasGradient.idl
    html/canvas/CanvasPath.idl
    html/canvas/CanvasPattern.idl
    html/canvas/CanvasProxy.idl
    html/canvas/CanvasRenderingContext2D.idl
    html/canvas/DOMPath.idl
    html/canvas/WebGPUBuffer.idl
    html/canvas/WebGPUCommandBuffer.idl
    html/canvas/WebGPUCommandQueue.idl
    html/canvas/WebGPUComputeCommandEncoder.idl
    html/canvas/WebGPUComputePipelineState.idl
    html/canvas/WebGPUDepthStencilDescriptor.idl
    html/canvas/WebGPUDepthStencilState.idl
    html/canvas/WebGPUDrawable.idl
    html/canvas/WebGPUFunction.idl
    html/canvas/WebGPULibrary.idl
    html/canvas/WebGPURenderCommandEncoder.idl
    html/canvas/WebGPURenderPassAttachmentDescriptor.idl
    html/canvas/WebGPURenderPassColorAttachmentDescriptor.idl
    html/canvas/WebGPURenderPassDepthAttachmentDescriptor.idl
    html/canvas/WebGPURenderPassDescriptor.idl
    html/canvas/WebGPURenderPipelineColorAttachmentDescriptor.idl
    html/canvas/WebGPURenderPipelineDescriptor.idl
    html/canvas/WebGPURenderPipelineState.idl
    html/canvas/WebGPURenderingContext.idl
    html/canvas/WebGPUSize.idl
    html/canvas/WebGPUTexture.idl
    html/canvas/WebGPUTextureDescriptor.idl

    inspector/CommandLineAPIHost.idl
    inspector/InspectorFrontendHost.idl

    loader/appcache/DOMApplicationCache.idl

    page/BarProp.idl
    page/Crypto.idl
    page/DOMSelection.idl
    page/DOMWindow.idl
    page/EventSource.idl
    page/GlobalCrypto.idl
    page/GlobalPerformance.idl
    page/History.idl
    page/IntersectionObserver.idl
    page/IntersectionObserverCallback.idl
    page/IntersectionObserverEntry.idl
    page/Location.idl
    page/Navigator.idl
    page/NavigatorConcurrentHardware.idl
    page/NavigatorID.idl
    page/NavigatorLanguage.idl
    page/NavigatorOnLine.idl
    page/Performance.idl
    page/PerformanceEntry.idl
    page/PerformanceMark.idl
    page/PerformanceMeasure.idl
    page/PerformanceObserver.idl
    page/PerformanceObserverCallback.idl
    page/PerformanceObserverEntryList.idl
    page/PerformanceNavigation.idl
    page/PerformanceResourceTiming.idl
    page/PerformanceTiming.idl
    page/Screen.idl
    page/ScrollToOptions.idl
    page/WebKitPoint.idl
    page/WindowEventHandlers.idl
    page/WindowOrWorkerGlobalScope.idl
    page/WorkerNavigator.idl

    plugins/DOMMimeType.idl
    plugins/DOMMimeTypeArray.idl
    plugins/DOMPlugin.idl
    plugins/DOMPluginArray.idl

    storage/Storage.idl
    storage/StorageEvent.idl

    workers/AbstractWorker.idl
    workers/DedicatedWorkerGlobalScope.idl
    workers/Worker.idl
    workers/WorkerGlobalScope.idl
    workers/WorkerLocation.idl

    xml/DOMParser.idl
    xml/XMLHttpRequest.idl
    xml/XMLHttpRequestEventTarget.idl
    xml/XMLHttpRequestProgressEvent.idl
    xml/XMLHttpRequestUpload.idl
    xml/XMLSerializer.idl
    xml/XPathEvaluator.idl
    xml/XPathException.idl
    xml/XPathExpression.idl
    xml/XPathNSResolver.idl
    xml/XPathResult.idl
    xml/XSLTProcessor.idl
)

set(WebCore_SVG_IDL_FILES
    svg/SVGAElement.idl
    svg/SVGAltGlyphDefElement.idl
    svg/SVGAltGlyphElement.idl
    svg/SVGAltGlyphItemElement.idl
    svg/SVGAngle.idl
    svg/SVGAnimateColorElement.idl
    svg/SVGAnimateElement.idl
    svg/SVGAnimateMotionElement.idl
    svg/SVGAnimateTransformElement.idl
    svg/SVGAnimatedAngle.idl
    svg/SVGAnimatedBoolean.idl
    svg/SVGAnimatedEnumeration.idl
    svg/SVGAnimatedInteger.idl
    svg/SVGAnimatedLength.idl
    svg/SVGAnimatedLengthList.idl
    svg/SVGAnimatedNumber.idl
    svg/SVGAnimatedNumberList.idl
    svg/SVGAnimatedPreserveAspectRatio.idl
    svg/SVGAnimatedRect.idl
    svg/SVGAnimatedString.idl
    svg/SVGAnimatedTransformList.idl
    svg/SVGAnimationElement.idl
    svg/SVGCircleElement.idl
    svg/SVGClipPathElement.idl
    svg/SVGComponentTransferFunctionElement.idl
    svg/SVGCursorElement.idl
    svg/SVGDefsElement.idl
    svg/SVGDescElement.idl
    svg/SVGDocument.idl
    svg/SVGElement.idl
    svg/SVGEllipseElement.idl
    svg/SVGException.idl
    svg/SVGExternalResourcesRequired.idl
    svg/SVGFEBlendElement.idl
    svg/SVGFEColorMatrixElement.idl
    svg/SVGFEComponentTransferElement.idl
    svg/SVGFECompositeElement.idl
    svg/SVGFEConvolveMatrixElement.idl
    svg/SVGFEDiffuseLightingElement.idl
    svg/SVGFEDisplacementMapElement.idl
    svg/SVGFEDistantLightElement.idl
    svg/SVGFEDropShadowElement.idl
    svg/SVGFEFloodElement.idl
    svg/SVGFEFuncAElement.idl
    svg/SVGFEFuncBElement.idl
    svg/SVGFEFuncGElement.idl
    svg/SVGFEFuncRElement.idl
    svg/SVGFEGaussianBlurElement.idl
    svg/SVGFEImageElement.idl
    svg/SVGFEMergeElement.idl
    svg/SVGFEMergeNodeElement.idl
    svg/SVGFEMorphologyElement.idl
    svg/SVGFEOffsetElement.idl
    svg/SVGFEPointLightElement.idl
    svg/SVGFESpecularLightingElement.idl
    svg/SVGFESpotLightElement.idl
    svg/SVGFETileElement.idl
    svg/SVGFETurbulenceElement.idl
    svg/SVGFilterElement.idl
    svg/SVGFilterPrimitiveStandardAttributes.idl
    svg/SVGFitToViewBox.idl
    svg/SVGFontElement.idl
    svg/SVGFontFaceElement.idl
    svg/SVGFontFaceFormatElement.idl
    svg/SVGFontFaceNameElement.idl
    svg/SVGFontFaceSrcElement.idl
    svg/SVGFontFaceUriElement.idl
    svg/SVGForeignObjectElement.idl
    svg/SVGGElement.idl
    svg/SVGGlyphElement.idl
    svg/SVGGlyphRefElement.idl
    svg/SVGGradientElement.idl
    svg/SVGGraphicsElement.idl
    svg/SVGHKernElement.idl
    svg/SVGImageElement.idl
    svg/SVGLength.idl
    svg/SVGLengthList.idl
    svg/SVGLineElement.idl
    svg/SVGLinearGradientElement.idl
    svg/SVGMPathElement.idl
    svg/SVGMarkerElement.idl
    svg/SVGMaskElement.idl
    svg/SVGMatrix.idl
    svg/SVGMetadataElement.idl
    svg/SVGMissingGlyphElement.idl
    svg/SVGNumber.idl
    svg/SVGNumberList.idl
    svg/SVGPathElement.idl
    svg/SVGPathSeg.idl
    svg/SVGPathSegArcAbs.idl
    svg/SVGPathSegArcRel.idl
    svg/SVGPathSegClosePath.idl
    svg/SVGPathSegCurvetoCubicAbs.idl
    svg/SVGPathSegCurvetoCubicRel.idl
    svg/SVGPathSegCurvetoCubicSmoothAbs.idl
    svg/SVGPathSegCurvetoCubicSmoothRel.idl
    svg/SVGPathSegCurvetoQuadraticAbs.idl
    svg/SVGPathSegCurvetoQuadraticRel.idl
    svg/SVGPathSegCurvetoQuadraticSmoothAbs.idl
    svg/SVGPathSegCurvetoQuadraticSmoothRel.idl
    svg/SVGPathSegLinetoAbs.idl
    svg/SVGPathSegLinetoHorizontalAbs.idl
    svg/SVGPathSegLinetoHorizontalRel.idl
    svg/SVGPathSegLinetoRel.idl
    svg/SVGPathSegLinetoVerticalAbs.idl
    svg/SVGPathSegLinetoVerticalRel.idl
    svg/SVGPathSegList.idl
    svg/SVGPathSegMovetoAbs.idl
    svg/SVGPathSegMovetoRel.idl
    svg/SVGPatternElement.idl
    svg/SVGPoint.idl
    svg/SVGPointList.idl
    svg/SVGPolygonElement.idl
    svg/SVGPolylineElement.idl
    svg/SVGPreserveAspectRatio.idl
    svg/SVGRadialGradientElement.idl
    svg/SVGRect.idl
    svg/SVGRectElement.idl
    svg/SVGRenderingIntent.idl
    svg/SVGSVGElement.idl
    svg/SVGScriptElement.idl
    svg/SVGSetElement.idl
    svg/SVGStopElement.idl
    svg/SVGStringList.idl
    svg/SVGStyleElement.idl
    svg/SVGSwitchElement.idl
    svg/SVGSymbolElement.idl
    svg/SVGTRefElement.idl
    svg/SVGTSpanElement.idl
    svg/SVGTests.idl
    svg/SVGTextContentElement.idl
    svg/SVGTextElement.idl
    svg/SVGTextPathElement.idl
    svg/SVGTextPositioningElement.idl
    svg/SVGTitleElement.idl
    svg/SVGTransform.idl
    svg/SVGTransformList.idl
    svg/SVGURIReference.idl
    svg/SVGUnitTypes.idl
    svg/SVGUseElement.idl
    svg/SVGVKernElement.idl
    svg/SVGViewElement.idl
    svg/SVGViewSpec.idl
    svg/SVGZoomAndPan.idl
    svg/SVGZoomEvent.idl
)

if (WIN32 AND INTERNAL_BUILD)
    set(JavaScriptCore_SCRIPTS_DIR "${CMAKE_BINARY_DIR}/../include/private/JavaScriptCore/Scripts")
    set(ANGLE_FORWARDING_HEADERS_DIR "${CMAKE_BINARY_DIR}/../include/private/ANGLE")
else ()
    set(JavaScriptCore_SCRIPTS_DIR "${FORWARDING_HEADERS_DIR}/JavaScriptCore/Scripts")
    set(ANGLE_FORWARDING_HEADERS_DIR "${FORWARDING_HEADERS_DIR}/ANGLE")
endif ()

set(WebCore_SOURCES
    Modules/airplay/WebKitPlaybackTargetAvailabilityEvent.cpp

    Modules/credentials/BasicCredential.cpp
    Modules/credentials/PasswordCredential.cpp
    Modules/credentials/SiteBoundCredential.cpp

    Modules/fetch/DOMWindowFetch.cpp
    Modules/fetch/FetchBody.cpp
    Modules/fetch/FetchBodyConsumer.cpp
    Modules/fetch/FetchBodyOwner.cpp
    Modules/fetch/FetchHeaders.cpp
    Modules/fetch/FetchLoader.cpp
    Modules/fetch/FetchRequest.cpp
    Modules/fetch/FetchResponse.cpp
    Modules/fetch/FetchResponseSource.cpp
    Modules/fetch/WorkerGlobalScopeFetch.cpp

    Modules/geolocation/Coordinates.cpp
    Modules/geolocation/GeoNotifier.cpp
    Modules/geolocation/Geolocation.cpp
    Modules/geolocation/GeolocationController.cpp
    Modules/geolocation/NavigatorGeolocation.cpp

    # Modules/beacon/NavigatorBeacon.cpp

    Modules/indexeddb/DOMWindowIndexedDatabase.cpp
    Modules/indexeddb/IDBCursor.cpp
    Modules/indexeddb/IDBCursorWithValue.cpp
    Modules/indexeddb/IDBDatabase.cpp
    Modules/indexeddb/IDBDatabaseException.cpp
    Modules/indexeddb/IDBDatabaseIdentifier.cpp
    Modules/indexeddb/IDBEventDispatcher.cpp
    Modules/indexeddb/IDBFactory.cpp
    Modules/indexeddb/IDBGetAllResult.cpp
    Modules/indexeddb/IDBGetResult.cpp
    Modules/indexeddb/IDBIndex.cpp
    Modules/indexeddb/IDBKey.cpp
    Modules/indexeddb/IDBKeyData.cpp
    Modules/indexeddb/IDBKeyPath.cpp
    Modules/indexeddb/IDBKeyRange.cpp
    Modules/indexeddb/IDBKeyRangeData.cpp
    Modules/indexeddb/IDBObjectStore.cpp
    Modules/indexeddb/IDBOpenDBRequest.cpp
    Modules/indexeddb/IDBRequest.cpp
    Modules/indexeddb/IDBRequestCompletionEvent.cpp
    Modules/indexeddb/IDBTransaction.cpp
    Modules/indexeddb/IDBValue.cpp
    Modules/indexeddb/IDBVersionChangeEvent.cpp
    Modules/indexeddb/WorkerGlobalScopeIndexedDatabase.cpp

    Modules/indexeddb/client/IDBConnectionProxy.cpp
    Modules/indexeddb/client/IDBConnectionToServer.cpp
    Modules/indexeddb/client/TransactionOperation.cpp

    Modules/indexeddb/server/IDBConnectionToClient.cpp
    Modules/indexeddb/server/IDBSerialization.cpp
    Modules/indexeddb/server/IDBServer.cpp
    Modules/indexeddb/server/IndexValueEntry.cpp
    Modules/indexeddb/server/IndexValueStore.cpp
    Modules/indexeddb/server/MemoryBackingStoreTransaction.cpp
    Modules/indexeddb/server/MemoryCursor.cpp
    Modules/indexeddb/server/MemoryIDBBackingStore.cpp
    Modules/indexeddb/server/MemoryIndex.cpp
    Modules/indexeddb/server/MemoryIndexCursor.cpp
    Modules/indexeddb/server/MemoryObjectStore.cpp
    Modules/indexeddb/server/MemoryObjectStoreCursor.cpp
    Modules/indexeddb/server/SQLiteIDBBackingStore.cpp
    Modules/indexeddb/server/SQLiteIDBCursor.cpp
    Modules/indexeddb/server/SQLiteIDBTransaction.cpp
    Modules/indexeddb/server/ServerOpenDBRequest.cpp
    Modules/indexeddb/server/UniqueIDBDatabase.cpp
    Modules/indexeddb/server/UniqueIDBDatabaseConnection.cpp
    Modules/indexeddb/server/UniqueIDBDatabaseTransaction.cpp

    Modules/indexeddb/shared/IDBCursorInfo.cpp
    Modules/indexeddb/shared/IDBDatabaseInfo.cpp
    Modules/indexeddb/shared/IDBError.cpp
    Modules/indexeddb/shared/IDBGetAllRecordsData.cpp
    Modules/indexeddb/shared/IDBGetRecordData.cpp
    Modules/indexeddb/shared/IDBIndexInfo.cpp
    Modules/indexeddb/shared/IDBIterateCursorData.cpp
    Modules/indexeddb/shared/IDBObjectStoreInfo.cpp
    Modules/indexeddb/shared/IDBRequestData.cpp
    Modules/indexeddb/shared/IDBResourceIdentifier.cpp
    Modules/indexeddb/shared/IDBResultData.cpp
    Modules/indexeddb/shared/IDBTransactionInfo.cpp
    Modules/indexeddb/shared/InProcessIDBServer.cpp
    Modules/indexeddb/shared/IndexKey.cpp

    Modules/mediacontrols/MediaControlsHost.cpp

    Modules/mediasession/HTMLMediaElementMediaSession.cpp
    Modules/mediasession/MediaRemoteControls.cpp
    Modules/mediasession/MediaSession.cpp

    Modules/mediasource/DOMURLMediaSource.cpp
    Modules/mediasource/MediaSource.cpp
    Modules/mediasource/MediaSourceRegistry.cpp
    Modules/mediasource/SampleMap.cpp
    Modules/mediasource/SourceBuffer.cpp
    Modules/mediasource/SourceBufferList.cpp
    Modules/mediasource/VideoPlaybackQuality.cpp

    Modules/mediastream/CanvasCaptureMediaStreamTrack.cpp
    Modules/mediastream/MediaDeviceInfo.cpp
    Modules/mediastream/MediaDevices.cpp
    Modules/mediastream/MediaDevicesEnumerationRequest.cpp
    Modules/mediastream/MediaDevicesRequest.cpp
    Modules/mediastream/MediaEndpointPeerConnection.cpp
    Modules/mediastream/MediaEndpointSessionDescription.cpp
    Modules/mediastream/MediaStream.cpp
    Modules/mediastream/MediaStreamEvent.cpp
    Modules/mediastream/MediaStreamRegistry.cpp
    Modules/mediastream/MediaStreamTrack.cpp
    Modules/mediastream/MediaStreamTrackEvent.cpp
    Modules/mediastream/MediaTrackConstraints.cpp
    Modules/mediastream/NavigatorMediaDevices.cpp
    Modules/mediastream/PeerConnectionBackend.cpp
    Modules/mediastream/RTCController.cpp
    Modules/mediastream/RTCDTMFSender.cpp
    Modules/mediastream/RTCDTMFToneChangeEvent.cpp
    Modules/mediastream/RTCDataChannel.cpp
    Modules/mediastream/RTCDataChannelEvent.cpp
    Modules/mediastream/RTCIceCandidate.cpp
    Modules/mediastream/RTCPeerConnection.cpp
    Modules/mediastream/RTCPeerConnectionIceEvent.cpp
    Modules/mediastream/RTCRtpReceiver.cpp
    Modules/mediastream/RTCRtpSender.cpp
    Modules/mediastream/RTCRtpTransceiver.cpp
    Modules/mediastream/RTCSessionDescription.cpp
    Modules/mediastream/RTCTrackEvent.cpp
    Modules/mediastream/SDPProcessor.cpp
    Modules/mediastream/UserMediaController.cpp
    Modules/mediastream/UserMediaRequest.cpp

    Modules/navigatorcontentutils/NavigatorContentUtils.cpp

    Modules/notifications/Notification.cpp
    Modules/notifications/NotificationController.cpp

    Modules/proximity/DeviceProximityController.cpp
    Modules/proximity/DeviceProximityEvent.cpp

    Modules/speech/DOMWindowSpeechSynthesis.cpp
    Modules/speech/SpeechSynthesis.cpp
    Modules/speech/SpeechSynthesisEvent.cpp
    Modules/speech/SpeechSynthesisUtterance.cpp
    Modules/speech/SpeechSynthesisVoice.cpp

    Modules/webaudio/AnalyserNode.cpp
    Modules/webaudio/AsyncAudioDecoder.cpp
    Modules/webaudio/AudioBasicInspectorNode.cpp
    Modules/webaudio/AudioBasicProcessorNode.cpp
    Modules/webaudio/AudioBuffer.cpp
    Modules/webaudio/AudioBufferSourceNode.cpp
    Modules/webaudio/AudioContext.cpp
    Modules/webaudio/AudioDestinationNode.cpp
    Modules/webaudio/AudioListener.cpp
    Modules/webaudio/AudioNode.cpp
    Modules/webaudio/AudioNodeInput.cpp
    Modules/webaudio/AudioNodeOutput.cpp
    Modules/webaudio/AudioParam.cpp
    Modules/webaudio/AudioParamTimeline.cpp
    Modules/webaudio/AudioProcessingEvent.cpp
    Modules/webaudio/AudioScheduledSourceNode.cpp
    Modules/webaudio/AudioSummingJunction.cpp
    Modules/webaudio/BiquadDSPKernel.cpp
    Modules/webaudio/BiquadFilterNode.cpp
    Modules/webaudio/BiquadProcessor.cpp
    Modules/webaudio/ChannelMergerNode.cpp
    Modules/webaudio/ChannelSplitterNode.cpp
    Modules/webaudio/ConvolverNode.cpp
    Modules/webaudio/DefaultAudioDestinationNode.cpp
    Modules/webaudio/DelayDSPKernel.cpp
    Modules/webaudio/DelayNode.cpp
    Modules/webaudio/DelayProcessor.cpp
    Modules/webaudio/DynamicsCompressorNode.cpp
    Modules/webaudio/GainNode.cpp
    Modules/webaudio/MediaElementAudioSourceNode.cpp
    Modules/webaudio/MediaStreamAudioDestinationNode.cpp
    Modules/webaudio/MediaStreamAudioSource.cpp
    Modules/webaudio/MediaStreamAudioSourceNode.cpp
    Modules/webaudio/OfflineAudioCompletionEvent.cpp
    Modules/webaudio/OfflineAudioContext.cpp
    Modules/webaudio/OfflineAudioDestinationNode.cpp
    Modules/webaudio/OscillatorNode.cpp
    Modules/webaudio/PannerNode.cpp
    Modules/webaudio/PeriodicWave.cpp
    Modules/webaudio/RealtimeAnalyser.cpp
    Modules/webaudio/ScriptProcessorNode.cpp
    Modules/webaudio/WaveShaperDSPKernel.cpp
    Modules/webaudio/WaveShaperNode.cpp
    Modules/webaudio/WaveShaperProcessor.cpp

    Modules/webdatabase/ChangeVersionWrapper.cpp
    Modules/webdatabase/DOMWindowWebDatabase.cpp
    Modules/webdatabase/Database.cpp
    Modules/webdatabase/DatabaseAuthorizer.cpp
    Modules/webdatabase/DatabaseContext.cpp
    Modules/webdatabase/DatabaseManager.cpp
    Modules/webdatabase/DatabaseTask.cpp
    Modules/webdatabase/DatabaseThread.cpp
    Modules/webdatabase/DatabaseTracker.cpp
    Modules/webdatabase/OriginLock.cpp
    Modules/webdatabase/SQLException.cpp
    Modules/webdatabase/SQLResultSet.cpp
    Modules/webdatabase/SQLResultSetRowList.cpp
    Modules/webdatabase/SQLStatement.cpp
    Modules/webdatabase/SQLTransaction.cpp
    Modules/webdatabase/SQLTransactionBackend.cpp
    Modules/webdatabase/SQLTransactionCoordinator.cpp
    Modules/webdatabase/SQLTransactionStateMachine.cpp

    Modules/webdriver/NavigatorWebDriver.cpp

    Modules/websockets/ThreadableWebSocketChannel.cpp
    Modules/websockets/ThreadableWebSocketChannelClientWrapper.cpp
    Modules/websockets/WebSocket.cpp
    Modules/websockets/WebSocketChannel.cpp
    Modules/websockets/WebSocketDeflateFramer.cpp
    Modules/websockets/WebSocketDeflater.cpp
    Modules/websockets/WebSocketExtensionDispatcher.cpp
    Modules/websockets/WebSocketExtensionParser.cpp
    Modules/websockets/WebSocketFrame.cpp
    Modules/websockets/WebSocketHandshake.cpp
    Modules/websockets/WorkerThreadableWebSocketChannel.cpp

    accessibility/AXObjectCache.cpp
    accessibility/AccessibilityARIAGrid.cpp
    accessibility/AccessibilityARIAGridCell.cpp
    accessibility/AccessibilityARIAGridRow.cpp
    accessibility/AccessibilityAttachment.cpp
    accessibility/AccessibilityImageMapLink.cpp
    accessibility/AccessibilityLabel.cpp
    accessibility/AccessibilityList.cpp
    accessibility/AccessibilityListBox.cpp
    accessibility/AccessibilityListBoxOption.cpp
    accessibility/AccessibilityMathMLElement.cpp
    accessibility/AccessibilityMediaControls.cpp
    accessibility/AccessibilityMenuList.cpp
    accessibility/AccessibilityMenuListOption.cpp
    accessibility/AccessibilityMenuListPopup.cpp
    accessibility/AccessibilityMockObject.cpp
    accessibility/AccessibilityNodeObject.cpp
    accessibility/AccessibilityObject.cpp
    accessibility/AccessibilityProgressIndicator.cpp
    accessibility/AccessibilityRenderObject.cpp
    accessibility/AccessibilitySVGElement.cpp
    accessibility/AccessibilitySVGRoot.cpp
    accessibility/AccessibilityScrollView.cpp
    accessibility/AccessibilityScrollbar.cpp
    accessibility/AccessibilitySlider.cpp
    accessibility/AccessibilitySpinButton.cpp
    accessibility/AccessibilityTable.cpp
    accessibility/AccessibilityTableCell.cpp
    accessibility/AccessibilityTableColumn.cpp
    accessibility/AccessibilityTableHeaderContainer.cpp
    accessibility/AccessibilityTableRow.cpp
    accessibility/AccessibilityTree.cpp
    accessibility/AccessibilityTreeItem.cpp

    animation/AnimationEffect.cpp
    animation/AnimationTimeline.cpp
    animation/DocumentAnimation.cpp
    animation/DocumentTimeline.cpp
    animation/KeyframeEffect.cpp
    animation/WebAnimation.cpp

    bindings/js/CachedModuleScriptLoader.cpp
    bindings/js/CachedScriptFetcher.cpp
    bindings/js/CommonVM.cpp
    bindings/js/DOMWrapperWorld.cpp
    bindings/js/GCController.cpp
    bindings/js/IDBBindingUtilities.cpp
    bindings/js/JSAnimationTimelineCustom.cpp
    bindings/js/JSAttrCustom.cpp
    bindings/js/JSAudioTrackCustom.cpp
    bindings/js/JSAudioTrackListCustom.cpp
    bindings/js/JSBlobCustom.cpp
    bindings/js/JSCSSRuleCustom.cpp
    bindings/js/JSCSSRuleListCustom.cpp
    bindings/js/JSCSSStyleDeclarationCustom.cpp
    bindings/js/JSDOMConvertDate.cpp
    bindings/js/JSDOMConvertNumbers.cpp
    bindings/js/JSDOMConvertStrings.cpp
    bindings/js/JSDOMIterator.cpp
    bindings/js/JSFontFaceCustom.cpp
    bindings/js/JSFontFaceSetCustom.cpp
    bindings/js/JSCSSValueCustom.cpp
    bindings/js/JSCallbackData.cpp
    bindings/js/JSCanvasRenderingContext2DCustom.cpp
    bindings/js/JSCommandLineAPIHostCustom.cpp
    bindings/js/JSCryptoAlgorithmBuilder.cpp
    bindings/js/JSCryptoAlgorithmDictionary.cpp
    bindings/js/JSCryptoCustom.cpp
    bindings/js/JSCryptoKeyCustom.cpp
    bindings/js/JSCryptoKeySerializationJWK.cpp
    bindings/js/JSCryptoOperationData.cpp
    bindings/js/JSCustomElementInterface.cpp
    bindings/js/JSCustomElementRegistryCustom.cpp
    bindings/js/JSCustomEventCustom.cpp
    bindings/js/JSCustomXPathNSResolver.cpp
    bindings/js/JSDOMBindingSecurity.cpp
    bindings/js/JSDOMBuiltinConstructorBase.cpp
    bindings/js/JSDOMConstructorBase.cpp
    bindings/js/JSDOMConstructorWithDocument.cpp
    bindings/js/JSDOMExceptionHandling.cpp
    bindings/js/JSDOMGlobalObject.cpp
    bindings/js/JSDOMGlobalObjectTask.cpp
    bindings/js/JSDOMGuardedObject.cpp
    bindings/js/JSDOMMapLike.cpp
    bindings/js/JSDOMPromiseDeferred.cpp
    bindings/js/JSDOMStringMapCustom.cpp
    bindings/js/JSDOMWindowBase.cpp
    bindings/js/JSDOMWindowCustom.cpp
    bindings/js/JSDOMWindowProperties.cpp
    bindings/js/JSDOMWindowShell.cpp
    bindings/js/JSDOMWrapper.cpp
    bindings/js/JSDOMWrapperCache.cpp
    bindings/js/JSDocumentCustom.cpp
    bindings/js/JSDocumentFragmentCustom.cpp
    bindings/js/JSElementCustom.cpp
    bindings/js/JSErrorHandler.cpp
    bindings/js/JSEventCustom.cpp
    bindings/js/JSEventListener.cpp
    bindings/js/JSEventTargetCustom.cpp
    bindings/js/JSExceptionBase.cpp
    bindings/js/JSHTMLAppletElementCustom.cpp
    bindings/js/JSHTMLCanvasElementCustom.cpp
    bindings/js/JSHTMLCollectionCustom.cpp
    bindings/js/JSHTMLDocumentCustom.cpp
    bindings/js/JSHTMLElementCustom.cpp
    bindings/js/JSHTMLEmbedElementCustom.cpp
    bindings/js/JSHTMLFrameSetElementCustom.cpp
    bindings/js/JSHTMLObjectElementCustom.cpp
    bindings/js/JSHTMLOptionsCollectionCustom.cpp
    bindings/js/JSHTMLSelectElementCustom.cpp
    bindings/js/JSHTMLTemplateElementCustom.cpp
    bindings/js/JSHistoryCustom.cpp
    bindings/js/JSIDBCursorCustom.cpp
    bindings/js/JSIDBCursorWithValueCustom.cpp
    bindings/js/JSIDBIndexCustom.cpp
    bindings/js/JSIDBObjectStoreCustom.cpp
    bindings/js/JSIDBTransactionCustom.cpp
    bindings/js/JSImageDataCustom.cpp
    bindings/js/JSInspectorFrontendHostCustom.cpp
    bindings/js/JSLazyEventListener.cpp
    bindings/js/JSLocationCustom.cpp
    bindings/js/JSMainThreadExecState.cpp
    bindings/js/JSMediaKeySessionCustom.cpp
    bindings/js/JSMediaStreamTrackCustom.cpp
    bindings/js/JSMessageChannelCustom.cpp
    bindings/js/JSMessageEventCustom.cpp
    bindings/js/JSMessagePortCustom.cpp
    bindings/js/JSMutationCallback.cpp
    bindings/js/JSMutationObserverCustom.cpp
    bindings/js/JSNodeCustom.cpp
    bindings/js/JSNodeFilterCustom.cpp
    bindings/js/JSNodeIteratorCustom.cpp
    bindings/js/JSNodeListCustom.cpp
    bindings/js/JSPerformanceEntryCustom.cpp
    bindings/js/JSPluginElementFunctions.cpp
    bindings/js/JSPopStateEventCustom.cpp
    bindings/js/JSReadableStreamPrivateConstructors.cpp
    bindings/js/JSReadableStreamSourceCustom.cpp
    bindings/js/JSSQLStatementErrorCallbackCustom.cpp
    bindings/js/JSSVGPathSegCustom.cpp
    bindings/js/JSStorageCustom.cpp
    bindings/js/JSStyleSheetCustom.cpp
    bindings/js/JSSubtleCryptoCustom.cpp
    bindings/js/JSTextCustom.cpp
    bindings/js/JSTextTrackCueCustom.cpp
    bindings/js/JSTextTrackCustom.cpp
    bindings/js/JSTextTrackListCustom.cpp
    bindings/js/JSTrackCustom.cpp
    bindings/js/JSTreeWalkerCustom.cpp
    bindings/js/JSVideoTrackCustom.cpp
    bindings/js/JSVideoTrackListCustom.cpp
    bindings/js/JSWebGL2RenderingContextCustom.cpp
    bindings/js/JSWebGLRenderingContextCustom.cpp
    bindings/js/JSWebGPUCommandBufferCustom.cpp
    bindings/js/JSWebGPURenderPassAttachmentDescriptorCustom.cpp
    bindings/js/JSWebGPURenderingContextCustom.cpp
    bindings/js/JSWebKitSubtleCryptoCustom.cpp
    bindings/js/JSWorkerGlobalScopeBase.cpp
    bindings/js/JSWorkerGlobalScopeCustom.cpp
    bindings/js/JSXMLDocumentCustom.cpp
    bindings/js/JSXMLHttpRequestCustom.cpp
    bindings/js/JSXPathNSResolverCustom.cpp
    bindings/js/JSXPathResultCustom.cpp
    bindings/js/ReadableStreamDefaultController.cpp
    bindings/js/ScheduledAction.cpp
    bindings/js/ScriptCachedFrameData.cpp
    bindings/js/ScriptController.cpp
    bindings/js/ScriptGlobalObject.cpp
    bindings/js/ScriptModuleLoader.cpp
    bindings/js/ScriptState.cpp
    bindings/js/StructuredClone.cpp
    bindings/js/SerializedScriptValue.cpp
    bindings/js/WebCoreJSClientData.cpp
    bindings/js/WebCoreTypedArrayController.cpp
    bindings/js/WorkerScriptController.cpp

    bridge/IdentifierRep.cpp
    bridge/NP_jsobject.cpp
    bridge/npruntime.cpp
    bridge/runtime_array.cpp
    bridge/runtime_method.cpp
    bridge/runtime_object.cpp
    bridge/runtime_root.cpp

    bridge/c/CRuntimeObject.cpp
    bridge/c/c_class.cpp
    bridge/c/c_instance.cpp
    bridge/c/c_runtime.cpp
    bridge/c/c_utility.cpp

    bridge/jsc/BridgeJSC.cpp

    contentextensions/CombinedFiltersAlphabet.cpp
    contentextensions/CombinedURLFilters.cpp
    contentextensions/CompiledContentExtension.cpp
    contentextensions/ContentExtension.cpp
    contentextensions/ContentExtensionCompiler.cpp
    contentextensions/ContentExtensionError.cpp
    contentextensions/ContentExtensionParser.cpp
    contentextensions/ContentExtensionRule.cpp
    contentextensions/ContentExtensionStyleSheet.cpp
    contentextensions/ContentExtensionsBackend.cpp
    contentextensions/DFA.cpp
    contentextensions/DFABytecodeCompiler.cpp
    contentextensions/DFABytecodeInterpreter.cpp
    contentextensions/DFACombiner.cpp
    contentextensions/DFAMinimizer.cpp
    contentextensions/DFANode.cpp
    contentextensions/NFA.cpp
    contentextensions/NFAToDFA.cpp
    contentextensions/URLFilterParser.cpp

    css/BasicShapeFunctions.cpp
    css/CSSAspectRatioValue.cpp
    css/CSSBasicShapes.cpp
    css/CSSBorderImage.cpp
    css/CSSBorderImageSliceValue.cpp
    css/CSSCalculationValue.cpp
    css/CSSCanvasValue.cpp
    css/CSSComputedStyleDeclaration.cpp
    css/CSSContentDistributionValue.cpp
    css/CSSCrossfadeValue.cpp
    css/CSSCursorImageValue.cpp
    css/CSSCustomIdentValue.cpp
    css/CSSCustomPropertyValue.cpp
    css/CSSDefaultStyleSheets.cpp
    css/CSSFilterImageValue.cpp
    css/FontFaceSet.cpp
    css/FontFace.cpp
    css/CSSFontFace.cpp
    css/CSSFontFaceSet.cpp
    css/CSSFontFaceLoadEvent.cpp
    css/CSSFontFaceRule.cpp
    css/CSSFontFaceSource.cpp
    css/CSSFontFaceSrcValue.cpp
    css/CSSFontFeatureValue.cpp
    css/CSSFontSelector.cpp
    css/CSSFontStyleRangeValue.cpp
    css/CSSFontStyleValue.cpp
    css/CSSFontValue.cpp
    css/CSSFontVariationValue.cpp
    css/CSSFunctionValue.cpp
    css/CSSGradientValue.cpp
    css/CSSGridAutoRepeatValue.cpp
    css/CSSGridLineNamesValue.cpp
    css/CSSGridTemplateAreasValue.cpp
    css/CSSGroupingRule.cpp
    css/CSSImageGeneratorValue.cpp
    css/CSSImageSetValue.cpp
    css/CSSImageValue.cpp
    css/CSSImportRule.cpp
    css/CSSInheritedValue.cpp
    css/CSSInitialValue.cpp
    css/CSSKeyframeRule.cpp
    css/CSSKeyframesRule.cpp
    css/CSSLineBoxContainValue.cpp
    css/CSSMarkup.cpp
    css/CSSMediaRule.cpp
    css/CSSNamedImageValue.cpp
    css/CSSNamespaceRule.cpp
    css/CSSPageRule.cpp
    css/CSSPendingSubstitutionValue.cpp
    css/CSSPrimitiveValue.cpp
    css/CSSProperty.cpp
    css/CSSPropertySourceData.cpp
    css/CSSReflectValue.cpp
    css/CSSRevertValue.cpp
    css/CSSRule.cpp
    css/CSSRuleList.cpp
    css/CSSSegmentedFontFace.cpp
    css/CSSSelector.cpp
    css/CSSSelectorList.cpp
    css/CSSShadowValue.cpp
    css/CSSStyleRule.cpp
    css/CSSStyleSheet.cpp
    css/CSSSupportsRule.cpp
    css/CSSTimingFunctionValue.cpp
    css/CSSToLengthConversionData.cpp
    css/CSSToStyleMap.cpp
    css/CSSUnicodeRangeValue.cpp
    css/CSSUnsetValue.cpp
    css/CSSValue.cpp
    css/CSSValueList.cpp
    css/CSSValuePool.cpp
    css/CSSVariableData.cpp
    css/CSSVariableReferenceValue.cpp
    css/DOMCSSNamespace.cpp
    css/DOMMatrix.cpp
    css/DOMMatrixReadOnly.cpp
    css/DeprecatedCSSOMPrimitiveValue.cpp
    css/DeprecatedCSSOMValue.cpp
    css/DeprecatedCSSOMValueList.cpp
    css/DocumentRuleSets.cpp
    css/ElementRuleCollector.cpp
    css/FontVariantBuilder.cpp
    css/InspectorCSSOMWrappers.cpp
    css/LengthFunctions.cpp
    css/MediaFeatureNames.cpp
    css/MediaList.cpp
    css/MediaQuery.cpp
    css/MediaQueryEvaluator.cpp
    css/MediaQueryExpression.cpp
    css/MediaQueryList.cpp
    css/MediaQueryMatcher.cpp
    css/PageRuleCollector.cpp
    css/PropertySetCSSStyleDeclaration.cpp
    css/RGBColor.cpp
    css/RuleFeature.cpp
    css/RuleSet.cpp
    css/SVGCSSComputedStyleDeclaration.cpp
    css/SelectorChecker.cpp
    css/SelectorFilter.cpp
    css/StyleColor.cpp
    css/StyleMedia.cpp
    css/StyleProperties.cpp
    css/StylePropertyShorthand.cpp
    css/StyleResolver.cpp
    css/StyleRule.cpp
    css/StyleRuleImport.cpp
    css/StyleSheet.cpp
    css/StyleSheetContents.cpp
    css/StyleSheetList.cpp
    css/TransformFunctions.cpp
    css/ViewportStyleResolver.cpp
    css/WebKitCSSMatrix.cpp
    css/WebKitCSSRegionRule.cpp
    css/WebKitCSSViewportRule.cpp

    css/parser/CSSAtRuleID.cpp
    css/parser/CSSDeferredParser.cpp
    css/parser/CSSParser.cpp
    css/parser/CSSParserFastPaths.cpp
    css/parser/CSSParserIdioms.cpp
    css/parser/CSSParserImpl.cpp
    css/parser/CSSParserObserverWrapper.cpp
    css/parser/CSSParserToken.cpp
    css/parser/CSSParserTokenRange.cpp
    css/parser/CSSParserSelector.cpp
    css/parser/CSSPropertyParser.cpp
    css/parser/CSSPropertyParserHelpers.cpp
    css/parser/CSSSelectorParser.cpp
    css/parser/CSSSupportsParser.cpp
    css/parser/CSSTokenizer.cpp
    css/parser/CSSTokenizerInputStream.cpp
    css/parser/CSSVariableParser.cpp
    css/parser/MediaQueryBlockWatcher.cpp
    css/parser/MediaQueryParser.cpp
    css/parser/SizesAttributeParser.cpp
    css/parser/SizesCalcParser.cpp

    cssjit/SelectorCompiler.cpp

    dom/ActiveDOMCallback.cpp
    dom/ActiveDOMCallbackMicrotask.cpp
    dom/ActiveDOMObject.cpp
    dom/AnimationEvent.cpp
    dom/Attr.cpp
    dom/BeforeTextInsertedEvent.cpp
    dom/BeforeUnloadEvent.cpp
    dom/CDATASection.cpp
    dom/CharacterData.cpp
    dom/ChildListMutationScope.cpp
    dom/ChildNodeList.cpp
    dom/ClassCollection.cpp
    dom/ClipboardEvent.cpp
    dom/CollectionIndexCache.cpp
    dom/Comment.cpp
    dom/ComposedTreeIterator.cpp
    dom/CompositionEvent.cpp
    dom/ConstantPropertyMap.cpp
    dom/ContainerNode.cpp
    dom/ContainerNodeAlgorithms.cpp
    dom/ContextDestructionObserver.cpp
    dom/CustomElementReactionQueue.cpp
    dom/CustomElementRegistry.cpp
    dom/CustomEvent.cpp
    dom/DOMCoreException.cpp
    dom/DOMError.cpp
    dom/DOMImplementation.cpp
    dom/DOMNamedFlowCollection.cpp
    dom/DOMRect.cpp
    dom/DOMStringList.cpp
    dom/DataTransfer.cpp
    dom/DataTransferItem.cpp
    dom/DatasetDOMStringMap.cpp
    dom/DecodedDataDocumentParser.cpp
    dom/DeviceMotionController.cpp
    dom/DeviceMotionData.cpp
    dom/DeviceMotionEvent.cpp
    dom/DeviceOrientationController.cpp
    dom/DeviceOrientationData.cpp
    dom/DeviceOrientationEvent.cpp
    dom/Document.cpp
    dom/DocumentEventQueue.cpp
    dom/DocumentFragment.cpp
    dom/DocumentMarkerController.cpp
    dom/DocumentOrderedMap.cpp
    dom/DocumentParser.cpp
    dom/DocumentSharedObjectPool.cpp
    dom/DocumentType.cpp
    dom/Element.cpp
    dom/ElementData.cpp
    dom/ElementRareData.cpp
    dom/ErrorEvent.cpp
    dom/Event.cpp
    dom/EventContext.cpp
    dom/EventDispatcher.cpp
    dom/EventListenerMap.cpp
    dom/EventNames.cpp
    dom/EventPath.cpp
    dom/EventTarget.cpp
    dom/ExceptionBase.cpp
    dom/ExtensionStyleSheets.cpp
    dom/FocusEvent.cpp
    dom/GenericEventQueue.cpp
    dom/IdTargetObserver.cpp
    dom/IdTargetObserverRegistry.cpp
    dom/InlineClassicScript.cpp
    dom/InlineStyleSheetOwner.cpp
    dom/InputEvent.cpp
    dom/KeyboardEvent.cpp
    dom/LiveNodeList.cpp
    dom/LoadableClassicScript.cpp
    dom/LoadableModuleScript.cpp
    dom/LoadableScript.cpp
    dom/MessageChannel.cpp
    dom/MessageEvent.cpp
    dom/MessagePort.cpp
    dom/Microtasks.cpp
    dom/MouseEvent.cpp
    dom/MouseRelatedEvent.cpp
    dom/MutationEvent.cpp
    dom/MutationObserver.cpp
    dom/MutationObserverInterestGroup.cpp
    dom/MutationObserverRegistration.cpp
    dom/MutationRecord.cpp
    dom/NameNodeList.cpp
    dom/NamedFlowCollection.cpp
    dom/NamedNodeMap.cpp
    dom/NativeNodeFilter.cpp
    dom/Node.cpp
    dom/NodeFilterCondition.cpp
    dom/NodeIterator.cpp
    dom/NodeRareData.cpp
    dom/NodeTraversal.cpp
    dom/OverflowEvent.cpp
    dom/PageTransitionEvent.cpp
    dom/PendingScript.cpp
    dom/PopStateEvent.cpp
    dom/Position.cpp
    dom/PositionIterator.cpp
    dom/ProcessingInstruction.cpp
    dom/ProgressEvent.cpp
    dom/PromiseRejectionEvent.cpp
    dom/PseudoElement.cpp
    dom/QualifiedName.cpp
    dom/RadioButtonGroups.cpp
    dom/Range.cpp
    dom/RejectedPromiseTracker.cpp
    dom/ScopedEventQueue.cpp
    dom/ScriptElement.cpp
    dom/ScriptElementCachedScriptFetcher.cpp
    dom/ScriptExecutionContext.cpp
    dom/ScriptRunner.cpp
    dom/ScriptableDocumentParser.cpp
    dom/ScriptedAnimationController.cpp
    dom/SecurityContext.cpp
    dom/SecurityOriginPolicy.cpp
    dom/SelectorQuery.cpp
    dom/ShadowRoot.cpp
    dom/SimulatedClick.cpp
    dom/SlotAssignment.cpp
    dom/SpaceSplitString.cpp
    dom/StaticNodeList.cpp
    dom/StaticRange.cpp
    dom/StringCallback.cpp
    dom/StyledElement.cpp
    dom/TagCollection.cpp
    dom/Text.cpp
    dom/TextDecoder.cpp
    dom/TextEncoder.cpp
    dom/TextEvent.cpp
    dom/TextNodeTraversal.cpp
    dom/Touch.cpp
    dom/TouchEvent.cpp
    dom/TouchList.cpp
    dom/TransformSourceLibxslt.cpp
    dom/TransitionEvent.cpp
    dom/Traversal.cpp
    dom/TreeScope.cpp
    dom/TreeScopeAdopter.cpp
    dom/TreeWalker.cpp
    dom/UIEvent.cpp
    dom/UIEventWithKeyState.cpp
    dom/UserActionElementSet.cpp
    dom/UserGestureIndicator.cpp
    dom/UserTypingGestureIndicator.cpp
    dom/ViewportArguments.cpp
    dom/VisitedLinkState.cpp
    dom/WebKitAnimationEvent.cpp
    dom/WebKitNamedFlow.cpp
    dom/WebKitTransitionEvent.cpp
    dom/WheelEvent.cpp

    dom/default/PlatformMessagePortChannel.cpp

    domjit/DOMJITHelpers.cpp
    domjit/JSDocumentDOMJIT.cpp
    domjit/JSDocumentFragmentDOMJIT.cpp
    domjit/JSElementDOMJIT.cpp
    domjit/JSEventDOMJIT.cpp
    domjit/JSNodeDOMJIT.cpp

    editing/AlternativeTextController.cpp
    editing/AppendNodeCommand.cpp
    editing/ApplyBlockElementCommand.cpp
    editing/ApplyStyleCommand.cpp
    editing/BreakBlockquoteCommand.cpp
    editing/CompositeEditCommand.cpp
    editing/CreateLinkCommand.cpp
    editing/DeleteFromTextNodeCommand.cpp
    editing/DeleteSelectionCommand.cpp
    editing/DictationAlternative.cpp
    editing/DictationCommand.cpp
    editing/EditCommand.cpp
    editing/Editing.cpp
    editing/EditingStyle.cpp
    editing/Editor.cpp
    editing/EditorCommand.cpp
    editing/FormatBlockCommand.cpp
    editing/FrameSelection.cpp
    editing/HTMLInterchange.cpp
    editing/IndentOutdentCommand.cpp
    editing/InsertIntoTextNodeCommand.cpp
    editing/InsertLineBreakCommand.cpp
    editing/InsertListCommand.cpp
    editing/InsertNodeBeforeCommand.cpp
    editing/InsertParagraphSeparatorCommand.cpp
    editing/InsertTextCommand.cpp
    editing/MarkupAccumulator.cpp
    editing/MergeIdenticalElementsCommand.cpp
    editing/ModifySelectionListLevel.cpp
    editing/MoveSelectionCommand.cpp
    editing/RemoveFormatCommand.cpp
    editing/RemoveNodeCommand.cpp
    editing/RemoveNodePreservingChildrenCommand.cpp
    editing/RenderedPosition.cpp
    editing/ReplaceNodeWithSpanCommand.cpp
    editing/ReplaceRangeWithTextCommand.cpp
    editing/ReplaceSelectionCommand.cpp
    editing/SetNodeAttributeCommand.cpp
    editing/SetSelectionCommand.cpp
    editing/SimplifyMarkupCommand.cpp
    editing/SmartReplace.cpp
    editing/SpellChecker.cpp
    editing/SpellingCorrectionCommand.cpp
    editing/SplitElementCommand.cpp
    editing/SplitTextNodeCommand.cpp
    editing/SplitTextNodeContainingElementCommand.cpp
    editing/TextCheckingHelper.cpp
    editing/TextInsertionBaseCommand.cpp
    editing/TextIterator.cpp
    editing/TypingCommand.cpp
    editing/UnlinkCommand.cpp
    editing/VisiblePosition.cpp
    editing/VisibleSelection.cpp
    editing/VisibleUnits.cpp
    editing/WrapContentsInDummySpanCommand.cpp
    editing/markup.cpp

    fileapi/AsyncFileStream.cpp
    fileapi/Blob.cpp
    fileapi/BlobBuilder.cpp
    fileapi/BlobCallback.cpp
    fileapi/BlobURL.cpp
    fileapi/File.cpp
    fileapi/FileException.cpp
    fileapi/FileList.cpp
    fileapi/FileReader.cpp
    fileapi/FileReaderLoader.cpp
    fileapi/FileReaderSync.cpp
    fileapi/ThreadableBlobRegistry.cpp

    history/BackForwardController.cpp
    history/CachedFrame.cpp
    history/CachedPage.cpp
    history/HistoryItem.cpp
    history/PageCache.cpp

    html/Autofill.cpp
    html/BaseButtonInputType.cpp
    html/BaseCheckableInputType.cpp
    html/BaseChooserOnlyDateAndTimeInputType.cpp
    html/BaseClickableWithKeyInputType.cpp
    html/BaseDateAndTimeInputType.cpp
    html/BaseTextInputType.cpp
    html/ButtonInputType.cpp
    html/CheckboxInputType.cpp
    html/ColorInputType.cpp
    html/DOMFormData.cpp
    html/DOMTokenList.cpp
    html/DOMURL.cpp
    html/DateInputType.cpp
    html/DateTimeInputType.cpp
    html/DateTimeLocalInputType.cpp
    html/EmailInputType.cpp
    html/FTPDirectoryDocument.cpp
    html/FileInputType.cpp
    html/FormAssociatedElement.cpp
    html/FormController.cpp
    html/FormDataList.cpp
    html/GenericCachedHTMLCollection.cpp
    html/HTMLAllCollection.cpp
    html/HTMLAnchorElement.cpp
    html/HTMLAppletElement.cpp
    html/HTMLAreaElement.cpp
    html/HTMLAttachmentElement.cpp
    html/HTMLAudioElement.cpp
    html/HTMLBRElement.cpp
    html/HTMLBaseElement.cpp
    html/HTMLBodyElement.cpp
    html/HTMLButtonElement.cpp
    html/HTMLCanvasElement.cpp
    html/HTMLCollection.cpp
    html/HTMLDListElement.cpp
    html/HTMLDataElement.cpp
    html/HTMLDataListElement.cpp
    html/HTMLDetailsElement.cpp
    html/HTMLDirectoryElement.cpp
    html/HTMLDivElement.cpp
    html/HTMLDocument.cpp
    html/HTMLElement.cpp
    html/HTMLEmbedElement.cpp
    html/HTMLFieldSetElement.cpp
    html/HTMLFontElement.cpp
    html/HTMLFormControlElement.cpp
    html/HTMLFormControlElementWithState.cpp
    html/HTMLFormControlsCollection.cpp
    html/HTMLFormElement.cpp
    html/HTMLFrameElement.cpp
    html/HTMLFrameElementBase.cpp
    html/HTMLFrameOwnerElement.cpp
    html/HTMLFrameSetElement.cpp
    html/HTMLHRElement.cpp
    html/HTMLHeadElement.cpp
    html/HTMLHeadingElement.cpp
    html/HTMLHtmlElement.cpp
    html/HTMLIFrameElement.cpp
    html/HTMLImageElement.cpp
    html/HTMLImageLoader.cpp
    html/HTMLInputElement.cpp
    html/HTMLKeygenElement.cpp
    html/HTMLLIElement.cpp
    html/HTMLLabelElement.cpp
    html/HTMLLegendElement.cpp
    html/HTMLLinkElement.cpp
    html/HTMLMapElement.cpp
    html/HTMLMarqueeElement.cpp
    html/HTMLMediaElement.cpp
    html/HTMLMenuElement.cpp
    html/HTMLMetaElement.cpp
    html/HTMLMeterElement.cpp
    html/HTMLModElement.cpp
    html/HTMLNameCollection.cpp
    html/HTMLOListElement.cpp
    html/HTMLObjectElement.cpp
    html/HTMLOptGroupElement.cpp
    html/HTMLOptionElement.cpp
    html/HTMLOptionsCollection.cpp
    html/HTMLOutputElement.cpp
    html/HTMLParagraphElement.cpp
    html/HTMLParamElement.cpp
    html/HTMLPictureElement.cpp
    html/HTMLPlugInElement.cpp
    html/HTMLPlugInImageElement.cpp
    html/HTMLPreElement.cpp
    html/HTMLProgressElement.cpp
    html/HTMLQuoteElement.cpp
    html/HTMLScriptElement.cpp
    html/HTMLSelectElement.cpp
    html/HTMLSlotElement.cpp
    html/HTMLSourceElement.cpp
    html/HTMLSpanElement.cpp
    html/HTMLStyleElement.cpp
    html/HTMLSummaryElement.cpp
    html/HTMLTableCaptionElement.cpp
    html/HTMLTableCellElement.cpp
    html/HTMLTableColElement.cpp
    html/HTMLTableElement.cpp
    html/HTMLTablePartElement.cpp
    html/HTMLTableRowElement.cpp
    html/HTMLTableRowsCollection.cpp
    html/HTMLTableSectionElement.cpp
    html/HTMLTemplateElement.cpp
    html/HTMLTextAreaElement.cpp
    html/HTMLTextFormControlElement.cpp
    html/HTMLTimeElement.cpp
    html/HTMLTitleElement.cpp
    html/HTMLTrackElement.cpp
    html/HTMLUListElement.cpp
    html/HTMLVideoElement.cpp
    html/HTMLWBRElement.cpp
    html/HiddenInputType.cpp
    html/ImageData.cpp
    html/ImageDocument.cpp
    html/ImageInputType.cpp
    html/InputType.cpp
    html/InputTypeNames.cpp
    html/LabelableElement.cpp
    html/LabelsNodeList.cpp
    html/LinkIconCollector.cpp
    html/LinkRelAttribute.cpp
    html/MediaController.cpp
    html/MediaDocument.cpp
    html/MediaElementSession.cpp
    html/MediaFragmentURIParser.cpp
    html/MonthInputType.cpp
    html/NumberInputType.cpp
    html/PasswordInputType.cpp
    html/PluginDocument.cpp
    html/PublicURLManager.cpp
    html/RadioInputType.cpp
    html/RadioNodeList.cpp
    html/RangeInputType.cpp
    html/ResetInputType.cpp
    html/RubyElement.cpp
    html/RubyTextElement.cpp
    html/SearchInputType.cpp
    html/StepRange.cpp
    html/SubmitInputType.cpp
    html/TelephoneInputType.cpp
    html/TextDocument.cpp
    html/TextFieldInputType.cpp
    html/TextInputType.cpp
    html/TimeInputType.cpp
    html/TimeRanges.cpp
    html/TypeAhead.cpp
    html/URLInputType.cpp
    html/URLSearchParams.cpp
    html/ValidationMessage.cpp
    html/WeekInputType.cpp

    html/canvas/CanvasGradient.cpp
    html/canvas/CanvasPath.cpp
    html/canvas/CanvasPattern.cpp
    html/canvas/CanvasProxy.cpp
    html/canvas/CanvasRenderingContext.cpp
    html/canvas/CanvasRenderingContext2D.cpp
    html/canvas/CanvasStyle.cpp
    html/canvas/DOMPath.cpp
    html/canvas/WebGPUBuffer.cpp
    html/canvas/WebGPUCommandBuffer.cpp
    html/canvas/WebGPUCommandQueue.cpp
    html/canvas/WebGPUComputeCommandEncoder.cpp
    html/canvas/WebGPUComputePipelineState.cpp
    html/canvas/WebGPUDepthStencilDescriptor.cpp
    html/canvas/WebGPUDepthStencilState.cpp
    html/canvas/WebGPUDrawable.cpp
    html/canvas/WebGPUEnums.cpp
    html/canvas/WebGPUFunction.cpp
    html/canvas/WebGPULibrary.cpp
    html/canvas/WebGPUObject.cpp
    html/canvas/WebGPURenderCommandEncoder.cpp
    html/canvas/WebGPURenderPassAttachmentDescriptor.cpp
    html/canvas/WebGPURenderPassColorAttachmentDescriptor.cpp
    html/canvas/WebGPURenderPassDepthAttachmentDescriptor.cpp
    html/canvas/WebGPURenderPassDescriptor.cpp
    html/canvas/WebGPURenderPipelineColorAttachmentDescriptor.cpp
    html/canvas/WebGPURenderPipelineDescriptor.cpp
    html/canvas/WebGPURenderPipelineState.cpp
    html/canvas/WebGPURenderingContext.cpp
    html/canvas/WebGPUTexture.cpp
    html/canvas/WebGPUTextureDescriptor.cpp

    html/forms/FileIconLoader.cpp

    html/parser/CSSPreloadScanner.cpp
    html/parser/HTMLConstructionSite.cpp
    html/parser/HTMLDocumentParser.cpp
    html/parser/HTMLElementStack.cpp
    html/parser/HTMLEntityParser.cpp
    html/parser/HTMLEntitySearch.cpp
    html/parser/HTMLFormattingElementList.cpp
    html/parser/HTMLMetaCharsetParser.cpp
    html/parser/HTMLParserIdioms.cpp
    html/parser/HTMLParserOptions.cpp
    html/parser/HTMLParserScheduler.cpp
    html/parser/HTMLPreloadScanner.cpp
    html/parser/HTMLResourcePreloader.cpp
    html/parser/HTMLScriptRunner.cpp
    html/parser/HTMLSourceTracker.cpp
    html/parser/HTMLSrcsetParser.cpp
    html/parser/HTMLTokenizer.cpp
    html/parser/HTMLTreeBuilder.cpp
    html/parser/TextDocumentParser.cpp
    html/parser/XSSAuditor.cpp
    html/parser/XSSAuditorDelegate.cpp

    html/shadow/AutoFillButtonElement.cpp
    html/shadow/DetailsMarkerControl.cpp
    html/shadow/MediaControlElementTypes.cpp
    html/shadow/MediaControlElements.cpp
    html/shadow/MediaControls.cpp
    html/shadow/ProgressShadowElement.cpp
    html/shadow/SliderThumbElement.cpp
    html/shadow/SpinButtonElement.cpp
    html/shadow/TextControlInnerElements.cpp

    inspector/CommandLineAPIHost.cpp
    inspector/CommandLineAPIModule.cpp
    inspector/DOMEditor.cpp
    inspector/DOMPatchSupport.cpp
    inspector/InspectorApplicationCacheAgent.cpp
    inspector/InspectorCSSAgent.cpp
    inspector/InspectorClient.cpp
    inspector/InspectorController.cpp
    inspector/InspectorDOMAgent.cpp
    inspector/InspectorDOMDebuggerAgent.cpp
    inspector/InspectorDOMStorageAgent.cpp
    inspector/InspectorDatabaseAgent.cpp
    inspector/InspectorDatabaseResource.cpp
    inspector/InspectorFrontendClientLocal.cpp
    inspector/InspectorFrontendHost.cpp
    inspector/InspectorHistory.cpp
    inspector/InspectorIndexedDBAgent.cpp
    inspector/InspectorInstrumentation.cpp
    inspector/InspectorInstrumentationCookie.cpp
    inspector/InspectorLayerTreeAgent.cpp
    inspector/InspectorMemoryAgent.cpp
    inspector/InspectorNetworkAgent.cpp
    inspector/InspectorNodeFinder.cpp
    inspector/InspectorOverlay.cpp
    inspector/InspectorPageAgent.cpp
    inspector/InspectorStyleSheet.cpp
    inspector/InspectorTimelineAgent.cpp
    inspector/InspectorWorkerAgent.cpp
    inspector/InstrumentingAgents.cpp
    inspector/NetworkResourcesData.cpp
    inspector/PageConsoleAgent.cpp
    inspector/PageDebuggerAgent.cpp
    inspector/PageHeapAgent.cpp
    inspector/PageRuntimeAgent.cpp
    inspector/PageScriptDebugServer.cpp
    inspector/TimelineRecordFactory.cpp
    inspector/WebConsoleAgent.cpp
    inspector/WebDebuggerAgent.cpp
    inspector/WebHeapAgent.cpp
    inspector/WebInjectedScriptHost.cpp
    inspector/WebInjectedScriptManager.cpp
    inspector/WorkerConsoleAgent.cpp
    inspector/WorkerDebuggerAgent.cpp
    inspector/WorkerInspectorController.cpp
    inspector/WorkerRuntimeAgent.cpp
    inspector/WorkerScriptDebugServer.cpp

    loader/BeaconLoader.cpp
    loader/ContentFilter.cpp
    loader/CookieJar.cpp
    loader/CrossOriginAccessControl.cpp
    loader/CrossOriginPreflightChecker.cpp
    loader/CrossOriginPreflightResultCache.cpp
    loader/DocumentLoader.cpp
    loader/DocumentThreadableLoader.cpp
    loader/DocumentWriter.cpp
    loader/EmptyClients.cpp
    loader/FTPDirectoryParser.cpp
    loader/FormState.cpp
    loader/FormSubmission.cpp
    loader/FrameLoadRequest.cpp
    loader/FrameLoader.cpp
    loader/FrameLoaderStateMachine.cpp
    loader/HistoryController.cpp
    loader/ImageLoader.cpp
    loader/LinkHeader.cpp
    loader/LinkLoader.cpp
    loader/LinkPreloadResourceClients.cpp
    loader/LoadTiming.cpp
    loader/LoaderStrategy.cpp
    loader/MediaResourceLoader.cpp
    loader/MixedContentChecker.cpp
    loader/NavigationAction.cpp
    loader/NavigationScheduler.cpp
    loader/NetscapePlugInStreamLoader.cpp
    loader/PingLoader.cpp
    loader/PolicyCallback.cpp
    loader/PolicyChecker.cpp
    loader/ProgressTracker.cpp
    loader/ResourceCryptographicDigest.cpp
    loader/ResourceLoadNotifier.cpp
    loader/ResourceLoadObserver.cpp
    loader/ResourceLoadStatistics.cpp
    loader/ResourceLoadStatisticsStore.cpp
    loader/ResourceLoader.cpp
    loader/ResourceTiming.cpp
    loader/ResourceTimingInformation.cpp
    loader/SinkDocument.cpp
    loader/SubframeLoader.cpp
    loader/SubresourceIntegrity.cpp
    loader/SubresourceLoader.cpp
    loader/TextResourceDecoder.cpp
    loader/TextTrackLoader.cpp
    loader/ThreadableLoader.cpp
    loader/WorkerThreadableLoader.cpp

    loader/appcache/ApplicationCache.cpp
    loader/appcache/ApplicationCacheGroup.cpp
    loader/appcache/ApplicationCacheHost.cpp
    loader/appcache/ApplicationCacheResource.cpp
    loader/appcache/ApplicationCacheStorage.cpp
    loader/appcache/DOMApplicationCache.cpp
    loader/appcache/ManifestParser.cpp

    loader/archive/Archive.cpp
    loader/archive/ArchiveFactory.cpp
    loader/archive/ArchiveResource.cpp
    loader/archive/ArchiveResourceCollection.cpp

    loader/archive/mhtml/MHTMLArchive.cpp
    loader/archive/mhtml/MHTMLParser.cpp

    loader/cache/CachedCSSStyleSheet.cpp
    loader/cache/CachedFont.cpp
    loader/cache/CachedImage.cpp
    loader/cache/CachedRawResource.cpp
    loader/cache/CachedResource.cpp
    loader/cache/CachedResourceHandle.cpp
    loader/cache/CachedResourceLoader.cpp
    loader/cache/CachedResourceRequest.cpp
    loader/cache/CachedResourceRequestInitiators.cpp
    loader/cache/CachedSVGDocument.cpp
    loader/cache/CachedSVGDocumentReference.cpp
    loader/cache/CachedSVGFont.cpp
    loader/cache/CachedScript.cpp
    loader/cache/CachedXSLStyleSheet.cpp
    loader/cache/MemoryCache.cpp

    loader/icon/IconController.cpp
    loader/icon/IconDatabase.cpp
    loader/icon/IconDatabaseBase.cpp
    loader/icon/IconLoader.cpp
    loader/icon/IconRecord.cpp
    loader/icon/PageURLRecord.cpp

    mathml/MathMLAnnotationElement.cpp
    mathml/MathMLElement.cpp
    mathml/MathMLFractionElement.cpp
    mathml/MathMLMathElement.cpp
    mathml/MathMLMencloseElement.cpp
    mathml/MathMLOperatorDictionary.cpp
    mathml/MathMLOperatorElement.cpp
    mathml/MathMLPaddedElement.cpp
    mathml/MathMLPresentationElement.cpp
    mathml/MathMLRowElement.cpp
    mathml/MathMLScriptsElement.cpp
    mathml/MathMLSelectElement.cpp
    mathml/MathMLSpaceElement.cpp
    mathml/MathMLTokenElement.cpp
    mathml/MathMLUnderOverElement.cpp

    page/AutoscrollController.cpp
    page/BarProp.cpp
    page/Base64Utilities.cpp
    page/CaptionUserPreferences.cpp
    page/Chrome.cpp
    page/ContextMenuContext.cpp
    page/ContextMenuController.cpp
    page/Crypto.cpp
    page/DOMSelection.cpp
    page/DOMTimer.cpp
    page/DOMWindow.cpp
    page/DOMWindowExtension.cpp
    page/DOMWindowProperty.cpp
    page/DatabaseProvider.cpp
    page/DebugPageOverlays.cpp
    page/DeviceController.cpp
    page/DiagnosticLoggingKeys.cpp
    page/DragController.cpp
    page/EventHandler.cpp
    page/EventSource.cpp
    page/FocusController.cpp
    page/Frame.cpp
    page/FrameDestructionObserver.cpp
    page/FrameSnapshotting.cpp
    page/FrameTree.cpp
    page/FrameView.cpp
    page/History.cpp
    page/IntersectionObserver.cpp
    page/IntersectionObserverEntry.cpp
    page/Location.cpp
    page/MainFrame.cpp
    page/MemoryRelease.cpp
    page/MouseEventWithHitTestResults.cpp
    page/Navigator.cpp
    page/NavigatorBase.cpp
    page/OriginAccessEntry.cpp
    page/Page.cpp
    page/PageConfiguration.cpp
    page/PageConsoleClient.cpp
    page/PageDebuggable.cpp
    page/PageGroup.cpp
    page/PageGroupLoadDeferrer.cpp
    page/PageOverlay.cpp
    page/PageOverlayController.cpp
    page/PageSerializer.cpp
    page/Performance.cpp
    page/PerformanceEntry.cpp
    page/PerformanceLogging.cpp
    page/PerformanceMonitor.cpp
    page/PerformanceNavigation.cpp
    page/PerformanceObserver.cpp
    page/PerformanceObserverEntryList.cpp
    page/PerformanceResourceTiming.cpp
    page/PerformanceTiming.cpp
    page/PerformanceUserTiming.cpp
    page/PointerLockController.cpp
    page/PrintContext.cpp
    page/ResourceUsageData.cpp
    page/ResourceUsageOverlay.cpp
    page/ResourceUsageThread.cpp
    page/RuntimeEnabledFeatures.cpp
    page/Screen.cpp
    page/SecurityOrigin.cpp
    page/SecurityOriginData.cpp
    page/SecurityPolicy.cpp
    page/SessionID.cpp
    page/Settings.cpp
    page/SocketProvider.cpp
    page/SpatialNavigation.cpp
    page/SuspendableTimer.cpp
    page/TextIndicator.cpp
    page/UserContentProvider.cpp
    page/UserContentController.cpp
    page/UserContentURLPattern.cpp
    page/VisitedLinkStore.cpp
    page/WheelEventDeltaFilter.cpp
    page/WheelEventTestTrigger.cpp
    page/WindowFeatures.cpp
    page/WindowFocusAllowedIndicator.cpp
    page/WorkerNavigator.cpp

    page/animation/AnimationBase.cpp
    page/animation/CSSAnimationController.cpp
    page/animation/CSSPropertyAnimation.cpp
    page/animation/CompositeAnimation.cpp
    page/animation/ImplicitAnimation.cpp
    page/animation/KeyframeAnimation.cpp

    page/csp/ContentSecurityPolicy.cpp
    page/csp/ContentSecurityPolicyDirective.cpp
    page/csp/ContentSecurityPolicyDirectiveList.cpp
    page/csp/ContentSecurityPolicyDirectiveNames.cpp
    page/csp/ContentSecurityPolicyMediaListDirective.cpp
    page/csp/ContentSecurityPolicyResponseHeaders.cpp
    page/csp/ContentSecurityPolicySource.cpp
    page/csp/ContentSecurityPolicySourceList.cpp
    page/csp/ContentSecurityPolicySourceListDirective.cpp

    page/scrolling/AxisScrollSnapOffsets.cpp
    page/scrolling/ScrollLatchingState.cpp
    page/scrolling/ScrollingConstraints.cpp
    page/scrolling/ScrollingCoordinator.cpp
    page/scrolling/ScrollingStateFixedNode.cpp
    page/scrolling/ScrollingStateFrameScrollingNode.cpp
    page/scrolling/ScrollingStateNode.cpp
    page/scrolling/ScrollingStateOverflowScrollingNode.cpp
    page/scrolling/ScrollingStateScrollingNode.cpp
    page/scrolling/ScrollingStateStickyNode.cpp
    page/scrolling/ScrollingStateTree.cpp
    page/scrolling/ScrollingThread.cpp
    page/scrolling/ScrollingTree.cpp
    page/scrolling/ScrollingTreeFrameScrollingNode.cpp
    page/scrolling/ScrollingTreeNode.cpp
    page/scrolling/ScrollingTreeOverflowScrollingNode.cpp
    page/scrolling/ScrollingTreeScrollingNode.cpp
    page/scrolling/ThreadedScrollingTree.cpp

    platform/CalculationValue.cpp
    platform/Clock.cpp
    platform/ClockGeneric.cpp
    platform/ContentType.cpp
    platform/ContextMenu.cpp
    platform/ContextMenuItem.cpp
    platform/Cursor.cpp
    platform/DateComponents.cpp
    platform/Decimal.cpp
    platform/DisplaySleepDisabler.cpp
    platform/DragData.cpp
    platform/DragImage.cpp
    platform/EventTrackingRegions.cpp
    platform/FileChooser.cpp
    platform/FileHandle.cpp
    platform/FileStream.cpp
    platform/FileSystem.cpp
    platform/GenericTaskQueue.cpp
    platform/Language.cpp
    platform/Length.cpp
    platform/LengthBox.cpp
    platform/LengthPoint.cpp
    platform/LengthSize.cpp
    platform/LinkHash.cpp
    platform/LocalizedStrings.cpp
    platform/Logging.cpp
    platform/LowPowerModeNotifier.cpp
    platform/MIMETypeRegistry.cpp
    platform/MainThreadSharedTimer.cpp
    platform/NotImplemented.cpp
    platform/PasteboardWriterData.cpp
    platform/PlatformSpeechSynthesisUtterance.cpp
    platform/PlatformSpeechSynthesisVoice.cpp
    platform/PlatformSpeechSynthesizer.cpp
    platform/PlatformStrategies.cpp
    platform/RemoteCommandListener.cpp
    platform/RuntimeApplicationChecks.cpp
    platform/SchemeRegistry.cpp
    platform/ScrollAnimator.cpp
    platform/ScrollView.cpp
    platform/ScrollableArea.cpp
    platform/Scrollbar.cpp
    platform/ScrollbarTheme.cpp
    platform/ScrollbarThemeComposite.cpp
    platform/SharedBuffer.cpp
    platform/SharedBufferChunkReader.cpp
    platform/StaticPasteboard.cpp
    platform/SystemSleepListener.cpp
    platform/Theme.cpp
    platform/ThreadGlobalData.cpp
    platform/ThreadTimers.cpp
    platform/Timer.cpp
    platform/URL.cpp
    platform/URLParser.cpp
    platform/UserActivity.cpp
    platform/WebCoreCrossThreadCopier.cpp
    platform/WebGLStateTracker.cpp
    platform/Widget.cpp

    platform/animation/Animation.cpp
    platform/animation/AnimationList.cpp
    platform/animation/TimingFunction.cpp

    platform/audio/AudioBus.cpp
    platform/audio/AudioChannel.cpp
    platform/audio/AudioDSPKernelProcessor.cpp
    platform/audio/AudioFIFO.cpp
    platform/audio/AudioHardwareListener.cpp
    platform/audio/AudioPullFIFO.cpp
    platform/audio/AudioResampler.cpp
    platform/audio/AudioResamplerKernel.cpp
    platform/audio/AudioUtilities.cpp
    platform/audio/Biquad.cpp
    platform/audio/Cone.cpp
    platform/audio/DirectConvolver.cpp
    platform/audio/Distance.cpp
    platform/audio/DownSampler.cpp
    platform/audio/DynamicsCompressor.cpp
    platform/audio/DynamicsCompressorKernel.cpp
    platform/audio/EqualPowerPanner.cpp
    platform/audio/FFTConvolver.cpp
    platform/audio/FFTFrame.cpp
    platform/audio/HRTFDatabase.cpp
    platform/audio/HRTFDatabaseLoader.cpp
    platform/audio/HRTFElevation.cpp
    platform/audio/HRTFKernel.cpp
    platform/audio/HRTFPanner.cpp
    platform/audio/MultiChannelResampler.cpp
    platform/audio/Panner.cpp
    platform/audio/PlatformMediaSession.cpp
    platform/audio/PlatformMediaSessionManager.cpp
    platform/audio/Reverb.cpp
    platform/audio/ReverbAccumulationBuffer.cpp
    platform/audio/ReverbConvolver.cpp
    platform/audio/ReverbConvolverStage.cpp
    platform/audio/ReverbInputBuffer.cpp
    platform/audio/SincResampler.cpp
    platform/audio/UpSampler.cpp
    platform/audio/VectorMath.cpp
    platform/audio/ZeroPole.cpp

    platform/graphics/BitmapImage.cpp
    platform/graphics/Color.cpp
    platform/graphics/ComplexTextController.cpp
    platform/graphics/CrossfadeGeneratedImage.cpp
    platform/graphics/DisplayRefreshMonitor.cpp
    platform/graphics/DisplayRefreshMonitorClient.cpp
    platform/graphics/DisplayRefreshMonitorManager.cpp
    platform/graphics/ExtendedColor.cpp
    platform/graphics/FloatPoint.cpp
    platform/graphics/FloatPoint3D.cpp
    platform/graphics/FloatPolygon.cpp
    platform/graphics/FloatQuad.cpp
    platform/graphics/FloatRect.cpp
    platform/graphics/FloatRoundedRect.cpp
    platform/graphics/FloatSize.cpp
    platform/graphics/Font.cpp
    platform/graphics/FontCache.cpp
    platform/graphics/FontCascade.cpp
    platform/graphics/FontCascadeFonts.cpp
    platform/graphics/FontDescription.cpp
    platform/graphics/FontSelectionAlgorithm.cpp
    platform/graphics/FontTaggedSettings.cpp
    platform/graphics/FontGenericFamilies.cpp
    platform/graphics/FontPlatformData.cpp
    platform/graphics/FontRanges.cpp
    platform/graphics/GeneratedImage.cpp
    platform/graphics/GeometryUtilities.cpp
    platform/graphics/Gradient.cpp
    platform/graphics/GradientImage.cpp
    platform/graphics/GraphicsContext.cpp
    platform/graphics/GraphicsLayer.cpp
    platform/graphics/GraphicsLayerTransform.cpp
    platform/graphics/GraphicsLayerUpdater.cpp
    platform/graphics/GraphicsTypes.cpp
    platform/graphics/ISOVTTCue.cpp
    platform/graphics/Image.cpp
    platform/graphics/ImageBuffer.cpp
    platform/graphics/ImageFrame.cpp
    platform/graphics/ImageFrameCache.cpp
    platform/graphics/ImageOrientation.cpp
    platform/graphics/ImageSource.cpp
    platform/graphics/IntPoint.cpp
    platform/graphics/IntRect.cpp
    platform/graphics/IntSize.cpp
    platform/graphics/LayoutPoint.cpp
    platform/graphics/LayoutRect.cpp
    platform/graphics/LayoutSize.cpp
    platform/graphics/MediaPlayer.cpp
    platform/graphics/NamedImageGeneratedImage.cpp
    platform/graphics/Path.cpp
    platform/graphics/PathTraversalState.cpp
    platform/graphics/PathUtilities.cpp
    platform/graphics/Pattern.cpp
    platform/graphics/PlatformTimeRanges.cpp
    platform/graphics/Region.cpp
    platform/graphics/RoundedRect.cpp
    platform/graphics/ShadowBlur.cpp
    platform/graphics/StringTruncator.cpp
    platform/graphics/SurrogatePairAwareTextIterator.cpp
    platform/graphics/TextRun.cpp
    platform/graphics/WOFFFileFormat.cpp
    platform/graphics/WidthIterator.cpp

    platform/graphics/cpu/arm/filters/FELightingNEON.cpp

    platform/graphics/displaylists/DisplayList.cpp
    platform/graphics/displaylists/DisplayListItems.cpp
    platform/graphics/displaylists/DisplayListRecorder.cpp
    platform/graphics/displaylists/DisplayListReplayer.cpp

    platform/graphics/filters/DistantLightSource.cpp
    platform/graphics/filters/FEBlend.cpp
    platform/graphics/filters/FEColorMatrix.cpp
    platform/graphics/filters/FEComponentTransfer.cpp
    platform/graphics/filters/FEComposite.cpp
    platform/graphics/filters/FEConvolveMatrix.cpp
    platform/graphics/filters/FEDiffuseLighting.cpp
    platform/graphics/filters/FEDisplacementMap.cpp
    platform/graphics/filters/FEDropShadow.cpp
    platform/graphics/filters/FEFlood.cpp
    platform/graphics/filters/FEGaussianBlur.cpp
    platform/graphics/filters/FELighting.cpp
    platform/graphics/filters/FEMerge.cpp
    platform/graphics/filters/FEMorphology.cpp
    platform/graphics/filters/FEOffset.cpp
    platform/graphics/filters/FESpecularLighting.cpp
    platform/graphics/filters/FETile.cpp
    platform/graphics/filters/FETurbulence.cpp
    platform/graphics/filters/FilterEffect.cpp
    platform/graphics/filters/FilterOperation.cpp
    platform/graphics/filters/FilterOperations.cpp
    platform/graphics/filters/PointLightSource.cpp
    platform/graphics/filters/SourceAlpha.cpp
    platform/graphics/filters/SourceGraphic.cpp
    platform/graphics/filters/SpotLightSource.cpp

    platform/graphics/gpu/GPUBuffer.cpp
    platform/graphics/gpu/GPUCommandBuffer.cpp
    platform/graphics/gpu/GPUCommandQueue.cpp
    platform/graphics/gpu/GPUComputeCommandEncoder.cpp
    platform/graphics/gpu/GPUComputePipelineState.cpp
    platform/graphics/gpu/GPUDepthStencilDescriptor.cpp
    platform/graphics/gpu/GPUDepthStencilState.cpp
    platform/graphics/gpu/GPUDevice.cpp
    platform/graphics/gpu/GPUDrawable.cpp
    platform/graphics/gpu/GPUFunction.cpp
    platform/graphics/gpu/GPULibrary.cpp
    platform/graphics/gpu/GPURenderCommandEncoder.cpp
    platform/graphics/gpu/GPURenderPassAttachmentDescriptor.cpp
    platform/graphics/gpu/GPURenderPassColorAttachmentDescriptor.cpp
    platform/graphics/gpu/GPURenderPassDepthAttachmentDescriptor.cpp
    platform/graphics/gpu/GPURenderPassDescriptor.cpp
    platform/graphics/gpu/GPURenderPipelineColorAttachmentDescriptor.cpp
    platform/graphics/gpu/GPURenderPipelineDescriptor.cpp
    platform/graphics/gpu/GPURenderPipelineState.cpp
    platform/graphics/gpu/GPUTexture.cpp
    platform/graphics/gpu/GPUTextureDescriptor.cpp

    platform/graphics/opentype/OpenTypeMathData.cpp

    platform/graphics/transforms/AffineTransform.cpp
    platform/graphics/transforms/Matrix3DTransformOperation.cpp
    platform/graphics/transforms/MatrixTransformOperation.cpp
    platform/graphics/transforms/PerspectiveTransformOperation.cpp
    platform/graphics/transforms/RotateTransformOperation.cpp
    platform/graphics/transforms/ScaleTransformOperation.cpp
    platform/graphics/transforms/SkewTransformOperation.cpp
    platform/graphics/transforms/TransformOperation.cpp
    platform/graphics/transforms/TransformOperations.cpp
    platform/graphics/transforms/TransformState.cpp
    platform/graphics/transforms/TransformationMatrix.cpp
    platform/graphics/transforms/TranslateTransformOperation.cpp

    platform/mediastream/CaptureDeviceManager.cpp
    platform/mediastream/MediaConstraints.cpp
    platform/mediastream/MediaEndpointConfiguration.cpp
    platform/mediastream/MediaStreamPrivate.cpp
    platform/mediastream/MediaStreamTrackPrivate.cpp
    platform/mediastream/RealtimeMediaSourceSupportedConstraints.cpp
    platform/mediastream/RTCIceCandidateDescriptor.cpp
    platform/mediastream/RTCSessionDescriptionDescriptor.cpp
    platform/mediastream/RealtimeMediaSource.cpp
    platform/mediastream/RealtimeMediaSourceCenter.cpp
    platform/mediastream/RealtimeMediaSourceSettings.cpp
    platform/mediastream/SDPProcessorScriptResource.cpp

    platform/mediastream/libwebrtc/LibWebRTCProvider.cpp

    platform/mock/DeviceOrientationClientMock.cpp
    platform/mock/GeolocationClientMock.cpp
    platform/mock/MockMediaEndpoint.cpp
    platform/mock/MockRealtimeAudioSource.cpp
    platform/mock/MockRealtimeMediaSource.cpp
    platform/mock/MockRealtimeMediaSourceCenter.cpp
    platform/mock/MockRealtimeVideoSource.cpp
    platform/mock/RTCDataChannelHandlerMock.cpp
    platform/mock/RTCNotifiersMock.cpp
    platform/mock/ScrollAnimatorMock.cpp
    platform/mock/ScrollbarThemeMock.cpp

    platform/network/AuthenticationChallengeBase.cpp
    platform/network/BlobData.cpp
    platform/network/BlobDataFileReference.cpp
    platform/network/BlobRegistry.cpp
    platform/network/BlobRegistryImpl.cpp
    platform/network/BlobResourceHandle.cpp
    platform/network/CacheValidation.cpp
    platform/network/Cookie.cpp
    platform/network/CredentialBase.cpp
    platform/network/CredentialStorage.cpp
    platform/network/DNSResolveQueue.cpp
    platform/network/DataURLDecoder.cpp
    platform/network/FormData.cpp
    platform/network/FormDataBuilder.cpp
    platform/network/HTTPHeaderMap.cpp
    platform/network/HTTPHeaderValues.cpp
    platform/network/HTTPParsers.cpp
    platform/network/MIMEHeader.cpp
    platform/network/NetworkStateNotifier.cpp
    platform/network/NetworkStorageSession.cpp
    platform/network/ParsedContentRange.cpp
    platform/network/ParsedContentType.cpp
    platform/network/ProtectionSpaceBase.cpp
    platform/network/ProxyServer.cpp
    platform/network/ResourceErrorBase.cpp
    platform/network/ResourceHandle.cpp
    platform/network/ResourceHandleClient.cpp
    platform/network/ResourceRequestBase.cpp
    platform/network/ResourceResponseBase.cpp
    platform/network/SocketStreamHandle.cpp
    platform/network/SocketStreamHandleImpl.cpp
    platform/network/SynchronousLoaderClient.cpp

    platform/sql/SQLiteAuthorizer.cpp
    platform/sql/SQLiteDatabase.cpp
    platform/sql/SQLiteDatabaseTracker.cpp
    platform/sql/SQLiteFileSystem.cpp
    platform/sql/SQLiteStatement.cpp
    platform/sql/SQLiteTransaction.cpp

    platform/text/BidiContext.cpp
    platform/text/DateTimeFormat.cpp
    platform/text/LineEnding.cpp
    platform/text/LocaleToScriptMappingDefault.cpp
    platform/text/PlatformLocale.cpp
    platform/text/QuotedPrintable.cpp
    platform/text/SegmentedString.cpp
    platform/text/TextBoundaries.cpp
    platform/text/TextCodec.cpp
    platform/text/TextCodecICU.cpp
    platform/text/TextCodecLatin1.cpp
    platform/text/TextCodecReplacement.cpp
    platform/text/TextCodecUTF16.cpp
    platform/text/TextCodecUTF8.cpp
    platform/text/TextCodecUserDefined.cpp
    platform/text/TextEncoding.cpp
    platform/text/TextEncodingDetectorICU.cpp
    platform/text/TextEncodingRegistry.cpp
    platform/text/TextStream.cpp

    plugins/DOMMimeType.cpp
    plugins/DOMMimeTypeArray.cpp
    plugins/DOMPlugin.cpp
    plugins/DOMPluginArray.cpp
    plugins/PluginData.cpp
    plugins/PluginInfoProvider.cpp

    rendering/AutoTableLayout.cpp
    rendering/BidiRun.cpp
    rendering/BorderEdge.cpp
    rendering/BreakLines.cpp
    rendering/ClipRect.cpp
    rendering/CounterNode.cpp
    rendering/EllipsisBox.cpp
    rendering/FilterEffectRenderer.cpp
    rendering/FlexibleBoxAlgorithm.cpp
    rendering/FixedTableLayout.cpp
    rendering/FloatingObjects.cpp
    rendering/FlowThreadController.cpp
    rendering/Grid.cpp
    rendering/GridTrackSizingAlgorithm.cpp
    rendering/HitTestLocation.cpp
    rendering/HitTestResult.cpp
    rendering/HitTestingTransformState.cpp
    rendering/ImageQualityController.cpp
    rendering/InlineBox.cpp
    rendering/InlineElementBox.cpp
    rendering/InlineFlowBox.cpp
    rendering/InlineIterator.cpp
    rendering/InlineTextBox.cpp
    rendering/LayoutRepainter.cpp
    rendering/LayoutState.cpp
    rendering/OrderIterator.cpp
    rendering/PointerEventsHitRules.cpp
    rendering/RenderAttachment.cpp
    rendering/RenderBlock.cpp
    rendering/RenderBlockFlow.cpp
    rendering/RenderBlockLineLayout.cpp
    rendering/RenderBox.cpp
    rendering/RenderBoxModelObject.cpp
    rendering/RenderButton.cpp
    rendering/RenderCombineText.cpp
    rendering/RenderCounter.cpp
    rendering/RenderDeprecatedFlexibleBox.cpp
    rendering/RenderDetailsMarker.cpp
    rendering/RenderElement.cpp
    rendering/RenderEmbeddedObject.cpp
    rendering/RenderFileUploadControl.cpp
    rendering/RenderFlexibleBox.cpp
    rendering/RenderFlowThread.cpp
    rendering/RenderFrame.cpp
    rendering/RenderFrameBase.cpp
    rendering/RenderFrameSet.cpp
    rendering/RenderFullScreen.cpp
    rendering/RenderGeometryMap.cpp
    rendering/RenderGrid.cpp
    rendering/RenderHTMLCanvas.cpp
    rendering/RenderIFrame.cpp
    rendering/RenderImage.cpp
    rendering/RenderImageResource.cpp
    rendering/RenderImageResourceStyleImage.cpp
    rendering/RenderInline.cpp
    rendering/RenderLayer.cpp
    rendering/RenderLayerBacking.cpp
    rendering/RenderLayerCompositor.cpp
    rendering/RenderLayerFilterInfo.cpp
    rendering/RenderLayerModelObject.cpp
    rendering/RenderLineBoxList.cpp
    rendering/RenderLineBreak.cpp
    rendering/RenderListBox.cpp
    rendering/RenderListItem.cpp
    rendering/RenderListMarker.cpp
    rendering/RenderMarquee.cpp
    rendering/RenderMedia.cpp
    rendering/RenderMediaControlElements.cpp
    rendering/RenderMediaControls.cpp
    rendering/RenderMenuList.cpp
    rendering/RenderMeter.cpp
    rendering/RenderMultiColumnFlowThread.cpp
    rendering/RenderMultiColumnSet.cpp
    rendering/RenderMultiColumnSpannerPlaceholder.cpp
    rendering/RenderNamedFlowFragment.cpp
    rendering/RenderNamedFlowThread.cpp
    rendering/RenderObject.cpp
    rendering/RenderProgress.cpp
    rendering/RenderQuote.cpp
    rendering/RenderRegion.cpp
    rendering/RenderRegionSet.cpp
    rendering/RenderReplaced.cpp
    rendering/RenderReplica.cpp
    rendering/RenderRuby.cpp
    rendering/RenderRubyBase.cpp
    rendering/RenderRubyRun.cpp
    rendering/RenderRubyText.cpp
    rendering/RenderScrollbar.cpp
    rendering/RenderScrollbarPart.cpp
    rendering/RenderScrollbarTheme.cpp
    rendering/RenderSearchField.cpp
    rendering/RenderSelectionInfo.cpp
    rendering/RenderSlider.cpp
    rendering/RenderSnapshottedPlugIn.cpp
    rendering/RenderTable.cpp
    rendering/RenderTableCaption.cpp
    rendering/RenderTableCell.cpp
    rendering/RenderTableCol.cpp
    rendering/RenderTableRow.cpp
    rendering/RenderTableSection.cpp
    rendering/RenderText.cpp
    rendering/RenderTextControl.cpp
    rendering/RenderTextControlMultiLine.cpp
    rendering/RenderTextControlSingleLine.cpp
    rendering/RenderTextFragment.cpp
    rendering/RenderTextLineBoxes.cpp
    rendering/RenderTheme.cpp
    rendering/RenderTreeAsText.cpp
    rendering/RenderVTTCue.cpp
    rendering/RenderVideo.cpp
    rendering/RenderView.cpp
    rendering/RenderWidget.cpp
    rendering/RootInlineBox.cpp
    rendering/ScrollAlignment.cpp
    rendering/SelectionSubtreeRoot.cpp
    rendering/SimpleLineLayout.cpp
    rendering/SimpleLineLayoutCoverage.cpp
    rendering/SimpleLineLayoutFlowContents.cpp
    rendering/SimpleLineLayoutFunctions.cpp
    rendering/SimpleLineLayoutPagination.cpp
    rendering/SimpleLineLayoutResolver.cpp
    rendering/SimpleLineLayoutTextFragmentIterator.cpp
    rendering/TextDecorationPainter.cpp
    rendering/TextPaintStyle.cpp
    rendering/TextPainter.cpp

    rendering/line/LineBreaker.cpp
    rendering/line/LineInfo.cpp
    rendering/line/LineWidth.cpp
    rendering/line/TrailingObjects.cpp

    rendering/mathml/MathMLStyle.cpp
    rendering/mathml/MathOperator.cpp
    rendering/mathml/RenderMathMLBlock.cpp
    rendering/mathml/RenderMathMLFenced.cpp
    rendering/mathml/RenderMathMLFencedOperator.cpp
    rendering/mathml/RenderMathMLFraction.cpp
    rendering/mathml/RenderMathMLMath.cpp
    rendering/mathml/RenderMathMLMenclose.cpp
    rendering/mathml/RenderMathMLOperator.cpp
    rendering/mathml/RenderMathMLPadded.cpp
    rendering/mathml/RenderMathMLRoot.cpp
    rendering/mathml/RenderMathMLRow.cpp
    rendering/mathml/RenderMathMLScripts.cpp
    rendering/mathml/RenderMathMLSpace.cpp
    rendering/mathml/RenderMathMLToken.cpp
    rendering/mathml/RenderMathMLUnderOver.cpp

    rendering/shapes/BoxShape.cpp
    rendering/shapes/PolygonShape.cpp
    rendering/shapes/RasterShape.cpp
    rendering/shapes/RectangleShape.cpp
    rendering/shapes/Shape.cpp
    rendering/shapes/ShapeOutsideInfo.cpp

    rendering/style/BasicShapes.cpp
    rendering/style/ContentData.cpp
    rendering/style/CounterDirectives.cpp
    rendering/style/FillLayer.cpp
    rendering/style/GridPosition.cpp
    rendering/style/GridPositionsResolver.cpp
    rendering/style/KeyframeList.cpp
    rendering/style/NinePieceImage.cpp
    rendering/style/QuotesData.cpp
    rendering/style/RenderStyle.cpp
    rendering/style/RenderStyleConstants.cpp
    rendering/style/SVGRenderStyle.cpp
    rendering/style/SVGRenderStyleDefs.cpp
    rendering/style/ShadowData.cpp
    rendering/style/ShapeValue.cpp
    rendering/style/StyleBackgroundData.cpp
    rendering/style/StyleBoxData.cpp
    rendering/style/StyleCachedImage.cpp
    rendering/style/StyleDeprecatedFlexibleBoxData.cpp
    rendering/style/StyleFilterData.cpp
    rendering/style/StyleFlexibleBoxData.cpp
    rendering/style/StyleGeneratedImage.cpp
    rendering/style/StyleGridData.cpp
    rendering/style/StyleGridItemData.cpp
    rendering/style/StyleInheritedData.cpp
    rendering/style/StyleMarqueeData.cpp
    rendering/style/StyleMultiColData.cpp
    rendering/style/StyleRareInheritedData.cpp
    rendering/style/StyleRareNonInheritedData.cpp
    rendering/style/StyleScrollSnapPoints.cpp
    rendering/style/StyleSurroundData.cpp
    rendering/style/StyleTransformData.cpp
    rendering/style/StyleVisualData.cpp
    rendering/style/WillChangeData.cpp

    rendering/svg/RenderSVGBlock.cpp
    rendering/svg/RenderSVGContainer.cpp
    rendering/svg/RenderSVGEllipse.cpp
    rendering/svg/RenderSVGForeignObject.cpp
    rendering/svg/RenderSVGGradientStop.cpp
    rendering/svg/RenderSVGHiddenContainer.cpp
    rendering/svg/RenderSVGImage.cpp
    rendering/svg/RenderSVGInline.cpp
    rendering/svg/RenderSVGInlineText.cpp
    rendering/svg/RenderSVGModelObject.cpp
    rendering/svg/RenderSVGPath.cpp
    rendering/svg/RenderSVGRect.cpp
    rendering/svg/RenderSVGResource.cpp
    rendering/svg/RenderSVGResourceClipper.cpp
    rendering/svg/RenderSVGResourceContainer.cpp
    rendering/svg/RenderSVGResourceFilter.cpp
    rendering/svg/RenderSVGResourceFilterPrimitive.cpp
    rendering/svg/RenderSVGResourceGradient.cpp
    rendering/svg/RenderSVGResourceLinearGradient.cpp
    rendering/svg/RenderSVGResourceMarker.cpp
    rendering/svg/RenderSVGResourceMasker.cpp
    rendering/svg/RenderSVGResourcePattern.cpp
    rendering/svg/RenderSVGResourceRadialGradient.cpp
    rendering/svg/RenderSVGResourceSolidColor.cpp
    rendering/svg/RenderSVGRoot.cpp
    rendering/svg/RenderSVGShape.cpp
    rendering/svg/RenderSVGText.cpp
    rendering/svg/RenderSVGTextPath.cpp
    rendering/svg/RenderSVGTransformableContainer.cpp
    rendering/svg/RenderSVGViewportContainer.cpp
    rendering/svg/SVGInlineFlowBox.cpp
    rendering/svg/SVGInlineTextBox.cpp
    rendering/svg/SVGPathData.cpp
    rendering/svg/SVGRenderSupport.cpp
    rendering/svg/SVGRenderTreeAsText.cpp
    rendering/svg/SVGRenderingContext.cpp
    rendering/svg/SVGResources.cpp
    rendering/svg/SVGResourcesCache.cpp
    rendering/svg/SVGResourcesCycleSolver.cpp
    rendering/svg/SVGRootInlineBox.cpp
    rendering/svg/SVGTextChunk.cpp
    rendering/svg/SVGTextChunkBuilder.cpp
    rendering/svg/SVGTextLayoutAttributes.cpp
    rendering/svg/SVGTextLayoutAttributesBuilder.cpp
    rendering/svg/SVGTextLayoutEngine.cpp
    rendering/svg/SVGTextLayoutEngineBaseline.cpp
    rendering/svg/SVGTextLayoutEngineSpacing.cpp
    rendering/svg/SVGTextMetrics.cpp
    rendering/svg/SVGTextMetricsBuilder.cpp
    rendering/svg/SVGTextQuery.cpp

    replay/UserInputBridge.cpp

    storage/Storage.cpp
    storage/StorageEvent.cpp
    storage/StorageEventDispatcher.cpp
    storage/StorageMap.cpp
    storage/StorageNamespaceProvider.cpp

    style/AttributeChangeInvalidation.cpp
    style/ClassChangeInvalidation.cpp
    style/IdChangeInvalidation.cpp
    style/InlineTextBoxStyle.cpp
    style/RenderTreePosition.cpp
    style/RenderTreeUpdater.cpp
    style/StyleChange.cpp
    style/StyleFontSizeFunctions.cpp
    style/StyleInvalidator.cpp
    style/StylePendingResources.cpp
    style/StyleRelations.cpp
    style/StyleResolveForDocument.cpp
    style/StyleScope.cpp
    style/StyleSharingResolver.cpp
    style/StyleTreeResolver.cpp
    style/StyleUpdate.cpp

    svg/SVGAElement.cpp
    svg/SVGAltGlyphDefElement.cpp
    svg/SVGAltGlyphElement.cpp
    svg/SVGAltGlyphItemElement.cpp
    svg/SVGAngleValue.cpp
    svg/SVGAnimateColorElement.cpp
    svg/SVGAnimateElement.cpp
    svg/SVGAnimateElementBase.cpp
    svg/SVGAnimateMotionElement.cpp
    svg/SVGAnimateTransformElement.cpp
    svg/SVGAnimatedAngle.cpp
    svg/SVGAnimatedBoolean.cpp
    svg/SVGAnimatedColor.cpp
    svg/SVGAnimatedEnumeration.cpp
    svg/SVGAnimatedInteger.cpp
    svg/SVGAnimatedIntegerOptionalInteger.cpp
    svg/SVGAnimatedLength.cpp
    svg/SVGAnimatedLengthList.cpp
    svg/SVGAnimatedNumber.cpp
    svg/SVGAnimatedNumberList.cpp
    svg/SVGAnimatedNumberOptionalNumber.cpp
    svg/SVGAnimatedPath.cpp
    svg/SVGAnimatedPointList.cpp
    svg/SVGAnimatedPreserveAspectRatio.cpp
    svg/SVGAnimatedRect.cpp
    svg/SVGAnimatedString.cpp
    svg/SVGAnimatedTransformList.cpp
    svg/SVGAnimatedType.cpp
    svg/SVGAnimatedTypeAnimator.cpp
    svg/SVGAnimationElement.cpp
    svg/SVGCircleElement.cpp
    svg/SVGClipPathElement.cpp
    svg/SVGComponentTransferFunctionElement.cpp
    svg/SVGCursorElement.cpp
    svg/SVGDefsElement.cpp
    svg/SVGDescElement.cpp
    svg/SVGDocument.cpp
    svg/SVGDocumentExtensions.cpp
    svg/SVGElement.cpp
    svg/SVGEllipseElement.cpp
    svg/SVGException.cpp
    svg/SVGExternalResourcesRequired.cpp
    svg/SVGFEBlendElement.cpp
    svg/SVGFEColorMatrixElement.cpp
    svg/SVGFEComponentTransferElement.cpp
    svg/SVGFECompositeElement.cpp
    svg/SVGFEConvolveMatrixElement.cpp
    svg/SVGFEDiffuseLightingElement.cpp
    svg/SVGFEDisplacementMapElement.cpp
    svg/SVGFEDistantLightElement.cpp
    svg/SVGFEDropShadowElement.cpp
    svg/SVGFEFloodElement.cpp
    svg/SVGFEFuncAElement.cpp
    svg/SVGFEFuncBElement.cpp
    svg/SVGFEFuncGElement.cpp
    svg/SVGFEFuncRElement.cpp
    svg/SVGFEGaussianBlurElement.cpp
    svg/SVGFEImageElement.cpp
    svg/SVGFELightElement.cpp
    svg/SVGFEMergeElement.cpp
    svg/SVGFEMergeNodeElement.cpp
    svg/SVGFEMorphologyElement.cpp
    svg/SVGFEOffsetElement.cpp
    svg/SVGFEPointLightElement.cpp
    svg/SVGFESpecularLightingElement.cpp
    svg/SVGFESpotLightElement.cpp
    svg/SVGFETileElement.cpp
    svg/SVGFETurbulenceElement.cpp
    svg/SVGFilterElement.cpp
    svg/SVGFilterPrimitiveStandardAttributes.cpp
    svg/SVGFitToViewBox.cpp
    svg/SVGFontElement.cpp
    svg/SVGFontFaceElement.cpp
    svg/SVGFontFaceFormatElement.cpp
    svg/SVGFontFaceNameElement.cpp
    svg/SVGFontFaceSrcElement.cpp
    svg/SVGFontFaceUriElement.cpp
    svg/SVGForeignObjectElement.cpp
    svg/SVGGElement.cpp
    svg/SVGGlyphElement.cpp
    svg/SVGGlyphRefElement.cpp
    svg/SVGGradientElement.cpp
    svg/SVGGraphicsElement.cpp
    svg/SVGHKernElement.cpp
    svg/SVGImageElement.cpp
    svg/SVGImageLoader.cpp
    svg/SVGLangSpace.cpp
    svg/SVGLengthContext.cpp
    svg/SVGLengthListValues.cpp
    svg/SVGLengthValue.cpp
    svg/SVGLineElement.cpp
    svg/SVGLinearGradientElement.cpp
    svg/SVGLocatable.cpp
    svg/SVGMPathElement.cpp
    svg/SVGMarkerElement.cpp
    svg/SVGMaskElement.cpp
    svg/SVGMetadataElement.cpp
    svg/SVGMissingGlyphElement.cpp
    svg/SVGNumberListValues.cpp
    svg/SVGParserUtilities.cpp
    svg/SVGPathBlender.cpp
    svg/SVGPathBuilder.cpp
    svg/SVGPathByteStreamBuilder.cpp
    svg/SVGPathByteStreamSource.cpp
    svg/SVGPathElement.cpp
    svg/SVGPathParser.cpp
    svg/SVGPathSegList.cpp
    svg/SVGPathSegListBuilder.cpp
    svg/SVGPathSegListSource.cpp
    svg/SVGPathSegListValues.cpp
    svg/SVGPathStringBuilder.cpp
    svg/SVGPathStringSource.cpp
    svg/SVGPathTraversalStateBuilder.cpp
    svg/SVGPathUtilities.cpp
    svg/SVGPatternElement.cpp
    svg/SVGPointListValues.cpp
    svg/SVGPolyElement.cpp
    svg/SVGPolygonElement.cpp
    svg/SVGPolylineElement.cpp
    svg/SVGPreserveAspectRatioValue.cpp
    svg/SVGRadialGradientElement.cpp
    svg/SVGRectElement.cpp
    svg/SVGSVGElement.cpp
    svg/SVGScriptElement.cpp
    svg/SVGSetElement.cpp
    svg/SVGStopElement.cpp
    svg/SVGStringListValues.cpp
    svg/SVGStyleElement.cpp
    svg/SVGSwitchElement.cpp
    svg/SVGSymbolElement.cpp
    svg/SVGTRefElement.cpp
    svg/SVGTSpanElement.cpp
    svg/SVGTests.cpp
    svg/SVGTextContentElement.cpp
    svg/SVGTextElement.cpp
    svg/SVGTextPathElement.cpp
    svg/SVGTextPositioningElement.cpp
    svg/SVGTitleElement.cpp
    svg/SVGToOTFFontConversion.cpp
    svg/SVGTransform.cpp
    svg/SVGTransformDistance.cpp
    svg/SVGTransformListValues.cpp
    svg/SVGTransformValue.cpp
    svg/SVGTransformable.cpp
    svg/SVGURIReference.cpp
    svg/SVGUseElement.cpp
    svg/SVGVKernElement.cpp
    svg/SVGViewElement.cpp
    svg/SVGViewSpec.cpp
    svg/SVGZoomAndPan.cpp
    svg/SVGZoomEvent.cpp

    svg/animation/SMILTime.cpp
    svg/animation/SMILTimeContainer.cpp
    svg/animation/SVGSMILElement.cpp

    svg/graphics/SVGImage.cpp
    svg/graphics/SVGImageCache.cpp
    svg/graphics/SVGImageForContainer.cpp

    svg/graphics/filters/SVGFEImage.cpp
    svg/graphics/filters/SVGFilter.cpp
    svg/graphics/filters/SVGFilterBuilder.cpp

    svg/properties/SVGAnimatedProperty.cpp
    svg/properties/SVGAttributeToPropertyMap.cpp
    svg/properties/SVGPropertyInfo.cpp

    workers/AbstractWorker.cpp
    workers/DedicatedWorkerGlobalScope.cpp
    workers/DedicatedWorkerThread.cpp
    workers/Worker.cpp
    workers/WorkerConsoleClient.cpp
    workers/WorkerEventQueue.cpp
    workers/WorkerGlobalScope.cpp
    workers/WorkerInspectorProxy.cpp
    workers/WorkerLocation.cpp
    workers/WorkerMessagingProxy.cpp
    workers/WorkerRunLoop.cpp
    workers/WorkerScriptLoader.cpp
    workers/WorkerThread.cpp

    xml/DOMParser.cpp
    xml/NativeXPathNSResolver.cpp
    xml/XMLErrors.cpp
    xml/XMLHttpRequest.cpp
    xml/XMLHttpRequestProgressEventThrottle.cpp
    xml/XMLHttpRequestUpload.cpp
    xml/XMLSerializer.cpp
    xml/XMLTreeViewer.cpp
    xml/XPathEvaluator.cpp
    xml/XPathException.cpp
    xml/XPathExpression.cpp
    xml/XPathExpressionNode.cpp
    xml/XPathFunctions.cpp
    xml/XPathGrammar.cpp
    xml/XPathNSResolver.cpp
    xml/XPathNodeSet.cpp
    xml/XPathParser.cpp
    xml/XPathPath.cpp
    xml/XPathPredicate.cpp
    xml/XPathResult.cpp
    xml/XPathStep.cpp
    xml/XPathUtil.cpp
    xml/XPathValue.cpp
    xml/XPathVariableReference.cpp
    xml/XSLImportRule.cpp
    xml/XSLStyleSheetLibxslt.cpp
    xml/XSLTExtensions.cpp
    xml/XSLTProcessor.cpp
    xml/XSLTProcessorLibxslt.cpp
    xml/XSLTUnicodeSort.cpp

    xml/parser/XMLDocumentParser.cpp
    xml/parser/XMLDocumentParserLibxml2.cpp
    xml/parser/XMLDocumentParserScope.cpp
)

if (ENABLE_GAMEPAD)
    list(APPEND WebCore_INCLUDE_DIRECTORIES
        "${WEBCORE_DIR}/Modules/gamepad"
    )

    list(APPEND WebCore_IDL_INCLUDES
        Modules/gamepad
    )

    list(APPEND WebCore_NON_SVG_IDL_FILES
        Modules/gamepad/Gamepad.idl
        Modules/gamepad/GamepadButton.idl
        Modules/gamepad/GamepadEvent.idl
        Modules/gamepad/NavigatorGamepad.idl
    )

    list(APPEND WebCore_SOURCES
        Modules/gamepad/Gamepad.cpp
        Modules/gamepad/GamepadButton.cpp
        Modules/gamepad/GamepadEvent.cpp
        Modules/gamepad/GamepadManager.cpp
        Modules/gamepad/NavigatorGamepad.cpp

        platform/gamepad/EmptyGamepadProvider.cpp
        platform/gamepad/GamepadProvider.cpp
    )
elseif (ENABLE_GAMEPAD_DEPRECATED)
    list(APPEND WebCore_INCLUDE_DIRECTORIES
        "${WEBCORE_DIR}/Modules/gamepad/deprecated"
    )

    list(APPEND WebCore_IDL_INCLUDES
        Modules/gamepad/deprecated
    )

    list(APPEND WebCore_NON_SVG_IDL_FILES
        Modules/gamepad/deprecated/Gamepad.idl
        Modules/gamepad/deprecated/GamepadList.idl
        Modules/gamepad/deprecated/NavigatorGamepad.idl
    )

    list(APPEND WebCore_SOURCES
        Modules/gamepad/deprecated/Gamepad.cpp
        Modules/gamepad/deprecated/GamepadList.cpp
        Modules/gamepad/deprecated/NavigatorGamepad.cpp
    )
endif ()

set(WebCore_IDL_FILES
    ${WebCore_NON_SVG_IDL_FILES}
    ${WebCore_SVG_IDL_FILES}
)

if (ENABLE_ALLINONE_BUILD)
    message(STATUS "All-in-One build is enabled.")
    set(allInOnes
        accessibility/AccessibilityAllInOne.cpp

        bindings/js/JSBindingsAllInOne.cpp

        css/CSSAllInOne.cpp

        dom/DOMAllInOne.cpp

        editing/EditingAllInOne.cpp

        html/HTMLElementsAllInOne.cpp

        inspector/InspectorAllInOne.cpp

        loader/appcache/ApplicationCacheAllInOne.cpp

        mathml/MathMLAllInOne.cpp

        platform/text/TextAllInOne.cpp

        rendering/RenderingAllInOne.cpp

        rendering/style/StyleAllInOne.cpp

        rendering/svg/RenderSVGAllInOne.cpp

        svg/SVGAllInOne.cpp
    )
    foreach (allInOne ${allInOnes})
        PROCESS_ALLINONE_FILE("${WebCore_SOURCES}" ${allInOne} newSources FALSE)
        set(WebCore_SOURCES
            ${allInOne}
            ${newSources}
        )
    endforeach ()
endif ()

set(WebCore_CSS_PROPERTY_NAMES
    ${WEBCORE_DIR}/css/CSSProperties.json
)

set(WebCore_CSS_VALUE_KEYWORDS
    ${WEBCORE_DIR}/css/CSSValueKeywords.in
)

set(WebCore_USER_AGENT_STYLE_SHEETS
    ${WEBCORE_DIR}/css/fullscreen.css
    ${WEBCORE_DIR}/css/html.css
    ${WEBCORE_DIR}/css/mathml.css
    ${WEBCORE_DIR}/css/mediaControls.css
    ${WEBCORE_DIR}/css/plugIns.css
    ${WEBCORE_DIR}/css/quirks.css
    ${WEBCORE_DIR}/css/svg.css
    ${WEBCORE_DIR}/html/shadow/meterElementShadow.css
)

set(WebCore_PLUG_INS_RESOURCES
    ${WEBCORE_DIR}/Resources/plugIns.js
)

set(WebCore_LIBRARIES
    ${ICU_LIBRARIES}
    ${OCDM_LIBRARIES}
    JavaScriptCore${DEBUG_SUFFIX}
    PAL${DEBUG_SUFFIX}
)

if (ENABLE_LEGACY_ENCRYPTED_MEDIA_V1 OR ENABLE_LEGACY_ENCRYPTED_MEDIA)
    list(APPEND WebCore_SOURCES
        Modules/encryptedmedia/legacy/LegacyCDM.cpp
        Modules/encryptedmedia/legacy/LegacyCDMPrivateClearKey.cpp
        Modules/encryptedmedia/legacy/LegacyCDMPrivateMediaPlayer.cpp
        Modules/encryptedmedia/legacy/LegacyCDMSessionClearKey.cpp

        Modules/encryptedmedia/legacy/WebKitMediaKeyMessageEvent.cpp
        Modules/encryptedmedia/legacy/WebKitMediaKeyNeededEvent.cpp
        Modules/encryptedmedia/legacy/WebKitMediaKeySession.cpp
        Modules/encryptedmedia/legacy/WebKitMediaKeys.cpp
        html/MediaKeyEvent.cpp
    )
    list(APPEND WebCoreTestSupport_SOURCES
        testing/LegacyMockCDM.cpp
    )
    list(APPEND WebCore_IDL_FILES
        Modules/encryptedmedia/legacy/WebKitMediaKeyMessageEvent.idl
        Modules/encryptedmedia/legacy/WebKitMediaKeyNeededEvent.idl
        Modules/encryptedmedia/legacy/WebKitMediaKeySession.idl
        Modules/encryptedmedia/legacy/WebKitMediaKeys.idl

        html/WebKitMediaKeyError.idl
        html/MediaKeyEvent.idl
    )
endif ()

if (ENABLE_ENCRYPTED_MEDIA)
    list(APPEND WebCore_SOURCES
        Modules/encryptedmedia/CDM.cpp
        Modules/encryptedmedia/CDMClearKey.cpp
<<<<<<< HEAD
        Modules/encryptedmedia/CDMOpenCDM.cpp
        Modules/encryptedmedia/CDMPlayReady.cpp
=======
>>>>>>> 3dab5231
        Modules/encryptedmedia/InitDataRegistry.cpp
        Modules/encryptedmedia/MediaKeyMessageEvent.cpp
        Modules/encryptedmedia/MediaKeySession.cpp
        Modules/encryptedmedia/MediaKeyStatusMap.cpp
        Modules/encryptedmedia/MediaKeySystemAccess.cpp
        Modules/encryptedmedia/MediaKeys.cpp
        Modules/encryptedmedia/NavigatorEME.cpp

        html/MediaEncryptedEvent.cpp
    )
    list(APPEND WebCore_IDL_FILES
    )
    list(APPEND WebCore_IDL_FILES
        Modules/encryptedmedia/MediaKeyMessageEvent.idl
        Modules/encryptedmedia/MediaKeySession.idl
        Modules/encryptedmedia/MediaKeySessionType.idl
        Modules/encryptedmedia/MediaKeyStatusMap.idl
        Modules/encryptedmedia/MediaKeySystemAccess.idl
        Modules/encryptedmedia/MediaKeySystemConfiguration.idl
        Modules/encryptedmedia/MediaKeySystemMediaCapability.idl
        Modules/encryptedmedia/MediaKeys.idl
        Modules/encryptedmedia/MediaKeysRequirement.idl
        Modules/encryptedmedia/NavigatorEME.idl

        html/MediaEncryptedEvent.idl
    )
endif ()

list(APPEND WebCore_CSS_VALUE_KEYWORDS
    ${WEBCORE_DIR}/css/SVGCSSValueKeywords.in
)

if (ENABLE_WEBGL)
    list(APPEND WebCore_SOURCES
        html/canvas/ANGLEInstancedArrays.cpp
        html/canvas/EXTBlendMinMax.cpp
        html/canvas/EXTFragDepth.cpp
        html/canvas/EXTShaderTextureLOD.cpp
        html/canvas/EXTTextureFilterAnisotropic.cpp
        html/canvas/EXTsRGB.cpp
        html/canvas/OESElementIndexUint.cpp
        html/canvas/OESStandardDerivatives.cpp
        html/canvas/OESTextureFloat.cpp
        html/canvas/OESTextureFloatLinear.cpp
        html/canvas/OESTextureHalfFloat.cpp
        html/canvas/OESTextureHalfFloatLinear.cpp
        html/canvas/OESVertexArrayObject.cpp
        html/canvas/WebGL2RenderingContext.cpp
        html/canvas/WebGLAny.cpp
        html/canvas/WebGLBuffer.cpp
        html/canvas/WebGLCompressedTextureATC.cpp
        html/canvas/WebGLCompressedTexturePVRTC.cpp
        html/canvas/WebGLCompressedTextureS3TC.cpp
        html/canvas/WebGLContextEvent.cpp
        html/canvas/WebGLContextGroup.cpp
        html/canvas/WebGLContextObject.cpp
        html/canvas/WebGLDebugRendererInfo.cpp
        html/canvas/WebGLDebugShaders.cpp
        html/canvas/WebGLDepthTexture.cpp
        html/canvas/WebGLDrawBuffers.cpp
        html/canvas/WebGLExtension.cpp
        html/canvas/WebGLFramebuffer.cpp
        html/canvas/WebGLLoseContext.cpp
        html/canvas/WebGLObject.cpp
        html/canvas/WebGLProgram.cpp
        html/canvas/WebGLQuery.cpp
        html/canvas/WebGLRenderbuffer.cpp
        html/canvas/WebGLRenderingContext.cpp
        html/canvas/WebGLRenderingContextBase.cpp
        html/canvas/WebGLSampler.cpp
        html/canvas/WebGLShader.cpp
        html/canvas/WebGLShaderPrecisionFormat.cpp
        html/canvas/WebGLSharedObject.cpp
        html/canvas/WebGLSync.cpp
        html/canvas/WebGLTexture.cpp
        html/canvas/WebGLTransformFeedback.cpp
        html/canvas/WebGLUniformLocation.cpp
        html/canvas/WebGLVertexArrayObject.cpp
        html/canvas/WebGLVertexArrayObjectBase.cpp
        html/canvas/WebGLVertexArrayObjectOES.cpp
    )
    list(APPEND WebCore_IDL_FILES
        html/canvas/ANGLEInstancedArrays.idl
        html/canvas/EXTBlendMinMax.idl
        html/canvas/EXTFragDepth.idl
        html/canvas/EXTShaderTextureLOD.idl
        html/canvas/EXTTextureFilterAnisotropic.idl
        html/canvas/EXTsRGB.idl
        html/canvas/OESElementIndexUint.idl
        html/canvas/OESStandardDerivatives.idl
        html/canvas/OESTextureFloat.idl
        html/canvas/OESTextureFloatLinear.idl
        html/canvas/OESTextureHalfFloat.idl
        html/canvas/OESTextureHalfFloatLinear.idl
        html/canvas/OESVertexArrayObject.idl
        html/canvas/WebGL2RenderingContext.idl
        html/canvas/WebGLActiveInfo.idl
        html/canvas/WebGLBuffer.idl
        html/canvas/WebGLCompressedTextureATC.idl
        html/canvas/WebGLCompressedTexturePVRTC.idl
        html/canvas/WebGLCompressedTextureS3TC.idl
        html/canvas/WebGLContextAttributes.idl
        html/canvas/WebGLContextEvent.idl
        html/canvas/WebGLDebugRendererInfo.idl
        html/canvas/WebGLDebugShaders.idl
        html/canvas/WebGLDepthTexture.idl
        html/canvas/WebGLDrawBuffers.idl
        html/canvas/WebGLFramebuffer.idl
        html/canvas/WebGLLoseContext.idl
        html/canvas/WebGLProgram.idl
        html/canvas/WebGLQuery.idl
        html/canvas/WebGLRenderbuffer.idl
        html/canvas/WebGLRenderingContext.idl
        html/canvas/WebGLRenderingContextBase.idl
        html/canvas/WebGLSampler.idl
        html/canvas/WebGLShader.idl
        html/canvas/WebGLShaderPrecisionFormat.idl
        html/canvas/WebGLSync.idl
        html/canvas/WebGLTexture.idl
        html/canvas/WebGLTransformFeedback.idl
        html/canvas/WebGLUniformLocation.idl
        html/canvas/WebGLVertexArrayObject.idl
        html/canvas/WebGLVertexArrayObjectOES.idl
    )
endif ()

if (ENABLE_VIDEO_TRACK)
    list(APPEND WebCore_IDL_FILES
        html/track/AudioTrack.idl
        html/track/AudioTrackList.idl
        html/track/DataCue.idl
        html/track/TextTrack.idl
        html/track/TextTrackCue.idl
        html/track/TextTrackCueList.idl
        html/track/TextTrackList.idl
        html/track/TrackEvent.idl
        html/track/VTTCue.idl
        html/track/VTTRegion.idl
        html/track/VTTRegionList.idl
        html/track/VideoTrack.idl
        html/track/VideoTrackList.idl
    )

    list(APPEND WebCore_SOURCES
        html/track/AudioTrack.cpp
        html/track/AudioTrackList.cpp
        html/track/BufferedLineReader.cpp
        html/track/DataCue.cpp
        html/track/InbandDataTextTrack.cpp
        html/track/InbandGenericTextTrack.cpp
        html/track/InbandTextTrack.cpp
        html/track/InbandWebVTTTextTrack.cpp
        html/track/LoadableTextTrack.cpp
        html/track/TextTrack.cpp
        html/track/TextTrackCue.cpp
        html/track/TextTrackCueGeneric.cpp
        html/track/TextTrackCueList.cpp
        html/track/TextTrackList.cpp
        html/track/TrackBase.cpp
        html/track/TrackEvent.cpp
        html/track/TrackListBase.cpp
        html/track/VTTCue.cpp
        html/track/VTTRegion.cpp
        html/track/VTTRegionList.cpp
        html/track/VTTScanner.cpp
        html/track/VideoTrack.cpp
        html/track/VideoTrackList.cpp
        html/track/WebVTTElement.cpp
        html/track/WebVTTParser.cpp
        html/track/WebVTTTokenizer.cpp

        loader/cache/CachedTextTrack.cpp

        platform/graphics/TextTrackRepresentation.cpp
    )
endif ()

if (ENABLE_QUOTA)
    list(APPEND WebCore_SOURCES
        Modules/quota/DOMWindowQuota.cpp
        Modules/quota/NavigatorStorageQuota.cpp
        Modules/quota/StorageErrorCallback.cpp
        Modules/quota/StorageInfo.cpp
        Modules/quota/StorageQuota.cpp
        Modules/quota/WorkerNavigatorStorageQuota.cpp
    )

    list(APPEND WebCore_IDL_FILES
        Modules/quota/DOMWindowQuota.idl
        Modules/quota/NavigatorStorageQuota.idl
        Modules/quota/StorageErrorCallback.idl
        Modules/quota/StorageInfo.idl
        Modules/quota/StorageQuota.idl
        Modules/quota/StorageQuotaCallback.idl
        Modules/quota/StorageUsageCallback.idl
        Modules/quota/WorkerNavigatorStorageQuota.idl
    )
endif ()

if (ENABLE_GRAPHICS_CONTEXT_3D)
    # For platforms that want to use system-provided OpenGL (ES) / EGL headers,
    # these include directories, libraries or definitions need to be
    # added before the ANGLE directories.
    if (USE_OPENGL)
        list(APPEND WebCore_SYSTEM_INCLUDE_DIRECTORIES
            ${OPENGL_INCLUDE_DIRS}
        )
        list(APPEND WebCore_LIBRARIES
            ${OPENGL_LIBRARIES}
        )
        add_definitions(${OPENGL_DEFINITIONS})
    elseif (USE_OPENGL_ES_2)
        list(APPEND WebCore_SYSTEM_INCLUDE_DIRECTORIES
            ${OPENGLES2_INCLUDE_DIRS}
        )
        list(APPEND WebCore_LIBRARIES
            ${OPENGLES2_LIBRARIES}
        )
        add_definitions(${OPENGLES2_DEFINITIONS})
    endif ()

    if (USE_EGL)
        list(APPEND WebCore_SYSTEM_INCLUDE_DIRECTORIES
            ${EGL_INCLUDE_DIRS}
        )
        list(APPEND WebCore_LIBRARIES
            ${EGL_LIBRARIES}
        )
        add_definitions(${EGL_DEFINITIONS})
    endif ()

    list(APPEND WebCore_INCLUDE_DIRECTORIES
        "${ANGLE_FORWARDING_HEADERS_DIR}"
        "${WEBCORE_DIR}/platform/graphics/gpu"
    )

    list(APPEND ANGLESupport_SOURCES
        ${THIRDPARTY_DIR}/ANGLE/src/common/Float16ToFloat32.cpp
        ${THIRDPARTY_DIR}/ANGLE/src/common/angleutils.cpp
        ${THIRDPARTY_DIR}/ANGLE/src/common/debug.cpp
        ${THIRDPARTY_DIR}/ANGLE/src/common/event_tracer.cpp
        ${THIRDPARTY_DIR}/ANGLE/src/common/mathutil.cpp
        ${THIRDPARTY_DIR}/ANGLE/src/common/MemoryBuffer.cpp
        ${THIRDPARTY_DIR}/ANGLE/src/common/utilities.cpp
        ${THIRDPARTY_DIR}/ANGLE/src/common/tls.cpp

        ${THIRDPARTY_DIR}/ANGLE/src/compiler/translator/AddAndTrueToLoopCondition.cpp
        ${THIRDPARTY_DIR}/ANGLE/src/compiler/translator/AddDefaultReturnStatements.cpp
        ${THIRDPARTY_DIR}/ANGLE/src/compiler/translator/ArrayReturnValueToOutParameter.cpp
        ${THIRDPARTY_DIR}/ANGLE/src/compiler/translator/ASTMetadataHLSL.cpp
        ${THIRDPARTY_DIR}/ANGLE/src/compiler/translator/blocklayout.cpp
        ${THIRDPARTY_DIR}/ANGLE/src/compiler/translator/blocklayoutHLSL.cpp
        ${THIRDPARTY_DIR}/ANGLE/src/compiler/translator/BreakVariableAliasingInInnerLoops.cpp
        ${THIRDPARTY_DIR}/ANGLE/src/compiler/translator/BuiltInFunctionEmulator.cpp
        ${THIRDPARTY_DIR}/ANGLE/src/compiler/translator/BuiltInFunctionEmulatorGLSL.cpp
        ${THIRDPARTY_DIR}/ANGLE/src/compiler/translator/BuiltInFunctionEmulatorHLSL.cpp
        ${THIRDPARTY_DIR}/ANGLE/src/compiler/translator/Cache.cpp
        ${THIRDPARTY_DIR}/ANGLE/src/compiler/translator/CallDAG.cpp
        ${THIRDPARTY_DIR}/ANGLE/src/compiler/translator/CodeGen.cpp
        ${THIRDPARTY_DIR}/ANGLE/src/compiler/translator/Compiler.cpp
        ${THIRDPARTY_DIR}/ANGLE/src/compiler/translator/ConstantUnion.cpp
        ${THIRDPARTY_DIR}/ANGLE/src/compiler/translator/DeferGlobalInitializers.cpp
        ${THIRDPARTY_DIR}/ANGLE/src/compiler/translator/Diagnostics.cpp
        ${THIRDPARTY_DIR}/ANGLE/src/compiler/translator/DirectiveHandler.cpp
        ${THIRDPARTY_DIR}/ANGLE/src/compiler/translator/EmulateGLFragColorBroadcast.cpp
        ${THIRDPARTY_DIR}/ANGLE/src/compiler/translator/EmulatePrecision.cpp
        ${THIRDPARTY_DIR}/ANGLE/src/compiler/translator/ExpandIntegerPowExpressions.cpp
        ${THIRDPARTY_DIR}/ANGLE/src/compiler/translator/ExtensionGLSL.cpp
        ${THIRDPARTY_DIR}/ANGLE/src/compiler/translator/FindSymbolNode.cpp
        ${THIRDPARTY_DIR}/ANGLE/src/compiler/translator/FlagStd140Structs.cpp
        ${THIRDPARTY_DIR}/ANGLE/src/compiler/translator/glslang_lex.cpp
        ${THIRDPARTY_DIR}/ANGLE/src/compiler/translator/glslang_tab.cpp
        ${THIRDPARTY_DIR}/ANGLE/src/compiler/translator/InfoSink.cpp
        ${THIRDPARTY_DIR}/ANGLE/src/compiler/translator/Initialize.cpp
        ${THIRDPARTY_DIR}/ANGLE/src/compiler/translator/InitializeDll.cpp
        ${THIRDPARTY_DIR}/ANGLE/src/compiler/translator/InitializeVariables.cpp
        ${THIRDPARTY_DIR}/ANGLE/src/compiler/translator/Intermediate.cpp
        ${THIRDPARTY_DIR}/ANGLE/src/compiler/translator/IntermNode.cpp
        ${THIRDPARTY_DIR}/ANGLE/src/compiler/translator/IntermNodePatternMatcher.cpp
        ${THIRDPARTY_DIR}/ANGLE/src/compiler/translator/IntermTraverse.cpp
        ${THIRDPARTY_DIR}/ANGLE/src/compiler/translator/intermOut.cpp
        ${THIRDPARTY_DIR}/ANGLE/src/compiler/translator/Operator.cpp
        ${THIRDPARTY_DIR}/ANGLE/src/compiler/translator/OutputESSL.cpp
        ${THIRDPARTY_DIR}/ANGLE/src/compiler/translator/OutputGLSL.cpp
        ${THIRDPARTY_DIR}/ANGLE/src/compiler/translator/OutputGLSLBase.cpp
        ${THIRDPARTY_DIR}/ANGLE/src/compiler/translator/OutputHLSL.cpp
        ${THIRDPARTY_DIR}/ANGLE/src/compiler/translator/OutputVulkanGLSL.cpp
        ${THIRDPARTY_DIR}/ANGLE/src/compiler/translator/ParseContext.cpp
        ${THIRDPARTY_DIR}/ANGLE/src/compiler/translator/PoolAlloc.cpp
        ${THIRDPARTY_DIR}/ANGLE/src/compiler/translator/PruneEmptyDeclarations.cpp
        ${THIRDPARTY_DIR}/ANGLE/src/compiler/translator/PrunePureLiteralStatements.cpp
        ${THIRDPARTY_DIR}/ANGLE/src/compiler/translator/QualifierTypes.cpp
        ${THIRDPARTY_DIR}/ANGLE/src/compiler/translator/RecordConstantPrecision.cpp
        ${THIRDPARTY_DIR}/ANGLE/src/compiler/translator/RegenerateStructNames.cpp
        ${THIRDPARTY_DIR}/ANGLE/src/compiler/translator/RemoveDynamicIndexing.cpp
        ${THIRDPARTY_DIR}/ANGLE/src/compiler/translator/RemoveInvariantDeclaration.cpp
        ${THIRDPARTY_DIR}/ANGLE/src/compiler/translator/RemovePow.cpp
        ${THIRDPARTY_DIR}/ANGLE/src/compiler/translator/RemoveSwitchFallThrough.cpp
        ${THIRDPARTY_DIR}/ANGLE/src/compiler/translator/RewriteDoWhile.cpp
        ${THIRDPARTY_DIR}/ANGLE/src/compiler/translator/RewriteElseBlocks.cpp
        ${THIRDPARTY_DIR}/ANGLE/src/compiler/translator/RewriteUnaryMinusOperatorFloat.cpp
        ${THIRDPARTY_DIR}/ANGLE/src/compiler/translator/RewriteTexelFetchOffset.cpp
        ${THIRDPARTY_DIR}/ANGLE/src/compiler/translator/RewriteUnaryMinusOperatorInt.cpp
        ${THIRDPARTY_DIR}/ANGLE/src/compiler/translator/ScalarizeVecAndMatConstructorArgs.cpp
        ${THIRDPARTY_DIR}/ANGLE/src/compiler/translator/SearchSymbol.cpp
        ${THIRDPARTY_DIR}/ANGLE/src/compiler/translator/SeparateArrayInitialization.cpp
        ${THIRDPARTY_DIR}/ANGLE/src/compiler/translator/SeparateExpressionsReturningArrays.cpp
        ${THIRDPARTY_DIR}/ANGLE/src/compiler/translator/SeparateDeclarations.cpp
        ${THIRDPARTY_DIR}/ANGLE/src/compiler/translator/ShaderLang.cpp
        ${THIRDPARTY_DIR}/ANGLE/src/compiler/translator/ShaderVars.cpp
        ${THIRDPARTY_DIR}/ANGLE/src/compiler/translator/SimplifyLoopConditions.cpp
        ${THIRDPARTY_DIR}/ANGLE/src/compiler/translator/SplitSequenceOperator.cpp
        ${THIRDPARTY_DIR}/ANGLE/src/compiler/translator/StructureHLSL.cpp
        ${THIRDPARTY_DIR}/ANGLE/src/compiler/translator/SymbolTable.cpp
        ${THIRDPARTY_DIR}/ANGLE/src/compiler/translator/TextureFunctionHLSL.cpp
        ${THIRDPARTY_DIR}/ANGLE/src/compiler/translator/TranslatorESSL.cpp
        ${THIRDPARTY_DIR}/ANGLE/src/compiler/translator/TranslatorGLSL.cpp
        ${THIRDPARTY_DIR}/ANGLE/src/compiler/translator/TranslatorHLSL.cpp
        ${THIRDPARTY_DIR}/ANGLE/src/compiler/translator/TranslatorVulkan.cpp
        ${THIRDPARTY_DIR}/ANGLE/src/compiler/translator/Types.cpp
        ${THIRDPARTY_DIR}/ANGLE/src/compiler/translator/UnfoldShortCircuitAST.cpp
        ${THIRDPARTY_DIR}/ANGLE/src/compiler/translator/UnfoldShortCircuitToIf.cpp
        ${THIRDPARTY_DIR}/ANGLE/src/compiler/translator/UniformHLSL.cpp
        ${THIRDPARTY_DIR}/ANGLE/src/compiler/translator/UseInterfaceBlockFields.cpp
        ${THIRDPARTY_DIR}/ANGLE/src/compiler/translator/util.cpp
        ${THIRDPARTY_DIR}/ANGLE/src/compiler/translator/UtilsHLSL.cpp
        ${THIRDPARTY_DIR}/ANGLE/src/compiler/translator/ValidateGlobalInitializer.cpp
        ${THIRDPARTY_DIR}/ANGLE/src/compiler/translator/ValidateLimitations.cpp
        ${THIRDPARTY_DIR}/ANGLE/src/compiler/translator/ValidateMaxParameters.cpp
        ${THIRDPARTY_DIR}/ANGLE/src/compiler/translator/ValidateMultiviewWebGL.cpp
        ${THIRDPARTY_DIR}/ANGLE/src/compiler/translator/ValidateOutputs.cpp
        ${THIRDPARTY_DIR}/ANGLE/src/compiler/translator/ValidateSwitch.cpp
        ${THIRDPARTY_DIR}/ANGLE/src/compiler/translator/VariableInfo.cpp
        ${THIRDPARTY_DIR}/ANGLE/src/compiler/translator/VariablePacker.cpp
        ${THIRDPARTY_DIR}/ANGLE/src/compiler/translator/VersionGLSL.cpp

        ${THIRDPARTY_DIR}/ANGLE/src/compiler/preprocessor/DiagnosticsBase.cpp
        ${THIRDPARTY_DIR}/ANGLE/src/compiler/preprocessor/DirectiveHandlerBase.cpp
        ${THIRDPARTY_DIR}/ANGLE/src/compiler/preprocessor/DirectiveParser.cpp
        ${THIRDPARTY_DIR}/ANGLE/src/compiler/preprocessor/ExpressionParser.cpp
        ${THIRDPARTY_DIR}/ANGLE/src/compiler/preprocessor/Input.cpp
        ${THIRDPARTY_DIR}/ANGLE/src/compiler/preprocessor/Lexer.cpp
        ${THIRDPARTY_DIR}/ANGLE/src/compiler/preprocessor/Macro.cpp
        ${THIRDPARTY_DIR}/ANGLE/src/compiler/preprocessor/MacroExpander.cpp
        ${THIRDPARTY_DIR}/ANGLE/src/compiler/preprocessor/Preprocessor.cpp
        ${THIRDPARTY_DIR}/ANGLE/src/compiler/preprocessor/Token.cpp
        ${THIRDPARTY_DIR}/ANGLE/src/compiler/preprocessor/Tokenizer.cpp

        ${THIRDPARTY_DIR}/ANGLE/src/libANGLE/Platform.cpp

        ${THIRDPARTY_DIR}/ANGLE/src/third_party/compiler/ArrayBoundsClamper.cpp
    )

    list(APPEND WebCore_SOURCES
        platform/graphics/ANGLEWebKitBridge.cpp
        platform/graphics/FormatConverter.cpp
        platform/graphics/GraphicsContext3D.cpp
    )
endif ()

if (ENABLE_WEB_REPLAY)
    set(WebCore_WEB_REPLAY_INPUTS ${CMAKE_CURRENT_SOURCE_DIR}/replay/WebInputs.json ${JAVASCRIPTCORE_DIR}/replay/JSInputs.json)
    add_custom_command(
        OUTPUT ${DERIVED_SOURCES_WEBCORE_DIR}/WebReplayInputs.h ${DERIVED_SOURCES_WEBCORE_DIR}/WebReplayInputs.cpp
        MAIN_DEPENDENCY ${JAVASCRIPTCORE_DIR}/replay/scripts/CodeGeneratorReplayInputs.py
        DEPENDS ${WebCore_WEB_REPLAY_INPUTS}
        COMMAND ${PYTHON_EXECUTABLE} ${JAVASCRIPTCORE_DIR}/replay/scripts/CodeGeneratorReplayInputs.py --outputDir ${DERIVED_SOURCES_WEBCORE_DIR}/ --framework WebCore ${WebCore_WEB_REPLAY_INPUTS}
        VERBATIM)

    list(APPEND WebCore_SOURCES
        inspector/InspectorReplayAgent.cpp

        replay/CapturingInputCursor.cpp
        replay/EventLoopInput.cpp
        replay/EventLoopInputDispatcher.cpp
        replay/MemoizedDOMResult.cpp
        replay/ReplayController.cpp
        replay/ReplayInputCreationMethods.cpp
        replay/ReplayInputDispatchMethods.cpp
        replay/ReplaySession.cpp
        replay/ReplaySessionSegment.cpp
        replay/ReplayingInputCursor.cpp
        replay/SegmentedInputStorage.cpp
        replay/SerializationMethods.cpp
        replay/UserInputBridge.cpp

        ${DERIVED_SOURCES_WEBCORE_DIR}/WebReplayInputs.cpp
    )
endif ()

if (ENABLE_USER_MESSAGE_HANDLERS)
    list(APPEND WebCore_IDL_FILES
        page/UserMessageHandler.idl
        page/UserMessageHandlersNamespace.idl
        page/WebKitNamespace.idl
    )
    list(APPEND WebCore_SOURCES
        bindings/js/JSUserMessageHandlersNamespaceCustom.cpp

        page/UserMessageHandler.cpp
        page/UserMessageHandlerDescriptor.cpp
        page/UserMessageHandlersNamespace.cpp
        page/WebKitNamespace.cpp
    )
endif ()

if (USE_WOFF2)
  list(APPEND WebCore_INCLUDE_DIRECTORIES "${THIRDPARTY_DIR}/woff2/src")
  list(APPEND WebCore_LIBRARIES woff2)
endif ()

if (USE_XDGMIME)
    list(APPEND WebCore_INCLUDE_DIRECTORIES "${THIRDPARTY_DIR}/xdgmime/src")
    list(APPEND WebCore_LIBRARIES xdgmime)
endif ()

set(WebCoreTestSupport_INCLUDE_DIRECTORIES
    "${WEBCORE_DIR}/platform/mock"
    "${WEBCORE_DIR}/testing"
    "${WEBCORE_DIR}/testing/js"
    "${DERIVED_SOURCES_WEBCORE_DIR}"
)

set(WebCoreTestSupport_IDL_INCLUDES
    testing
)

set(WebCoreTestSupport_IDL_FILES
    testing/GCObservation.idl
    testing/InternalSettings.idl
    testing/Internals.idl
    testing/MallocStatistics.idl
    testing/MemoryInfo.idl
    testing/MockCDMFactory.idl
    testing/MockContentFilterSettings.idl
    testing/MockPageOverlay.idl
    testing/TypeConversions.idl
)

list(APPEND WebCoreTestSupport_SOURCES
    platform/mock/PlatformSpeechSynthesizerMock.cpp

    platform/mock/mediasource/MockBox.cpp
    platform/mock/mediasource/MockMediaPlayerMediaSource.cpp
    platform/mock/mediasource/MockMediaSourcePrivate.cpp
    platform/mock/mediasource/MockSourceBufferPrivate.cpp

    testing/GCObservation.cpp
    testing/InternalSettings.cpp
    testing/Internals.cpp
    testing/MockCDMFactory.cpp
    testing/MockGamepad.cpp
    testing/MockGamepadProvider.cpp
    testing/MockPageOverlay.cpp
    testing/MockPageOverlayClient.cpp

    testing/js/WebCoreTestSupport.cpp
)

set(WebCoreTestSupport_LIBRARIES
    PRIVATE JavaScriptCore${DEBUG_SUFFIX}
)

# Modules that the bindings generator scripts may use
set(SCRIPTS_RESOLVE_SUPPLEMENTAL
    ${WEBCORE_DIR}/bindings/scripts/IDLParser.pm
)
set(SCRIPTS_BINDINGS
    ${WEBCORE_DIR}/bindings/scripts/CodeGenerator.pm
    ${WEBCORE_DIR}/bindings/scripts/CodeGeneratorJS.pm
    ${WEBCORE_DIR}/bindings/scripts/IDLParser.pm
    ${WEBCORE_DIR}/bindings/scripts/InFilesParser.pm
    ${WEBCORE_DIR}/bindings/scripts/preprocessor.pm
)

set(MAKE_NAMES_DEPENDENCIES
    ${WEBCORE_DIR}/bindings/scripts/Hasher.pm
    ${WEBCORE_DIR}/bindings/scripts/StaticString.pm
)
set(SUPPLEMENTAL_DEPENDENCY_FILE ${DERIVED_SOURCES_WEBCORE_DIR}/supplemental_dependency.tmp)
set(WINDOW_CONSTRUCTORS_FILE ${DERIVED_SOURCES_WEBCORE_DIR}/DOMWindowConstructors.idl)
set(WORKERGLOBALSCOPE_CONSTRUCTORS_FILE ${DERIVED_SOURCES_WEBCORE_DIR}/WorkerGlobalScopeConstructors.idl)
set(DEDICATEDWORKERGLOBALSCOPE_CONSTRUCTORS_FILE ${DERIVED_SOURCES_WEBCORE_DIR}/DedicatedWorkerGlobalScopeConstructors.idl)

WEBKIT_INCLUDE_CONFIG_FILES_IF_EXISTS()

# Generate InspectorOverlayPage.h
add_custom_command(
    OUTPUT ${DERIVED_SOURCES_WEBCORE_DIR}/InspectorOverlayPage.h ${DERIVED_SOURCES_WEBCORE_DIR}/InspectorOverlayPage.combined.html
    MAIN_DEPENDENCY inspector/InspectorOverlayPage.html
    DEPENDS ${JavaScriptCore_SCRIPTS_DIR}/xxd.pl ${JavaScriptCore_SCRIPTS_DIR}/inline-and-minify-stylesheets-and-scripts.py
    DEPENDS inspector/InspectorOverlayPage.css inspector/InspectorOverlayPage.js
    COMMAND ${PYTHON_EXECUTABLE} ${JavaScriptCore_SCRIPTS_DIR}/inline-and-minify-stylesheets-and-scripts.py ${WEBCORE_DIR}/inspector/InspectorOverlayPage.html ${DERIVED_SOURCES_WEBCORE_DIR}/InspectorOverlayPage.combined.html
    COMMAND ${PERL_EXECUTABLE} ${JavaScriptCore_SCRIPTS_DIR}/xxd.pl InspectorOverlayPage_html ${DERIVED_SOURCES_WEBCORE_DIR}/InspectorOverlayPage.combined.html ${DERIVED_SOURCES_WEBCORE_DIR}/InspectorOverlayPage.h
    VERBATIM)
list(APPEND WebCore_DERIVED_SOURCES ${DERIVED_SOURCES_WEBCORE_DIR}/InspectorOverlayPage.h)


# Generate CommandLineAPIModuleSource.h
add_custom_command(
    OUTPUT ${DERIVED_SOURCES_WEBCORE_DIR}/CommandLineAPIModuleSource.h ${DERIVED_SOURCES_WEBCORE_DIR}/CommandLineAPIModuleSource.min.js
    MAIN_DEPENDENCY inspector/CommandLineAPIModuleSource.js
    DEPENDS ${JavaScriptCore_SCRIPTS_DIR}/xxd.pl ${JavaScriptCore_SCRIPTS_DIR}/jsmin.py
    COMMAND ${CMAKE_COMMAND} -E echo "//# sourceURL=__InjectedScript_CommandLineAPIModuleSource.js" > ${DERIVED_SOURCES_WEBCORE_DIR}/CommandLineAPIModuleSource.min.js
    COMMAND ${PYTHON_EXECUTABLE} ${JavaScriptCore_SCRIPTS_DIR}/jsmin.py < ${WEBCORE_DIR}/inspector/CommandLineAPIModuleSource.js >> ${DERIVED_SOURCES_WEBCORE_DIR}/CommandLineAPIModuleSource.min.js
    COMMAND ${PERL_EXECUTABLE} ${JavaScriptCore_SCRIPTS_DIR}/xxd.pl CommandLineAPIModuleSource_js ${DERIVED_SOURCES_WEBCORE_DIR}/CommandLineAPIModuleSource.min.js ${DERIVED_SOURCES_WEBCORE_DIR}/CommandLineAPIModuleSource.h
    VERBATIM)
list(APPEND WebCore_DERIVED_SOURCES ${DERIVED_SOURCES_WEBCORE_DIR}/CommandLineAPIModuleSource.h)


MAKE_HASH_TOOLS(${WEBCORE_DIR}/platform/ColorData)
list(APPEND WebCore_DERIVED_SOURCES ${DERIVED_SOURCES_WEBCORE_DIR}/ColorData.cpp)


# Generate DOMJITAbstractHeapRepository.h
add_custom_command(
    OUTPUT ${DERIVED_SOURCES_WEBCORE_DIR}/DOMJITAbstractHeapRepository.h
    MAIN_DEPENDENCY domjit/DOMJITAbstractHeapRepository.yaml
    DEPENDS ${WEBCORE_DIR}/domjit/generate-abstract-heap.rb
    COMMAND ${RUBY_EXECUTABLE} ${WEBCORE_DIR}/domjit/generate-abstract-heap.rb ${WEBCORE_DIR}/domjit/DOMJITAbstractHeapRepository.yaml ${DERIVED_SOURCES_WEBCORE_DIR}/DOMJITAbstractHeapRepository.h
    VERBATIM)
list(APPEND WebCore_DERIVED_SOURCES ${DERIVED_SOURCES_WEBCORE_DIR}/DOMJITAbstractHeapRepository.h)

# Generate XMLViewerCSS.h
add_custom_command(
    OUTPUT ${DERIVED_SOURCES_WEBCORE_DIR}/XMLViewerCSS.h ${DERIVED_SOURCES_WEBCORE_DIR}/XMLViewer.min.css
    MAIN_DEPENDENCY xml/XMLViewer.css
    DEPENDS ${JavaScriptCore_SCRIPTS_DIR}/xxd.pl ${JavaScriptCore_SCRIPTS_DIR}/cssmin.py
    COMMAND ${PYTHON_EXECUTABLE} ${JavaScriptCore_SCRIPTS_DIR}/cssmin.py < ${WEBCORE_DIR}/xml/XMLViewer.css > ${DERIVED_SOURCES_WEBCORE_DIR}/XMLViewer.min.css
    COMMAND ${PERL_EXECUTABLE} ${JavaScriptCore_SCRIPTS_DIR}/xxd.pl XMLViewer_css ${DERIVED_SOURCES_WEBCORE_DIR}/XMLViewer.min.css ${DERIVED_SOURCES_WEBCORE_DIR}/XMLViewerCSS.h
    VERBATIM)
list(APPEND WebCore_DERIVED_SOURCES ${DERIVED_SOURCES_WEBCORE_DIR}/XMLViewerCSS.h)

# Generate XMLViewerJS.h
add_custom_command(
    OUTPUT ${DERIVED_SOURCES_WEBCORE_DIR}/XMLViewerJS.h ${DERIVED_SOURCES_WEBCORE_DIR}/XMLViewer.min.js
    MAIN_DEPENDENCY xml/XMLViewer.js
    DEPENDS ${JavaScriptCore_SCRIPTS_DIR}/xxd.pl ${JavaScriptCore_SCRIPTS_DIR}/jsmin.py
    COMMAND ${PYTHON_EXECUTABLE} ${JavaScriptCore_SCRIPTS_DIR}/jsmin.py < ${WEBCORE_DIR}/xml/XMLViewer.js > ${DERIVED_SOURCES_WEBCORE_DIR}/XMLViewer.min.js
    COMMAND ${PERL_EXECUTABLE} ${JavaScriptCore_SCRIPTS_DIR}/xxd.pl XMLViewer_js ${DERIVED_SOURCES_WEBCORE_DIR}/XMLViewer.min.js ${DERIVED_SOURCES_WEBCORE_DIR}/XMLViewerJS.h
    VERBATIM)
list(APPEND WebCore_DERIVED_SOURCES ${DERIVED_SOURCES_WEBCORE_DIR}/XMLViewerJS.h)

# Generate HTML entity table
add_custom_command(
    OUTPUT ${DERIVED_SOURCES_WEBCORE_DIR}/HTMLEntityTable.cpp
    MAIN_DEPENDENCY ${WEBCORE_DIR}/html/parser/HTMLEntityNames.in
    DEPENDS ${WEBCORE_DIR}/html/parser/create-html-entity-table
    COMMAND ${PYTHON_EXECUTABLE} ${WEBCORE_DIR}/html/parser/create-html-entity-table -o ${DERIVED_SOURCES_WEBCORE_DIR}/HTMLEntityTable.cpp ${WEBCORE_DIR}/html/parser/HTMLEntityNames.in
    VERBATIM)
list(APPEND WebCore_DERIVED_SOURCES ${DERIVED_SOURCES_WEBCORE_DIR}/HTMLEntityTable.cpp)

# Generate HTTP header names
add_custom_command(
    OUTPUT ${DERIVED_SOURCES_WEBCORE_DIR}/HTTPHeaderNames.cpp ${DERIVED_SOURCES_WEBCORE_DIR}/HTTPHeaderNames.gperf ${DERIVED_SOURCES_WEBCORE_DIR}/HTTPHeaderNames.h
    MAIN_DEPENDENCY ${WEBCORE_DIR}/platform/network/HTTPHeaderNames.in
    DEPENDS ${WEBCORE_DIR}/platform/network/create-http-header-name-table
    WORKING_DIRECTORY ${DERIVED_SOURCES_WEBCORE_DIR}
    COMMAND ${PYTHON_EXECUTABLE} ${WEBCORE_DIR}/platform/network/create-http-header-name-table ${WEBCORE_DIR}/platform/network/HTTPHeaderNames.in "${GPERF_EXECUTABLE}"
    VERBATIM)
list(APPEND WebCore_DERIVED_SOURCES ${DERIVED_SOURCES_WEBCORE_DIR}/HTTPHeaderNames.cpp)

# Generate CSS property names
add_custom_command(
    OUTPUT ${DERIVED_SOURCES_WEBCORE_DIR}/CSSProperties.json ${DERIVED_SOURCES_WEBCORE_DIR}/CSSPropertyNames.h ${DERIVED_SOURCES_WEBCORE_DIR}/CSSPropertyNames.cpp ${DERIVED_SOURCES_WEBCORE_DIR}/CSSPropertyNames.gperf ${DERIVED_SOURCES_WEBCORE_DIR}/StyleBuilder.cpp ${DERIVED_SOURCES_WEBCORE_DIR}/StylePropertyShorthandFunctions.h ${DERIVED_SOURCES_WEBCORE_DIR}/StylePropertyShorthandFunctions.cpp
    MAIN_DEPENDENCY ${WEBCORE_DIR}/css/makeprop.pl
    DEPENDS ${WebCore_CSS_PROPERTY_NAMES}
    WORKING_DIRECTORY ${DERIVED_SOURCES_WEBCORE_DIR}
    COMMAND ${PERL_EXECUTABLE} -ne "print" ${WebCore_CSS_PROPERTY_NAMES} > ${DERIVED_SOURCES_WEBCORE_DIR}/CSSProperties.json
    COMMAND ${PERL_EXECUTABLE} ${WEBCORE_DIR}/css/makeprop.pl --defines "${FEATURE_DEFINES_WITH_SPACE_SEPARATOR}" --gperf-executable "${GPERF_EXECUTABLE}"
    VERBATIM)
list(APPEND WebCore_DERIVED_SOURCES ${DERIVED_SOURCES_WEBCORE_DIR}/CSSPropertyNames.cpp)
list(APPEND WebCore_DERIVED_SOURCES ${DERIVED_SOURCES_WEBCORE_DIR}/StyleBuilder.cpp)
list(APPEND WebCore_DERIVED_SOURCES ${DERIVED_SOURCES_WEBCORE_DIR}/StylePropertyShorthandFunctions.cpp)
ADD_SOURCE_WEBCORE_DERIVED_DEPENDENCIES(${WEBCORE_DIR}/css/CSSParser.cpp CSSValueKeywords.h)

# Generate CSS value keywords
add_custom_command(
    OUTPUT ${DERIVED_SOURCES_WEBCORE_DIR}/CSSValueKeywords.in ${DERIVED_SOURCES_WEBCORE_DIR}/CSSValueKeywords.h ${DERIVED_SOURCES_WEBCORE_DIR}/CSSValueKeywords.cpp ${DERIVED_SOURCES_WEBCORE_DIR}/CSSValueKeywords.gperf
    MAIN_DEPENDENCY ${WEBCORE_DIR}/css/makevalues.pl
    DEPENDS ${WebCore_CSS_VALUE_KEYWORDS}
    WORKING_DIRECTORY ${DERIVED_SOURCES_WEBCORE_DIR}
    COMMAND ${PERL_EXECUTABLE} -ne "print" ${WebCore_CSS_VALUE_KEYWORDS} > ${DERIVED_SOURCES_WEBCORE_DIR}/CSSValueKeywords.in
    COMMAND ${PERL_EXECUTABLE} ${WEBCORE_DIR}/css/makevalues.pl --defines "${FEATURE_DEFINES_WITH_SPACE_SEPARATOR}" --preprocessor "${CODE_GENERATOR_PREPROCESSOR}"
    VERBATIM)
list(APPEND WebCore_DERIVED_SOURCES ${DERIVED_SOURCES_WEBCORE_DIR}/CSSValueKeywords.cpp)
ADD_SOURCE_WEBCORE_DERIVED_DEPENDENCIES(${WEBCORE_DIR}/css/CSSParser.cpp CSSValueKeywords.h)
ADD_SOURCE_WEBCORE_DERIVED_DEPENDENCIES(${WEBCORE_DIR}/css/CSSPrimitiveValueMappings.h CSSValueKeywords.h)

# Generate CSS Selector pseudo type name to value maps.
add_custom_command(
    OUTPUT ${DERIVED_SOURCES_WEBCORE_DIR}/SelectorPseudoClassAndCompatibilityElementMap.gperf ${DERIVED_SOURCES_WEBCORE_DIR}/SelectorPseudoClassAndCompatibilityElementMap.cpp
    MAIN_DEPENDENCY ${WEBCORE_DIR}/css/makeSelectorPseudoClassAndCompatibilityElementMap.py
    WORKING_DIRECTORY ${DERIVED_SOURCES_WEBCORE_DIR}
    COMMAND ${PYTHON_EXECUTABLE} ${WEBCORE_DIR}/css/makeSelectorPseudoClassAndCompatibilityElementMap.py ${WEBCORE_DIR}/css/SelectorPseudoClassAndCompatibilityElementMap.in "${GPERF_EXECUTABLE}" "${FEATURE_DEFINES_WITH_SPACE_SEPARATOR}"
    VERBATIM)
list(APPEND WebCore_DERIVED_SOURCES ${DERIVED_SOURCES_WEBCORE_DIR}/SelectorPseudoClassAndCompatibilityElementMap.cpp)
add_custom_command(
    OUTPUT ${DERIVED_SOURCES_WEBCORE_DIR}/SelectorPseudoElementTypeMap.gperf ${DERIVED_SOURCES_WEBCORE_DIR}/SelectorPseudoElementTypeMap.cpp
    MAIN_DEPENDENCY ${WEBCORE_DIR}/css/makeSelectorPseudoElementsMap.py
    WORKING_DIRECTORY ${DERIVED_SOURCES_WEBCORE_DIR}
    COMMAND ${PYTHON_EXECUTABLE} ${WEBCORE_DIR}/css/makeSelectorPseudoElementsMap.py ${WEBCORE_DIR}/css/SelectorPseudoElementTypeMap.in "${GPERF_EXECUTABLE}" "${FEATURE_DEFINES_WITH_SPACE_SEPARATOR}"
    VERBATIM)
list(APPEND WebCore_DERIVED_SOURCES ${DERIVED_SOURCES_WEBCORE_DIR}/SelectorPseudoElementTypeMap.cpp)

# Generate user agent styles
add_custom_command(
    OUTPUT ${DERIVED_SOURCES_WEBCORE_DIR}/UserAgentStyleSheetsData.cpp ${DERIVED_SOURCES_WEBCORE_DIR}/UserAgentStyleSheets.h
    MAIN_DEPENDENCY ${WEBCORE_DIR}/css/make-css-file-arrays.pl
    DEPENDS ${WebCore_USER_AGENT_STYLE_SHEETS} ${WEBCORE_DIR}/bindings/scripts/preprocessor.pm
    COMMAND ${PERL_EXECUTABLE} ${WEBCORE_DIR}/css/make-css-file-arrays.pl --defines "${FEATURE_DEFINES_WITH_SPACE_SEPARATOR}" --preprocessor "${CODE_GENERATOR_PREPROCESSOR}" ${DERIVED_SOURCES_WEBCORE_DIR}/UserAgentStyleSheets.h ${DERIVED_SOURCES_WEBCORE_DIR}/UserAgentStyleSheetsData.cpp ${WebCore_USER_AGENT_STYLE_SHEETS}
    VERBATIM)
list(APPEND WebCore_DERIVED_SOURCES ${DERIVED_SOURCES_WEBCORE_DIR}/UserAgentStyleSheetsData.cpp)
ADD_SOURCE_WEBCORE_DERIVED_DEPENDENCIES(${WEBCORE_DIR}/css/StyleResolver.cpp UserAgentStyleSheetsData.cpp UserAgentStyleSheets.h)

if (WebCore_USER_AGENT_SCRIPTS)
    # Necessary variables:
    # WebCore_USER_AGENT_SCRIPTS containing the JavaScript sources list
    # WebCore_USER_AGENT_SCRIPTS_DEPENDENCIES containing the source file that will load the scripts to add the proper
    #   dependency and having them built at the right moment

    MAKE_JS_FILE_ARRAYS(
        ${DERIVED_SOURCES_WEBCORE_DIR}/UserAgentScriptsData.cpp
        ${DERIVED_SOURCES_WEBCORE_DIR}/UserAgentScripts.h
        WebCore_USER_AGENT_SCRIPTS
        WebCore_USER_AGENT_SCRIPTS_DEPENDENCIES
    )
endif ()

if (ENABLE_WEB_RTC)
    # Necessary variables:
    # WebCore_SDP_PROCESSOR_SCRIPTS containing the JavaScript sources list
    # WebCore_SDP_PROCESSOR_SCRIPTS_DEPENDENCIES containing the source file that will load the scripts to add the proper
    #   dependency and having them built at the right moment
    set(WebCore_SDP_PROCESSOR_SCRIPTS ${WEBCORE_DIR}/Modules/mediastream/sdp.js)
    set(WebCore_SDP_PROCESSOR_SCRIPTS_DEPENDENCIES ${WEBCORE_DIR}/platform/mediastream/SDPProcessorScriptResource.cpp)

    MAKE_JS_FILE_ARRAYS(
        ${DERIVED_SOURCES_WEBCORE_DIR}/SDPProcessorScriptsData.cpp
        ${DERIVED_SOURCES_WEBCORE_DIR}/SDPProcessorScriptsData.h
        WebCore_SDP_PROCESSOR_SCRIPTS
        WebCore_SDP_PROCESSOR_SCRIPTS_DEPENDENCIES
    )
endif ()

# Generate plug-in resources
add_custom_command(
    OUTPUT ${DERIVED_SOURCES_WEBCORE_DIR}/PlugInsResourcesData.cpp ${DERIVED_SOURCES_WEBCORE_DIR}/PlugInsResources.h
    MAIN_DEPENDENCY ${WEBCORE_DIR}/css/make-css-file-arrays.pl
    DEPENDS ${WebCore_PLUG_INS_RESOURCES} ${WEBCORE_DIR}/bindings/scripts/preprocessor.pm
    COMMAND ${PERL_EXECUTABLE} ${WEBCORE_DIR}/css/make-css-file-arrays.pl --defines "${FEATURE_DEFINES_WITH_SPACE_SEPARATOR}" --preprocessor "${CODE_GENERATOR_PREPROCESSOR}" ${DERIVED_SOURCES_WEBCORE_DIR}/PlugInsResources.h ${DERIVED_SOURCES_WEBCORE_DIR}/PlugInsResourcesData.cpp ${WebCore_PLUG_INS_RESOURCES}
    VERBATIM)
list(APPEND WebCore_DERIVED_SOURCES ${DERIVED_SOURCES_WEBCORE_DIR}/PlugInsResourcesData.cpp)
ADD_SOURCE_WEBCORE_DERIVED_DEPENDENCIES(${WEBCORE_DIR}/css/StyleResolver.cpp PlugInsResourcesData.cpp PlugInsResources.h)

set(FEATURE_DEFINES_JAVASCRIPT "LANGUAGE_JAVASCRIPT ${FEATURE_DEFINES_WITH_SPACE_SEPARATOR}")
list(APPEND WebCoreTestSupport_IDL_FILES ${DERIVED_SOURCES_WEBCORE_DIR}/InternalSettingsGenerated.idl)

GENERATE_BINDINGS(WebCoreBindings
    OUTPUT_SOURCE WebCore_DERIVED_SOURCES
    INPUT_FILES ${WebCore_IDL_FILES}
    BASE_DIR ${WEBCORE_DIR}
    IDL_INCLUDES ${WebCore_IDL_INCLUDES} ${DERIVED_SOURCES_WEBCORE_DIR}
    FEATURES ${FEATURE_DEFINES_JAVASCRIPT}
    DESTINATION ${DERIVED_SOURCES_WEBCORE_DIR}
    GENERATOR JS
    SUPPLEMENTAL_DEPFILE ${SUPPLEMENTAL_DEPENDENCY_FILE}
    PP_EXTRA_OUTPUT
        ${WINDOW_CONSTRUCTORS_FILE} ${WORKERGLOBALSCOPE_CONSTRUCTORS_FILE} ${DEDICATEDWORKERGLOBALSCOPE_CONSTRUCTORS_FILE}
    PP_EXTRA_ARGS
        --windowConstructorsFile ${WINDOW_CONSTRUCTORS_FILE}
        --workerGlobalScopeConstructorsFile ${WORKERGLOBALSCOPE_CONSTRUCTORS_FILE}
        --dedicatedWorkerGlobalScopeConstructorsFile ${DEDICATEDWORKERGLOBALSCOPE_CONSTRUCTORS_FILE})

GENERATE_BINDINGS(WebCoreTestSupportBindings
    OUTPUT_SOURCE WebCoreTestSupport_SOURCES
    INPUT_FILES ${WebCoreTestSupport_IDL_FILES}
    BASE_DIR ${WEBCORE_DIR}
    IDL_INCLUDES ${WebCore_IDL_INCLUDES} ${DERIVED_SOURCES_WEBCORE_DIR} ${WebCoreTestSupport_IDL_INCLUDES}
    FEATURES ${FEATURE_DEFINES_JAVASCRIPT}
    DESTINATION ${DERIVED_SOURCES_WEBCORE_DIR}
    GENERATOR JS)

# WebCoreTestSupportBindings needs InternalSettingsGenerated.idl
add_dependencies(WebCoreTestSupportBindings WebCoreDerivedSources)

# WebCore JS Builtins

set(WebCore_BUILTINS_SOURCES
    ${WEBCORE_DIR}/Modules/fetch/DOMWindowFetch.js
    ${WEBCORE_DIR}/Modules/fetch/FetchHeaders.js
    ${WEBCORE_DIR}/Modules/fetch/FetchInternals.js
    ${WEBCORE_DIR}/Modules/fetch/FetchRequest.js
    ${WEBCORE_DIR}/Modules/fetch/FetchResponse.js
    ${WEBCORE_DIR}/Modules/fetch/WorkerGlobalScopeFetch.js
    ${WEBCORE_DIR}/Modules/mediastream/NavigatorUserMedia.js
    ${WEBCORE_DIR}/Modules/mediastream/RTCPeerConnection.js
    ${WEBCORE_DIR}/Modules/mediastream/RTCPeerConnectionInternals.js
    ${WEBCORE_DIR}/Modules/streams/ByteLengthQueuingStrategy.js
    ${WEBCORE_DIR}/Modules/streams/CountQueuingStrategy.js
    ${WEBCORE_DIR}/Modules/streams/ReadableByteStreamController.js
    ${WEBCORE_DIR}/Modules/streams/ReadableByteStreamInternals.js
    ${WEBCORE_DIR}/Modules/streams/ReadableStream.js
    ${WEBCORE_DIR}/Modules/streams/ReadableStreamBYOBReader.js
    ${WEBCORE_DIR}/Modules/streams/ReadableStreamBYOBRequest.js
    ${WEBCORE_DIR}/Modules/streams/ReadableStreamDefaultController.js
    ${WEBCORE_DIR}/Modules/streams/ReadableStreamInternals.js
    ${WEBCORE_DIR}/Modules/streams/ReadableStreamDefaultReader.js
    ${WEBCORE_DIR}/Modules/streams/StreamInternals.js
    ${WEBCORE_DIR}/Modules/streams/WritableStream.js
    ${WEBCORE_DIR}/Modules/streams/WritableStreamInternals.js
    ${WEBCORE_DIR}/bindings/js/JSDOMBindingInternals.js
    ${WEBCORE_DIR}/xml/XMLHttpRequest.js
)

set(BUILTINS_GENERATOR_SCRIPTS
    ${JavaScriptCore_SCRIPTS_DIR}/builtins.py
    ${JavaScriptCore_SCRIPTS_DIR}/builtins_generator.py
    ${JavaScriptCore_SCRIPTS_DIR}/builtins_model.py
    ${JavaScriptCore_SCRIPTS_DIR}/builtins_templates.py
    ${JavaScriptCore_SCRIPTS_DIR}/builtins_generate_combined_header.py
    ${JavaScriptCore_SCRIPTS_DIR}/builtins_generate_combined_implementation.py
    ${JavaScriptCore_SCRIPTS_DIR}/builtins_generate_separate_header.py
    ${JavaScriptCore_SCRIPTS_DIR}/builtins_generate_separate_implementation.py
    ${JavaScriptCore_SCRIPTS_DIR}/builtins_generate_wrapper_header.py
    ${JavaScriptCore_SCRIPTS_DIR}/builtins_generate_wrapper_implementation.py
    ${JavaScriptCore_SCRIPTS_DIR}/builtins_generate_internals_wrapper_header.py
    ${JavaScriptCore_SCRIPTS_DIR}/builtins_generate_internals_wrapper_implementation.py
    ${JavaScriptCore_SCRIPTS_DIR}/generate-js-builtins.py
    ${JavaScriptCore_SCRIPTS_DIR}/lazywriter.py
)

foreach (_builtinSource ${WebCore_BUILTINS_SOURCES})
    get_filename_component(_objectName ${_builtinSource} NAME_WE)
    add_custom_command(
        OUTPUT ${DERIVED_SOURCES_WEBCORE_DIR}/${_objectName}Builtins.cpp
               ${DERIVED_SOURCES_WEBCORE_DIR}/${_objectName}Builtins.h
        MAIN_DEPENDENCY ${_builtinSource}
        DEPENDS ${BUILTINS_GENERATOR_SCRIPTS}
        COMMAND ${PYTHON_EXECUTABLE} ${JavaScriptCore_SCRIPTS_DIR}/generate-js-builtins.py --framework WebCore --output-directory ${DERIVED_SOURCES_WEBCORE_DIR} ${_builtinSource}
        VERBATIM)
    list(APPEND WebCore_DERIVED_SOURCES ${DERIVED_SOURCES_WEBCORE_DIR}/${_objectName}Builtins.cpp)
    list(APPEND WebCore_DERIVED_SOURCES ${DERIVED_SOURCES_WEBCORE_DIR}/${_objectName}Builtins.h)
    list(APPEND WebCore_DERIVED_BUILTIN_HEADERS ${DERIVED_SOURCES_WEBCORE_DIR}/${_objectName}Builtins.h)
endforeach ()

add_custom_command(
    OUTPUT ${DERIVED_SOURCES_WEBCORE_DIR}/WebCoreJSBuiltinInternals.cpp
           ${DERIVED_SOURCES_WEBCORE_DIR}/WebCoreJSBuiltins.h
           ${DERIVED_SOURCES_WEBCORE_DIR}/WebCoreJSBuiltinInternals.h
    MAIN_DEPENDENCY ${WebCore_BUILTINS_SOURCES}
    DEPENDS ${BUILTINS_GENERATOR_SCRIPTS} ${WebCore_DERIVED_BUILTIN_HEADERS}
    COMMAND ${PYTHON_EXECUTABLE} ${JavaScriptCore_SCRIPTS_DIR}/generate-js-builtins.py --wrappers-only --framework WebCore --output-directory ${DERIVED_SOURCES_WEBCORE_DIR} ${WebCore_BUILTINS_SOURCES}
    VERBATIM)
list(APPEND WebCore_DERIVED_SOURCES ${DERIVED_SOURCES_WEBCORE_DIR}/WebCoreJSBuiltinInternals.cpp)
list(APPEND WebCore_DERIVED_SOURCES ${DERIVED_SOURCES_WEBCORE_DIR}/WebCoreJSBuiltins.h)
list(APPEND WebCore_DERIVED_SOURCES ${DERIVED_SOURCES_WEBCORE_DIR}/WebCoreJSBuiltinInternals.h)

ADD_SOURCE_WEBCORE_DERIVED_DEPENDENCIES(${WEBCORE_DIR}/html/HTMLTreeBuilder.cpp MathMLNames.cpp)


GENERATE_DOM_NAMES(HTML ${WEBCORE_DIR}/html/HTMLAttributeNames.in ${WEBCORE_DIR}/html/HTMLTagNames.in "")
list(APPEND WebCore_DERIVED_SOURCES ${DERIVED_SOURCES_WEBCORE_DIR}/HTMLNames.cpp ${DERIVED_SOURCES_WEBCORE_DIR}/HTMLElementFactory.cpp ${DERIVED_SOURCES_WEBCORE_DIR}/JSHTMLElementWrapperFactory.cpp)


GENERATE_EVENT_FACTORY(${WEBCORE_DIR}/dom/EventNames.in EventInterfaces.h)
list(APPEND WebCore_DERIVED_SOURCES ${DERIVED_SOURCES_WEBCORE_DIR}/EventInterfaces.h)


GENERATE_EVENT_FACTORY(${WEBCORE_DIR}/dom/EventTargetFactory.in EventTargetInterfaces.h)
ADD_SOURCE_WEBCORE_DERIVED_DEPENDENCIES(${WEBCORE_DIR}/dom/EventNames.cpp EventTargetInterfaces.h)
ADD_SOURCE_WEBCORE_DERIVED_DEPENDENCIES(${WEBCORE_DIR}/dom/DOMAllInOne.cpp EventTargetInterfaces.h)
list(APPEND WebCore_DERIVED_SOURCES ${DERIVED_SOURCES_WEBCORE_DIR}/EventTargetInterfaces.h)


GENERATE_EXCEPTION_CODE_DESCRIPTION(${WEBCORE_DIR}/dom/DOMExceptions.in ExceptionCodeDescription.cpp)
list(APPEND WebCore_DERIVED_SOURCES ${DERIVED_SOURCES_WEBCORE_DIR}/ExceptionCodeDescription.cpp)


GENERATE_SETTINGS_MACROS(${WEBCORE_DIR}/page/Settings.in SettingsMacros.h)
list(APPEND WebCore_DERIVED_SOURCES ${DERIVED_SOURCES_WEBCORE_DIR}/SettingsMacros.h)
list(APPEND WebCoreTestSupport_SOURCES ${DERIVED_SOURCES_WEBCORE_DIR}/InternalSettingsGenerated.cpp)


GENERATE_FONT_NAMES(${WEBCORE_DIR}/css/WebKitFontFamilyNames.in)
list(APPEND WebCore_DERIVED_SOURCES ${DERIVED_SOURCES_WEBCORE_DIR}/WebKitFontFamilyNames.cpp)


GENERATE_DOM_NAMES(MathML ${WEBCORE_DIR}/mathml/mathattrs.in ${WEBCORE_DIR}/mathml/mathtags.in "")
list(APPEND WebCore_DERIVED_SOURCES ${DERIVED_SOURCES_WEBCORE_DIR}/MathMLNames.cpp)
if (ENABLE_MATHML)
    list(APPEND WebCore_DERIVED_SOURCES ${DERIVED_SOURCES_WEBCORE_DIR}/MathMLElementFactory.cpp)
endif ()

# SVG extra defines need to map to a numerical value for correct preprocessing of svgtags.in.
set(SVG_EXTRA_DEFINES "")
if (ENABLE_SVG_FONTS)
    list(APPEND SVG_EXTRA_DEFINES "ENABLE_SVG_FONTS=1")
endif ()

GENERATE_DOM_NAMES(SVG ${WEBCORE_DIR}/svg/svgattrs.in ${WEBCORE_DIR}/svg/svgtags.in "${SVG_EXTRA_DEFINES}")
list(APPEND WebCore_DERIVED_SOURCES ${DERIVED_SOURCES_WEBCORE_DIR}/SVGNames.cpp)

list(APPEND WebCore_DERIVED_SOURCES ${DERIVED_SOURCES_WEBCORE_DIR}/SVGElementFactory.cpp ${DERIVED_SOURCES_WEBCORE_DIR}/JSSVGElementWrapperFactory.cpp)

GENERATE_DOM_NAMES(XLink ${WEBCORE_DIR}/svg/xlinkattrs.in)
list(APPEND WebCore_DERIVED_SOURCES ${DERIVED_SOURCES_WEBCORE_DIR}/XLinkNames.cpp)


GENERATE_DOM_NAMES(XMLNS ${WEBCORE_DIR}/xml/xmlnsattrs.in)
list(APPEND WebCore_DERIVED_SOURCES ${DERIVED_SOURCES_WEBCORE_DIR}/XMLNSNames.cpp)


GENERATE_DOM_NAMES(XML ${WEBCORE_DIR}/xml/xmlattrs.in)
list(APPEND WebCore_DERIVED_SOURCES ${DERIVED_SOURCES_WEBCORE_DIR}/XMLNames.cpp)

if (ENABLE_ALLINONE_BUILD AND WIN32)
    message(STATUS "All-in-One DerivedSources build is enabled.")
    PROCESS_ALLINONE_FILE("${WebCore_DERIVED_SOURCES}" DerivedSources.cpp newSources TRUE)
    set(WebCore_DERIVED_SOURCES DerivedSources.cpp ${newSources})
endif ()

WEBKIT_WRAP_SOURCELIST(${WebCore_IDL_FILES} ${WebCore_DERIVED_SOURCES})
WEBKIT_WRAP_SOURCELIST(${WebCore_SOURCES})
WEBKIT_WRAP_SOURCELIST(${WebCoreTestSupport_IDL_FILES} ${WebCoreTestSupport_SOURCES})

if (MSVC)
    ADD_PRECOMPILED_HEADER("WebCorePrefix.h" "WebCorePrefix.cpp" WebCore_SOURCES)
    ADD_PRECOMPILED_HEADER("WebCorePrefix.h" "WebCoreDerivedSourcesPrefix.cpp" WebCore_DERIVED_SOURCES)
endif ()

# This is split into a separate library as a workaround for command line length
# limits. This should no longer be needed when CMake supports Ninja response
# files on OS X.
add_library(WebCoreDerivedSources STATIC ${WebCore_DERIVED_SOURCES})
set_target_properties(WebCoreDerivedSources PROPERTIES OUTPUT_NAME WebCoreDerivedSources${DEBUG_SUFFIX})
target_link_libraries(WebCoreDerivedSources ${WebCore_LIBRARIES})
target_include_directories(WebCoreDerivedSources PUBLIC ${WebCore_INCLUDE_DIRECTORIES})
add_dependencies(WebCoreDerivedSources WebCoreBindings)
if (NOT WIN32)
    list(APPEND WebCore_LIBRARIES WebCoreDerivedSources)
endif ()

WEBKIT_FRAMEWORK(WebCore)

if (APPLE)
    set_target_properties(WebCore PROPERTIES LINK_FLAGS "-sub_library libobjc -umbrella WebKit -allowable_client WebCoreTestSupport -allowable_client WebKit2 -allowable_client WebKitLegacy")
endif ()

if (WIN32)
    add_custom_target(WebCoreDerivedSources_PreBuild COMMAND ${WebCore_DERIVED_SOURCES_PRE_BUILD_COMMAND} VERBATIM)
    add_dependencies(WebCoreDerivedSources WebCoreDerivedSources_PreBuild)
    add_dependencies(WebCore WebCoreDerivedSources)
endif ()

# The -ftree-sra optimization (implicit with -O2) causes crashes when
# allocating large chunks of memory using bmalloc on Intel 32bit.
# See https://bugs.webkit.org/show_bug.cgi?id=146440
string(TOLOWER ${CMAKE_HOST_SYSTEM_PROCESSOR} LOWERCASE_CMAKE_HOST_SYSTEM_PROCESSOR)
if (CMAKE_COMPILER_IS_GNUCXX AND "${LOWERCASE_CMAKE_HOST_SYSTEM_PROCESSOR}" MATCHES "(i[3-6]86|x86)$")
    ADD_TARGET_PROPERTIES(WebCore COMPILE_FLAGS "-fno-tree-sra")
endif ()

if (MSVC)
    ADD_PRECOMPILED_HEADER("WebCoreTestSupportPrefix.h" "testing/js/WebCoreTestSupportPrefix.cpp" WebCoreTestSupport_SOURCES)
endif ()

add_library(WebCoreTestSupport ${WebCoreTestSupport_LIBRARY_TYPE} ${WebCoreTestSupport_SOURCES})
add_dependencies(WebCoreTestSupport WebCore WebCoreTestSupportBindings)
target_include_directories(WebCoreTestSupport PUBLIC ${WebCoreTestSupport_INCLUDE_DIRECTORIES} ${WebCore_INCLUDE_DIRECTORIES})
target_link_libraries(WebCoreTestSupport ${WebCoreTestSupport_LIBRARIES})

if (WebCoreTestSupport_OUTPUT_NAME)
    set_target_properties(WebCoreTestSupport PROPERTIES OUTPUT_NAME ${WebCoreTestSupport_OUTPUT_NAME})
    if (MSVC)
        add_compile_options(/GF- /WX-)
    endif ()
endif ()

if (ENABLE_GRAPHICS_CONTEXT_3D AND NOT WIN32)
    add_library(ANGLESupport STATIC ${ANGLESupport_SOURCES})

    # Suppress null conversion warnings for sources in Source/ThirdParty/ANGLE
    if (COMPILER_IS_CLANG)
        ADD_TARGET_PROPERTIES(ANGLESupport COMPILE_FLAGS "-Wno-null-conversion")
    endif ()

    # Enable the ESSL and GLSL translators.
    set_property(TARGET ANGLESupport
        PROPERTY COMPILE_DEFINITIONS
        ANGLE_ENABLE_ESSL
        ANGLE_ENABLE_GLSL
        ${ANGLE_PLATFORM_DEFINITIONS})

    target_include_directories(ANGLESupport PRIVATE
        "${THIRDPARTY_DIR}/ANGLE"
        "${THIRDPARTY_DIR}/ANGLE/include"
        "${THIRDPARTY_DIR}/ANGLE/include/KHR"
        "${THIRDPARTY_DIR}/ANGLE/src"
        "${THIRDPARTY_DIR}/ANGLE/src/common/third_party/numerics"
    )
    list(APPEND WebCore_LIBRARIES ANGLESupport)
    WEBKIT_SET_EXTRA_COMPILER_FLAGS(ANGLESupport IGNORECXX_WARNINGS)
endif ()

target_link_libraries(WebCore ${WebCore_LIBRARIES})

if (SHARED_CORE)
    set_target_properties(WebCore PROPERTIES VERSION ${PROJECT_VERSION} SOVERSION ${PROJECT_VERSION_MAJOR})
    install(TARGETS WebCore DESTINATION "${LIB_INSTALL_DIR}")
endif ()

# [ARM] Build SVGPathElement.cpp with -O2 due to a GCC bug
# https://bugs.webkit.org/show_bug.cgi?id=145377
if ((CMAKE_CXX_COMPILER_ID STREQUAL "GNU") AND WTF_CPU_ARM AND (CMAKE_CXX_COMPILER_VERSION VERSION_GREATER "4.9") AND (CMAKE_CXX_COMPILER_VERSION VERSION_LESS "4.9.3"))
    set_source_files_properties(svg/SVGPathElement.cpp PROPERTIES COMPILE_FLAGS "-O2")
endif ()

if (MSVC)
    set_target_properties(WebCore PROPERTIES
        COMPILE_PDB_NAME ${WebCore_OUTPUT_NAME}
    )
endif ()<|MERGE_RESOLUTION|>--- conflicted
+++ resolved
@@ -3119,11 +3119,8 @@
     list(APPEND WebCore_SOURCES
         Modules/encryptedmedia/CDM.cpp
         Modules/encryptedmedia/CDMClearKey.cpp
-<<<<<<< HEAD
         Modules/encryptedmedia/CDMOpenCDM.cpp
         Modules/encryptedmedia/CDMPlayReady.cpp
-=======
->>>>>>> 3dab5231
         Modules/encryptedmedia/InitDataRegistry.cpp
         Modules/encryptedmedia/MediaKeyMessageEvent.cpp
         Modules/encryptedmedia/MediaKeySession.cpp
