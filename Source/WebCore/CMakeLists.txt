--- conflicted
+++ resolved
@@ -1026,2180 +1026,6 @@
     set(ANGLE_FORWARDING_HEADERS_DIR "${FORWARDING_HEADERS_DIR}/ANGLE")
 endif ()
 
-<<<<<<< HEAD
-set(WebCore_SOURCES
-    Modules/airplay/WebKitPlaybackTargetAvailabilityEvent.cpp
-
-    Modules/beacon/NavigatorBeacon.cpp
-
-    Modules/cache/CacheStorageConnection.cpp
-    Modules/cache/DOMCache.cpp
-    Modules/cache/DOMCacheStorage.cpp
-    Modules/cache/DOMCacheEngine.cpp
-    Modules/cache/DOMWindowCaches.cpp
-    Modules/cache/WorkerCacheStorageConnection.cpp
-    Modules/cache/WorkerGlobalScopeCaches.cpp
-
-    Modules/credentials/BasicCredential.cpp
-    Modules/credentials/CredentialsContainer.cpp
-    Modules/credentials/FederatedCredential.cpp
-    Modules/credentials/NavigatorCredentials.cpp
-    Modules/credentials/PasswordCredential.cpp
-
-    Modules/entriesapi/ErrorCallback.cpp
-    Modules/entriesapi/DOMFileSystem.cpp
-    Modules/entriesapi/FileSystemDirectoryEntry.cpp
-    Modules/entriesapi/FileSystemDirectoryReader.cpp
-    Modules/entriesapi/FileSystemEntriesCallback.cpp
-    Modules/entriesapi/FileSystemEntry.cpp
-    Modules/entriesapi/FileSystemFileEntry.cpp
-    Modules/entriesapi/HTMLInputElementEntriesAPI.cpp
-
-    Modules/fetch/DOMWindowFetch.cpp
-    Modules/fetch/FetchBody.cpp
-    Modules/fetch/FetchBodyConsumer.cpp
-    Modules/fetch/FetchBodyOwner.cpp
-    Modules/fetch/FetchBodySource.cpp
-    Modules/fetch/FetchHeaders.cpp
-    Modules/fetch/FetchLoader.cpp
-    Modules/fetch/FetchRequest.cpp
-    Modules/fetch/FetchResponse.cpp
-    Modules/fetch/WorkerGlobalScopeFetch.cpp
-
-    Modules/geolocation/Coordinates.cpp
-    Modules/geolocation/GeoNotifier.cpp
-    Modules/geolocation/Geolocation.cpp
-    Modules/geolocation/GeolocationController.cpp
-    Modules/geolocation/NavigatorGeolocation.cpp
-
-    # Modules/beacon/NavigatorBeacon.cpp
-
-    Modules/indexeddb/DOMWindowIndexedDatabase.cpp
-    Modules/indexeddb/IDBCursor.cpp
-    Modules/indexeddb/IDBCursorWithValue.cpp
-    Modules/indexeddb/IDBDatabase.cpp
-    Modules/indexeddb/IDBDatabaseIdentifier.cpp
-    Modules/indexeddb/IDBEventDispatcher.cpp
-    Modules/indexeddb/IDBFactory.cpp
-    Modules/indexeddb/IDBGetAllResult.cpp
-    Modules/indexeddb/IDBGetResult.cpp
-    Modules/indexeddb/IDBIndex.cpp
-    Modules/indexeddb/IDBKey.cpp
-    Modules/indexeddb/IDBKeyData.cpp
-    Modules/indexeddb/IDBKeyPath.cpp
-    Modules/indexeddb/IDBKeyRange.cpp
-    Modules/indexeddb/IDBKeyRangeData.cpp
-    Modules/indexeddb/IDBObjectStore.cpp
-    Modules/indexeddb/IDBOpenDBRequest.cpp
-    Modules/indexeddb/IDBRequest.cpp
-    Modules/indexeddb/IDBRequestCompletionEvent.cpp
-    Modules/indexeddb/IDBTransaction.cpp
-    Modules/indexeddb/IDBValue.cpp
-    Modules/indexeddb/IDBVersionChangeEvent.cpp
-    Modules/indexeddb/WorkerGlobalScopeIndexedDatabase.cpp
-
-    Modules/indexeddb/client/IDBConnectionProxy.cpp
-    Modules/indexeddb/client/IDBConnectionToServer.cpp
-    Modules/indexeddb/client/TransactionOperation.cpp
-
-    Modules/indexeddb/server/IDBConnectionToClient.cpp
-    Modules/indexeddb/server/IDBSerialization.cpp
-    Modules/indexeddb/server/IDBServer.cpp
-    Modules/indexeddb/server/IndexValueEntry.cpp
-    Modules/indexeddb/server/IndexValueStore.cpp
-    Modules/indexeddb/server/MemoryBackingStoreTransaction.cpp
-    Modules/indexeddb/server/MemoryCursor.cpp
-    Modules/indexeddb/server/MemoryIDBBackingStore.cpp
-    Modules/indexeddb/server/MemoryIndex.cpp
-    Modules/indexeddb/server/MemoryIndexCursor.cpp
-    Modules/indexeddb/server/MemoryObjectStore.cpp
-    Modules/indexeddb/server/MemoryObjectStoreCursor.cpp
-    Modules/indexeddb/server/SQLiteIDBBackingStore.cpp
-    Modules/indexeddb/server/SQLiteIDBCursor.cpp
-    Modules/indexeddb/server/SQLiteIDBTransaction.cpp
-    Modules/indexeddb/server/ServerOpenDBRequest.cpp
-    Modules/indexeddb/server/UniqueIDBDatabase.cpp
-    Modules/indexeddb/server/UniqueIDBDatabaseConnection.cpp
-    Modules/indexeddb/server/UniqueIDBDatabaseTransaction.cpp
-
-    Modules/indexeddb/shared/IDBCursorInfo.cpp
-    Modules/indexeddb/shared/IDBDatabaseInfo.cpp
-    Modules/indexeddb/shared/IDBError.cpp
-    Modules/indexeddb/shared/IDBGetAllRecordsData.cpp
-    Modules/indexeddb/shared/IDBGetRecordData.cpp
-    Modules/indexeddb/shared/IDBIndexInfo.cpp
-    Modules/indexeddb/shared/IDBIterateCursorData.cpp
-    Modules/indexeddb/shared/IDBObjectStoreInfo.cpp
-    Modules/indexeddb/shared/IDBRequestData.cpp
-    Modules/indexeddb/shared/IDBResourceIdentifier.cpp
-    Modules/indexeddb/shared/IDBResultData.cpp
-    Modules/indexeddb/shared/IDBTransactionInfo.cpp
-    Modules/indexeddb/shared/InProcessIDBServer.cpp
-    Modules/indexeddb/shared/IndexKey.cpp
-
-    Modules/mediacontrols/MediaControlsHost.cpp
-
-    Modules/mediasession/HTMLMediaElementMediaSession.cpp
-    Modules/mediasession/MediaRemoteControls.cpp
-    Modules/mediasession/MediaSession.cpp
-
-    Modules/mediasource/DOMURLMediaSource.cpp
-    Modules/mediasource/MediaSource.cpp
-    Modules/mediasource/MediaSourceRegistry.cpp
-    Modules/mediasource/SampleMap.cpp
-    Modules/mediasource/SourceBuffer.cpp
-    Modules/mediasource/SourceBufferList.cpp
-    Modules/mediasource/VideoPlaybackQuality.cpp
-
-    Modules/mediastream/CanvasCaptureMediaStreamTrack.cpp
-    Modules/mediastream/MediaDeviceInfo.cpp
-    Modules/mediastream/MediaDevices.cpp
-    Modules/mediastream/MediaDevicesEnumerationRequest.cpp
-    Modules/mediastream/MediaDevicesRequest.cpp
-    Modules/mediastream/MediaEndpointPeerConnection.cpp
-    Modules/mediastream/MediaEndpointSessionDescription.cpp
-    Modules/mediastream/MediaStream.cpp
-    Modules/mediastream/MediaStreamEvent.cpp
-    Modules/mediastream/MediaStreamRegistry.cpp
-    Modules/mediastream/MediaStreamTrack.cpp
-    Modules/mediastream/MediaStreamTrackEvent.cpp
-    Modules/mediastream/MediaTrackConstraints.cpp
-    Modules/mediastream/NavigatorMediaDevices.cpp
-    Modules/mediastream/PeerConnectionBackend.cpp
-    Modules/mediastream/RTCController.cpp
-    Modules/mediastream/RTCDTMFSender.cpp
-    Modules/mediastream/RTCDTMFToneChangeEvent.cpp
-    Modules/mediastream/RTCDataChannel.cpp
-    Modules/mediastream/RTCDataChannelEvent.cpp
-    Modules/mediastream/RTCIceCandidate.cpp
-    Modules/mediastream/RTCPeerConnection.cpp
-    Modules/mediastream/RTCPeerConnectionIceEvent.cpp
-    Modules/mediastream/RTCRtpReceiver.cpp
-    Modules/mediastream/RTCRtpSender.cpp
-    Modules/mediastream/RTCRtpTransceiver.cpp
-    Modules/mediastream/RTCSessionDescription.cpp
-    Modules/mediastream/RTCTrackEvent.cpp
-    Modules/mediastream/SDPProcessor.cpp
-    Modules/mediastream/UserMediaController.cpp
-    Modules/mediastream/UserMediaRequest.cpp
-
-    Modules/navigatorcontentutils/NavigatorContentUtils.cpp
-
-    Modules/notifications/Notification.cpp
-    Modules/notifications/NotificationController.cpp
-
-    Modules/paymentrequest/PaymentRequest.cpp
-    Modules/paymentrequest/PaymentRequestUpdateEvent.cpp
-    Modules/paymentrequest/PaymentResponse.cpp
-
-    Modules/speech/DOMWindowSpeechSynthesis.cpp
-    Modules/speech/SpeechSynthesis.cpp
-    Modules/speech/SpeechSynthesisEvent.cpp
-    Modules/speech/SpeechSynthesisUtterance.cpp
-    Modules/speech/SpeechSynthesisVoice.cpp
-
-    Modules/streams/ReadableStreamSink.cpp
-
-    Modules/webaudio/AnalyserNode.cpp
-    Modules/webaudio/AsyncAudioDecoder.cpp
-    Modules/webaudio/AudioBasicInspectorNode.cpp
-    Modules/webaudio/AudioBasicProcessorNode.cpp
-    Modules/webaudio/AudioBuffer.cpp
-    Modules/webaudio/AudioBufferSourceNode.cpp
-    Modules/webaudio/AudioContext.cpp
-    Modules/webaudio/AudioDestinationNode.cpp
-    Modules/webaudio/AudioListener.cpp
-    Modules/webaudio/AudioNode.cpp
-    Modules/webaudio/AudioNodeInput.cpp
-    Modules/webaudio/AudioNodeOutput.cpp
-    Modules/webaudio/AudioParam.cpp
-    Modules/webaudio/AudioParamTimeline.cpp
-    Modules/webaudio/AudioProcessingEvent.cpp
-    Modules/webaudio/AudioScheduledSourceNode.cpp
-    Modules/webaudio/AudioSummingJunction.cpp
-    Modules/webaudio/BiquadDSPKernel.cpp
-    Modules/webaudio/BiquadFilterNode.cpp
-    Modules/webaudio/BiquadProcessor.cpp
-    Modules/webaudio/ChannelMergerNode.cpp
-    Modules/webaudio/ChannelSplitterNode.cpp
-    Modules/webaudio/ConvolverNode.cpp
-    Modules/webaudio/DefaultAudioDestinationNode.cpp
-    Modules/webaudio/DelayDSPKernel.cpp
-    Modules/webaudio/DelayNode.cpp
-    Modules/webaudio/DelayProcessor.cpp
-    Modules/webaudio/DynamicsCompressorNode.cpp
-    Modules/webaudio/GainNode.cpp
-    Modules/webaudio/MediaElementAudioSourceNode.cpp
-    Modules/webaudio/MediaStreamAudioDestinationNode.cpp
-    Modules/webaudio/MediaStreamAudioSource.cpp
-    Modules/webaudio/MediaStreamAudioSourceNode.cpp
-    Modules/webaudio/OfflineAudioCompletionEvent.cpp
-    Modules/webaudio/OfflineAudioContext.cpp
-    Modules/webaudio/OfflineAudioDestinationNode.cpp
-    Modules/webaudio/OscillatorNode.cpp
-    Modules/webaudio/PannerNode.cpp
-    Modules/webaudio/PeriodicWave.cpp
-    Modules/webaudio/RealtimeAnalyser.cpp
-    Modules/webaudio/ScriptProcessorNode.cpp
-    Modules/webaudio/WaveShaperDSPKernel.cpp
-    Modules/webaudio/WaveShaperNode.cpp
-    Modules/webaudio/WaveShaperProcessor.cpp
-
-    Modules/webdatabase/ChangeVersionWrapper.cpp
-    Modules/webdatabase/DOMWindowWebDatabase.cpp
-    Modules/webdatabase/Database.cpp
-    Modules/webdatabase/DatabaseAuthorizer.cpp
-    Modules/webdatabase/DatabaseContext.cpp
-    Modules/webdatabase/DatabaseManager.cpp
-    Modules/webdatabase/DatabaseTask.cpp
-    Modules/webdatabase/DatabaseThread.cpp
-    Modules/webdatabase/DatabaseTracker.cpp
-    Modules/webdatabase/OriginLock.cpp
-    Modules/webdatabase/SQLResultSet.cpp
-    Modules/webdatabase/SQLResultSetRowList.cpp
-    Modules/webdatabase/SQLStatement.cpp
-    Modules/webdatabase/SQLTransaction.cpp
-    Modules/webdatabase/SQLTransactionBackend.cpp
-    Modules/webdatabase/SQLTransactionCoordinator.cpp
-    Modules/webdatabase/SQLTransactionStateMachine.cpp
-
-    Modules/webdriver/NavigatorWebDriver.cpp
-
-    Modules/websockets/ThreadableWebSocketChannel.cpp
-    Modules/websockets/ThreadableWebSocketChannelClientWrapper.cpp
-    Modules/websockets/WebSocket.cpp
-    Modules/websockets/WebSocketChannel.cpp
-    Modules/websockets/WebSocketDeflateFramer.cpp
-    Modules/websockets/WebSocketDeflater.cpp
-    Modules/websockets/WebSocketExtensionDispatcher.cpp
-    Modules/websockets/WebSocketExtensionParser.cpp
-    Modules/websockets/WebSocketFrame.cpp
-    Modules/websockets/WebSocketHandshake.cpp
-    Modules/websockets/WorkerThreadableWebSocketChannel.cpp
-
-    Modules/webvr/GamepadWebVR.cpp
-    Modules/webvr/NavigatorWebVR.cpp
-    Modules/webvr/VRDisplay.cpp
-    Modules/webvr/VRDisplayCapabilities.cpp
-    Modules/webvr/VRDisplayEvent.cpp
-    Modules/webvr/VREyeParameters.cpp
-    Modules/webvr/VRFieldOfView.cpp
-    Modules/webvr/VRFrameData.cpp
-    Modules/webvr/VRPose.cpp
-    Modules/webvr/VRStageParameters.cpp
-
-    accessibility/AXObjectCache.cpp
-    accessibility/AccessibilityARIAGrid.cpp
-    accessibility/AccessibilityARIAGridCell.cpp
-    accessibility/AccessibilityARIAGridRow.cpp
-    accessibility/AccessibilityAttachment.cpp
-    accessibility/AccessibilityImageMapLink.cpp
-    accessibility/AccessibilityLabel.cpp
-    accessibility/AccessibilityList.cpp
-    accessibility/AccessibilityListBox.cpp
-    accessibility/AccessibilityListBoxOption.cpp
-    accessibility/AccessibilityMathMLElement.cpp
-    accessibility/AccessibilityMediaControls.cpp
-    accessibility/AccessibilityMenuList.cpp
-    accessibility/AccessibilityMenuListOption.cpp
-    accessibility/AccessibilityMenuListPopup.cpp
-    accessibility/AccessibilityMockObject.cpp
-    accessibility/AccessibilityNodeObject.cpp
-    accessibility/AccessibilityObject.cpp
-    accessibility/AccessibilityProgressIndicator.cpp
-    accessibility/AccessibilityRenderObject.cpp
-    accessibility/AccessibilitySVGElement.cpp
-    accessibility/AccessibilitySVGRoot.cpp
-    accessibility/AccessibilityScrollView.cpp
-    accessibility/AccessibilityScrollbar.cpp
-    accessibility/AccessibilitySlider.cpp
-    accessibility/AccessibilitySpinButton.cpp
-    accessibility/AccessibilityTable.cpp
-    accessibility/AccessibilityTableCell.cpp
-    accessibility/AccessibilityTableColumn.cpp
-    accessibility/AccessibilityTableHeaderContainer.cpp
-    accessibility/AccessibilityTableRow.cpp
-    accessibility/AccessibilityTree.cpp
-    accessibility/AccessibilityTreeItem.cpp
-
-    animation/AnimationEffect.cpp
-    animation/AnimationTimeline.cpp
-    animation/DocumentAnimation.cpp
-    animation/DocumentTimeline.cpp
-    animation/KeyframeEffect.cpp
-    animation/WebAnimation.cpp
-
-    bindings/js/CachedModuleScriptLoader.cpp
-    bindings/js/CachedScriptFetcher.cpp
-    bindings/js/CallTracer.cpp
-    bindings/js/CommonVM.cpp
-    bindings/js/DOMWrapperWorld.cpp
-    bindings/js/GCController.cpp
-    bindings/js/IDBBindingUtilities.cpp
-    bindings/js/JSAnimationTimelineCustom.cpp
-    bindings/js/JSAttrCustom.cpp
-    bindings/js/JSAudioTrackCustom.cpp
-    bindings/js/JSAudioTrackListCustom.cpp
-    bindings/js/JSBlobCustom.cpp
-    bindings/js/JSCSSRuleCustom.cpp
-    bindings/js/JSCSSRuleListCustom.cpp
-    bindings/js/JSCSSStyleDeclarationCustom.cpp
-    bindings/js/JSDOMConvertDate.cpp
-    bindings/js/JSDOMConvertNumbers.cpp
-    bindings/js/JSDOMConvertStrings.cpp
-    bindings/js/JSDOMConvertWebGL.cpp
-    bindings/js/JSDOMIterator.cpp
-    bindings/js/JSDeprecatedCSSOMValueCustom.cpp
-    bindings/js/JSCallbackData.cpp
-    bindings/js/JSCanvasRenderingContext2DCustom.cpp
-    bindings/js/JSCustomElementInterface.cpp
-    bindings/js/JSCustomElementRegistryCustom.cpp
-    bindings/js/JSCustomEventCustom.cpp
-    bindings/js/JSCustomXPathNSResolver.cpp
-    bindings/js/JSDOMBindingSecurity.cpp
-    bindings/js/JSDOMBuiltinConstructorBase.cpp
-    bindings/js/JSDOMConstructorBase.cpp
-    bindings/js/JSDOMConstructorWithDocument.cpp
-    bindings/js/JSDOMQuadCustom.cpp
-    bindings/js/JSDOMExceptionHandling.cpp
-    bindings/js/JSDOMGlobalObject.cpp
-    bindings/js/JSDOMGlobalObjectTask.cpp
-    bindings/js/JSDOMGuardedObject.cpp
-    bindings/js/JSDOMMapLike.cpp
-    bindings/js/JSDOMPromiseDeferred.cpp
-    bindings/js/JSDOMWindowBase.cpp
-    bindings/js/JSDOMWindowCustom.cpp
-    bindings/js/JSDOMWindowProperties.cpp
-    bindings/js/JSDOMWindowProxy.cpp
-    bindings/js/JSDOMWrapper.cpp
-    bindings/js/JSDOMWrapperCache.cpp
-    bindings/js/JSDocumentCustom.cpp
-    bindings/js/JSDocumentFragmentCustom.cpp
-    bindings/js/JSElementCustom.cpp
-    bindings/js/JSErrorHandler.cpp
-    bindings/js/JSEventCustom.cpp
-    bindings/js/JSEventListener.cpp
-    bindings/js/JSEventTargetCustom.cpp
-    bindings/js/JSFileSystemEntryCustom.cpp
-    bindings/js/JSHTMLCollectionCustom.cpp
-    bindings/js/JSHTMLDocumentCustom.cpp
-    bindings/js/JSHTMLElementCustom.cpp
-    bindings/js/JSHTMLTemplateElementCustom.cpp
-    bindings/js/JSHistoryCustom.cpp
-    bindings/js/JSIDBCursorCustom.cpp
-    bindings/js/JSIDBCursorWithValueCustom.cpp
-    bindings/js/JSIDBIndexCustom.cpp
-    bindings/js/JSIDBObjectStoreCustom.cpp
-    bindings/js/JSIDBTransactionCustom.cpp
-    bindings/js/JSImageDataCustom.cpp
-    bindings/js/JSLazyEventListener.cpp
-    bindings/js/JSLocationCustom.cpp
-    bindings/js/JSMainThreadExecState.cpp
-    bindings/js/JSMediaStreamTrackCustom.cpp
-    bindings/js/JSMessageChannelCustom.cpp
-    bindings/js/JSMessageEventCustom.cpp
-    bindings/js/JSMessagePortCustom.cpp
-    bindings/js/JSMutationObserverCustom.cpp
-    bindings/js/JSNodeCustom.cpp
-    bindings/js/JSNodeIteratorCustom.cpp
-    bindings/js/JSNodeListCustom.cpp
-    bindings/js/JSPerformanceEntryCustom.cpp
-    bindings/js/JSPluginElementFunctions.cpp
-    bindings/js/JSPopStateEventCustom.cpp
-    bindings/js/JSReadableStreamPrivateConstructors.cpp
-    bindings/js/JSReadableStreamSourceCustom.cpp
-    bindings/js/JSSVGPathSegCustom.cpp
-    bindings/js/JSStyleSheetCustom.cpp
-    bindings/js/JSTextCustom.cpp
-    bindings/js/JSTextTrackCueCustom.cpp
-    bindings/js/JSTextTrackCustom.cpp
-    bindings/js/JSTextTrackListCustom.cpp
-    bindings/js/JSTrackCustom.cpp
-    bindings/js/JSTreeWalkerCustom.cpp
-    bindings/js/JSVideoTrackCustom.cpp
-    bindings/js/JSVideoTrackListCustom.cpp
-    bindings/js/JSWebGL2RenderingContextCustom.cpp
-    bindings/js/JSWebGLRenderingContextCustom.cpp
-    bindings/js/JSWebGPURenderPassAttachmentDescriptorCustom.cpp
-    bindings/js/JSWebGPURenderingContextCustom.cpp
-    bindings/js/JSWorkerGlobalScopeBase.cpp
-    bindings/js/JSWorkerGlobalScopeCustom.cpp
-    bindings/js/JSXMLDocumentCustom.cpp
-    bindings/js/JSXMLHttpRequestCustom.cpp
-    bindings/js/JSXPathNSResolverCustom.cpp
-    bindings/js/JSXPathResultCustom.cpp
-    bindings/js/ReadableStream.cpp
-    bindings/js/ReadableStreamDefaultController.cpp
-    bindings/js/ScheduledAction.cpp
-    bindings/js/ScriptCachedFrameData.cpp
-    bindings/js/ScriptController.cpp
-    bindings/js/ScriptModuleLoader.cpp
-    bindings/js/ScriptState.cpp
-    bindings/js/StructuredClone.cpp
-    bindings/js/SerializedScriptValue.cpp
-    bindings/js/WebCoreJSClientData.cpp
-    bindings/js/WebCoreTypedArrayController.cpp
-    bindings/js/WorkerScriptController.cpp
-
-    bridge/IdentifierRep.cpp
-    bridge/NP_jsobject.cpp
-    bridge/npruntime.cpp
-    bridge/runtime_array.cpp
-    bridge/runtime_method.cpp
-    bridge/runtime_object.cpp
-    bridge/runtime_root.cpp
-
-    bridge/c/CRuntimeObject.cpp
-    bridge/c/c_class.cpp
-    bridge/c/c_instance.cpp
-    bridge/c/c_runtime.cpp
-    bridge/c/c_utility.cpp
-
-    bridge/jsc/BridgeJSC.cpp
-
-    contentextensions/CombinedFiltersAlphabet.cpp
-    contentextensions/CombinedURLFilters.cpp
-    contentextensions/CompiledContentExtension.cpp
-    contentextensions/ContentExtension.cpp
-    contentextensions/ContentExtensionCompiler.cpp
-    contentextensions/ContentExtensionError.cpp
-    contentextensions/ContentExtensionParser.cpp
-    contentextensions/ContentExtensionRule.cpp
-    contentextensions/ContentExtensionStyleSheet.cpp
-    contentextensions/ContentExtensionsBackend.cpp
-    contentextensions/DFA.cpp
-    contentextensions/DFABytecodeCompiler.cpp
-    contentextensions/DFABytecodeInterpreter.cpp
-    contentextensions/DFACombiner.cpp
-    contentextensions/DFAMinimizer.cpp
-    contentextensions/DFANode.cpp
-    contentextensions/NFA.cpp
-    contentextensions/NFAToDFA.cpp
-    contentextensions/URLFilterParser.cpp
-
-    crypto/CryptoAlgorithm.cpp
-    crypto/CryptoAlgorithmRegistry.cpp
-    crypto/CryptoKey.cpp
-    crypto/SubtleCrypto.cpp
-
-    crypto/algorithms/CryptoAlgorithmAES_CBC.cpp
-    crypto/algorithms/CryptoAlgorithmAES_CFB.cpp
-    crypto/algorithms/CryptoAlgorithmAES_CTR.cpp
-    crypto/algorithms/CryptoAlgorithmAES_GCM.cpp
-    crypto/algorithms/CryptoAlgorithmAES_KW.cpp
-    crypto/algorithms/CryptoAlgorithmECDH.cpp
-    crypto/algorithms/CryptoAlgorithmECDSA.cpp
-    crypto/algorithms/CryptoAlgorithmHKDF.cpp
-    crypto/algorithms/CryptoAlgorithmHMAC.cpp
-    crypto/algorithms/CryptoAlgorithmPBKDF2.cpp
-    crypto/algorithms/CryptoAlgorithmRSAES_PKCS1_v1_5.cpp
-    crypto/algorithms/CryptoAlgorithmRSASSA_PKCS1_v1_5.cpp
-    crypto/algorithms/CryptoAlgorithmRSA_OAEP.cpp
-    crypto/algorithms/CryptoAlgorithmRSA_PSS.cpp
-    crypto/algorithms/CryptoAlgorithmSHA1.cpp
-    crypto/algorithms/CryptoAlgorithmSHA224.cpp
-    crypto/algorithms/CryptoAlgorithmSHA256.cpp
-    crypto/algorithms/CryptoAlgorithmSHA384.cpp
-    crypto/algorithms/CryptoAlgorithmSHA512.cpp
-
-    crypto/keys/CryptoKeyAES.cpp
-    crypto/keys/CryptoKeyEC.cpp
-    crypto/keys/CryptoKeyHMAC.cpp
-    crypto/keys/CryptoKeyRSA.cpp
-    crypto/keys/CryptoKeyRSAComponents.cpp
-    crypto/keys/CryptoKeyRaw.cpp
-
-    css/BasicShapeFunctions.cpp
-    css/CSSAspectRatioValue.cpp
-    css/CSSBasicShapes.cpp
-    css/CSSBorderImage.cpp
-    css/CSSBorderImageSliceValue.cpp
-    css/CSSCalculationValue.cpp
-    css/CSSCanvasValue.cpp
-    css/CSSComputedStyleDeclaration.cpp
-    css/CSSContentDistributionValue.cpp
-    css/CSSCrossfadeValue.cpp
-    css/CSSCursorImageValue.cpp
-    css/CSSCustomIdentValue.cpp
-    css/CSSCustomPropertyValue.cpp
-    css/CSSDefaultStyleSheets.cpp
-    css/CSSFilterImageValue.cpp
-    css/FontFaceSet.cpp
-    css/FontFace.cpp
-    css/CSSFontFace.cpp
-    css/CSSFontFaceSet.cpp
-    css/CSSFontFaceRule.cpp
-    css/CSSFontFaceSource.cpp
-    css/CSSFontFaceSrcValue.cpp
-    css/CSSFontFeatureValue.cpp
-    css/CSSFontSelector.cpp
-    css/CSSFontStyleRangeValue.cpp
-    css/CSSFontStyleValue.cpp
-    css/CSSFontValue.cpp
-    css/CSSFontVariationValue.cpp
-    css/CSSFunctionValue.cpp
-    css/CSSGradientValue.cpp
-    css/CSSGridAutoRepeatValue.cpp
-    css/CSSGridLineNamesValue.cpp
-    css/CSSGridTemplateAreasValue.cpp
-    css/CSSGroupingRule.cpp
-    css/CSSImageGeneratorValue.cpp
-    css/CSSImageSetValue.cpp
-    css/CSSImageValue.cpp
-    css/CSSImportRule.cpp
-    css/CSSInheritedValue.cpp
-    css/CSSInitialValue.cpp
-    css/CSSKeyframeRule.cpp
-    css/CSSKeyframesRule.cpp
-    css/CSSLineBoxContainValue.cpp
-    css/CSSMarkup.cpp
-    css/CSSMediaRule.cpp
-    css/CSSNamedImageValue.cpp
-    css/CSSNamespaceRule.cpp
-    css/CSSPageRule.cpp
-    css/CSSPendingSubstitutionValue.cpp
-    css/CSSPrimitiveValue.cpp
-    css/CSSProperty.cpp
-    css/CSSPropertySourceData.cpp
-    css/CSSReflectValue.cpp
-    css/CSSRevertValue.cpp
-    css/CSSRule.cpp
-    css/CSSRuleList.cpp
-    css/CSSSegmentedFontFace.cpp
-    css/CSSSelector.cpp
-    css/CSSSelectorList.cpp
-    css/CSSShadowValue.cpp
-    css/CSSStyleDeclaration.cpp
-    css/CSSStyleRule.cpp
-    css/CSSStyleSheet.cpp
-    css/CSSSupportsRule.cpp
-    css/CSSTimingFunctionValue.cpp
-    css/CSSToLengthConversionData.cpp
-    css/CSSToStyleMap.cpp
-    css/CSSUnicodeRangeValue.cpp
-    css/CSSUnsetValue.cpp
-    css/CSSValue.cpp
-    css/CSSValueList.cpp
-    css/CSSValuePool.cpp
-    css/CSSVariableData.cpp
-    css/CSSVariableReferenceValue.cpp
-    css/DOMCSSNamespace.cpp
-    css/DOMMatrix.cpp
-    css/DOMMatrixReadOnly.cpp
-    css/DeprecatedCSSOMPrimitiveValue.cpp
-    css/DeprecatedCSSOMValue.cpp
-    css/DeprecatedCSSOMValueList.cpp
-    css/DocumentRuleSets.cpp
-    css/ElementRuleCollector.cpp
-    css/FontVariantBuilder.cpp
-    css/InspectorCSSOMWrappers.cpp
-    css/LengthFunctions.cpp
-    css/MediaFeatureNames.cpp
-    css/MediaList.cpp
-    css/MediaQuery.cpp
-    css/MediaQueryEvaluator.cpp
-    css/MediaQueryExpression.cpp
-    css/MediaQueryList.cpp
-    css/MediaQueryMatcher.cpp
-    css/PageRuleCollector.cpp
-    css/PropertySetCSSStyleDeclaration.cpp
-    css/RGBColor.cpp
-    css/RuleFeature.cpp
-    css/RuleSet.cpp
-    css/SVGCSSComputedStyleDeclaration.cpp
-    css/SelectorChecker.cpp
-    css/SelectorFilter.cpp
-    css/StyleColor.cpp
-    css/StyleMedia.cpp
-    css/StyleProperties.cpp
-    css/StylePropertyShorthand.cpp
-    css/StyleResolver.cpp
-    css/StyleRule.cpp
-    css/StyleRuleImport.cpp
-    css/StyleSheet.cpp
-    css/StyleSheetContents.cpp
-    css/StyleSheetList.cpp
-    css/TransformFunctions.cpp
-    css/ViewportStyleResolver.cpp
-    css/WebKitCSSMatrix.cpp
-    css/WebKitCSSViewportRule.cpp
-
-    css/parser/CSSAtRuleID.cpp
-    css/parser/CSSDeferredParser.cpp
-    css/parser/CSSParser.cpp
-    css/parser/CSSParserFastPaths.cpp
-    css/parser/CSSParserIdioms.cpp
-    css/parser/CSSParserImpl.cpp
-    css/parser/CSSParserObserverWrapper.cpp
-    css/parser/CSSParserToken.cpp
-    css/parser/CSSParserTokenRange.cpp
-    css/parser/CSSParserSelector.cpp
-    css/parser/CSSPropertyParser.cpp
-    css/parser/CSSPropertyParserHelpers.cpp
-    css/parser/CSSSelectorParser.cpp
-    css/parser/CSSSupportsParser.cpp
-    css/parser/CSSTokenizer.cpp
-    css/parser/CSSTokenizerInputStream.cpp
-    css/parser/CSSVariableParser.cpp
-    css/parser/MediaQueryBlockWatcher.cpp
-    css/parser/MediaQueryParser.cpp
-    css/parser/SizesAttributeParser.cpp
-    css/parser/SizesCalcParser.cpp
-
-    cssjit/SelectorCompiler.cpp
-
-    dom/ActiveDOMCallback.cpp
-    dom/ActiveDOMCallbackMicrotask.cpp
-    dom/ActiveDOMObject.cpp
-    dom/AnimationEvent.cpp
-    dom/Attr.cpp
-    dom/BeforeTextInsertedEvent.cpp
-    dom/BeforeUnloadEvent.cpp
-    dom/CDATASection.cpp
-    dom/CharacterData.cpp
-    dom/ChildListMutationScope.cpp
-    dom/ChildNodeList.cpp
-    dom/ClassCollection.cpp
-    dom/ClipboardEvent.cpp
-    dom/CollectionIndexCache.cpp
-    dom/Comment.cpp
-    dom/ComposedTreeIterator.cpp
-    dom/CompositionEvent.cpp
-    dom/ConstantPropertyMap.cpp
-    dom/ContainerNode.cpp
-    dom/ContainerNodeAlgorithms.cpp
-    dom/ContextDestructionObserver.cpp
-    dom/CustomElementReactionQueue.cpp
-    dom/CustomElementRegistry.cpp
-    dom/CustomEvent.cpp
-    dom/DOMException.cpp
-    dom/DOMImplementation.cpp
-    dom/DOMPointReadOnly.cpp
-    dom/DOMQuad.cpp
-    dom/DOMRectList.cpp
-    dom/DOMStringList.cpp
-    dom/DataTransfer.cpp
-    dom/DataTransferItem.cpp
-    dom/DataTransferItemList.cpp
-    dom/DatasetDOMStringMap.cpp
-    dom/DecodedDataDocumentParser.cpp
-    dom/DeviceMotionController.cpp
-    dom/DeviceMotionData.cpp
-    dom/DeviceMotionEvent.cpp
-    dom/DeviceOrientationController.cpp
-    dom/DeviceOrientationData.cpp
-    dom/DeviceOrientationEvent.cpp
-    dom/Document.cpp
-    dom/DocumentEventQueue.cpp
-    dom/DocumentFragment.cpp
-    dom/DocumentMarkerController.cpp
-    dom/DocumentOrderedMap.cpp
-    dom/DocumentParser.cpp
-    dom/DocumentSharedObjectPool.cpp
-    dom/DocumentTouch.cpp
-    dom/DocumentType.cpp
-    dom/Element.cpp
-    dom/ElementData.cpp
-    dom/ElementRareData.cpp
-    dom/ErrorEvent.cpp
-    dom/Event.cpp
-    dom/EventContext.cpp
-    dom/EventDispatcher.cpp
-    dom/EventListenerMap.cpp
-    dom/EventNames.cpp
-    dom/EventPath.cpp
-    dom/EventTarget.cpp
-    dom/ExceptionData.cpp
-    dom/ExtensionStyleSheets.cpp
-    dom/FocusEvent.cpp
-    dom/GenericEventQueue.cpp
-    dom/IdTargetObserver.cpp
-    dom/IdTargetObserverRegistry.cpp
-    dom/InlineClassicScript.cpp
-    dom/InlineStyleSheetOwner.cpp
-    dom/InputEvent.cpp
-    dom/KeyboardEvent.cpp
-    dom/LiveNodeList.cpp
-    dom/LoadableClassicScript.cpp
-    dom/LoadableModuleScript.cpp
-    dom/LoadableScript.cpp
-    dom/MessageChannel.cpp
-    dom/MessageEvent.cpp
-    dom/MessagePort.cpp
-    dom/Microtasks.cpp
-    dom/MouseEvent.cpp
-    dom/MouseRelatedEvent.cpp
-    dom/MutationEvent.cpp
-    dom/MutationObserver.cpp
-    dom/MutationObserverInterestGroup.cpp
-    dom/MutationObserverRegistration.cpp
-    dom/MutationRecord.cpp
-    dom/NameNodeList.cpp
-    dom/NamedNodeMap.cpp
-    dom/NativeNodeFilter.cpp
-    dom/Node.cpp
-    dom/NodeFilterCondition.cpp
-    dom/NodeIterator.cpp
-    dom/NodeRareData.cpp
-    dom/NodeTraversal.cpp
-    dom/OverflowEvent.cpp
-    dom/PageTransitionEvent.cpp
-    dom/PendingScript.cpp
-    dom/PopStateEvent.cpp
-    dom/Position.cpp
-    dom/PositionIterator.cpp
-    dom/ProcessingInstruction.cpp
-    dom/ProgressEvent.cpp
-    dom/PromiseRejectionEvent.cpp
-    dom/PseudoElement.cpp
-    dom/QualifiedName.cpp
-    dom/QualifiedNameCache.cpp
-    dom/RadioButtonGroups.cpp
-    dom/Range.cpp
-    dom/RejectedPromiseTracker.cpp
-    dom/ScopedEventQueue.cpp
-    dom/ScriptElement.cpp
-    dom/ScriptElementCachedScriptFetcher.cpp
-    dom/ScriptExecutionContext.cpp
-    dom/ScriptRunner.cpp
-    dom/ScriptableDocumentParser.cpp
-    dom/ScriptedAnimationController.cpp
-    dom/SecurityContext.cpp
-    dom/SecurityOriginPolicy.cpp
-    dom/SelectorQuery.cpp
-    dom/ShadowRoot.cpp
-    dom/SimulatedClick.cpp
-    dom/SlotAssignment.cpp
-    dom/SpaceSplitString.cpp
-    dom/StaticNodeList.cpp
-    dom/StaticRange.cpp
-    dom/StringCallback.cpp
-    dom/StyledElement.cpp
-    dom/TagCollection.cpp
-    dom/Text.cpp
-    dom/TextDecoder.cpp
-    dom/TextEncoder.cpp
-    dom/TextEvent.cpp
-    dom/TextNodeTraversal.cpp
-    dom/Touch.cpp
-    dom/TouchEvent.cpp
-    dom/TouchList.cpp
-    dom/TransformSourceLibxslt.cpp
-    dom/TransitionEvent.cpp
-    dom/Traversal.cpp
-    dom/TreeScope.cpp
-    dom/TreeWalker.cpp
-    dom/UIEvent.cpp
-    dom/UIEventWithKeyState.cpp
-    dom/UserActionElementSet.cpp
-    dom/UserGestureIndicator.cpp
-    dom/UserTypingGestureIndicator.cpp
-    dom/ViewportArguments.cpp
-    dom/VisitedLinkState.cpp
-    dom/WebKitAnimationEvent.cpp
-    dom/WebKitTransitionEvent.cpp
-    dom/WheelEvent.cpp
-
-    dom/default/PlatformMessagePortChannel.cpp
-
-    domjit/DOMJITHelpers.cpp
-    domjit/JSDocumentDOMJIT.cpp
-    domjit/JSDocumentFragmentDOMJIT.cpp
-    domjit/JSElementDOMJIT.cpp
-    domjit/JSEventDOMJIT.cpp
-    domjit/JSNodeDOMJIT.cpp
-
-    editing/AlternativeTextController.cpp
-    editing/AppendNodeCommand.cpp
-    editing/ApplyBlockElementCommand.cpp
-    editing/ApplyStyleCommand.cpp
-    editing/BreakBlockquoteCommand.cpp
-    editing/CompositeEditCommand.cpp
-    editing/CreateLinkCommand.cpp
-    editing/DeleteFromTextNodeCommand.cpp
-    editing/DeleteSelectionCommand.cpp
-    editing/DictationAlternative.cpp
-    editing/DictationCommand.cpp
-    editing/EditCommand.cpp
-    editing/Editing.cpp
-    editing/EditingStyle.cpp
-    editing/Editor.cpp
-    editing/EditorCommand.cpp
-    editing/FormatBlockCommand.cpp
-    editing/FrameSelection.cpp
-    editing/HTMLInterchange.cpp
-    editing/IndentOutdentCommand.cpp
-    editing/InsertIntoTextNodeCommand.cpp
-    editing/InsertLineBreakCommand.cpp
-    editing/InsertListCommand.cpp
-    editing/InsertNodeBeforeCommand.cpp
-    editing/InsertParagraphSeparatorCommand.cpp
-    editing/InsertTextCommand.cpp
-    editing/MarkupAccumulator.cpp
-    editing/MergeIdenticalElementsCommand.cpp
-    editing/ModifySelectionListLevel.cpp
-    editing/MoveSelectionCommand.cpp
-    editing/RemoveFormatCommand.cpp
-    editing/RemoveNodeCommand.cpp
-    editing/RemoveNodePreservingChildrenCommand.cpp
-    editing/RenderedPosition.cpp
-    editing/ReplaceNodeWithSpanCommand.cpp
-    editing/ReplaceRangeWithTextCommand.cpp
-    editing/ReplaceSelectionCommand.cpp
-    editing/SetNodeAttributeCommand.cpp
-    editing/SetSelectionCommand.cpp
-    editing/SimplifyMarkupCommand.cpp
-    editing/SmartReplace.cpp
-    editing/SpellChecker.cpp
-    editing/SpellingCorrectionCommand.cpp
-    editing/SplitElementCommand.cpp
-    editing/SplitTextNodeCommand.cpp
-    editing/SplitTextNodeContainingElementCommand.cpp
-    editing/TextCheckingHelper.cpp
-    editing/TextInsertionBaseCommand.cpp
-    editing/TextIterator.cpp
-    editing/TypingCommand.cpp
-    editing/UnlinkCommand.cpp
-    editing/VisiblePosition.cpp
-    editing/VisibleSelection.cpp
-    editing/VisibleUnits.cpp
-    editing/WebContentReader.cpp
-    editing/WrapContentsInDummySpanCommand.cpp
-    editing/markup.cpp
-
-    fileapi/AsyncFileStream.cpp
-    fileapi/Blob.cpp
-    fileapi/BlobBuilder.cpp
-    fileapi/BlobCallback.cpp
-    fileapi/BlobURL.cpp
-    fileapi/File.cpp
-    fileapi/FileList.cpp
-    fileapi/FileReader.cpp
-    fileapi/FileReaderLoader.cpp
-    fileapi/FileReaderSync.cpp
-    fileapi/ThreadableBlobRegistry.cpp
-
-    history/BackForwardController.cpp
-    history/CachedFrame.cpp
-    history/CachedPage.cpp
-    history/HistoryItem.cpp
-    history/PageCache.cpp
-
-    html/Autofill.cpp
-    html/BaseButtonInputType.cpp
-    html/BaseCheckableInputType.cpp
-    html/BaseChooserOnlyDateAndTimeInputType.cpp
-    html/BaseClickableWithKeyInputType.cpp
-    html/BaseDateAndTimeInputType.cpp
-    html/BaseTextInputType.cpp
-    html/ButtonInputType.cpp
-    html/CheckboxInputType.cpp
-    html/ColorInputType.cpp
-    html/DOMFormData.cpp
-    html/DOMTokenList.cpp
-    html/DOMURL.cpp
-    html/DateInputType.cpp
-    html/DateTimeInputType.cpp
-    html/DateTimeLocalInputType.cpp
-    html/EmailInputType.cpp
-    html/FTPDirectoryDocument.cpp
-    html/FileListCreator.cpp
-    html/FileInputType.cpp
-    html/FormAssociatedElement.cpp
-    html/FormController.cpp
-    html/GenericCachedHTMLCollection.cpp
-    html/HTMLAllCollection.cpp
-    html/HTMLAnchorElement.cpp
-    html/HTMLAppletElement.cpp
-    html/HTMLAreaElement.cpp
-    html/HTMLAttachmentElement.cpp
-    html/HTMLAudioElement.cpp
-    html/HTMLBRElement.cpp
-    html/HTMLBaseElement.cpp
-    html/HTMLBodyElement.cpp
-    html/HTMLButtonElement.cpp
-    html/HTMLCanvasElement.cpp
-    html/HTMLCollection.cpp
-    html/HTMLDListElement.cpp
-    html/HTMLDataElement.cpp
-    html/HTMLDataListElement.cpp
-    html/HTMLDetailsElement.cpp
-    html/HTMLDirectoryElement.cpp
-    html/HTMLDivElement.cpp
-    html/HTMLDocument.cpp
-    html/HTMLElement.cpp
-    html/HTMLEmbedElement.cpp
-    html/HTMLFieldSetElement.cpp
-    html/HTMLFontElement.cpp
-    html/HTMLFormControlElement.cpp
-    html/HTMLFormControlElementWithState.cpp
-    html/HTMLFormControlsCollection.cpp
-    html/HTMLFormElement.cpp
-    html/HTMLFrameElement.cpp
-    html/HTMLFrameElementBase.cpp
-    html/HTMLFrameOwnerElement.cpp
-    html/HTMLFrameSetElement.cpp
-    html/HTMLHRElement.cpp
-    html/HTMLHeadElement.cpp
-    html/HTMLHeadingElement.cpp
-    html/HTMLHtmlElement.cpp
-    html/HTMLIFrameElement.cpp
-    html/HTMLImageElement.cpp
-    html/HTMLImageLoader.cpp
-    html/HTMLInputElement.cpp
-    html/HTMLKeygenElement.cpp
-    html/HTMLLIElement.cpp
-    html/HTMLLabelElement.cpp
-    html/HTMLLegendElement.cpp
-    html/HTMLLinkElement.cpp
-    html/HTMLMapElement.cpp
-    html/HTMLMarqueeElement.cpp
-    html/HTMLMediaElement.cpp
-    html/HTMLMenuElement.cpp
-    html/HTMLMetaElement.cpp
-    html/HTMLMeterElement.cpp
-    html/HTMLModElement.cpp
-    html/HTMLNameCollection.cpp
-    html/HTMLOListElement.cpp
-    html/HTMLObjectElement.cpp
-    html/HTMLOptGroupElement.cpp
-    html/HTMLOptionElement.cpp
-    html/HTMLOptionsCollection.cpp
-    html/HTMLOutputElement.cpp
-    html/HTMLParagraphElement.cpp
-    html/HTMLParamElement.cpp
-    html/HTMLPictureElement.cpp
-    html/HTMLPlugInElement.cpp
-    html/HTMLPlugInImageElement.cpp
-    html/HTMLPreElement.cpp
-    html/HTMLProgressElement.cpp
-    html/HTMLQuoteElement.cpp
-    html/HTMLScriptElement.cpp
-    html/HTMLSelectElement.cpp
-    html/HTMLSlotElement.cpp
-    html/HTMLSourceElement.cpp
-    html/HTMLSpanElement.cpp
-    html/HTMLStyleElement.cpp
-    html/HTMLSummaryElement.cpp
-    html/HTMLTableCaptionElement.cpp
-    html/HTMLTableCellElement.cpp
-    html/HTMLTableColElement.cpp
-    html/HTMLTableElement.cpp
-    html/HTMLTablePartElement.cpp
-    html/HTMLTableRowElement.cpp
-    html/HTMLTableRowsCollection.cpp
-    html/HTMLTableSectionElement.cpp
-    html/HTMLTemplateElement.cpp
-    html/HTMLTextAreaElement.cpp
-    html/HTMLTextFormControlElement.cpp
-    html/HTMLTimeElement.cpp
-    html/HTMLTitleElement.cpp
-    html/HTMLTrackElement.cpp
-    html/HTMLUListElement.cpp
-    html/HTMLVideoElement.cpp
-    html/HTMLWBRElement.cpp
-    html/HiddenInputType.cpp
-    html/ImageData.cpp
-    html/ImageDocument.cpp
-    html/ImageInputType.cpp
-    html/InputType.cpp
-    html/InputTypeNames.cpp
-    html/LabelableElement.cpp
-    html/LabelsNodeList.cpp
-    html/LinkIconCollector.cpp
-    html/LinkRelAttribute.cpp
-    html/MediaController.cpp
-    html/MediaDocument.cpp
-    html/MediaElementSession.cpp
-    html/MediaFragmentURIParser.cpp
-    html/MonthInputType.cpp
-    html/NumberInputType.cpp
-    html/PasswordInputType.cpp
-    html/PluginDocument.cpp
-    html/PublicURLManager.cpp
-    html/RadioInputType.cpp
-    html/RadioNodeList.cpp
-    html/RangeInputType.cpp
-    html/ResetInputType.cpp
-    html/RubyElement.cpp
-    html/RubyTextElement.cpp
-    html/SearchInputType.cpp
-    html/StepRange.cpp
-    html/SubmitInputType.cpp
-    html/TelephoneInputType.cpp
-    html/TextDocument.cpp
-    html/TextFieldInputType.cpp
-    html/TextInputType.cpp
-    html/TimeInputType.cpp
-    html/TimeRanges.cpp
-    html/TypeAhead.cpp
-    html/URLInputType.cpp
-    html/URLSearchParams.cpp
-    html/ValidationMessage.cpp
-    html/WeekInputType.cpp
-
-    html/canvas/CanvasGradient.cpp
-    html/canvas/CanvasPath.cpp
-    html/canvas/CanvasPattern.cpp
-    html/canvas/CanvasRenderingContext.cpp
-    html/canvas/CanvasRenderingContext2D.cpp
-    html/canvas/CanvasStyle.cpp
-    html/canvas/Path2D.cpp
-    html/canvas/WebGPUBuffer.cpp
-    html/canvas/WebGPUCommandBuffer.cpp
-    html/canvas/WebGPUCommandQueue.cpp
-    html/canvas/WebGPUComputeCommandEncoder.cpp
-    html/canvas/WebGPUComputePipelineState.cpp
-    html/canvas/WebGPUDepthStencilDescriptor.cpp
-    html/canvas/WebGPUDepthStencilState.cpp
-    html/canvas/WebGPUDrawable.cpp
-    html/canvas/WebGPUEnums.cpp
-    html/canvas/WebGPUFunction.cpp
-    html/canvas/WebGPULibrary.cpp
-    html/canvas/WebGPUObject.cpp
-    html/canvas/WebGPURenderCommandEncoder.cpp
-    html/canvas/WebGPURenderPassAttachmentDescriptor.cpp
-    html/canvas/WebGPURenderPassColorAttachmentDescriptor.cpp
-    html/canvas/WebGPURenderPassDepthAttachmentDescriptor.cpp
-    html/canvas/WebGPURenderPassDescriptor.cpp
-    html/canvas/WebGPURenderPipelineColorAttachmentDescriptor.cpp
-    html/canvas/WebGPURenderPipelineDescriptor.cpp
-    html/canvas/WebGPURenderPipelineState.cpp
-    html/canvas/WebGPURenderingContext.cpp
-    html/canvas/WebGPUTexture.cpp
-    html/canvas/WebGPUTextureDescriptor.cpp
-
-    html/forms/FileIconLoader.cpp
-
-    html/parser/CSSPreloadScanner.cpp
-    html/parser/HTMLConstructionSite.cpp
-    html/parser/HTMLDocumentParser.cpp
-    html/parser/HTMLElementStack.cpp
-    html/parser/HTMLEntityParser.cpp
-    html/parser/HTMLEntitySearch.cpp
-    html/parser/HTMLFormattingElementList.cpp
-    html/parser/HTMLMetaCharsetParser.cpp
-    html/parser/HTMLParserIdioms.cpp
-    html/parser/HTMLParserOptions.cpp
-    html/parser/HTMLParserScheduler.cpp
-    html/parser/HTMLPreloadScanner.cpp
-    html/parser/HTMLResourcePreloader.cpp
-    html/parser/HTMLScriptRunner.cpp
-    html/parser/HTMLSourceTracker.cpp
-    html/parser/HTMLSrcsetParser.cpp
-    html/parser/HTMLTokenizer.cpp
-    html/parser/HTMLTreeBuilder.cpp
-    html/parser/TextDocumentParser.cpp
-    html/parser/XSSAuditor.cpp
-    html/parser/XSSAuditorDelegate.cpp
-
-    html/shadow/AutoFillButtonElement.cpp
-    html/shadow/DetailsMarkerControl.cpp
-    html/shadow/MediaControlElementTypes.cpp
-    html/shadow/MediaControlElements.cpp
-    html/shadow/MediaControls.cpp
-    html/shadow/ProgressShadowElement.cpp
-    html/shadow/SliderThumbElement.cpp
-    html/shadow/SpinButtonElement.cpp
-    html/shadow/TextControlInnerElements.cpp
-
-    inspector/CommandLineAPIHost.cpp
-    inspector/CommandLineAPIModule.cpp
-    inspector/DOMEditor.cpp
-    inspector/DOMPatchSupport.cpp
-    inspector/InspectorApplicationCacheAgent.cpp
-    inspector/InspectorCSSAgent.cpp
-    inspector/InspectorCanvas.cpp
-    inspector/InspectorCanvasAgent.cpp
-    inspector/InspectorClient.cpp
-    inspector/InspectorController.cpp
-    inspector/InspectorDOMAgent.cpp
-    inspector/InspectorDOMDebuggerAgent.cpp
-    inspector/InspectorDOMStorageAgent.cpp
-    inspector/InspectorDatabaseAgent.cpp
-    inspector/InspectorDatabaseResource.cpp
-    inspector/InspectorFrontendClientLocal.cpp
-    inspector/InspectorFrontendHost.cpp
-    inspector/InspectorHistory.cpp
-    inspector/InspectorIndexedDBAgent.cpp
-    inspector/InspectorInstrumentation.cpp
-    inspector/InspectorInstrumentationCookie.cpp
-    inspector/InspectorLayerTreeAgent.cpp
-    inspector/InspectorMemoryAgent.cpp
-    inspector/InspectorNetworkAgent.cpp
-    inspector/InspectorNodeFinder.cpp
-    inspector/InspectorOverlay.cpp
-    inspector/InspectorPageAgent.cpp
-    inspector/InspectorStyleSheet.cpp
-    inspector/InspectorTimelineAgent.cpp
-    inspector/InspectorWorkerAgent.cpp
-    inspector/InstrumentingAgents.cpp
-    inspector/NetworkResourcesData.cpp
-    inspector/PageConsoleAgent.cpp
-    inspector/PageDebuggerAgent.cpp
-    inspector/PageHeapAgent.cpp
-    inspector/PageRuntimeAgent.cpp
-    inspector/PageScriptDebugServer.cpp
-    inspector/TimelineRecordFactory.cpp
-    inspector/WebConsoleAgent.cpp
-    inspector/WebDebuggerAgent.cpp
-    inspector/WebHeapAgent.cpp
-    inspector/WebInjectedScriptHost.cpp
-    inspector/WebInjectedScriptManager.cpp
-    inspector/WorkerConsoleAgent.cpp
-    inspector/WorkerDebuggerAgent.cpp
-    inspector/WorkerInspectorController.cpp
-    inspector/WorkerRuntimeAgent.cpp
-    inspector/WorkerScriptDebugServer.cpp
-
-    loader/ContentFilter.cpp
-    loader/CookieJar.cpp
-    loader/CrossOriginAccessControl.cpp
-    loader/CrossOriginPreflightChecker.cpp
-    loader/CrossOriginPreflightResultCache.cpp
-    loader/DocumentLoader.cpp
-    loader/DocumentThreadableLoader.cpp
-    loader/DocumentWriter.cpp
-    loader/EmptyClients.cpp
-    loader/FTPDirectoryParser.cpp
-    loader/FormState.cpp
-    loader/FormSubmission.cpp
-    loader/FrameLoadRequest.cpp
-    loader/FrameLoader.cpp
-    loader/FrameLoaderStateMachine.cpp
-    loader/HTTPHeaderField.cpp
-    loader/HistoryController.cpp
-    loader/ImageLoader.cpp
-    loader/LinkHeader.cpp
-    loader/LinkLoader.cpp
-    loader/LinkPreloadResourceClients.cpp
-    loader/LoadTiming.cpp
-    loader/LoaderStrategy.cpp
-    loader/MediaResourceLoader.cpp
-    loader/MixedContentChecker.cpp
-    loader/NavigationAction.cpp
-    loader/NavigationScheduler.cpp
-    loader/NetscapePlugInStreamLoader.cpp
-    loader/PingLoader.cpp
-    loader/PolicyChecker.cpp
-    loader/ProgressTracker.cpp
-    loader/ResourceCryptographicDigest.cpp
-    loader/ResourceLoadNotifier.cpp
-    loader/ResourceLoadObserver.cpp
-    loader/ResourceLoadStatistics.cpp
-    loader/ResourceLoader.cpp
-    loader/ResourceTiming.cpp
-    loader/ResourceTimingInformation.cpp
-    loader/SinkDocument.cpp
-    loader/SubframeLoader.cpp
-    loader/SubresourceIntegrity.cpp
-    loader/SubresourceLoader.cpp
-    loader/TextResourceDecoder.cpp
-    loader/TextTrackLoader.cpp
-    loader/ThreadableLoader.cpp
-    loader/WorkerThreadableLoader.cpp
-
-    loader/appcache/ApplicationCache.cpp
-    loader/appcache/ApplicationCacheGroup.cpp
-    loader/appcache/ApplicationCacheHost.cpp
-    loader/appcache/ApplicationCacheResource.cpp
-    loader/appcache/ApplicationCacheStorage.cpp
-    loader/appcache/DOMApplicationCache.cpp
-    loader/appcache/ManifestParser.cpp
-
-    loader/archive/Archive.cpp
-    loader/archive/ArchiveFactory.cpp
-    loader/archive/ArchiveResource.cpp
-    loader/archive/ArchiveResourceCollection.cpp
-
-    loader/archive/mhtml/MHTMLArchive.cpp
-    loader/archive/mhtml/MHTMLParser.cpp
-
-    loader/cache/CachedCSSStyleSheet.cpp
-    loader/cache/CachedFont.cpp
-    loader/cache/CachedImage.cpp
-    loader/cache/CachedRawResource.cpp
-    loader/cache/CachedResource.cpp
-    loader/cache/CachedResourceHandle.cpp
-    loader/cache/CachedResourceLoader.cpp
-    loader/cache/CachedResourceRequest.cpp
-    loader/cache/CachedResourceRequestInitiators.cpp
-    loader/cache/CachedSVGDocument.cpp
-    loader/cache/CachedSVGDocumentReference.cpp
-    loader/cache/CachedSVGFont.cpp
-    loader/cache/CachedScript.cpp
-    loader/cache/CachedXSLStyleSheet.cpp
-    loader/cache/KeepaliveRequestTracker.cpp
-    loader/cache/MemoryCache.cpp
-
-    loader/icon/IconLoader.cpp
-
-    mathml/MathMLAnnotationElement.cpp
-    mathml/MathMLElement.cpp
-    mathml/MathMLFractionElement.cpp
-    mathml/MathMLMathElement.cpp
-    mathml/MathMLMencloseElement.cpp
-    mathml/MathMLOperatorDictionary.cpp
-    mathml/MathMLOperatorElement.cpp
-    mathml/MathMLPaddedElement.cpp
-    mathml/MathMLPresentationElement.cpp
-    mathml/MathMLRowElement.cpp
-    mathml/MathMLScriptsElement.cpp
-    mathml/MathMLSelectElement.cpp
-    mathml/MathMLSpaceElement.cpp
-    mathml/MathMLTokenElement.cpp
-    mathml/MathMLUnderOverElement.cpp
-
-    page/AutoscrollController.cpp
-    page/BarProp.cpp
-    page/Base64Utilities.cpp
-    page/CaptionUserPreferences.cpp
-    page/Chrome.cpp
-    page/ContextMenuContext.cpp
-    page/ContextMenuController.cpp
-    page/Crypto.cpp
-    page/DOMSelection.cpp
-    page/DOMTimer.cpp
-    page/DOMWindow.cpp
-    page/DOMWindowExtension.cpp
-    page/DOMWindowProperty.cpp
-    page/DatabaseProvider.cpp
-    page/DebugPageOverlays.cpp
-    page/DeviceController.cpp
-    page/DiagnosticLoggingKeys.cpp
-    page/DragController.cpp
-    page/EventHandler.cpp
-    page/EventSource.cpp
-    page/FocusController.cpp
-    page/Frame.cpp
-    page/FrameDestructionObserver.cpp
-    page/FrameSnapshotting.cpp
-    page/FrameTree.cpp
-    page/FrameView.cpp
-    page/History.cpp
-    page/IntersectionObserver.cpp
-    page/IntersectionObserverEntry.cpp
-    page/Location.cpp
-    page/MainFrame.cpp
-    page/MemoryRelease.cpp
-    page/MouseEventWithHitTestResults.cpp
-    page/Navigator.cpp
-    page/NavigatorBase.cpp
-    page/OriginAccessEntry.cpp
-    page/Page.cpp
-    page/PageConfiguration.cpp
-    page/PageConsoleClient.cpp
-    page/PageDebuggable.cpp
-    page/PageGroup.cpp
-    page/PageGroupLoadDeferrer.cpp
-    page/PageOverlay.cpp
-    page/PageOverlayController.cpp
-    page/PageSerializer.cpp
-    page/Performance.cpp
-    page/PerformanceEntry.cpp
-    page/PerformanceLogging.cpp
-    page/PerformanceLoggingClient.cpp
-    page/PerformanceMonitor.cpp
-    page/PerformanceNavigation.cpp
-    page/PerformanceObserver.cpp
-    page/PerformanceObserverEntryList.cpp
-    page/PerformanceResourceTiming.cpp
-    page/PerformanceTiming.cpp
-    page/PerformanceUserTiming.cpp
-    page/PointerLockController.cpp
-    page/PrintContext.cpp
-    page/ResourceUsageData.cpp
-    page/ResourceUsageOverlay.cpp
-    page/ResourceUsageThread.cpp
-    page/RuntimeEnabledFeatures.cpp
-    page/Screen.cpp
-    page/SecurityOrigin.cpp
-    page/SecurityOriginData.cpp
-    page/SecurityPolicy.cpp
-    page/Settings.cpp
-    page/SocketProvider.cpp
-    page/SpatialNavigation.cpp
-    page/SuspendableTimer.cpp
-    page/TextIndicator.cpp
-    page/UserContentProvider.cpp
-    page/UserContentController.cpp
-    page/UserContentURLPattern.cpp
-    page/VisitedLinkStore.cpp
-    page/WheelEventDeltaFilter.cpp
-    page/WheelEventTestTrigger.cpp
-    page/WindowFeatures.cpp
-    page/WindowFocusAllowedIndicator.cpp
-    page/WorkerNavigator.cpp
-
-    page/animation/AnimationBase.cpp
-    page/animation/CSSAnimationController.cpp
-    page/animation/CSSPropertyAnimation.cpp
-    page/animation/CompositeAnimation.cpp
-    page/animation/ImplicitAnimation.cpp
-    page/animation/KeyframeAnimation.cpp
-
-    page/csp/ContentSecurityPolicy.cpp
-    page/csp/ContentSecurityPolicyDirective.cpp
-    page/csp/ContentSecurityPolicyDirectiveList.cpp
-    page/csp/ContentSecurityPolicyDirectiveNames.cpp
-    page/csp/ContentSecurityPolicyMediaListDirective.cpp
-    page/csp/ContentSecurityPolicyResponseHeaders.cpp
-    page/csp/ContentSecurityPolicySource.cpp
-    page/csp/ContentSecurityPolicySourceList.cpp
-    page/csp/ContentSecurityPolicySourceListDirective.cpp
-
-    page/scrolling/AxisScrollSnapOffsets.cpp
-    page/scrolling/ScrollLatchingState.cpp
-    page/scrolling/ScrollingConstraints.cpp
-    page/scrolling/ScrollingCoordinator.cpp
-    page/scrolling/ScrollingStateFixedNode.cpp
-    page/scrolling/ScrollingStateFrameScrollingNode.cpp
-    page/scrolling/ScrollingStateNode.cpp
-    page/scrolling/ScrollingStateOverflowScrollingNode.cpp
-    page/scrolling/ScrollingStateScrollingNode.cpp
-    page/scrolling/ScrollingStateStickyNode.cpp
-    page/scrolling/ScrollingStateTree.cpp
-    page/scrolling/ScrollingThread.cpp
-    page/scrolling/ScrollingTree.cpp
-    page/scrolling/ScrollingTreeFrameScrollingNode.cpp
-    page/scrolling/ScrollingTreeNode.cpp
-    page/scrolling/ScrollingTreeOverflowScrollingNode.cpp
-    page/scrolling/ScrollingTreeScrollingNode.cpp
-    page/scrolling/ThreadedScrollingTree.cpp
-
-    platform/CalculationValue.cpp
-    platform/Clock.cpp
-    platform/ClockGeneric.cpp
-    platform/ContentType.cpp
-    platform/ContextMenu.cpp
-    platform/ContextMenuItem.cpp
-    platform/Cursor.cpp
-    platform/DateComponents.cpp
-    platform/Decimal.cpp
-    platform/DragData.cpp
-    platform/DragImage.cpp
-    platform/EventTrackingRegions.cpp
-    platform/FileChooser.cpp
-    platform/FileHandle.cpp
-    platform/FileMonitor.cpp
-    platform/FileStream.cpp
-    platform/FileSystem.cpp
-    platform/GenericTaskQueue.cpp
-    platform/LayoutUnit.cpp
-    platform/Length.cpp
-    platform/LengthBox.cpp
-    platform/LengthPoint.cpp
-    platform/LengthSize.cpp
-    platform/LinkHash.cpp
-    platform/LocalizedStrings.cpp
-    platform/Logging.cpp
-    platform/LowPowerModeNotifier.cpp
-    platform/MIMETypeRegistry.cpp
-    platform/MainThreadSharedTimer.cpp
-    platform/NotImplemented.cpp
-    platform/PasteboardWriterData.cpp
-    platform/PlatformSpeechSynthesisUtterance.cpp
-    platform/PlatformSpeechSynthesisVoice.cpp
-    platform/PlatformSpeechSynthesizer.cpp
-    platform/PlatformStrategies.cpp
-    platform/RemoteCommandListener.cpp
-    platform/RuntimeApplicationChecks.cpp
-    platform/SchemeRegistry.cpp
-    platform/ScrollAnimator.cpp
-    platform/ScrollView.cpp
-    platform/ScrollableArea.cpp
-    platform/Scrollbar.cpp
-    platform/ScrollbarTheme.cpp
-    platform/ScrollbarThemeComposite.cpp
-    platform/SharedBuffer.cpp
-    platform/SharedBufferChunkReader.cpp
-    platform/StaticPasteboard.cpp
-    platform/Theme.cpp
-    platform/ThreadGlobalData.cpp
-    platform/ThreadTimers.cpp
-    platform/Timer.cpp
-    platform/URL.cpp
-    platform/URLParser.cpp
-    platform/UserActivity.cpp
-    platform/WebCoreCrossThreadCopier.cpp
-    platform/WebGLStateTracker.cpp
-    platform/Widget.cpp
-
-    platform/animation/Animation.cpp
-    platform/animation/AnimationList.cpp
-    platform/animation/TimingFunction.cpp
-
-    platform/audio/AudioBus.cpp
-    platform/audio/AudioChannel.cpp
-    platform/audio/AudioDSPKernelProcessor.cpp
-    platform/audio/AudioFIFO.cpp
-    platform/audio/AudioHardwareListener.cpp
-    platform/audio/AudioPullFIFO.cpp
-    platform/audio/AudioResampler.cpp
-    platform/audio/AudioResamplerKernel.cpp
-    platform/audio/AudioUtilities.cpp
-    platform/audio/Biquad.cpp
-    platform/audio/Cone.cpp
-    platform/audio/DirectConvolver.cpp
-    platform/audio/Distance.cpp
-    platform/audio/DownSampler.cpp
-    platform/audio/DynamicsCompressor.cpp
-    platform/audio/DynamicsCompressorKernel.cpp
-    platform/audio/EqualPowerPanner.cpp
-    platform/audio/FFTConvolver.cpp
-    platform/audio/FFTFrame.cpp
-    platform/audio/HRTFDatabase.cpp
-    platform/audio/HRTFDatabaseLoader.cpp
-    platform/audio/HRTFElevation.cpp
-    platform/audio/HRTFKernel.cpp
-    platform/audio/HRTFPanner.cpp
-    platform/audio/MultiChannelResampler.cpp
-    platform/audio/Panner.cpp
-    platform/audio/PlatformMediaSession.cpp
-    platform/audio/PlatformMediaSessionManager.cpp
-    platform/audio/Reverb.cpp
-    platform/audio/ReverbAccumulationBuffer.cpp
-    platform/audio/ReverbConvolver.cpp
-    platform/audio/ReverbConvolverStage.cpp
-    platform/audio/ReverbInputBuffer.cpp
-    platform/audio/SincResampler.cpp
-    platform/audio/UpSampler.cpp
-    platform/audio/VectorMath.cpp
-    platform/audio/ZeroPole.cpp
-
-    platform/encryptedmedia/CDMFactory.cpp
-
-    platform/graphics/BitmapImage.cpp
-    platform/graphics/Color.cpp
-    platform/graphics/ComplexTextController.cpp
-    platform/graphics/CrossfadeGeneratedImage.cpp
-    platform/graphics/DisplayRefreshMonitor.cpp
-    platform/graphics/DisplayRefreshMonitorClient.cpp
-    platform/graphics/DisplayRefreshMonitorManager.cpp
-    platform/graphics/ExtendedColor.cpp
-    platform/graphics/FloatPoint.cpp
-    platform/graphics/FloatPoint3D.cpp
-    platform/graphics/FloatPolygon.cpp
-    platform/graphics/FloatQuad.cpp
-    platform/graphics/FloatRect.cpp
-    platform/graphics/FloatRoundedRect.cpp
-    platform/graphics/FloatSize.cpp
-    platform/graphics/Font.cpp
-    platform/graphics/FontCache.cpp
-    platform/graphics/FontCascade.cpp
-    platform/graphics/FontCascadeFonts.cpp
-    platform/graphics/FontDescription.cpp
-    platform/graphics/FontFamilySpecificationNull.cpp
-    platform/graphics/FontSelectionAlgorithm.cpp
-    platform/graphics/FontTaggedSettings.cpp
-    platform/graphics/FontGenericFamilies.cpp
-    platform/graphics/FontPlatformData.cpp
-    platform/graphics/FontRanges.cpp
-    platform/graphics/GeneratedImage.cpp
-    platform/graphics/GeometryUtilities.cpp
-    platform/graphics/Gradient.cpp
-    platform/graphics/GradientImage.cpp
-    platform/graphics/GraphicsContext.cpp
-    platform/graphics/GraphicsLayer.cpp
-    platform/graphics/GraphicsLayerTransform.cpp
-    platform/graphics/GraphicsLayerUpdater.cpp
-    platform/graphics/GraphicsTypes.cpp
-    platform/graphics/ISOVTTCue.cpp
-    platform/graphics/Image.cpp
-    platform/graphics/ImageBuffer.cpp
-    platform/graphics/ImageDecoder.cpp
-    platform/graphics/ImageFrame.cpp
-    platform/graphics/ImageFrameCache.cpp
-    platform/graphics/ImageOrientation.cpp
-    platform/graphics/ImageSource.cpp
-    platform/graphics/IntPoint.cpp
-    platform/graphics/IntRect.cpp
-    platform/graphics/IntSize.cpp
-    platform/graphics/LayoutPoint.cpp
-    platform/graphics/LayoutRect.cpp
-    platform/graphics/LayoutSize.cpp
-    platform/graphics/MediaPlayer.cpp
-    platform/graphics/NamedImageGeneratedImage.cpp
-    platform/graphics/Path.cpp
-    platform/graphics/PathTraversalState.cpp
-    platform/graphics/PathUtilities.cpp
-    platform/graphics/Pattern.cpp
-    platform/graphics/PlatformTimeRanges.cpp
-    platform/graphics/Region.cpp
-    platform/graphics/RoundedRect.cpp
-    platform/graphics/ShadowBlur.cpp
-    platform/graphics/StringTruncator.cpp
-    platform/graphics/SurrogatePairAwareTextIterator.cpp
-    platform/graphics/TextRun.cpp
-    platform/graphics/WOFFFileFormat.cpp
-    platform/graphics/WidthIterator.cpp
-
-    platform/graphics/cpu/arm/filters/FELightingNEON.cpp
-
-    platform/graphics/displaylists/DisplayList.cpp
-    platform/graphics/displaylists/DisplayListItems.cpp
-    platform/graphics/displaylists/DisplayListRecorder.cpp
-    platform/graphics/displaylists/DisplayListReplayer.cpp
-
-    platform/graphics/filters/DistantLightSource.cpp
-    platform/graphics/filters/FEBlend.cpp
-    platform/graphics/filters/FEColorMatrix.cpp
-    platform/graphics/filters/FEComponentTransfer.cpp
-    platform/graphics/filters/FEComposite.cpp
-    platform/graphics/filters/FEConvolveMatrix.cpp
-    platform/graphics/filters/FEDiffuseLighting.cpp
-    platform/graphics/filters/FEDisplacementMap.cpp
-    platform/graphics/filters/FEDropShadow.cpp
-    platform/graphics/filters/FEFlood.cpp
-    platform/graphics/filters/FEGaussianBlur.cpp
-    platform/graphics/filters/FELighting.cpp
-    platform/graphics/filters/FEMerge.cpp
-    platform/graphics/filters/FEMorphology.cpp
-    platform/graphics/filters/FEOffset.cpp
-    platform/graphics/filters/FESpecularLighting.cpp
-    platform/graphics/filters/FETile.cpp
-    platform/graphics/filters/FETurbulence.cpp
-    platform/graphics/filters/FilterEffect.cpp
-    platform/graphics/filters/FilterOperation.cpp
-    platform/graphics/filters/FilterOperations.cpp
-    platform/graphics/filters/PointLightSource.cpp
-    platform/graphics/filters/SourceAlpha.cpp
-    platform/graphics/filters/SourceGraphic.cpp
-    platform/graphics/filters/SpotLightSource.cpp
-
-    platform/graphics/gpu/GPUBuffer.cpp
-    platform/graphics/gpu/GPUCommandBuffer.cpp
-    platform/graphics/gpu/GPUCommandQueue.cpp
-    platform/graphics/gpu/GPUComputeCommandEncoder.cpp
-    platform/graphics/gpu/GPUComputePipelineState.cpp
-    platform/graphics/gpu/GPUDepthStencilDescriptor.cpp
-    platform/graphics/gpu/GPUDepthStencilState.cpp
-    platform/graphics/gpu/GPUDevice.cpp
-    platform/graphics/gpu/GPUDrawable.cpp
-    platform/graphics/gpu/GPUFunction.cpp
-    platform/graphics/gpu/GPULibrary.cpp
-    platform/graphics/gpu/GPURenderCommandEncoder.cpp
-    platform/graphics/gpu/GPURenderPassAttachmentDescriptor.cpp
-    platform/graphics/gpu/GPURenderPassColorAttachmentDescriptor.cpp
-    platform/graphics/gpu/GPURenderPassDepthAttachmentDescriptor.cpp
-    platform/graphics/gpu/GPURenderPassDescriptor.cpp
-    platform/graphics/gpu/GPURenderPipelineColorAttachmentDescriptor.cpp
-    platform/graphics/gpu/GPURenderPipelineDescriptor.cpp
-    platform/graphics/gpu/GPURenderPipelineState.cpp
-    platform/graphics/gpu/GPUTexture.cpp
-    platform/graphics/gpu/GPUTextureDescriptor.cpp
-
-    platform/graphics/opentype/OpenTypeMathData.cpp
-
-    platform/graphics/transforms/AffineTransform.cpp
-    platform/graphics/transforms/Matrix3DTransformOperation.cpp
-    platform/graphics/transforms/MatrixTransformOperation.cpp
-    platform/graphics/transforms/PerspectiveTransformOperation.cpp
-    platform/graphics/transforms/RotateTransformOperation.cpp
-    platform/graphics/transforms/ScaleTransformOperation.cpp
-    platform/graphics/transforms/SkewTransformOperation.cpp
-    platform/graphics/transforms/TransformOperation.cpp
-    platform/graphics/transforms/TransformOperations.cpp
-    platform/graphics/transforms/TransformState.cpp
-    platform/graphics/transforms/TransformationMatrix.cpp
-    platform/graphics/transforms/TranslateTransformOperation.cpp
-
-    platform/mediastream/CaptureDeviceManager.cpp
-    platform/mediastream/MediaConstraints.cpp
-    platform/mediastream/MediaEndpointConfiguration.cpp
-    platform/mediastream/MediaStreamPrivate.cpp
-    platform/mediastream/MediaStreamTrackPrivate.cpp
-    platform/mediastream/RealtimeMediaSourceSupportedConstraints.cpp
-    platform/mediastream/RTCIceCandidateDescriptor.cpp
-    platform/mediastream/RTCSessionDescriptionDescriptor.cpp
-    platform/mediastream/RealtimeMediaSource.cpp
-    platform/mediastream/RealtimeMediaSourceCenter.cpp
-    platform/mediastream/RealtimeMediaSourceSettings.cpp
-    platform/mediastream/SDPProcessorScriptResource.cpp
-
-    platform/mediastream/libwebrtc/LibWebRTCProvider.cpp
-
-    platform/mock/DeviceOrientationClientMock.cpp
-    platform/mock/GeolocationClientMock.cpp
-    platform/mock/MockMediaEndpoint.cpp
-    platform/mock/MockRealtimeAudioSource.cpp
-    platform/mock/MockRealtimeMediaSource.cpp
-    platform/mock/MockRealtimeMediaSourceCenter.cpp
-    platform/mock/MockRealtimeVideoSource.cpp
-    platform/mock/RTCDataChannelHandlerMock.cpp
-    platform/mock/RTCNotifiersMock.cpp
-    platform/mock/ScrollAnimatorMock.cpp
-    platform/mock/ScrollbarThemeMock.cpp
-
-    platform/network/AuthenticationChallengeBase.cpp
-    platform/network/BlobData.cpp
-    platform/network/BlobDataFileReference.cpp
-    platform/network/BlobRegistry.cpp
-    platform/network/BlobRegistryImpl.cpp
-    platform/network/BlobResourceHandle.cpp
-    platform/network/CacheValidation.cpp
-    platform/network/Cookie.cpp
-    platform/network/CredentialBase.cpp
-    platform/network/CredentialStorage.cpp
-    platform/network/DNSResolveQueue.cpp
-    platform/network/DataURLDecoder.cpp
-    platform/network/FormData.cpp
-    platform/network/FormDataBuilder.cpp
-    platform/network/HTTPHeaderMap.cpp
-    platform/network/HTTPHeaderValues.cpp
-    platform/network/HTTPParsers.cpp
-    platform/network/MIMEHeader.cpp
-    platform/network/NetworkStateNotifier.cpp
-    platform/network/NetworkStorageSession.cpp
-    platform/network/ParsedContentRange.cpp
-    platform/network/ParsedContentType.cpp
-    platform/network/ProtectionSpaceBase.cpp
-    platform/network/ProxyServer.cpp
-    platform/network/ResourceErrorBase.cpp
-    platform/network/ResourceHandle.cpp
-    platform/network/ResourceHandleClient.cpp
-    platform/network/ResourceRequestBase.cpp
-    platform/network/ResourceResponseBase.cpp
-    platform/network/SocketStreamHandle.cpp
-    platform/network/SocketStreamHandleImpl.cpp
-    platform/network/SynchronousLoaderClient.cpp
-
-    platform/sql/SQLiteAuthorizer.cpp
-    platform/sql/SQLiteDatabase.cpp
-    platform/sql/SQLiteDatabaseTracker.cpp
-    platform/sql/SQLiteFileSystem.cpp
-    platform/sql/SQLiteStatement.cpp
-    platform/sql/SQLiteTransaction.cpp
-
-    platform/text/BidiContext.cpp
-    platform/text/DateTimeFormat.cpp
-    platform/text/LineEnding.cpp
-    platform/text/LocaleToScriptMappingDefault.cpp
-    platform/text/PlatformLocale.cpp
-    platform/text/QuotedPrintable.cpp
-    platform/text/SegmentedString.cpp
-    platform/text/TextBoundaries.cpp
-    platform/text/TextCodec.cpp
-    platform/text/TextCodecICU.cpp
-    platform/text/TextCodecLatin1.cpp
-    platform/text/TextCodecReplacement.cpp
-    platform/text/TextCodecUTF16.cpp
-    platform/text/TextCodecUTF8.cpp
-    platform/text/TextCodecUserDefined.cpp
-    platform/text/TextEncoding.cpp
-    platform/text/TextEncodingDetectorICU.cpp
-    platform/text/TextEncodingRegistry.cpp
-
-    plugins/DOMMimeType.cpp
-    plugins/DOMMimeTypeArray.cpp
-    plugins/DOMPlugin.cpp
-    plugins/DOMPluginArray.cpp
-    plugins/PluginData.cpp
-    plugins/PluginInfoProvider.cpp
-
-    rendering/AutoTableLayout.cpp
-    rendering/BidiRun.cpp
-    rendering/BorderEdge.cpp
-    rendering/BreakLines.cpp
-    rendering/ClipRect.cpp
-    rendering/CounterNode.cpp
-    rendering/EllipsisBox.cpp
-    rendering/FilterEffectRenderer.cpp
-    rendering/FlexibleBoxAlgorithm.cpp
-    rendering/FixedTableLayout.cpp
-    rendering/FloatingObjects.cpp
-    rendering/Grid.cpp
-    rendering/GridTrackSizingAlgorithm.cpp
-    rendering/HitTestLocation.cpp
-    rendering/HitTestResult.cpp
-    rendering/HitTestingTransformState.cpp
-    rendering/ImageQualityController.cpp
-    rendering/InlineBox.cpp
-    rendering/InlineElementBox.cpp
-    rendering/InlineFlowBox.cpp
-    rendering/InlineIterator.cpp
-    rendering/InlineTextBox.cpp
-    rendering/LayoutDisallowedScope.cpp
-    rendering/LayoutRepainter.cpp
-    rendering/LayoutState.cpp
-    rendering/MarkerSubrange.cpp
-    rendering/OrderIterator.cpp
-    rendering/PointerEventsHitRules.cpp
-    rendering/RenderAttachment.cpp
-    rendering/RenderBlock.cpp
-    rendering/RenderBlockFlow.cpp
-    rendering/RenderBlockLineLayout.cpp
-    rendering/RenderBox.cpp
-    rendering/RenderBoxModelObject.cpp
-    rendering/RenderButton.cpp
-    rendering/RenderCombineText.cpp
-    rendering/RenderCounter.cpp
-    rendering/RenderDeprecatedFlexibleBox.cpp
-    rendering/RenderDetailsMarker.cpp
-    rendering/RenderElement.cpp
-    rendering/RenderEmbeddedObject.cpp
-    rendering/RenderFileUploadControl.cpp
-    rendering/RenderFlexibleBox.cpp
-    rendering/RenderFlowThread.cpp
-    rendering/RenderFrame.cpp
-    rendering/RenderFrameBase.cpp
-    rendering/RenderFrameSet.cpp
-    rendering/RenderFullScreen.cpp
-    rendering/RenderGeometryMap.cpp
-    rendering/RenderGrid.cpp
-    rendering/RenderHTMLCanvas.cpp
-    rendering/RenderIFrame.cpp
-    rendering/RenderImage.cpp
-    rendering/RenderImageResource.cpp
-    rendering/RenderImageResourceStyleImage.cpp
-    rendering/RenderInline.cpp
-    rendering/RenderLayer.cpp
-    rendering/RenderLayerBacking.cpp
-    rendering/RenderLayerCompositor.cpp
-    rendering/RenderLayerFilterInfo.cpp
-    rendering/RenderLayerModelObject.cpp
-    rendering/RenderLineBoxList.cpp
-    rendering/RenderLineBreak.cpp
-    rendering/RenderListBox.cpp
-    rendering/RenderListItem.cpp
-    rendering/RenderListMarker.cpp
-    rendering/RenderMarquee.cpp
-    rendering/RenderMedia.cpp
-    rendering/RenderMediaControlElements.cpp
-    rendering/RenderMediaControls.cpp
-    rendering/RenderMenuList.cpp
-    rendering/RenderMeter.cpp
-    rendering/RenderMultiColumnFlowThread.cpp
-    rendering/RenderMultiColumnSet.cpp
-    rendering/RenderMultiColumnSpannerPlaceholder.cpp
-    rendering/RenderObject.cpp
-    rendering/RenderProgress.cpp
-    rendering/RenderQuote.cpp
-    rendering/RenderRegion.cpp
-    rendering/RenderRegionSet.cpp
-    rendering/RenderReplaced.cpp
-    rendering/RenderReplica.cpp
-    rendering/RenderRuby.cpp
-    rendering/RenderRubyBase.cpp
-    rendering/RenderRubyRun.cpp
-    rendering/RenderRubyText.cpp
-    rendering/RenderScrollbar.cpp
-    rendering/RenderScrollbarPart.cpp
-    rendering/RenderScrollbarTheme.cpp
-    rendering/RenderSearchField.cpp
-    rendering/RenderSelectionInfo.cpp
-    rendering/RenderSlider.cpp
-    rendering/RenderSnapshottedPlugIn.cpp
-    rendering/RenderTable.cpp
-    rendering/RenderTableCaption.cpp
-    rendering/RenderTableCell.cpp
-    rendering/RenderTableCol.cpp
-    rendering/RenderTableRow.cpp
-    rendering/RenderTableSection.cpp
-    rendering/RenderText.cpp
-    rendering/RenderTextControl.cpp
-    rendering/RenderTextControlMultiLine.cpp
-    rendering/RenderTextControlSingleLine.cpp
-    rendering/RenderTextFragment.cpp
-    rendering/RenderTextLineBoxes.cpp
-    rendering/RenderTheme.cpp
-    rendering/RenderTreeAsText.cpp
-    rendering/RenderVTTCue.cpp
-    rendering/RenderVideo.cpp
-    rendering/RenderView.cpp
-    rendering/RenderWidget.cpp
-    rendering/RootInlineBox.cpp
-    rendering/ScrollAlignment.cpp
-    rendering/SelectionSubtreeRoot.cpp
-    rendering/SimpleLineLayout.cpp
-    rendering/SimpleLineLayoutCoverage.cpp
-    rendering/SimpleLineLayoutFlowContents.cpp
-    rendering/SimpleLineLayoutFunctions.cpp
-    rendering/SimpleLineLayoutPagination.cpp
-    rendering/SimpleLineLayoutResolver.cpp
-    rendering/SimpleLineLayoutTextFragmentIterator.cpp
-    rendering/TextDecorationPainter.cpp
-    rendering/TextPaintStyle.cpp
-    rendering/TextPainter.cpp
-
-    rendering/line/LineBreaker.cpp
-    rendering/line/LineInfo.cpp
-    rendering/line/LineWidth.cpp
-    rendering/line/TrailingObjects.cpp
-
-    rendering/mathml/MathMLStyle.cpp
-    rendering/mathml/MathOperator.cpp
-    rendering/mathml/RenderMathMLBlock.cpp
-    rendering/mathml/RenderMathMLFenced.cpp
-    rendering/mathml/RenderMathMLFencedOperator.cpp
-    rendering/mathml/RenderMathMLFraction.cpp
-    rendering/mathml/RenderMathMLMath.cpp
-    rendering/mathml/RenderMathMLMenclose.cpp
-    rendering/mathml/RenderMathMLOperator.cpp
-    rendering/mathml/RenderMathMLPadded.cpp
-    rendering/mathml/RenderMathMLRoot.cpp
-    rendering/mathml/RenderMathMLRow.cpp
-    rendering/mathml/RenderMathMLScripts.cpp
-    rendering/mathml/RenderMathMLSpace.cpp
-    rendering/mathml/RenderMathMLToken.cpp
-    rendering/mathml/RenderMathMLUnderOver.cpp
-
-    rendering/shapes/BoxShape.cpp
-    rendering/shapes/PolygonShape.cpp
-    rendering/shapes/RasterShape.cpp
-    rendering/shapes/RectangleShape.cpp
-    rendering/shapes/Shape.cpp
-    rendering/shapes/ShapeOutsideInfo.cpp
-
-    rendering/style/BasicShapes.cpp
-    rendering/style/ContentData.cpp
-    rendering/style/CounterDirectives.cpp
-    rendering/style/FillLayer.cpp
-    rendering/style/GridPosition.cpp
-    rendering/style/GridPositionsResolver.cpp
-    rendering/style/KeyframeList.cpp
-    rendering/style/NinePieceImage.cpp
-    rendering/style/QuotesData.cpp
-    rendering/style/RenderStyle.cpp
-    rendering/style/RenderStyleConstants.cpp
-    rendering/style/SVGRenderStyle.cpp
-    rendering/style/SVGRenderStyleDefs.cpp
-    rendering/style/ShadowData.cpp
-    rendering/style/ShapeValue.cpp
-    rendering/style/StyleBackgroundData.cpp
-    rendering/style/StyleBoxData.cpp
-    rendering/style/StyleCachedImage.cpp
-    rendering/style/StyleDeprecatedFlexibleBoxData.cpp
-    rendering/style/StyleFilterData.cpp
-    rendering/style/StyleFlexibleBoxData.cpp
-    rendering/style/StyleGeneratedImage.cpp
-    rendering/style/StyleGridData.cpp
-    rendering/style/StyleGridItemData.cpp
-    rendering/style/StyleInheritedData.cpp
-    rendering/style/StyleMarqueeData.cpp
-    rendering/style/StyleMultiColData.cpp
-    rendering/style/StyleRareInheritedData.cpp
-    rendering/style/StyleRareNonInheritedData.cpp
-    rendering/style/StyleScrollSnapPoints.cpp
-    rendering/style/StyleSurroundData.cpp
-    rendering/style/StyleTransformData.cpp
-    rendering/style/StyleVisualData.cpp
-    rendering/style/WillChangeData.cpp
-
-    rendering/svg/RenderSVGBlock.cpp
-    rendering/svg/RenderSVGContainer.cpp
-    rendering/svg/RenderSVGEllipse.cpp
-    rendering/svg/RenderSVGForeignObject.cpp
-    rendering/svg/RenderSVGGradientStop.cpp
-    rendering/svg/RenderSVGHiddenContainer.cpp
-    rendering/svg/RenderSVGImage.cpp
-    rendering/svg/RenderSVGInline.cpp
-    rendering/svg/RenderSVGInlineText.cpp
-    rendering/svg/RenderSVGModelObject.cpp
-    rendering/svg/RenderSVGPath.cpp
-    rendering/svg/RenderSVGRect.cpp
-    rendering/svg/RenderSVGResource.cpp
-    rendering/svg/RenderSVGResourceClipper.cpp
-    rendering/svg/RenderSVGResourceContainer.cpp
-    rendering/svg/RenderSVGResourceFilter.cpp
-    rendering/svg/RenderSVGResourceFilterPrimitive.cpp
-    rendering/svg/RenderSVGResourceGradient.cpp
-    rendering/svg/RenderSVGResourceLinearGradient.cpp
-    rendering/svg/RenderSVGResourceMarker.cpp
-    rendering/svg/RenderSVGResourceMasker.cpp
-    rendering/svg/RenderSVGResourcePattern.cpp
-    rendering/svg/RenderSVGResourceRadialGradient.cpp
-    rendering/svg/RenderSVGResourceSolidColor.cpp
-    rendering/svg/RenderSVGRoot.cpp
-    rendering/svg/RenderSVGShape.cpp
-    rendering/svg/RenderSVGText.cpp
-    rendering/svg/RenderSVGTextPath.cpp
-    rendering/svg/RenderSVGTransformableContainer.cpp
-    rendering/svg/RenderSVGViewportContainer.cpp
-    rendering/svg/SVGInlineFlowBox.cpp
-    rendering/svg/SVGInlineTextBox.cpp
-    rendering/svg/SVGPathData.cpp
-    rendering/svg/SVGRenderSupport.cpp
-    rendering/svg/SVGRenderTreeAsText.cpp
-    rendering/svg/SVGRenderingContext.cpp
-    rendering/svg/SVGResources.cpp
-    rendering/svg/SVGResourcesCache.cpp
-    rendering/svg/SVGResourcesCycleSolver.cpp
-    rendering/svg/SVGRootInlineBox.cpp
-    rendering/svg/SVGTextChunk.cpp
-    rendering/svg/SVGTextChunkBuilder.cpp
-    rendering/svg/SVGTextLayoutAttributes.cpp
-    rendering/svg/SVGTextLayoutAttributesBuilder.cpp
-    rendering/svg/SVGTextLayoutEngine.cpp
-    rendering/svg/SVGTextLayoutEngineBaseline.cpp
-    rendering/svg/SVGTextLayoutEngineSpacing.cpp
-    rendering/svg/SVGTextMetrics.cpp
-    rendering/svg/SVGTextMetricsBuilder.cpp
-    rendering/svg/SVGTextQuery.cpp
-
-    replay/UserInputBridge.cpp
-
-    storage/Storage.cpp
-    storage/StorageEvent.cpp
-    storage/StorageEventDispatcher.cpp
-    storage/StorageMap.cpp
-    storage/StorageNamespaceProvider.cpp
-
-    style/AttributeChangeInvalidation.cpp
-    style/ClassChangeInvalidation.cpp
-    style/IdChangeInvalidation.cpp
-    style/InlineTextBoxStyle.cpp
-    style/RenderTreePosition.cpp
-    style/RenderTreeUpdater.cpp
-    style/RenderTreeUpdaterFirstLetter.cpp
-    style/RenderTreeUpdaterGeneratedContent.cpp
-    style/RenderTreeUpdaterListItem.cpp
-    style/RenderTreeUpdaterMultiColumn.cpp
-    style/StyleChange.cpp
-    style/StyleFontSizeFunctions.cpp
-    style/StyleInvalidator.cpp
-    style/StylePendingResources.cpp
-    style/StyleRelations.cpp
-    style/StyleResolveForDocument.cpp
-    style/StyleScope.cpp
-    style/StyleSharingResolver.cpp
-    style/StyleTreeResolver.cpp
-    style/StyleUpdate.cpp
-
-    svg/SVGAElement.cpp
-    svg/SVGAltGlyphDefElement.cpp
-    svg/SVGAltGlyphElement.cpp
-    svg/SVGAltGlyphItemElement.cpp
-    svg/SVGAngleValue.cpp
-    svg/SVGAnimateColorElement.cpp
-    svg/SVGAnimateElement.cpp
-    svg/SVGAnimateElementBase.cpp
-    svg/SVGAnimateMotionElement.cpp
-    svg/SVGAnimateTransformElement.cpp
-    svg/SVGAnimatedAngle.cpp
-    svg/SVGAnimatedBoolean.cpp
-    svg/SVGAnimatedColor.cpp
-    svg/SVGAnimatedEnumeration.cpp
-    svg/SVGAnimatedInteger.cpp
-    svg/SVGAnimatedIntegerOptionalInteger.cpp
-    svg/SVGAnimatedLength.cpp
-    svg/SVGAnimatedLengthList.cpp
-    svg/SVGAnimatedNumber.cpp
-    svg/SVGAnimatedNumberList.cpp
-    svg/SVGAnimatedNumberOptionalNumber.cpp
-    svg/SVGAnimatedPath.cpp
-    svg/SVGAnimatedPointList.cpp
-    svg/SVGAnimatedPreserveAspectRatio.cpp
-    svg/SVGAnimatedRect.cpp
-    svg/SVGAnimatedString.cpp
-    svg/SVGAnimatedTransformList.cpp
-    svg/SVGAnimatedType.cpp
-    svg/SVGAnimatedTypeAnimator.cpp
-    svg/SVGAnimationElement.cpp
-    svg/SVGCircleElement.cpp
-    svg/SVGClipPathElement.cpp
-    svg/SVGComponentTransferFunctionElement.cpp
-    svg/SVGCursorElement.cpp
-    svg/SVGDefsElement.cpp
-    svg/SVGDescElement.cpp
-    svg/SVGDocument.cpp
-    svg/SVGDocumentExtensions.cpp
-    svg/SVGElement.cpp
-    svg/SVGEllipseElement.cpp
-    svg/SVGExternalResourcesRequired.cpp
-    svg/SVGFEBlendElement.cpp
-    svg/SVGFEColorMatrixElement.cpp
-    svg/SVGFEComponentTransferElement.cpp
-    svg/SVGFECompositeElement.cpp
-    svg/SVGFEConvolveMatrixElement.cpp
-    svg/SVGFEDiffuseLightingElement.cpp
-    svg/SVGFEDisplacementMapElement.cpp
-    svg/SVGFEDistantLightElement.cpp
-    svg/SVGFEDropShadowElement.cpp
-    svg/SVGFEFloodElement.cpp
-    svg/SVGFEFuncAElement.cpp
-    svg/SVGFEFuncBElement.cpp
-    svg/SVGFEFuncGElement.cpp
-    svg/SVGFEFuncRElement.cpp
-    svg/SVGFEGaussianBlurElement.cpp
-    svg/SVGFEImageElement.cpp
-    svg/SVGFELightElement.cpp
-    svg/SVGFEMergeElement.cpp
-    svg/SVGFEMergeNodeElement.cpp
-    svg/SVGFEMorphologyElement.cpp
-    svg/SVGFEOffsetElement.cpp
-    svg/SVGFEPointLightElement.cpp
-    svg/SVGFESpecularLightingElement.cpp
-    svg/SVGFESpotLightElement.cpp
-    svg/SVGFETileElement.cpp
-    svg/SVGFETurbulenceElement.cpp
-    svg/SVGFilterElement.cpp
-    svg/SVGFilterPrimitiveStandardAttributes.cpp
-    svg/SVGFitToViewBox.cpp
-    svg/SVGFontElement.cpp
-    svg/SVGFontFaceElement.cpp
-    svg/SVGFontFaceFormatElement.cpp
-    svg/SVGFontFaceNameElement.cpp
-    svg/SVGFontFaceSrcElement.cpp
-    svg/SVGFontFaceUriElement.cpp
-    svg/SVGForeignObjectElement.cpp
-    svg/SVGGElement.cpp
-    svg/SVGGlyphElement.cpp
-    svg/SVGGlyphRefElement.cpp
-    svg/SVGGradientElement.cpp
-    svg/SVGGraphicsElement.cpp
-    svg/SVGHKernElement.cpp
-    svg/SVGImageElement.cpp
-    svg/SVGImageLoader.cpp
-    svg/SVGLangSpace.cpp
-    svg/SVGLengthContext.cpp
-    svg/SVGLengthListValues.cpp
-    svg/SVGLengthValue.cpp
-    svg/SVGLineElement.cpp
-    svg/SVGLinearGradientElement.cpp
-    svg/SVGLocatable.cpp
-    svg/SVGMPathElement.cpp
-    svg/SVGMarkerElement.cpp
-    svg/SVGMaskElement.cpp
-    svg/SVGMetadataElement.cpp
-    svg/SVGMissingGlyphElement.cpp
-    svg/SVGNumberListValues.cpp
-    svg/SVGParserUtilities.cpp
-    svg/SVGPathBlender.cpp
-    svg/SVGPathBuilder.cpp
-    svg/SVGPathByteStreamBuilder.cpp
-    svg/SVGPathByteStreamSource.cpp
-    svg/SVGPathElement.cpp
-    svg/SVGPathParser.cpp
-    svg/SVGPathSegList.cpp
-    svg/SVGPathSegListBuilder.cpp
-    svg/SVGPathSegListSource.cpp
-    svg/SVGPathSegListValues.cpp
-    svg/SVGPathStringBuilder.cpp
-    svg/SVGPathStringSource.cpp
-    svg/SVGPathTraversalStateBuilder.cpp
-    svg/SVGPathUtilities.cpp
-    svg/SVGPatternElement.cpp
-    svg/SVGPointListValues.cpp
-    svg/SVGPolyElement.cpp
-    svg/SVGPolygonElement.cpp
-    svg/SVGPolylineElement.cpp
-    svg/SVGPreserveAspectRatioValue.cpp
-    svg/SVGRadialGradientElement.cpp
-    svg/SVGRectElement.cpp
-    svg/SVGSVGElement.cpp
-    svg/SVGScriptElement.cpp
-    svg/SVGSetElement.cpp
-    svg/SVGStopElement.cpp
-    svg/SVGStringListValues.cpp
-    svg/SVGStyleElement.cpp
-    svg/SVGSwitchElement.cpp
-    svg/SVGSymbolElement.cpp
-    svg/SVGTRefElement.cpp
-    svg/SVGTSpanElement.cpp
-    svg/SVGTests.cpp
-    svg/SVGTextContentElement.cpp
-    svg/SVGTextElement.cpp
-    svg/SVGTextPathElement.cpp
-    svg/SVGTextPositioningElement.cpp
-    svg/SVGTitleElement.cpp
-    svg/SVGToOTFFontConversion.cpp
-    svg/SVGTransform.cpp
-    svg/SVGTransformDistance.cpp
-    svg/SVGTransformListValues.cpp
-    svg/SVGTransformValue.cpp
-    svg/SVGTransformable.cpp
-    svg/SVGURIReference.cpp
-    svg/SVGUseElement.cpp
-    svg/SVGVKernElement.cpp
-    svg/SVGViewElement.cpp
-    svg/SVGViewSpec.cpp
-    svg/SVGZoomAndPan.cpp
-    svg/SVGZoomEvent.cpp
-
-    svg/animation/SMILTime.cpp
-    svg/animation/SMILTimeContainer.cpp
-    svg/animation/SVGSMILElement.cpp
-
-    svg/graphics/SVGImage.cpp
-    svg/graphics/SVGImageCache.cpp
-    svg/graphics/SVGImageForContainer.cpp
-
-    svg/graphics/filters/SVGFEImage.cpp
-    svg/graphics/filters/SVGFilter.cpp
-    svg/graphics/filters/SVGFilterBuilder.cpp
-
-    svg/properties/SVGAnimatedProperty.cpp
-    svg/properties/SVGAttributeToPropertyMap.cpp
-    svg/properties/SVGPropertyInfo.cpp
-
-    workers/AbstractWorker.cpp
-    workers/DedicatedWorkerGlobalScope.cpp
-    workers/DedicatedWorkerThread.cpp
-    workers/Worker.cpp
-    workers/WorkerConsoleClient.cpp
-    workers/WorkerEventQueue.cpp
-    workers/WorkerGlobalScope.cpp
-    workers/WorkerInspectorProxy.cpp
-    workers/WorkerLocation.cpp
-    workers/WorkerMessagingProxy.cpp
-    workers/WorkerRunLoop.cpp
-    workers/WorkerScriptLoader.cpp
-    workers/WorkerThread.cpp
-
-    workers/service/ServiceWorker.cpp
-    workers/service/ServiceWorkerContainer.cpp
-    workers/service/ServiceWorkerGlobalScope.cpp
-    workers/service/ServiceWorkerJob.cpp
-    workers/service/ServiceWorkerJobData.cpp
-    workers/service/ServiceWorkerProvider.cpp
-    workers/service/ServiceWorkerRegistration.cpp
-    workers/service/ServiceWorkerRegistrationData.cpp
-    workers/service/ServiceWorkerRegistrationKey.cpp
-    workers/service/ServiceWorkerRegistrationOptions.cpp
-
-    workers/service/server/SWClientConnection.cpp
-    workers/service/server/SWServer.cpp
-    workers/service/server/SWServerRegistration.cpp
-    workers/service/server/SWServerWorker.cpp
-
-    xml/DOMParser.cpp
-    xml/NativeXPathNSResolver.cpp
-    xml/XMLErrors.cpp
-    xml/XMLHttpRequest.cpp
-    xml/XMLHttpRequestProgressEventThrottle.cpp
-    xml/XMLHttpRequestUpload.cpp
-    xml/XMLSerializer.cpp
-    xml/XMLTreeViewer.cpp
-    xml/XPathEvaluator.cpp
-    xml/XPathExpression.cpp
-    xml/XPathExpressionNode.cpp
-    xml/XPathFunctions.cpp
-    xml/XPathGrammar.cpp
-    xml/XPathNSResolver.cpp
-    xml/XPathNodeSet.cpp
-    xml/XPathParser.cpp
-    xml/XPathPath.cpp
-    xml/XPathPredicate.cpp
-    xml/XPathResult.cpp
-    xml/XPathStep.cpp
-    xml/XPathUtil.cpp
-    xml/XPathValue.cpp
-    xml/XPathVariableReference.cpp
-    xml/XSLImportRule.cpp
-    xml/XSLStyleSheetLibxslt.cpp
-    xml/XSLTExtensions.cpp
-    xml/XSLTProcessor.cpp
-    xml/XSLTProcessorLibxslt.cpp
-    xml/XSLTUnicodeSort.cpp
-
-    xml/parser/XMLDocumentParser.cpp
-    xml/parser/XMLDocumentParserLibxml2.cpp
-    xml/parser/XMLDocumentParserScope.cpp
-)
-
-=======
->>>>>>> 106bd92a
 if (ENABLE_GAMEPAD)
     list(APPEND WebCore_INCLUDE_DIRECTORIES
         "${WEBCORE_DIR}/Modules/gamepad"
@@ -4098,18 +1924,8 @@
 GENERATE_DOM_NAMES(XML ${WEBCORE_DIR}/xml/xmlattrs.in)
 list(APPEND WebCore_SOURCES ${DERIVED_SOURCES_WEBCORE_DIR}/XMLNames.cpp)
 
-<<<<<<< HEAD
-if (ENABLE_ALLINONE_BUILD)
-    message(STATUS "All-in-One DerivedSources build is enabled.")
-    PROCESS_ALLINONE_FILE("${WebCore_DERIVED_SOURCES}" DerivedSources.cpp newSources TRUE)
-    set(WebCore_DERIVED_SOURCES DerivedSources.cpp ${newSources})
-endif ()
-
-WEBKIT_WRAP_SOURCELIST(${WebCore_IDL_FILES} ${WebCore_DERIVED_SOURCES})
-=======
 WEBKIT_WRAP_SOURCELIST(${WebCore_IDL_FILES})
 WEBKIT_COMPUTE_SOURCES(WebCore)
->>>>>>> 106bd92a
 WEBKIT_WRAP_SOURCELIST(${WebCore_SOURCES})
 WEBKIT_WRAP_SOURCELIST(${WebCoreTestSupport_IDL_FILES} ${WebCoreTestSupport_SOURCES})
 
