--- conflicted
+++ resolved
@@ -3049,11 +3049,6 @@
     endif ()
 
     list(APPEND WebCore_INCLUDE_DIRECTORIES
-<<<<<<< HEAD
-        "${THIRDPARTY_DIR}/ANGLE/ForwardingHeaders"
-        "${THIRDPARTY_DIR}/ANGLE/include/KHR"
-=======
->>>>>>> eba4b55e
         "${WEBCORE_DIR}/platform/graphics/gpu"
     )
 
@@ -3154,7 +3149,7 @@
 endif ()
 
 list(APPEND WebCore_INCLUDE_DIRECTORIES
-    "${THIRDPARTY_DIR}/ANGLE/"
+    "${THIRDPARTY_DIR}/ANGLE/ForwardingHeaders"
     "${THIRDPARTY_DIR}/ANGLE/include/KHR"
 )
 
