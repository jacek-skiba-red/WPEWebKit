--- conflicted
+++ resolved
@@ -474,11 +474,7 @@
     // An event handler can deref this object.
     Ref<HTMLFormControlElement> protectedThis(*this);
     Ref<Document> originalDocument(document());
-<<<<<<< HEAD
-    auto event = Event::create(eventNames().invalidEvent, false, true);
-=======
     auto event = Event::create(eventNames().invalidEvent, Event::CanBubble::No, Event::IsCancelable::Yes);
->>>>>>> 20415689
     dispatchEvent(event);
     if (!event->defaultPrevented() && unhandledInvalidControls && isConnected() && originalDocument.ptr() == &document())
         unhandledInvalidControls->append(this);
