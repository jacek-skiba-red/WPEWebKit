--- conflicted
+++ resolved
@@ -1850,15 +1850,7 @@
     if (!c)
         return;
 
-<<<<<<< HEAD
-    if (!state().m_hasInvertibleTransform)
-=======
-#if USE(COORDINATED_GRAPHICS_THREADED)
-    canvas()->buffer()->swapBuffersIfNeeded();
-#endif
-
     if (!state().hasInvertibleTransform)
->>>>>>> 017d03e8
         return;
 
 #if ENABLE(ACCELERATED_2D_CANVAS)
