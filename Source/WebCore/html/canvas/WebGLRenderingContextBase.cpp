/*
 * Copyright (C) 2015-2017 Apple Inc. All rights reserved.
 *
 * Redistribution and use in source and binary forms, with or without
 * modification, are permitted provided that the following conditions
 * are met:
 * 1. Redistributions of source code must retain the above copyright
 *    notice, this list of conditions and the following disclaimer.
 * 2. Redistributions in binary form must reproduce the above copyright
 *    notice, this list of conditions and the following disclaimer in the
 *    documentation and/or other materials provided with the distribution.
 *
 * THIS SOFTWARE IS PROVIDED BY APPLE INC. ``AS IS'' AND ANY
 * EXPRESS OR IMPLIED WARRANTIES, INCLUDING, BUT NOT LIMITED TO, THE
 * IMPLIED WARRANTIES OF MERCHANTABILITY AND FITNESS FOR A PARTICULAR
 * PURPOSE ARE DISCLAIMED.  IN NO EVENT SHALL APPLE INC. OR
 * CONTRIBUTORS BE LIABLE FOR ANY DIRECT, INDIRECT, INCIDENTAL, SPECIAL,
 * EXEMPLARY, OR CONSEQUENTIAL DAMAGES (INCLUDING, BUT NOT LIMITED TO,
 * PROCUREMENT OF SUBSTITUTE GOODS OR SERVICES; LOSS OF USE, DATA, OR
 * PROFITS; OR BUSINESS INTERRUPTION) HOWEVER CAUSED AND ON ANY THEORY
 * OF LIABILITY, WHETHER IN CONTRACT, STRICT LIABILITY, OR TORT
 * (INCLUDING NEGLIGENCE OR OTHERWISE) ARISING IN ANY WAY OUT OF THE USE
 * OF THIS SOFTWARE, EVEN IF ADVISED OF THE POSSIBILITY OF SUCH DAMAGE. 
 */

#include "config.h"
#include "WebGLRenderingContextBase.h"

#if ENABLE(WEBGL)

#include "ANGLEInstancedArrays.h"
#include "CachedImage.h"
#include "DOMWindow.h"
#include "DiagnosticLoggingClient.h"
#include "DiagnosticLoggingKeys.h"
#include "Document.h"
#include "EXTBlendMinMax.h"
#include "EXTFragDepth.h"
#include "EXTShaderTextureLOD.h"
#include "EXTTextureFilterAnisotropic.h"
#include "EXTsRGB.h"
#include "EventNames.h"
#include "Extensions3D.h"
#include "Frame.h"
#include "FrameLoader.h"
#include "FrameLoaderClient.h"
#include "FrameView.h"
#include "GraphicsContext.h"
#include "HTMLCanvasElement.h"
#include "HTMLImageElement.h"
#include "HTMLVideoElement.h"
#include "ImageBuffer.h"
#include "ImageData.h"
#include "InspectorInstrumentation.h"
#include "IntSize.h"
#include "JSMainThreadExecState.h"
#include "Logging.h"
#include "MainFrame.h"
#include "NotImplemented.h"
#include "OESElementIndexUint.h"
#include "OESStandardDerivatives.h"
#include "OESTextureFloat.h"
#include "OESTextureFloatLinear.h"
#include "OESTextureHalfFloat.h"
#include "OESTextureHalfFloatLinear.h"
#include "OESVertexArrayObject.h"
#include "OffscreenCanvas.h"
#include "Page.h"
#include "RenderBox.h"
#include "RuntimeEnabledFeatures.h"
#include "Settings.h"
#include "WebGL2RenderingContext.h"
#include "WebGLActiveInfo.h"
#include "WebGLBuffer.h"
#include "WebGLCompressedTextureATC.h"
#include "WebGLCompressedTexturePVRTC.h"
#include "WebGLCompressedTextureS3TC.h"
#include "WebGLContextAttributes.h"
#include "WebGLContextEvent.h"
#include "WebGLContextGroup.h"
#include "WebGLDebugRendererInfo.h"
#include "WebGLDebugShaders.h"
#include "WebGLDepthTexture.h"
#include "WebGLDrawBuffers.h"
#include "WebGLFramebuffer.h"
#include "WebGLLoseContext.h"
#include "WebGLProgram.h"
#include "WebGLRenderbuffer.h"
#include "WebGLRenderingContext.h"
#include "WebGLShader.h"
#include "WebGLShaderPrecisionFormat.h"
#include "WebGLTexture.h"
#include "WebGLUniformLocation.h"
#include <inspector/ConsoleMessage.h>
#include <inspector/ScriptCallStack.h>
#include <inspector/ScriptCallStackFactory.h>
#include <runtime/JSCInlines.h>
#include <runtime/TypedArrayInlines.h>
#include <runtime/Uint32Array.h>
#include <wtf/CheckedArithmetic.h>
#include <wtf/StdLibExtras.h>
#include <wtf/text/CString.h>
#include <wtf/text/StringBuilder.h>

namespace WebCore {

static const Seconds secondsBetweenRestoreAttempts { 1_s };
const int maxGLErrorsAllowedToConsole = 256;
static const Seconds checkContextLossHandlingDelay { 3_s };

namespace {
    
    Platform3DObject objectOrZero(WebGLObject* object)
    {
        return object ? object->object() : 0;
    }

    GC3Dint clamp(GC3Dint value, GC3Dint min, GC3Dint max)
    {
        if (value < min)
            value = min;
        if (value > max)
            value = max;
        return value;
    }

    // Return true if a character belongs to the ASCII subset as defined in
    // GLSL ES 1.0 spec section 3.1.
    bool validateCharacter(unsigned char c)
    {
        // Printing characters are valid except " $ ` @ \ ' DEL.
        if (c >= 32 && c <= 126
            && c != '"' && c != '$' && c != '`' && c != '@' && c != '\\' && c != '\'')
            return true;
        // Horizontal tab, line feed, vertical tab, form feed, carriage return
        // are also valid.
        if (c >= 9 && c <= 13)
            return true;
        return false;
    }

    bool isPrefixReserved(const String& name)
    {
        if (name.startsWith("gl_") || name.startsWith("webgl_") || name.startsWith("_webgl_"))
            return true;
        return false;
    }

    // Strips comments from shader text. This allows non-ASCII characters
    // to be used in comments without potentially breaking OpenGL
    // implementations not expecting characters outside the GLSL ES set.
    class StripComments {
    public:
        StripComments(const String& str)
            : m_parseState(BeginningOfLine)
            , m_sourceString(str)
            , m_length(str.length())
            , m_position(0)
        {
            parse();
        }

        String result()
        {
            return m_builder.toString();
        }

    private:
        bool hasMoreCharacters() const
        {
            return (m_position < m_length);
        }

        void parse()
        {
            while (hasMoreCharacters()) {
                process(current());
                // process() might advance the position.
                if (hasMoreCharacters())
                    advance();
            }
        }

        void process(UChar);

        bool peek(UChar& character) const
        {
            if (m_position + 1 >= m_length)
                return false;
            character = m_sourceString[m_position + 1];
            return true;
        }

        UChar current() const
        {
            ASSERT_WITH_SECURITY_IMPLICATION(m_position < m_length);
            return m_sourceString[m_position];
        }

        void advance()
        {
            ++m_position;
        }

        bool isNewline(UChar character) const
        {
            // Don't attempt to canonicalize newline related characters.
            return (character == '\n' || character == '\r');
        }

        void emit(UChar character)
        {
            m_builder.append(character);
        }

        enum ParseState {
            // Have not seen an ASCII non-whitespace character yet on
            // this line. Possible that we might see a preprocessor
            // directive.
            BeginningOfLine,

            // Have seen at least one ASCII non-whitespace character
            // on this line.
            MiddleOfLine,

            // Handling a preprocessor directive. Passes through all
            // characters up to the end of the line. Disables comment
            // processing.
            InPreprocessorDirective,

            // Handling a single-line comment. The comment text is
            // replaced with a single space.
            InSingleLineComment,

            // Handling a multi-line comment. Newlines are passed
            // through to preserve line numbers.
            InMultiLineComment
        };

        ParseState m_parseState;
        String m_sourceString;
        unsigned m_length;
        unsigned m_position;
        StringBuilder m_builder;
    };

    void StripComments::process(UChar c)
    {
        if (isNewline(c)) {
            // No matter what state we are in, pass through newlines
            // so we preserve line numbers.
            emit(c);

            if (m_parseState != InMultiLineComment)
                m_parseState = BeginningOfLine;

            return;
        }

        UChar temp = 0;
        switch (m_parseState) {
        case BeginningOfLine:
            if (WTF::isASCIISpace(c)) {
                emit(c);
                break;
            }

            if (c == '#') {
                m_parseState = InPreprocessorDirective;
                emit(c);
                break;
            }

            // Transition to normal state and re-handle character.
            m_parseState = MiddleOfLine;
            process(c);
            break;

        case MiddleOfLine:
            if (c == '/' && peek(temp)) {
                if (temp == '/') {
                    m_parseState = InSingleLineComment;
                    emit(' ');
                    advance();
                    break;
                }

                if (temp == '*') {
                    m_parseState = InMultiLineComment;
                    // Emit the comment start in case the user has
                    // an unclosed comment and we want to later
                    // signal an error.
                    emit('/');
                    emit('*');
                    advance();
                    break;
                }
            }

            emit(c);
            break;

        case InPreprocessorDirective:
            // No matter what the character is, just pass it
            // through. Do not parse comments in this state. This
            // might not be the right thing to do long term, but it
            // should handle the #error preprocessor directive.
            emit(c);
            break;

        case InSingleLineComment:
            // The newline code at the top of this function takes care
            // of resetting our state when we get out of the
            // single-line comment. Swallow all other characters.
            break;

        case InMultiLineComment:
            if (c == '*' && peek(temp) && temp == '/') {
                emit('*');
                emit('/');
                m_parseState = MiddleOfLine;
                advance();
                break;
            }

            // Swallow all other characters. Unclear whether we may
            // want or need to just emit a space per character to try
            // to preserve column numbers for debugging purposes.
            break;
        }
    }
} // namespace anonymous

// Returns false if no clipping is necessary, i.e., x, y, width, height stay the same.
static bool clip2D(GC3Dint x, GC3Dint y, GC3Dsizei width, GC3Dsizei height,
    GC3Dsizei sourceWidth, GC3Dsizei sourceHeight,
    GC3Dint* clippedX, GC3Dint* clippedY, GC3Dsizei* clippedWidth, GC3Dsizei*clippedHeight)
{
    ASSERT(clippedX && clippedY && clippedWidth && clippedHeight);

    GC3Dint left = std::max(x, 0);
    GC3Dint top = std::max(y, 0);
    GC3Dint right = 0;
    GC3Dint bottom = 0;

    Checked<GC3Dint, RecordOverflow> checkedInputRight = Checked<GC3Dint>(x) + Checked<GC3Dsizei>(width);
    Checked<GC3Dint, RecordOverflow> checkedInputBottom = Checked<GC3Dint>(y) + Checked<GC3Dsizei>(height);
    if (!checkedInputRight.hasOverflowed() && !checkedInputBottom.hasOverflowed()) {
        right = std::min(checkedInputRight.unsafeGet(), sourceWidth);
        bottom = std::min(checkedInputBottom.unsafeGet(), sourceHeight);
    }

    if (left >= right || top >= bottom) {
        *clippedX = 0;
        *clippedY = 0;
        *clippedWidth = 0;
        *clippedHeight = 0;
        return true;
    }

    *clippedX = left;
    *clippedY = top;
    *clippedWidth = right - left;
    *clippedHeight = bottom - top;

    return (*clippedX != x || *clippedY != y || *clippedWidth != width || *clippedHeight != height);
}

class WebGLRenderingContextLostCallback : public GraphicsContext3D::ContextLostCallback {
    WTF_MAKE_FAST_ALLOCATED;
public:
    explicit WebGLRenderingContextLostCallback(WebGLRenderingContextBase* cb) : m_context(cb) { }
    virtual ~WebGLRenderingContextLostCallback() = default;

    void onContextLost() override { m_context->forceLostContext(WebGLRenderingContext::RealLostContext); }
private:
    WebGLRenderingContextBase* m_context;
};

class WebGLRenderingContextErrorMessageCallback : public GraphicsContext3D::ErrorMessageCallback {
    WTF_MAKE_FAST_ALLOCATED;
public:
    explicit WebGLRenderingContextErrorMessageCallback(WebGLRenderingContextBase* cb) : m_context(cb) { }
    virtual ~WebGLRenderingContextErrorMessageCallback() = default;

    void onErrorMessage(const String& message, GC3Dint) override
    {
        if (m_context->m_synthesizedErrorsToConsole)
            m_context->printToConsole(MessageLevel::Error, message);
    }
private:
    WebGLRenderingContextBase* m_context;
};

static bool isHighPerformanceContext(const RefPtr<GraphicsContext3D>& context)
{
    return context->powerPreferenceUsedForCreation() == WebGLPowerPreference::HighPerformance;
}

std::unique_ptr<WebGLRenderingContextBase> WebGLRenderingContextBase::create(CanvasBase& canvas, WebGLContextAttributes& attributes, const String& type)
{
#if ENABLE(WEBGL2)
    if (type == "webgl2" && !RuntimeEnabledFeatures::sharedFeatures().webGL2Enabled())
        return nullptr;
#else
    UNUSED_PARAM(type);
#endif

    bool isPendingPolicyResolution = false;
    HostWindow* hostWindow = nullptr;

    auto* canvasElement = is<HTMLCanvasElement>(canvas) ? &downcast<HTMLCanvasElement>(canvas) : nullptr;

    if (canvasElement) {
        Document& document = canvasElement->document();
        RefPtr<Frame> frame = document.frame();
        if (!frame)
            return nullptr;

        // The FrameLoaderClient might block creation of a new WebGL context despite the page settings; in
        // particular, if WebGL contexts were lost one or more times via the GL_ARB_robustness extension.
        if (!frame->loader().client().allowWebGL(frame->settings().webGLEnabled())) {
            canvasElement->dispatchEvent(WebGLContextEvent::create(eventNames().webglcontextcreationerrorEvent, false, true, "Web page was not allowed to create a WebGL context."));
            return nullptr;
        }

        Document& topDocument = document.topDocument();
        Page* page = topDocument.page();
        bool forcingPendingPolicy = frame->settings().isForcePendingWebGLPolicy();

        if (forcingPendingPolicy || (page && !topDocument.url().isLocalFile())) {
            WebGLLoadPolicy policy = forcingPendingPolicy ? WebGLPendingCreation : page->mainFrame().loader().client().webGLPolicyForURL(topDocument.url());

            if (policy == WebGLBlockCreation) {
                LOG(WebGL, "The policy for this URL (%s) is to block WebGL.", topDocument.url().host().utf8().data());
                return nullptr;
            }

            if (policy == WebGLPendingCreation) {
                LOG(WebGL, "WebGL policy is pending. May need to be resolved later.");
                isPendingPolicyResolution = true;
            }
        }

        if (frame->settings().forceSoftwareWebGLRendering())
            attributes.forceSoftwareRenderer = true;

        if (frame->settings().forceWebGLUsesLowPower()) {
            if (attributes.powerPreference == GraphicsContext3DPowerPreference::HighPerformance)
                LOG(WebGL, "Overriding powerPreference from high-performance to low-power.");
            attributes.powerPreference = GraphicsContext3DPowerPreference::LowPower;
        }

        if (page)
            attributes.devicePixelRatio = page->deviceScaleFactor();

        hostWindow = document.view()->root()->hostWindow();
    }

    attributes.noExtensions = true;
    attributes.shareResources = false;

    attributes.initialPowerPreference = attributes.powerPreference;


#if ENABLE(WEBGL2)
    if (type == "webgl2")
        attributes.useGLES3 = true;
#endif

    if (isPendingPolicyResolution) {
        LOG(WebGL, "Create a WebGL context that looks real, but will require a policy resolution if used.");
        std::unique_ptr<WebGLRenderingContextBase> renderingContext = nullptr;
#if ENABLE(WEBGL2)
        if (type == "webgl2")
            renderingContext = WebGL2RenderingContext::create(canvas, attributes);
        else
#endif
            renderingContext = WebGLRenderingContext::create(canvas, attributes);
        renderingContext->suspendIfNeeded();
        return renderingContext;
    }

<<<<<<< HEAD
    GraphicsContext3D::RenderStyle renderStyle = frame->settings().nonCompositedWebGLEnabled() ? GraphicsContext3D::RenderDirectlyToHostWindow : GraphicsContext3D::RenderOffscreen;
    auto context = GraphicsContext3D::create(attributes, document.view()->root()->hostWindow(), renderStyle);
=======
    auto context = GraphicsContext3D::create(attributes, hostWindow);
>>>>>>> 106bd92a
    if (!context || !context->makeContextCurrent()) {
        if (canvasElement)
            canvasElement->dispatchEvent(WebGLContextEvent::create(eventNames().webglcontextcreationerrorEvent, false, true, "Could not create a WebGL context."));
        return nullptr;
    }

    auto& extensions = context->getExtensions();
    if (extensions.supports(ASCIILiteral { "GL_EXT_debug_marker" }))
        extensions.pushGroupMarkerEXT(ASCIILiteral { "WebGLRenderingContext" });

#if ENABLE(WEBGL2) && PLATFORM(MAC)
    // glTexStorage() was only added to Core in OpenGL 4.2.
    // However, according to https://developer.apple.com/opengl/capabilities/ all Apple GPUs support this extension.
    if (attributes.useGLES3 && !extensions.supports("GL_ARB_texture_storage"))
        return nullptr;
#endif

    std::unique_ptr<WebGLRenderingContextBase> renderingContext;
#if ENABLE(WEBGL2)
    if (type == "webgl2")
        renderingContext = WebGL2RenderingContext::create(canvas, context.releaseNonNull(), attributes);
    else
#endif
        renderingContext = WebGLRenderingContext::create(canvas, context.releaseNonNull(), attributes);
    renderingContext->suspendIfNeeded();

    return renderingContext;
}

WebGLRenderingContextBase::WebGLRenderingContextBase(CanvasBase& canvas, WebGLContextAttributes attributes)
    : GPUBasedCanvasRenderingContext(canvas)
    , m_dispatchContextLostEventTimer(*this, &WebGLRenderingContextBase::dispatchContextLostEvent)
    , m_restoreTimer(*this, &WebGLRenderingContextBase::maybeRestoreContext)
    , m_attributes(attributes)
    , m_numGLErrorsToConsoleAllowed(maxGLErrorsAllowedToConsole)
    , m_isPendingPolicyResolution(true)
    , m_checkForContextLossHandlingTimer(*this, &WebGLRenderingContextBase::checkForContextLossHandling)
{
    registerWithWebGLStateTracker();
    m_checkForContextLossHandlingTimer.startOneShot(checkContextLossHandlingDelay);
}

WebGLRenderingContextBase::WebGLRenderingContextBase(CanvasBase& canvas, Ref<GraphicsContext3D>&& context, WebGLContextAttributes attributes)
    : GPUBasedCanvasRenderingContext(canvas)
    , m_context(WTFMove(context))
    , m_dispatchContextLostEventTimer(*this, &WebGLRenderingContextBase::dispatchContextLostEvent)
    , m_restoreTimer(*this, &WebGLRenderingContextBase::maybeRestoreContext)
    , m_generatedImageCache(4)
    , m_attributes(attributes)
    , m_numGLErrorsToConsoleAllowed(maxGLErrorsAllowedToConsole)
    , m_checkForContextLossHandlingTimer(*this, &WebGLRenderingContextBase::checkForContextLossHandling)
{
    m_contextGroup = WebGLContextGroup::create();
    m_contextGroup->addContext(*this);
    
    m_context->setWebGLContext(this);

    m_context->getIntegerv(GraphicsContext3D::MAX_VIEWPORT_DIMS, m_maxViewportDims);

    setupFlags();
    initializeNewContext();
    registerWithWebGLStateTracker();
    m_checkForContextLossHandlingTimer.startOneShot(checkContextLossHandlingDelay);

    addActivityStateChangeObserverIfNecessary();
}

WebGLCanvas WebGLRenderingContextBase::canvas()
{
    auto& base = canvasBase();
    if (is<OffscreenCanvas>(base))
        return &downcast<OffscreenCanvas>(base);
    return &downcast<HTMLCanvasElement>(base);
}

HTMLCanvasElement* WebGLRenderingContextBase::htmlCanvas()
{
    auto& base = canvasBase();
    if (!is<HTMLCanvasElement>(base))
        return nullptr;
    return &downcast<HTMLCanvasElement>(base);
}

OffscreenCanvas* WebGLRenderingContextBase::offscreenCanvas()
{
    auto& base = canvasBase();
    if (!is<OffscreenCanvas>(base))
        return nullptr;
    return &downcast<OffscreenCanvas>(base);
}

// We check for context loss handling after a few seconds to give the JS a chance to register the event listeners
// and to discard temporary GL contexts (e.g. feature detection).
void WebGLRenderingContextBase::checkForContextLossHandling()
{
    auto canvas = htmlCanvas();
    if (!canvas)
        return;

    if (!canvas->renderer())
        return;

    auto* page = canvas->document().page();
    if (!page)
        return;

    bool handlesContextLoss = canvas->hasEventListeners(eventNames().webglcontextlostEvent) && canvas->hasEventListeners(eventNames().webglcontextrestoredEvent);
    page->diagnosticLoggingClient().logDiagnosticMessage(DiagnosticLoggingKeys::pageHandlesWebGLContextLossKey(), handlesContextLoss ? DiagnosticLoggingKeys::yesKey() : DiagnosticLoggingKeys::noKey(), ShouldSample::No);
}

void WebGLRenderingContextBase::registerWithWebGLStateTracker()
{
    auto canvas = htmlCanvas();
    if (!canvas)
        return;

    auto* page = canvas->document().page();
    if (!page)
        return;

    auto* tracker = page->webGLStateTracker();
    if (!tracker)
        return;

    m_trackerToken = tracker->token(m_attributes.initialPowerPreference);
}

void WebGLRenderingContextBase::initializeNewContext()
{
    ASSERT(!m_contextLost);
    m_needsUpdate = true;
    m_markedCanvasDirty = false;
    m_activeTextureUnit = 0;
    m_packAlignment = 4;
    m_unpackAlignment = 4;
    m_unpackFlipY = false;
    m_unpackPremultiplyAlpha = false;
    m_unpackColorspaceConversion = GraphicsContext3D::BROWSER_DEFAULT_WEBGL;
    m_boundArrayBuffer = nullptr;
    m_currentProgram = nullptr;
    m_framebufferBinding = nullptr;
    m_renderbufferBinding = nullptr;
    m_depthMask = true;
    m_stencilEnabled = false;
    m_stencilMask = 0xFFFFFFFF;
    m_stencilMaskBack = 0xFFFFFFFF;
    m_stencilFuncRef = 0;
    m_stencilFuncRefBack = 0;
    m_stencilFuncMask = 0xFFFFFFFF;
    m_stencilFuncMaskBack = 0xFFFFFFFF;
    m_layerCleared = false;
    m_numGLErrorsToConsoleAllowed = maxGLErrorsAllowedToConsole;
    
    m_clearColor[0] = m_clearColor[1] = m_clearColor[2] = m_clearColor[3] = 0;
    m_scissorEnabled = false;
    m_clearDepth = 1;
    m_clearStencil = 0;
    m_colorMask[0] = m_colorMask[1] = m_colorMask[2] = m_colorMask[3] = true;

    GC3Dint numCombinedTextureImageUnits = 0;
    m_context->getIntegerv(GraphicsContext3D::MAX_COMBINED_TEXTURE_IMAGE_UNITS, &numCombinedTextureImageUnits);
    m_textureUnits.clear();
    m_textureUnits.resize(numCombinedTextureImageUnits);
    for (GC3Dint i = 0; i < numCombinedTextureImageUnits; ++i)
        m_unrenderableTextureUnits.add(i);

    GC3Dint numVertexAttribs = 0;
    m_context->getIntegerv(GraphicsContext3D::MAX_VERTEX_ATTRIBS, &numVertexAttribs);
    m_maxVertexAttribs = numVertexAttribs;
    
    m_maxTextureSize = 0;
    m_context->getIntegerv(GraphicsContext3D::MAX_TEXTURE_SIZE, &m_maxTextureSize);
    m_maxTextureLevel = WebGLTexture::computeLevelCount(m_maxTextureSize, m_maxTextureSize);
    m_maxCubeMapTextureSize = 0;
    m_context->getIntegerv(GraphicsContext3D::MAX_CUBE_MAP_TEXTURE_SIZE, &m_maxCubeMapTextureSize);
    m_maxCubeMapTextureLevel = WebGLTexture::computeLevelCount(m_maxCubeMapTextureSize, m_maxCubeMapTextureSize);
    m_maxRenderbufferSize = 0;
    m_context->getIntegerv(GraphicsContext3D::MAX_RENDERBUFFER_SIZE, &m_maxRenderbufferSize);

    // These two values from EXT_draw_buffers are lazily queried.
    m_maxDrawBuffers = 0;
    m_maxColorAttachments = 0;

    m_backDrawBuffer = GraphicsContext3D::BACK;
    m_drawBuffersWebGLRequirementsChecked = false;
    m_drawBuffersSupported = false;
    
    m_vertexAttribValue.resize(m_maxVertexAttribs);

    if (!isGLES2NPOTStrict())
        createFallbackBlackTextures1x1();

    IntSize canvasSize = clampedCanvasSize();
    m_context->reshape(canvasSize.width(), canvasSize.height());
    m_context->viewport(0, 0, canvasSize.width(), canvasSize.height());
    m_context->scissor(0, 0, canvasSize.width(), canvasSize.height());

    m_context->setContextLostCallback(std::make_unique<WebGLRenderingContextLostCallback>(this));
    m_context->setErrorMessageCallback(std::make_unique<WebGLRenderingContextErrorMessageCallback>(this));
}

void WebGLRenderingContextBase::setupFlags()
{
    ASSERT(m_context);

    auto canvas = htmlCanvas();
    if (canvas) {
        if (Page* page = canvas->document().page())
            m_synthesizedErrorsToConsole = page->settings().webGLErrorsToConsoleEnabled();
    }

    m_isGLES2Compliant = m_context->isGLES2Compliant();
    if (m_isGLES2Compliant) {
        m_isGLES2NPOTStrict = !m_context->getExtensions().isEnabled("GL_OES_texture_npot");
        m_isDepthStencilSupported = m_context->getExtensions().isEnabled("GL_OES_packed_depth_stencil");
    } else {
        m_isGLES2NPOTStrict = !m_context->getExtensions().isEnabled("GL_ARB_texture_non_power_of_two");
        m_isDepthStencilSupported = m_context->getExtensions().isEnabled("GL_EXT_packed_depth_stencil");
    }
    m_isRobustnessEXTSupported = m_context->getExtensions().isEnabled("GL_EXT_robustness");
}

void WebGLRenderingContextBase::addCompressedTextureFormat(GC3Denum format)
{
    if (!m_compressedTextureFormats.contains(format))
        m_compressedTextureFormats.append(format);
}

void WebGLRenderingContextBase::addActivityStateChangeObserverIfNecessary()
{
    // We are only interested in visibility changes for contexts
    // that are using the high-performance GPU.
    if (!isHighPerformanceContext(m_context) && !canvas().document().frame()->settings().nonCompositedWebGLEnabled())
        return;

    auto* canvas = htmlCanvas();
    if (!canvas)
        return;

    auto* page = canvas->document().page();
    if (!page)
        return;

    page->addActivityStateChangeObserver(*this);

    // We won't get a state change right away, so
    // make sure the context knows if it visible or not.
    if (m_context)
        m_context->setContextVisibility(page->isVisible());
}

void WebGLRenderingContextBase::removeActivityStateChangeObserver()
{
    auto* canvas = htmlCanvas();
    if (canvas) {
        if (auto* page = canvas->document().page())
            page->removeActivityStateChangeObserver(*this);
    }
}

WebGLRenderingContextBase::~WebGLRenderingContextBase()
{
    // Remove all references to WebGLObjects so if they are the last reference
    // they will be freed before the last context is removed from the context group.
    m_boundArrayBuffer = nullptr;
    m_defaultVertexArrayObject = nullptr;
    m_boundVertexArrayObject = nullptr;
    m_vertexAttrib0Buffer = nullptr;
    m_currentProgram = nullptr;
    m_framebufferBinding = nullptr;
    m_renderbufferBinding = nullptr;

    for (auto& textureUnit : m_textureUnits) {
        textureUnit.texture2DBinding = nullptr;
        textureUnit.textureCubeMapBinding = nullptr;
    }

    m_blackTexture2D = nullptr;
    m_blackTextureCubeMap = nullptr;

    if (!m_isPendingPolicyResolution) {
        detachAndRemoveAllObjects();
        destroyGraphicsContext3D();
        m_contextGroup->removeContext(*this);
    }
}

void WebGLRenderingContextBase::destroyGraphicsContext3D()
{
    if (m_isPendingPolicyResolution)
        return;

    removeActivityStateChangeObserver();

    if (m_context) {
        m_context->setContextLostCallback(nullptr);
        m_context->setErrorMessageCallback(nullptr);
        m_context = nullptr;
    }
}

void WebGLRenderingContextBase::markContextChanged()
{
    if (m_framebufferBinding)
        return;

    m_context->markContextChanged();

    m_layerCleared = false;

    auto* canvas = htmlCanvas();
    if (!canvas)
        return;

    RenderBox* renderBox = canvas->renderBox();
    if (isAccelerated() && renderBox && renderBox->hasAcceleratedCompositing()) {
        m_markedCanvasDirty = true;
<<<<<<< HEAD
        canvas().clearCopiedImage();
        renderBox->contentChanged(CanvasPixelsChanged);
=======
        htmlCanvas()->clearCopiedImage();
        renderBox->contentChanged(CanvasChanged);
>>>>>>> 106bd92a
    } else {
        if (!m_markedCanvasDirty) {
            m_markedCanvasDirty = true;
            canvas->didDraw(FloatRect(FloatPoint(0, 0), clampedCanvasSize()));
        }
    }
}

void WebGLRenderingContextBase::markContextChangedAndNotifyCanvasObserver()
{
    markContextChanged();
    if (!isAccelerated())
        return;

    auto* canvas = htmlCanvas();
    if (!canvas)
        return;

    RenderBox* renderBox = canvas->renderBox();
    if (renderBox && renderBox->hasAcceleratedCompositing())
        canvas->notifyObserversCanvasChanged(FloatRect(FloatPoint(0, 0), clampedCanvasSize()));
}

bool WebGLRenderingContextBase::clearIfComposited(GC3Dbitfield mask)
{
    if (isContextLostOrPending())
        return false;

    if (!m_context->layerComposited() || m_layerCleared
        || m_attributes.preserveDrawingBuffer || (mask && m_framebufferBinding)
        || m_preventBufferClearForInspector)
        return false;

    auto contextAttributes = getContextAttributes();
    ASSERT(contextAttributes);

    // Determine if it's possible to combine the clear the user asked for and this clear.
    bool combinedClear = mask && !m_scissorEnabled;

    m_context->disable(GraphicsContext3D::SCISSOR_TEST);
    if (combinedClear && (mask & GraphicsContext3D::COLOR_BUFFER_BIT))
        m_context->clearColor(m_colorMask[0] ? m_clearColor[0] : 0,
                              m_colorMask[1] ? m_clearColor[1] : 0,
                              m_colorMask[2] ? m_clearColor[2] : 0,
                              m_colorMask[3] ? m_clearColor[3] : 0);
    else
        m_context->clearColor(0, 0, 0, 0);
    m_context->colorMask(true, true, true, true);
    GC3Dbitfield clearMask = GraphicsContext3D::COLOR_BUFFER_BIT;
    if (contextAttributes->depth) {
        if (!combinedClear || !m_depthMask || !(mask & GraphicsContext3D::DEPTH_BUFFER_BIT))
            m_context->clearDepth(1.0f);
        clearMask |= GraphicsContext3D::DEPTH_BUFFER_BIT;
        m_context->depthMask(true);
    }
    if (contextAttributes->stencil) {
        if (combinedClear && (mask & GraphicsContext3D::STENCIL_BUFFER_BIT))
            m_context->clearStencil(m_clearStencil & m_stencilMask);
        else
            m_context->clearStencil(0);
        clearMask |= GraphicsContext3D::STENCIL_BUFFER_BIT;
        m_context->stencilMaskSeparate(GraphicsContext3D::FRONT, 0xFFFFFFFF);
    }
    if (m_framebufferBinding)
        m_context->bindFramebuffer(GraphicsContext3D::FRAMEBUFFER, 0);
    m_context->clear(clearMask);

    restoreStateAfterClear();
    if (m_framebufferBinding)
        m_context->bindFramebuffer(GraphicsContext3D::FRAMEBUFFER, objectOrZero(m_framebufferBinding.get()));
    m_layerCleared = true;

    return combinedClear;
}

void WebGLRenderingContextBase::restoreStateAfterClear()
{
    // Restore the state that the context set.
    if (m_scissorEnabled)
        m_context->enable(GraphicsContext3D::SCISSOR_TEST);
    m_context->clearColor(m_clearColor[0], m_clearColor[1],
                          m_clearColor[2], m_clearColor[3]);
    m_context->colorMask(m_colorMask[0], m_colorMask[1],
                         m_colorMask[2], m_colorMask[3]);
    m_context->clearDepth(m_clearDepth);
    m_context->clearStencil(m_clearStencil);
    m_context->stencilMaskSeparate(GraphicsContext3D::FRONT, m_stencilMask);
    m_context->depthMask(m_depthMask);
}

void WebGLRenderingContextBase::markLayerComposited()
{
    if (isContextLostOrPending())
        return;
    m_context->markLayerComposited();
}

void WebGLRenderingContextBase::paintRenderingResultsToCanvas()
{
    if (isContextLostOrPending())
        return;

    auto* canvas = htmlCanvas();
    if (!canvas)
        return;

    if (canvas->document().printing())
        canvas->clearPresentationCopy();

    // Until the canvas is written to by the application, the clear that
    // happened after it was composited should be ignored by the compositor.
    if (m_context->layerComposited() && !m_attributes.preserveDrawingBuffer) {
        m_context->paintCompositedResultsToCanvas(canvas->buffer());

        canvas->makePresentationCopy();
    } else
        canvas->clearPresentationCopy();
    clearIfComposited();

    if (!m_markedCanvasDirty && !m_layerCleared)
        return;

    canvas->clearCopiedImage();
    m_markedCanvasDirty = false;

    m_context->paintRenderingResultsToCanvas(canvas->buffer());
}

RefPtr<ImageData> WebGLRenderingContextBase::paintRenderingResultsToImageData()
{
    if (isContextLostOrPending())
        return nullptr;
    clearIfComposited();
    return m_context->paintRenderingResultsToImageData();
}

WebGLTexture::TextureExtensionFlag WebGLRenderingContextBase::textureExtensionFlags() const
{
    return static_cast<WebGLTexture::TextureExtensionFlag>((m_oesTextureFloatLinear ? WebGLTexture::TextureExtensionFloatLinearEnabled : 0) | (m_oesTextureHalfFloatLinear ? WebGLTexture::TextureExtensionHalfFloatLinearEnabled : 0));
}

void WebGLRenderingContextBase::reshape(int width, int height)
{
    if (isContextLostOrPending())
        return;

    // This is an approximation because at WebGLRenderingContext level we don't
    // know if the underlying FBO uses textures or renderbuffers.
    GC3Dint maxSize = std::min(m_maxTextureSize, m_maxRenderbufferSize);
    GC3Dint maxWidth = std::min(maxSize, m_maxViewportDims[0]);
    GC3Dint maxHeight = std::min(maxSize, m_maxViewportDims[1]);
    width = clamp(width, 1, maxWidth);
    height = clamp(height, 1, maxHeight);

    if (m_needsUpdate) {
        auto* canvas = htmlCanvas();
        if (canvas) {
            RenderBox* renderBox = htmlCanvas()->renderBox();
            if (renderBox && renderBox->hasAcceleratedCompositing())
                renderBox->contentChanged(CanvasChanged);
        }
        m_needsUpdate = false;
    }

    // We don't have to mark the canvas as dirty, since the newly created image buffer will also start off
    // clear (and this matches what reshape will do).
    m_context->reshape(width, height);

    auto& textureUnit = m_textureUnits[m_activeTextureUnit];
    m_context->bindTexture(GraphicsContext3D::TEXTURE_2D, objectOrZero(textureUnit.texture2DBinding.get()));
    if (textureUnit.texture2DBinding && textureUnit.texture2DBinding->needToUseBlackTexture(textureExtensionFlags()))
        m_unrenderableTextureUnits.add(m_activeTextureUnit);
    m_context->bindRenderbuffer(GraphicsContext3D::RENDERBUFFER, objectOrZero(m_renderbufferBinding.get()));
    if (m_framebufferBinding)
      m_context->bindFramebuffer(GraphicsContext3D::FRAMEBUFFER, objectOrZero(m_framebufferBinding.get()));
}

int WebGLRenderingContextBase::drawingBufferWidth() const
{
    if (isContextLost())
        return 0;

    if (m_isPendingPolicyResolution && !m_hasRequestedPolicyResolution)
        return 0;

    return m_context->getInternalFramebufferSize().width();
}

int WebGLRenderingContextBase::drawingBufferHeight() const
{
    if (isContextLost())
        return 0;

    if (m_isPendingPolicyResolution && !m_hasRequestedPolicyResolution)
        return 0;

    return m_context->getInternalFramebufferSize().height();
}

unsigned WebGLRenderingContextBase::sizeInBytes(GC3Denum type)
{
    switch (type) {
    case GraphicsContext3D::BYTE:
        return sizeof(GC3Dbyte);
    case GraphicsContext3D::UNSIGNED_BYTE:
        return sizeof(GC3Dubyte);
    case GraphicsContext3D::SHORT:
        return sizeof(GC3Dshort);
    case GraphicsContext3D::UNSIGNED_SHORT:
        return sizeof(GC3Dushort);
    case GraphicsContext3D::INT:
        return sizeof(GC3Dint);
    case GraphicsContext3D::UNSIGNED_INT:
        return sizeof(GC3Duint);
    case GraphicsContext3D::FLOAT:
        return sizeof(GC3Dfloat);
    }
    ASSERT_NOT_REACHED();
    return 0;
}

void WebGLRenderingContextBase::activeTexture(GC3Denum texture)
{
    if (isContextLostOrPending())
        return;
    if (texture - GraphicsContext3D::TEXTURE0 >= m_textureUnits.size()) {
        synthesizeGLError(GraphicsContext3D::INVALID_ENUM, "activeTexture", "texture unit out of range");
        return;
    }
    m_activeTextureUnit = texture - GraphicsContext3D::TEXTURE0;
    m_context->activeTexture(texture);
}

void WebGLRenderingContextBase::attachShader(WebGLProgram* program, WebGLShader* shader)
{
    if (isContextLostOrPending() || !validateWebGLObject("attachShader", program) || !validateWebGLObject("attachShader", shader))
        return;
    if (!program->attachShader(shader)) {
        synthesizeGLError(GraphicsContext3D::INVALID_OPERATION, "attachShader", "shader attachment already has shader");
        return;
    }
    m_context->attachShader(objectOrZero(program), objectOrZero(shader));
    shader->onAttached();
}

void WebGLRenderingContextBase::bindAttribLocation(WebGLProgram* program, GC3Duint index, const String& name)
{
    if (isContextLostOrPending() || !validateWebGLObject("bindAttribLocation", program))
        return;
    if (!validateLocationLength("bindAttribLocation", name))
        return;
    if (!validateString("bindAttribLocation", name))
        return;
    if (isPrefixReserved(name)) {
        synthesizeGLError(GraphicsContext3D::INVALID_OPERATION, "bindAttribLocation", "reserved prefix");
        return;
    }
    if (index >= m_maxVertexAttribs) {
        synthesizeGLError(GraphicsContext3D::INVALID_VALUE, "bindAttribLocation", "index out of range");
        return;
    }
    m_context->bindAttribLocation(objectOrZero(program), index, name);
}

bool WebGLRenderingContextBase::checkObjectToBeBound(const char* functionName, WebGLObject* object, bool& deleted)
{
    deleted = false;
    if (isContextLostOrPending())
        return false;
    if (object) {
        if (!object->validate(contextGroup(), *this)) {
            synthesizeGLError(GraphicsContext3D::INVALID_OPERATION, functionName, "object not from this context");
            return false;
        }
        deleted = !object->object();
    }
    return true;
}

void WebGLRenderingContextBase::bindBuffer(GC3Denum target, WebGLBuffer* buffer)
{
    bool deleted;
    if (!checkObjectToBeBound("bindBuffer", buffer, deleted))
        return;
    if (deleted)
        buffer = nullptr;
    if (buffer && buffer->getTarget() && buffer->getTarget() != target) {
        synthesizeGLError(GraphicsContext3D::INVALID_OPERATION, "bindBuffer", "buffers can not be used with multiple targets");
        return;
    }
    if (target == GraphicsContext3D::ARRAY_BUFFER)
        m_boundArrayBuffer = buffer;
    else if (target == GraphicsContext3D::ELEMENT_ARRAY_BUFFER)
        m_boundVertexArrayObject->setElementArrayBuffer(buffer);
    else {
        bool success = false;
#if ENABLE(WEBGL2)
        if (isWebGL2()) {
            success = true;
            switch (target) {
            case GraphicsContext3D::COPY_READ_BUFFER:
                m_boundCopyReadBuffer = buffer;
                break;
            case GraphicsContext3D::COPY_WRITE_BUFFER:
                m_boundCopyWriteBuffer = buffer;
                break;
            case GraphicsContext3D::PIXEL_PACK_BUFFER:
                m_boundPixelPackBuffer = buffer;
                break;
            case GraphicsContext3D::PIXEL_UNPACK_BUFFER:
                m_boundPixelUnpackBuffer = buffer;
                break;
            case GraphicsContext3D::TRANSFORM_FEEDBACK_BUFFER:
                m_boundTransformFeedbackBuffer = buffer;
                break;
            case GraphicsContext3D::UNIFORM_BUFFER:
                m_boundUniformBuffer = buffer;
                break;
            default:
                success = false;
                break;
            }
        }
#endif
        if (!success) {
            synthesizeGLError(GraphicsContext3D::INVALID_ENUM, "bindBuffer", "invalid target");
            return;
        }
    }

    m_context->bindBuffer(target, objectOrZero(buffer));
    if (buffer)
        buffer->setTarget(target, isWebGL2());
}

void WebGLRenderingContextBase::bindFramebuffer(GC3Denum target, WebGLFramebuffer* buffer)
{
    bool deleted;
    if (!checkObjectToBeBound("bindFramebuffer", buffer, deleted))
        return;
    if (deleted)
        buffer = 0;
    if (target != GraphicsContext3D::FRAMEBUFFER) {
        synthesizeGLError(GraphicsContext3D::INVALID_ENUM, "bindFramebuffer", "invalid target");
        return;
    }
    m_framebufferBinding = buffer;
    m_context->bindFramebuffer(target, objectOrZero(buffer));
    if (buffer)
        buffer->setHasEverBeenBound();
    applyStencilTest();
}

void WebGLRenderingContextBase::bindRenderbuffer(GC3Denum target, WebGLRenderbuffer* renderBuffer)
{
    bool deleted;
    if (!checkObjectToBeBound("bindRenderbuffer", renderBuffer, deleted))
        return;
    if (deleted)
        renderBuffer = 0;
    if (target != GraphicsContext3D::RENDERBUFFER) {
        synthesizeGLError(GraphicsContext3D::INVALID_ENUM, "bindRenderbuffer", "invalid target");
        return;
    }
    m_renderbufferBinding = renderBuffer;
    m_context->bindRenderbuffer(target, objectOrZero(renderBuffer));
    if (renderBuffer)
        renderBuffer->setHasEverBeenBound();
}

void WebGLRenderingContextBase::bindTexture(GC3Denum target, WebGLTexture* texture)
{
    bool deleted;
    if (!checkObjectToBeBound("bindTexture", texture, deleted))
        return;
    if (deleted)
        texture = nullptr;
    if (texture && texture->getTarget() && texture->getTarget() != target) {
        synthesizeGLError(GraphicsContext3D::INVALID_OPERATION, "bindTexture", "textures can not be used with multiple targets");
        return;
    }
    GC3Dint maxLevel = 0;
    auto& textureUnit = m_textureUnits[m_activeTextureUnit];
    if (target == GraphicsContext3D::TEXTURE_2D) {
        textureUnit.texture2DBinding = texture;
        maxLevel = m_maxTextureLevel;
        if (texture && texture->needToUseBlackTexture(textureExtensionFlags()))
            m_unrenderableTextureUnits.add(m_activeTextureUnit);
        else
            m_unrenderableTextureUnits.remove(m_activeTextureUnit);
    } else if (target == GraphicsContext3D::TEXTURE_CUBE_MAP) {
        textureUnit.textureCubeMapBinding = texture;
        maxLevel = m_maxCubeMapTextureLevel;
        if (texture && texture->needToUseBlackTexture(textureExtensionFlags()))
            m_unrenderableTextureUnits.add(m_activeTextureUnit);
        else
            m_unrenderableTextureUnits.remove(m_activeTextureUnit);
    } else {
        synthesizeGLError(GraphicsContext3D::INVALID_ENUM, "bindTexture", "invalid target");
        return;
    }
    m_context->bindTexture(target, objectOrZero(texture));
    if (texture)
        texture->setTarget(target, maxLevel);

    // Note: previously we used to automatically set the TEXTURE_WRAP_R
    // repeat mode to CLAMP_TO_EDGE for cube map textures, because OpenGL
    // ES 2.0 doesn't expose this flag (a bug in the specification) and
    // otherwise the application has no control over the seams in this
    // dimension. However, it appears that supporting this properly on all
    // platforms is fairly involved (will require a HashMap from texture ID
    // in all ports), and we have not had any complaints, so the logic has
    // been removed.
}

void WebGLRenderingContextBase::blendColor(GC3Dfloat red, GC3Dfloat green, GC3Dfloat blue, GC3Dfloat alpha)
{
    if (isContextLostOrPending())
        return;
    m_context->blendColor(red, green, blue, alpha);
}

void WebGLRenderingContextBase::blendEquation(GC3Denum mode)
{
    if (isContextLostOrPending() || !validateBlendEquation("blendEquation", mode))
        return;
    m_context->blendEquation(mode);
}

void WebGLRenderingContextBase::blendEquationSeparate(GC3Denum modeRGB, GC3Denum modeAlpha)
{
    if (isContextLostOrPending() || !validateBlendEquation("blendEquation", modeRGB) || !validateBlendEquation("blendEquation", modeAlpha))
        return;
    m_context->blendEquationSeparate(modeRGB, modeAlpha);
}


void WebGLRenderingContextBase::blendFunc(GC3Denum sfactor, GC3Denum dfactor)
{
    if (isContextLostOrPending() || !validateBlendFuncFactors("blendFunc", sfactor, dfactor))
        return;
    m_context->blendFunc(sfactor, dfactor);
}

void WebGLRenderingContextBase::blendFuncSeparate(GC3Denum srcRGB, GC3Denum dstRGB, GC3Denum srcAlpha, GC3Denum dstAlpha)
{
    // Note: Alpha does not have the same restrictions as RGB.
    if (isContextLostOrPending() || !validateBlendFuncFactors("blendFunc", srcRGB, dstRGB))
        return;
    m_context->blendFuncSeparate(srcRGB, dstRGB, srcAlpha, dstAlpha);
}

void WebGLRenderingContextBase::bufferData(GC3Denum target, long long size, GC3Denum usage)
{
    if (isContextLostOrPending())
        return;
    RefPtr<WebGLBuffer> buffer = validateBufferDataParameters("bufferData", target, usage);
    if (!buffer)
        return;
    if (size < 0) {
        synthesizeGLError(GraphicsContext3D::INVALID_VALUE, "bufferData", "size < 0");
        return;
    }
    if (!size) {
        synthesizeGLError(GraphicsContext3D::INVALID_VALUE, "bufferData", "size == 0");
        return;
    }
    if (!buffer->associateBufferData(static_cast<GC3Dsizeiptr>(size))) {
        synthesizeGLError(GraphicsContext3D::INVALID_VALUE, "bufferData", "invalid buffer");
        return;
    }

    m_context->moveErrorsToSyntheticErrorList();
    m_context->bufferData(target, static_cast<GC3Dsizeiptr>(size), usage);
    if (m_context->moveErrorsToSyntheticErrorList()) {
        // The bufferData function failed. Tell the buffer it doesn't have the data it thinks it does.
        buffer->disassociateBufferData();
    }
}

void WebGLRenderingContextBase::bufferData(GC3Denum target, std::optional<BufferDataSource>&& data, GC3Denum usage)
{
    if (isContextLostOrPending())
        return;
    if (!data) {
        synthesizeGLError(GraphicsContext3D::INVALID_VALUE, "bufferData", "null data");
        return;
    }
    RefPtr<WebGLBuffer> buffer = validateBufferDataParameters("bufferData", target, usage);
    if (!buffer)
        return;

    WTF::visit([&](auto& data) {
        if (!buffer->associateBufferData(data.get())) {
            this->synthesizeGLError(GraphicsContext3D::INVALID_VALUE, "bufferData", "invalid buffer");
            return;
        }

        m_context->moveErrorsToSyntheticErrorList();
        m_context->bufferData(target, data->byteLength(), data->data(), usage);
        if (m_context->moveErrorsToSyntheticErrorList()) {
            // The bufferData function failed. Tell the buffer it doesn't have the data it thinks it does.
            buffer->disassociateBufferData();
        }
    }, data.value());
}

void WebGLRenderingContextBase::bufferSubData(GC3Denum target, long long offset, std::optional<BufferDataSource>&& data)
{
    if (isContextLostOrPending())
        return;
    RefPtr<WebGLBuffer> buffer = validateBufferDataParameters("bufferSubData", target, GraphicsContext3D::STATIC_DRAW);
    if (!buffer)
        return;
    if (offset < 0) {
        synthesizeGLError(GraphicsContext3D::INVALID_VALUE, "bufferSubData", "offset < 0");
        return;
    }
    if (!data)
        return;

    WTF::visit([&](auto& data) {
        if (!buffer->associateBufferSubData(static_cast<GC3Dintptr>(offset), data.get())) {
            this->synthesizeGLError(GraphicsContext3D::INVALID_VALUE, "bufferSubData", "offset out of range");
            return;
        }

        m_context->moveErrorsToSyntheticErrorList();
        m_context->bufferSubData(target, static_cast<GC3Dintptr>(offset), data->byteLength(), data->data());
        if (m_context->moveErrorsToSyntheticErrorList()) {
            // The bufferSubData function failed. Tell the buffer it doesn't have the data it thinks it does.
            buffer->disassociateBufferData();
        }
    }, data.value());
}

GC3Denum WebGLRenderingContextBase::checkFramebufferStatus(GC3Denum target)
{
    if (isContextLostOrPending())
        return GraphicsContext3D::FRAMEBUFFER_UNSUPPORTED;
    if (target != GraphicsContext3D::FRAMEBUFFER) {
        synthesizeGLError(GraphicsContext3D::INVALID_ENUM, "checkFramebufferStatus", "invalid target");
        return 0;
    }
    if (!m_framebufferBinding || !m_framebufferBinding->object())
        return GraphicsContext3D::FRAMEBUFFER_COMPLETE;
    const char* reason = "framebuffer incomplete";
    GC3Denum result = m_framebufferBinding->checkStatus(&reason);
    if (result != GraphicsContext3D::FRAMEBUFFER_COMPLETE) {
        String str = "WebGL: checkFramebufferStatus:" + String(reason);
        printToConsole(MessageLevel::Warning, str);
        return result;
    }
    result = m_context->checkFramebufferStatus(target);
    return result;
}

void WebGLRenderingContextBase::clearColor(GC3Dfloat r, GC3Dfloat g, GC3Dfloat b, GC3Dfloat a)
{
    if (isContextLostOrPending())
        return;
    if (std::isnan(r))
        r = 0;
    if (std::isnan(g))
        g = 0;
    if (std::isnan(b))
        b = 0;
    if (std::isnan(a))
        a = 1;
    m_clearColor[0] = r;
    m_clearColor[1] = g;
    m_clearColor[2] = b;
    m_clearColor[3] = a;
    m_context->clearColor(r, g, b, a);
}

void WebGLRenderingContextBase::clearDepth(GC3Dfloat depth)
{
    if (isContextLostOrPending())
        return;
    m_clearDepth = depth;
    m_context->clearDepth(depth);
}

void WebGLRenderingContextBase::clearStencil(GC3Dint s)
{
    if (isContextLostOrPending())
        return;
    m_clearStencil = s;
    m_context->clearStencil(s);
}

void WebGLRenderingContextBase::colorMask(GC3Dboolean red, GC3Dboolean green, GC3Dboolean blue, GC3Dboolean alpha)
{
    if (isContextLostOrPending())
        return;
    m_colorMask[0] = red;
    m_colorMask[1] = green;
    m_colorMask[2] = blue;
    m_colorMask[3] = alpha;
    m_context->colorMask(red, green, blue, alpha);
}

void WebGLRenderingContextBase::compileShader(WebGLShader* shader)
{
    if (isContextLostOrPending() || !validateWebGLObject("compileShader", shader))
        return;
    m_context->compileShader(objectOrZero(shader));
    GC3Dint value;
    m_context->getShaderiv(objectOrZero(shader), GraphicsContext3D::COMPILE_STATUS, &value);
    shader->setValid(value);

    auto* canvas = htmlCanvas();

    if (canvas && m_synthesizedErrorsToConsole && !value) {
        Ref<Inspector::ScriptCallStack> stackTrace = Inspector::createScriptCallStack(JSMainThreadExecState::currentState());

        Vector<String> errors;
        getShaderInfoLog(shader).split("\n", errors);
        for (String& error : errors)
            canvas->document().addConsoleMessage(std::make_unique<Inspector::ConsoleMessage>(MessageSource::Rendering, MessageType::Log, MessageLevel::Error, "WebGL: " + error, stackTrace.copyRef()));
    }
}

void WebGLRenderingContextBase::compressedTexImage2D(GC3Denum target, GC3Dint level, GC3Denum internalformat, GC3Dsizei width, GC3Dsizei height, GC3Dint border, ArrayBufferView& data)
{
    if (isContextLostOrPending())
        return;
    if (!validateTexFuncLevel("compressedTexImage2D", target, level))
        return;

    if (!validateCompressedTexFormat(internalformat)) {
        synthesizeGLError(GraphicsContext3D::INVALID_ENUM, "compressedTexImage2D", "invalid internalformat");
        return;
    }
    if (border) {
        synthesizeGLError(GraphicsContext3D::INVALID_VALUE, "compressedTexImage2D", "border not 0");
        return;
    }
    if (!validateCompressedTexDimensions("compressedTexImage2D", target, level, width, height, internalformat))
        return;
    if (!validateCompressedTexFuncData("compressedTexImage2D", width, height, internalformat, data))
        return;

    auto tex = validateTextureBinding("compressedTexImage2D", target, true);
    if (!tex)
        return;
    if (!validateNPOTTextureLevel(width, height, level, "compressedTexImage2D"))
        return;
    m_context->moveErrorsToSyntheticErrorList();
    m_context->compressedTexImage2D(target, level, internalformat, width, height,
        border, data.byteLength(), data.baseAddress());
    if (m_context->moveErrorsToSyntheticErrorList()) {
        // The compressedTexImage2D function failed. Tell the WebGLTexture it doesn't have the data for this level.
        tex->markInvalid(target, level);
        return;
    }

    tex->setLevelInfo(target, level, internalformat, width, height, GraphicsContext3D::UNSIGNED_BYTE);
    tex->setCompressed();
}

void WebGLRenderingContextBase::compressedTexSubImage2D(GC3Denum target, GC3Dint level, GC3Dint xoffset, GC3Dint yoffset, GC3Dsizei width, GC3Dsizei height, GC3Denum format, ArrayBufferView& data)
{
    if (isContextLostOrPending())
        return;
    if (!validateTexFuncLevel("compressedTexSubImage2D", target, level))
        return;
    if (!validateCompressedTexFormat(format)) {
        synthesizeGLError(GraphicsContext3D::INVALID_ENUM, "compressedTexSubImage2D", "invalid format");
        return;
    }
    if (!validateCompressedTexFuncData("compressedTexSubImage2D", width, height, format, data))
        return;

    auto tex = validateTextureBinding("compressedTexSubImage2D", target, true);
    if (!tex)
        return;

    if (format != tex->getInternalFormat(target, level)) {
        synthesizeGLError(GraphicsContext3D::INVALID_OPERATION, "compressedTexSubImage2D", "format does not match texture format");
        return;
    }

    if (!validateCompressedTexSubDimensions("compressedTexSubImage2D", target, level, xoffset, yoffset, width, height, format, tex.get()))
        return;

    graphicsContext3D()->compressedTexSubImage2D(target, level, xoffset, yoffset, width, height, format, data.byteLength(), data.baseAddress());
    tex->setCompressed();
}

bool WebGLRenderingContextBase::validateSettableTexInternalFormat(const char* functionName, GC3Denum internalFormat)
{
    switch (internalFormat) {
    case GraphicsContext3D::DEPTH_COMPONENT:
    case GraphicsContext3D::DEPTH_STENCIL:
    case GraphicsContext3D::DEPTH_COMPONENT16:
    case GraphicsContext3D::DEPTH_COMPONENT24:
    case GraphicsContext3D::DEPTH_COMPONENT32F:
    case GraphicsContext3D::DEPTH24_STENCIL8:
    case GraphicsContext3D::DEPTH32F_STENCIL8:
    case GraphicsContext3D::STENCIL_INDEX8:
        synthesizeGLError(GraphicsContext3D::INVALID_OPERATION, functionName, "format can not be set, only rendered to");
        return false;
    default:
        return true;
    }
}

void WebGLRenderingContextBase::copyTexSubImage2D(GC3Denum target, GC3Dint level, GC3Dint xoffset, GC3Dint yoffset, GC3Dint x, GC3Dint y, GC3Dsizei width, GC3Dsizei height)
{
    if (isContextLostOrPending())
        return;
    if (!validateTexFuncLevel("copyTexSubImage2D", target, level))
        return;
    auto tex = validateTextureBinding("copyTexSubImage2D", target, true);
    if (!tex)
        return;
    if (!validateSize("copyTexSubImage2D", xoffset, yoffset) || !validateSize("copyTexSubImage2D", width, height))
        return;
    // Before checking if it is in the range, check if overflow happens first.
    if (xoffset + width < 0 || yoffset + height < 0) {
        synthesizeGLError(GraphicsContext3D::INVALID_VALUE, "copyTexSubImage2D", "bad dimensions");
        return;
    }
    if (xoffset + width > tex->getWidth(target, level) || yoffset + height > tex->getHeight(target, level)) {
        synthesizeGLError(GraphicsContext3D::INVALID_VALUE, "copyTexSubImage2D", "rectangle out of range");
        return;
    }
    GC3Denum internalFormat = tex->getInternalFormat(target, level);
    if (!validateSettableTexInternalFormat("copyTexSubImage2D", internalFormat))
        return;
    if (!isTexInternalFormatColorBufferCombinationValid(internalFormat, getBoundFramebufferColorFormat())) {
        synthesizeGLError(GraphicsContext3D::INVALID_OPERATION, "copyTexSubImage2D", "framebuffer is incompatible format");
        return;
    }
    const char* reason = "framebuffer incomplete";
    if (m_framebufferBinding && !m_framebufferBinding->onAccess(graphicsContext3D(), &reason)) {
        synthesizeGLError(GraphicsContext3D::INVALID_FRAMEBUFFER_OPERATION, "copyTexSubImage2D", reason);
        return;
    }
    clearIfComposited();

    GC3Dint clippedX, clippedY;
    GC3Dsizei clippedWidth, clippedHeight;
    if (clip2D(x, y, width, height, getBoundFramebufferWidth(), getBoundFramebufferHeight(), &clippedX, &clippedY, &clippedWidth, &clippedHeight)) {
        GC3Denum format;
        GC3Denum type;
        if (!GraphicsContext3D::possibleFormatAndTypeForInternalFormat(tex->getInternalFormat(target, level), format, type)) {
            synthesizeGLError(GraphicsContext3D::INVALID_ENUM, "copyTexSubImage2D", "Texture has unknown internal format");
            return;
        }
        std::unique_ptr<unsigned char[]> zero;
        if (width && height) {
            unsigned size;
            GC3Denum error = m_context->computeImageSizeInBytes(format, type, width, height, m_unpackAlignment, &size, nullptr);
            if (error != GraphicsContext3D::NO_ERROR) {
                synthesizeGLError(error, "copyTexSubImage2D", "bad dimensions");
                return;
            }
            zero = std::make_unique<unsigned char[]>(size);
            if (!zero) {
                synthesizeGLError(GraphicsContext3D::INVALID_VALUE, "copyTexSubImage2D", "out of memory");
                return;
            }
            memset(zero.get(), 0, size);
        }
        m_context->texSubImage2D(target, level, xoffset, yoffset, width, height, format, type, zero.get());
        if (clippedWidth > 0 && clippedHeight > 0)
            m_context->copyTexSubImage2D(target, level, xoffset + clippedX - x, yoffset + clippedY - y, clippedX, clippedY, clippedWidth, clippedHeight);
    } else
        m_context->copyTexSubImage2D(target, level, xoffset, yoffset, x, y, width, height);
}

RefPtr<WebGLBuffer> WebGLRenderingContextBase::createBuffer()
{
    if (isContextLostOrPending())
        return nullptr;
    auto buffer = WebGLBuffer::create(*this);
    addSharedObject(buffer.get());
    return WTFMove(buffer);
}

RefPtr<WebGLFramebuffer> WebGLRenderingContextBase::createFramebuffer()
{
    if (isContextLostOrPending())
        return nullptr;
    auto buffer = WebGLFramebuffer::create(*this);
    addContextObject(buffer.get());
    return WTFMove(buffer);
}

RefPtr<WebGLTexture> WebGLRenderingContextBase::createTexture()
{
    if (isContextLostOrPending())
        return nullptr;
    auto texture = WebGLTexture::create(*this);
    addSharedObject(texture.get());
    return WTFMove(texture);
}

RefPtr<WebGLProgram> WebGLRenderingContextBase::createProgram()
{
    if (isContextLostOrPending())
        return nullptr;
    auto program = WebGLProgram::create(*this);
    addSharedObject(program.get());

    InspectorInstrumentation::didCreateProgram(*this, program.get());

    return WTFMove(program);
}

RefPtr<WebGLRenderbuffer> WebGLRenderingContextBase::createRenderbuffer()
{
    if (isContextLostOrPending())
        return nullptr;
    auto buffer = WebGLRenderbuffer::create(*this);
    addSharedObject(buffer.get());
    return WTFMove(buffer);
}

RefPtr<WebGLShader> WebGLRenderingContextBase::createShader(GC3Denum type)
{
    if (isContextLostOrPending())
        return nullptr;
    if (type != GraphicsContext3D::VERTEX_SHADER && type != GraphicsContext3D::FRAGMENT_SHADER) {
        synthesizeGLError(GraphicsContext3D::INVALID_ENUM, "createShader", "invalid shader type");
        return nullptr;
    }

    auto shader = WebGLShader::create(*this, type);
    addSharedObject(shader.get());
    return WTFMove(shader);
}

void WebGLRenderingContextBase::cullFace(GC3Denum mode)
{
    if (isContextLostOrPending())
        return;
    m_context->cullFace(mode);
}

bool WebGLRenderingContextBase::deleteObject(WebGLObject* object)
{
    if (isContextLostOrPending() || !object)
        return false;
    if (!object->validate(contextGroup(), *this)) {
        synthesizeGLError(GraphicsContext3D::INVALID_OPERATION, "delete", "object does not belong to this context");
        return false;
    }
    if (object->object())
        // We need to pass in context here because we want
        // things in this context unbound.
        object->deleteObject(graphicsContext3D());
    return true;
}

void WebGLRenderingContextBase::deleteBuffer(WebGLBuffer* buffer)
{
    if (!deleteObject(buffer))
        return;
    if (m_boundArrayBuffer == buffer)
        m_boundArrayBuffer = nullptr;

    m_boundVertexArrayObject->unbindBuffer(*buffer);
}

void WebGLRenderingContextBase::deleteFramebuffer(WebGLFramebuffer* framebuffer)
{
    if (!deleteObject(framebuffer))
        return;
    if (framebuffer == m_framebufferBinding) {
        m_framebufferBinding = nullptr;
        m_context->bindFramebuffer(GraphicsContext3D::FRAMEBUFFER, 0);
    }
}

void WebGLRenderingContextBase::deleteProgram(WebGLProgram* program)
{
    if (program)
        InspectorInstrumentation::willDeleteProgram(*this, *program);

    deleteObject(program);
    // We don't reset m_currentProgram to 0 here because the deletion of the
    // current program is delayed.
}

void WebGLRenderingContextBase::deleteRenderbuffer(WebGLRenderbuffer* renderbuffer)
{
    if (!deleteObject(renderbuffer))
        return;
    if (renderbuffer == m_renderbufferBinding)
        m_renderbufferBinding = nullptr;
    if (m_framebufferBinding)
        m_framebufferBinding->removeAttachmentFromBoundFramebuffer(renderbuffer);
}

void WebGLRenderingContextBase::deleteShader(WebGLShader* shader)
{
    deleteObject(shader);
}

void WebGLRenderingContextBase::deleteTexture(WebGLTexture* texture)
{
    if (!deleteObject(texture))
        return;

    unsigned current = 0;
    for (auto& textureUnit : m_textureUnits) {
        if (texture == textureUnit.texture2DBinding) {
            textureUnit.texture2DBinding = nullptr;
            m_unrenderableTextureUnits.remove(current);
        }
        if (texture == textureUnit.textureCubeMapBinding) {
            textureUnit.textureCubeMapBinding = nullptr;
            m_unrenderableTextureUnits.remove(current);
        }
        ++current;
    }
    if (m_framebufferBinding)
        m_framebufferBinding->removeAttachmentFromBoundFramebuffer(texture);
}

void WebGLRenderingContextBase::depthFunc(GC3Denum func)
{
    if (isContextLostOrPending())
        return;
    m_context->depthFunc(func);
}

void WebGLRenderingContextBase::depthMask(GC3Dboolean flag)
{
    if (isContextLostOrPending())
        return;
    m_depthMask = flag;
    m_context->depthMask(flag);
}

void WebGLRenderingContextBase::depthRange(GC3Dfloat zNear, GC3Dfloat zFar)
{
    if (isContextLostOrPending())
        return;
    if (zNear > zFar) {
        synthesizeGLError(GraphicsContext3D::INVALID_OPERATION, "depthRange", "zNear > zFar");
        return;
    }
    m_context->depthRange(zNear, zFar);
}

void WebGLRenderingContextBase::detachShader(WebGLProgram* program, WebGLShader* shader)
{
    if (isContextLostOrPending() || !validateWebGLObject("detachShader", program) || !validateWebGLObject("detachShader", shader))
        return;
    if (!program->detachShader(shader)) {
        synthesizeGLError(GraphicsContext3D::INVALID_OPERATION, "detachShader", "shader not attached");
        return;
    }
    m_context->detachShader(objectOrZero(program), objectOrZero(shader));
    shader->onDetached(graphicsContext3D());
}

void WebGLRenderingContextBase::disable(GC3Denum cap)
{
    if (isContextLostOrPending() || !validateCapability("disable", cap))
        return;
    if (cap == GraphicsContext3D::STENCIL_TEST) {
        m_stencilEnabled = false;
        applyStencilTest();
        return;
    }
    if (cap == GraphicsContext3D::SCISSOR_TEST)
        m_scissorEnabled = false;
    m_context->disable(cap);
}

void WebGLRenderingContextBase::disableVertexAttribArray(GC3Duint index)
{
    if (isContextLostOrPending())
        return;
    if (index >= m_maxVertexAttribs) {
        synthesizeGLError(GraphicsContext3D::INVALID_VALUE, "disableVertexAttribArray", "index out of range");
        return;
    }

    WebGLVertexArrayObjectBase::VertexAttribState& state = m_boundVertexArrayObject->getVertexAttribState(index);
    state.enabled = false;

    if (index > 0 || isGLES2Compliant())
        m_context->disableVertexAttribArray(index);
}

bool WebGLRenderingContextBase::validateNPOTTextureLevel(GC3Dsizei width, GC3Dsizei height, GC3Dint level, const char* functionName)
{
    if (!isGLES2NPOTStrict() && level && WebGLTexture::isNPOT(width, height)) {
        synthesizeGLError(GraphicsContext3D::INVALID_VALUE, functionName, "level > 0 not power of 2");
        return false;
    }

    return true;
}

bool WebGLRenderingContextBase::validateElementArraySize(GC3Dsizei count, GC3Denum type, GC3Dintptr offset)
{
    RefPtr<WebGLBuffer> elementArrayBuffer = m_boundVertexArrayObject->getElementArrayBuffer();
    
    if (!elementArrayBuffer)
        return false;

    if (offset < 0)
        return false;

    if (type == GraphicsContext3D::UNSIGNED_INT) {
        // For an unsigned int array, offset must be divisible by 4 for alignment reasons.
        if (offset % 4)
            return false;

        // Make uoffset an element offset.
        offset /= 4;

        GC3Dsizeiptr n = elementArrayBuffer->byteLength() / 4;
        if (offset > n || count > n - offset)
            return false;
    } else if (type == GraphicsContext3D::UNSIGNED_SHORT) {
        // For an unsigned short array, offset must be divisible by 2 for alignment reasons.
        if (offset % 2)
            return false;

        // Make uoffset an element offset.
        offset /= 2;

        GC3Dsizeiptr n = elementArrayBuffer->byteLength() / 2;
        if (offset > n || count > n - offset)
            return false;
    } else if (type == GraphicsContext3D::UNSIGNED_BYTE) {
        GC3Dsizeiptr n = elementArrayBuffer->byteLength();
        if (offset > n || count > n - offset)
            return false;
    }
    return true;
}

bool WebGLRenderingContextBase::validateIndexArrayPrecise(GC3Dsizei count, GC3Denum type, GC3Dintptr offset, unsigned& numElementsRequired)
{
    ASSERT(count >= 0 && offset >= 0);
    unsigned lastIndex = 0;
    
    RefPtr<WebGLBuffer> elementArrayBuffer = m_boundVertexArrayObject->getElementArrayBuffer();

    if (!elementArrayBuffer)
        return false;

    if (!count) {
        numElementsRequired = 0;
        return true;
    }

    if (!elementArrayBuffer->elementArrayBuffer())
        return false;

    unsigned long uoffset = offset;
    unsigned long n = count;

    if (type == GraphicsContext3D::UNSIGNED_INT) {
        // Make uoffset an element offset.
        uoffset /= sizeof(GC3Duint);
        const GC3Duint* p = static_cast<const GC3Duint*>(elementArrayBuffer->elementArrayBuffer()->data()) + uoffset;
        while (n-- > 0) {
            if (*p > lastIndex)
                lastIndex = *p;
            ++p;
        }
    } else if (type == GraphicsContext3D::UNSIGNED_SHORT) {
        // Make uoffset an element offset.
        uoffset /= sizeof(GC3Dushort);
        const GC3Dushort* p = static_cast<const GC3Dushort*>(elementArrayBuffer->elementArrayBuffer()->data()) + uoffset;
        while (n-- > 0) {
            if (*p > lastIndex)
                lastIndex = *p;
            ++p;
        }
    } else if (type == GraphicsContext3D::UNSIGNED_BYTE) {
        const GC3Dubyte* p = static_cast<const GC3Dubyte*>(elementArrayBuffer->elementArrayBuffer()->data()) + uoffset;
        while (n-- > 0) {
            if (*p > lastIndex)
                lastIndex = *p;
            ++p;
        }
    }

    // Then set the last index in the index array and make sure it is valid.
    auto checkedNumElementsRequired = checkedAddAndMultiply<unsigned>(lastIndex, 1, 1);
    if (!checkedNumElementsRequired)
        return false;
    numElementsRequired = checkedNumElementsRequired.value();
    return true;
}

bool WebGLRenderingContextBase::validateVertexAttributes(unsigned elementCount, unsigned primitiveCount)
{
    if (!m_currentProgram)
        return false;

    // Look in each enabled vertex attrib and check if they've been bound to a buffer.
    for (unsigned i = 0; i < m_maxVertexAttribs; ++i) {
        if (!m_boundVertexArrayObject->getVertexAttribState(i).validateBinding())
            return false;
    }

    if (!elementCount)
        return true;

    // Look in each consumed vertex attrib (by the current program).
    bool sawNonInstancedAttrib = false;
    bool sawEnabledAttrib = false;
    int numActiveAttribLocations = m_currentProgram->numActiveAttribLocations();
    for (int i = 0; i < numActiveAttribLocations; ++i) {
        int loc = m_currentProgram->getActiveAttribLocation(i);
        if (loc >= 0 && loc < static_cast<int>(m_maxVertexAttribs)) {
            const WebGLVertexArrayObjectBase::VertexAttribState& state = m_boundVertexArrayObject->getVertexAttribState(loc);
            if (state.enabled) {
                sawEnabledAttrib = true;
                // Avoid off-by-one errors in numElements computation.
                // For the last element, we will only touch the data for the
                // element and nothing beyond it.
                int bytesRemaining = static_cast<int>(state.bufferBinding->byteLength() - state.offset);
                if (bytesRemaining <= 0)
                    return false;
                unsigned numElements = 0;
                ASSERT(state.stride > 0);
                if (bytesRemaining >= state.bytesPerElement)
                    numElements = 1 + (bytesRemaining - state.bytesPerElement) / state.stride;
                unsigned instancesRequired = 0;
                if (state.divisor) {
                    instancesRequired = ceil(static_cast<float>(primitiveCount) / state.divisor);
                    if (instancesRequired > numElements)
                        return false;
                } else {
                    sawNonInstancedAttrib = true;
                    if (elementCount > numElements)
                        return false;
                }
            }
        }
    }

    if (!sawNonInstancedAttrib && sawEnabledAttrib)
        return false;

    bool usingSimulatedArrayBuffer = m_currentProgram->isUsingVertexAttrib0();

    // Guard against access into non-existent buffers.
    if (elementCount && !sawEnabledAttrib && !usingSimulatedArrayBuffer)
        return false;

    if (elementCount && sawEnabledAttrib) {
        if (!m_boundArrayBuffer && !m_boundVertexArrayObject->getElementArrayBuffer()) {
            if (usingSimulatedArrayBuffer) {
                auto& state = m_boundVertexArrayObject->getVertexAttribState(0);
                if (state.enabled && state.isBound()) {
                    if (state.bufferBinding->getTarget() == GraphicsContext3D::ARRAY_BUFFER || state.bufferBinding->getTarget() == GraphicsContext3D::ELEMENT_ARRAY_BUFFER)
                        return !!state.bufferBinding->byteLength();
                }
            }
            return false;
        }
    }
    
    return true;
}

bool WebGLRenderingContextBase::validateWebGLObject(const char* functionName, WebGLObject* object)
{
    if (!object || !object->object()) {
        synthesizeGLError(GraphicsContext3D::INVALID_VALUE, functionName, "no object or object deleted");
        return false;
    }
    if (!object->validate(contextGroup(), *this)) {
        synthesizeGLError(GraphicsContext3D::INVALID_OPERATION, functionName, "object does not belong to this context");
        return false;
    }
    return true;
}

bool WebGLRenderingContextBase::validateDrawArrays(const char* functionName, GC3Denum mode, GC3Dint first, GC3Dsizei count, GC3Dsizei primitiveCount)
{
    if (isContextLostOrPending() || !validateDrawMode(functionName, mode))
        return false;

    if (!validateStencilSettings(functionName))
        return false;

    if (first < 0 || count < 0) {
        synthesizeGLError(GraphicsContext3D::INVALID_VALUE, functionName, "first or count < 0");
        return false;
    }

    if (!count) {
        markContextChanged();
        return false;
    }

    if (primitiveCount < 0) {
        synthesizeGLError(GraphicsContext3D::INVALID_VALUE, functionName, "primcount < 0");
        return false;
    }

    // Ensure we have a valid rendering state.
    Checked<GC3Dint, RecordOverflow> checkedSum = Checked<GC3Dint, RecordOverflow>(first) + Checked<GC3Dint, RecordOverflow>(count);
    Checked<GC3Dint, RecordOverflow> checkedPrimitiveCount(primitiveCount);
    if (checkedSum.hasOverflowed() || checkedPrimitiveCount.hasOverflowed() || !validateVertexAttributes(checkedSum.unsafeGet(), checkedPrimitiveCount.unsafeGet())) {
        synthesizeGLError(GraphicsContext3D::INVALID_OPERATION, functionName, "attempt to access out of bounds arrays");
        return false;
    }
    if (!validateSimulatedVertexAttrib0(checkedSum.unsafeGet() - 1)) {
        synthesizeGLError(GraphicsContext3D::INVALID_OPERATION, functionName, "attempt to access outside the bounds of the simulated vertexAttrib0 array");
        return false;
    }

    const char* reason = "framebuffer incomplete";
    if (m_framebufferBinding && !m_framebufferBinding->onAccess(graphicsContext3D(), &reason)) {
        synthesizeGLError(GraphicsContext3D::INVALID_FRAMEBUFFER_OPERATION, functionName, reason);
        return false;
    }

    return true;
}

bool WebGLRenderingContextBase::validateDrawElements(const char* functionName, GC3Denum mode, GC3Dsizei count, GC3Denum type, long long offset, unsigned& numElements, GC3Dsizei primitiveCount)
{
    if (isContextLostOrPending() || !validateDrawMode(functionName, mode))
        return false;
    
    if (!validateStencilSettings(functionName))
        return false;
    
    switch (type) {
    case GraphicsContext3D::UNSIGNED_BYTE:
    case GraphicsContext3D::UNSIGNED_SHORT:
        break;
    case GraphicsContext3D::UNSIGNED_INT:
        if (m_oesElementIndexUint || isWebGL2())
            break;
        synthesizeGLError(GraphicsContext3D::INVALID_ENUM, functionName, "invalid type");
        return false;
    default:
        synthesizeGLError(GraphicsContext3D::INVALID_ENUM, functionName, "invalid type");
        return false;
    }
    
    if (count < 0 || offset < 0) {
        synthesizeGLError(GraphicsContext3D::INVALID_VALUE, functionName, "count or offset < 0");
        return false;
    }
    
    if (!count) {
        markContextChanged();
        return false;
    }
    
    if (primitiveCount < 0) {
        synthesizeGLError(GraphicsContext3D::INVALID_VALUE, functionName, "primcount < 0");
        return false;
    }
    
    if (!m_boundVertexArrayObject->getElementArrayBuffer()) {
        synthesizeGLError(GraphicsContext3D::INVALID_OPERATION, functionName, "no ELEMENT_ARRAY_BUFFER bound");
        return false;
    }

    // Ensure we have a valid rendering state.
    if (!validateElementArraySize(count, type, static_cast<GC3Dintptr>(offset))) {
        synthesizeGLError(GraphicsContext3D::INVALID_OPERATION, functionName, "request out of bounds for current ELEMENT_ARRAY_BUFFER");
        return false;
    }
    if (!count)
        return false;
    
    Checked<GC3Dint, RecordOverflow> checkedCount(count);
    Checked<GC3Dint, RecordOverflow> checkedPrimitiveCount(primitiveCount);
    if (checkedCount.hasOverflowed() || checkedPrimitiveCount.hasOverflowed()) {
        synthesizeGLError(GraphicsContext3D::INVALID_OPERATION, functionName, "attempt to access out of bounds arrays");
        return false;
    }
    
    if (!validateIndexArrayConservative(type, numElements) || !validateVertexAttributes(numElements, checkedPrimitiveCount.unsafeGet())) {
        if (!validateIndexArrayPrecise(checkedCount.unsafeGet(), type, static_cast<GC3Dintptr>(offset), numElements) || !validateVertexAttributes(numElements, checkedPrimitiveCount.unsafeGet())) {
            synthesizeGLError(GraphicsContext3D::INVALID_OPERATION, functionName, "attempt to access out of bounds arrays");
            return false;
        }
    }

    if (!validateSimulatedVertexAttrib0(numElements)) {
        synthesizeGLError(GraphicsContext3D::INVALID_OPERATION, functionName, "attempt to access outside the bounds of the simulated vertexAttrib0 array");
        return false;
    }
    
    const char* reason = "framebuffer incomplete";
    if (m_framebufferBinding && !m_framebufferBinding->onAccess(graphicsContext3D(), &reason)) {
        synthesizeGLError(GraphicsContext3D::INVALID_FRAMEBUFFER_OPERATION, functionName, reason);
        return false;
    }
    
    return true;
}

void WebGLRenderingContextBase::drawArrays(GC3Denum mode, GC3Dint first, GC3Dsizei count)
{
    if (!validateDrawArrays("drawArrays", mode, first, count, 0))
        return;

    if (m_currentProgram && InspectorInstrumentation::isShaderProgramDisabled(*this, *m_currentProgram))
        return;

    clearIfComposited();

    bool vertexAttrib0Simulated = false;
    if (!isGLES2Compliant()) {
        auto simulateVertexAttrib0Status = simulateVertexAttrib0(first + count - 1);
        if (!simulateVertexAttrib0Status) {
            // We were unable to simulate the attribute buffer.
            synthesizeGLError(GraphicsContext3D::INVALID_OPERATION, "drawArrays", "unable to simulate vertexAttrib0 array");
            return;
        }
        vertexAttrib0Simulated = simulateVertexAttrib0Status.value();
    }
    bool usesFallbackTexture = false;
    if (!isGLES2NPOTStrict())
        usesFallbackTexture = checkTextureCompleteness("drawArrays", true);

    m_context->drawArrays(mode, first, count);

    if (!isGLES2Compliant() && vertexAttrib0Simulated)
        restoreStatesAfterVertexAttrib0Simulation();
    if (usesFallbackTexture)
        checkTextureCompleteness("drawArrays", false);
    markContextChangedAndNotifyCanvasObserver();
}

void WebGLRenderingContextBase::drawElements(GC3Denum mode, GC3Dsizei count, GC3Denum type, long long offset)
{
    unsigned numElements = 0;
    if (!validateDrawElements("drawElements", mode, count, type, offset, numElements, 0))
        return;

    if (m_currentProgram && InspectorInstrumentation::isShaderProgramDisabled(*this, *m_currentProgram))
        return;

    clearIfComposited();

    bool vertexAttrib0Simulated = false;
    if (!isGLES2Compliant()) {
        if (!numElements)
            validateIndexArrayPrecise(count, type, static_cast<GC3Dintptr>(offset), numElements);
        auto simulateVertexAttrib0Status = simulateVertexAttrib0(numElements);
        if (!simulateVertexAttrib0Status) {
            // We were unable to simulate the attribute buffer.
            synthesizeGLError(GraphicsContext3D::INVALID_OPERATION, "drawElements", "unable to simulate vertexAttrib0 array");
            return;
        }
        vertexAttrib0Simulated = simulateVertexAttrib0Status.value();
    }

    bool usesFallbackTexture = false;
    if (!isGLES2NPOTStrict())
        usesFallbackTexture = checkTextureCompleteness("drawElements", true);

    m_context->drawElements(mode, count, type, static_cast<GC3Dintptr>(offset));

    if (!isGLES2Compliant() && vertexAttrib0Simulated)
        restoreStatesAfterVertexAttrib0Simulation();
    if (usesFallbackTexture)
        checkTextureCompleteness("drawElements", false);
    markContextChangedAndNotifyCanvasObserver();
}

void WebGLRenderingContextBase::enable(GC3Denum cap)
{
    if (isContextLostOrPending() || !validateCapability("enable", cap))
        return;
    if (cap == GraphicsContext3D::STENCIL_TEST) {
        m_stencilEnabled = true;
        applyStencilTest();
        return;
    }
    if (cap == GraphicsContext3D::SCISSOR_TEST)
        m_scissorEnabled = true;
    m_context->enable(cap);
}

void WebGLRenderingContextBase::enableVertexAttribArray(GC3Duint index)
{
    if (isContextLostOrPending())
        return;
    if (index >= m_maxVertexAttribs) {
        synthesizeGLError(GraphicsContext3D::INVALID_VALUE, "enableVertexAttribArray", "index out of range");
        return;
    }

    WebGLVertexArrayObjectBase::VertexAttribState& state = m_boundVertexArrayObject->getVertexAttribState(index);
    state.enabled = true;

    m_context->enableVertexAttribArray(index);
}

void WebGLRenderingContextBase::finish()
{
    if (isContextLostOrPending())
        return;
    m_context->finish();
}

void WebGLRenderingContextBase::flush()
{
    if (isContextLostOrPending())
        return;
    m_context->flush();
}

void WebGLRenderingContextBase::framebufferRenderbuffer(GC3Denum target, GC3Denum attachment, GC3Denum renderbuffertarget, WebGLRenderbuffer* buffer)
{
    if (isContextLostOrPending() || !validateFramebufferFuncParameters("framebufferRenderbuffer", target, attachment))
        return;
    if (renderbuffertarget != GraphicsContext3D::RENDERBUFFER) {
        synthesizeGLError(GraphicsContext3D::INVALID_ENUM, "framebufferRenderbuffer", "invalid target");
        return;
    }
    if (buffer && !buffer->validate(contextGroup(), *this)) {
        synthesizeGLError(GraphicsContext3D::INVALID_OPERATION, "framebufferRenderbuffer", "no buffer or buffer not from this context");
        return;
    }
    // Don't allow the default framebuffer to be mutated; all current
    // implementations use an FBO internally in place of the default
    // FBO.
    if (!m_framebufferBinding || !m_framebufferBinding->object()) {
        synthesizeGLError(GraphicsContext3D::INVALID_OPERATION, "framebufferRenderbuffer", "no framebuffer bound");
        return;
    }
    Platform3DObject bufferObject = objectOrZero(buffer);
    switch (attachment) {
    case GraphicsContext3D::DEPTH_STENCIL_ATTACHMENT:
        m_context->framebufferRenderbuffer(target, GraphicsContext3D::DEPTH_ATTACHMENT, renderbuffertarget, bufferObject);
        m_context->framebufferRenderbuffer(target, GraphicsContext3D::STENCIL_ATTACHMENT, renderbuffertarget, bufferObject);
        break;
    default:
        m_context->framebufferRenderbuffer(target, attachment, renderbuffertarget, bufferObject);
    }
    m_framebufferBinding->setAttachmentForBoundFramebuffer(attachment, buffer);
    applyStencilTest();
}

void WebGLRenderingContextBase::framebufferTexture2D(GC3Denum target, GC3Denum attachment, GC3Denum textarget, WebGLTexture* texture, GC3Dint level)
{
    if (isContextLostOrPending() || !validateFramebufferFuncParameters("framebufferTexture2D", target, attachment))
        return;
    if (level) {
        synthesizeGLError(GraphicsContext3D::INVALID_VALUE, "framebufferTexture2D", "level not 0");
        return;
    }
    if (texture && !texture->validate(contextGroup(), *this)) {
        synthesizeGLError(GraphicsContext3D::INVALID_OPERATION, "framebufferTexture2D", "no texture or texture not from this context");
        return;
    }
    // Don't allow the default framebuffer to be mutated; all current
    // implementations use an FBO internally in place of the default
    // FBO.
    if (!m_framebufferBinding || !m_framebufferBinding->object()) {
        synthesizeGLError(GraphicsContext3D::INVALID_OPERATION, "framebufferTexture2D", "no framebuffer bound");
        return;
    }
    Platform3DObject textureObject = objectOrZero(texture);
    switch (attachment) {
    case GraphicsContext3D::DEPTH_STENCIL_ATTACHMENT:
        m_context->framebufferTexture2D(target, GraphicsContext3D::DEPTH_ATTACHMENT, textarget, textureObject, level);
        m_context->framebufferTexture2D(target, GraphicsContext3D::STENCIL_ATTACHMENT, textarget, textureObject, level);
        break;
    case GraphicsContext3D::DEPTH_ATTACHMENT:
        m_context->framebufferTexture2D(target, attachment, textarget, textureObject, level);
        break;
    case GraphicsContext3D::STENCIL_ATTACHMENT:
        m_context->framebufferTexture2D(target, attachment, textarget, textureObject, level);
        break;
    default:
        m_context->framebufferTexture2D(target, attachment, textarget, textureObject, level);
    }
    m_framebufferBinding->setAttachmentForBoundFramebuffer(attachment, textarget, texture, level);
    applyStencilTest();
}

void WebGLRenderingContextBase::frontFace(GC3Denum mode)
{
    if (isContextLostOrPending())
        return;
    m_context->frontFace(mode);
}

void WebGLRenderingContextBase::generateMipmap(GC3Denum target)
{
    if (isContextLostOrPending())
        return;
    auto tex = validateTextureBinding("generateMipmap", target, false);
    if (!tex)
        return;
    if (!tex->canGenerateMipmaps()) {
        synthesizeGLError(GraphicsContext3D::INVALID_OPERATION, "generateMipmap", "level 0 not power of 2 or not all the same size");
        return;
    }
    // FIXME: https://bugs.webkit.org/show_bug.cgi?id=123916. Compressed textures should be allowed in WebGL 2:
    if (tex->isCompressed()) {
        synthesizeGLError(GraphicsContext3D::INVALID_OPERATION, "generateMipmap", "trying to generate mipmaps from compressed texture");
        return;
    }
    if (!validateSettableTexInternalFormat("generateMipmap", tex->getInternalFormat(target, 0)))
        return;

    // generateMipmap won't work properly if minFilter is not NEAREST_MIPMAP_LINEAR
    // on Mac.  Remove the hack once this driver bug is fixed.
#if OS(DARWIN)
    bool needToResetMinFilter = false;
    if (tex->getMinFilter() != GraphicsContext3D::NEAREST_MIPMAP_LINEAR) {
        m_context->texParameteri(target, GraphicsContext3D::TEXTURE_MIN_FILTER, GraphicsContext3D::NEAREST_MIPMAP_LINEAR);
        needToResetMinFilter = true;
    }
#endif
    m_context->generateMipmap(target);
#if OS(DARWIN)
    if (needToResetMinFilter)
        m_context->texParameteri(target, GraphicsContext3D::TEXTURE_MIN_FILTER, tex->getMinFilter());
#endif
    tex->generateMipmapLevelInfo();
}

RefPtr<WebGLActiveInfo> WebGLRenderingContextBase::getActiveAttrib(WebGLProgram* program, GC3Duint index)
{
    if (isContextLostOrPending() || !validateWebGLObject("getActiveAttrib", program))
        return nullptr;
    ActiveInfo info;
    if (!m_context->getActiveAttrib(objectOrZero(program), index, info))
        return nullptr;

    LOG(WebGL, "Returning active attribute %d: %s", index, info.name.utf8().data());

    return WebGLActiveInfo::create(info.name, info.type, info.size);
}

RefPtr<WebGLActiveInfo> WebGLRenderingContextBase::getActiveUniform(WebGLProgram* program, GC3Duint index)
{
    if (isContextLostOrPending() || !validateWebGLObject("getActiveUniform", program))
        return nullptr;
    ActiveInfo info;
    if (!m_context->getActiveUniform(objectOrZero(program), index, info))
        return nullptr;
    if (!isGLES2Compliant())
        if (info.size > 1 && !info.name.endsWith("[0]"))
            info.name.append("[0]");

    LOG(WebGL, "Returning active uniform %d: %s", index, info.name.utf8().data());

    return WebGLActiveInfo::create(info.name, info.type, info.size);
}

std::optional<Vector<RefPtr<WebGLShader>>> WebGLRenderingContextBase::getAttachedShaders(WebGLProgram* program)
{
    if (isContextLostOrPending() || !validateWebGLObject("getAttachedShaders", program))
        return std::nullopt;

    const GC3Denum shaderTypes[] = {
        GraphicsContext3D::VERTEX_SHADER,
        GraphicsContext3D::FRAGMENT_SHADER
    };
    Vector<RefPtr<WebGLShader>> shaderObjects;
    for (auto shaderType : shaderTypes) {
        RefPtr<WebGLShader> shader = program->getAttachedShader(shaderType);
        if (shader)
            shaderObjects.append(shader);
    }
    return shaderObjects;
}

GC3Dint WebGLRenderingContextBase::getAttribLocation(WebGLProgram* program, const String& name)
{
    if (isContextLostOrPending() || !validateWebGLObject("getAttribLocation", program))
        return -1;
    if (!validateLocationLength("getAttribLocation", name))
        return -1;
    if (!validateString("getAttribLocation", name))
        return -1;
    if (isPrefixReserved(name))
        return -1;
    if (!program->getLinkStatus()) {
        synthesizeGLError(GraphicsContext3D::INVALID_OPERATION, "getAttribLocation", "program not linked");
        return -1;
    }
    return m_context->getAttribLocation(objectOrZero(program), name);
}

WebGLAny WebGLRenderingContextBase::getBufferParameter(GC3Denum target, GC3Denum pname)
{
    if (isContextLostOrPending())
        return nullptr;

    bool valid = false;
    if (target == GraphicsContext3D::ARRAY_BUFFER || target == GraphicsContext3D::ELEMENT_ARRAY_BUFFER)
        valid = true;
#if ENABLE(WEBGL2)
    if (isWebGL2()) {
        switch (target) {
        case GraphicsContext3D::COPY_READ_BUFFER:
        case GraphicsContext3D::COPY_WRITE_BUFFER:
        case GraphicsContext3D::PIXEL_PACK_BUFFER:
        case GraphicsContext3D::PIXEL_UNPACK_BUFFER:
        case GraphicsContext3D::TRANSFORM_FEEDBACK_BUFFER:
        case GraphicsContext3D::UNIFORM_BUFFER:
            valid = true;
        }
    }
#endif
    if (!valid) {
        synthesizeGLError(GraphicsContext3D::INVALID_ENUM, "getBufferParameter", "invalid target");
        return nullptr;
    }

    if (pname != GraphicsContext3D::BUFFER_SIZE && pname != GraphicsContext3D::BUFFER_USAGE) {
        synthesizeGLError(GraphicsContext3D::INVALID_ENUM, "getBufferParameter", "invalid parameter name");
        return nullptr;
    }

    GC3Dint value = 0;
    m_context->getBufferParameteriv(target, pname, &value);
    if (pname == GraphicsContext3D::BUFFER_SIZE)
        return value;
    return static_cast<unsigned>(value);
}

std::optional<WebGLContextAttributes> WebGLRenderingContextBase::getContextAttributes()
{
    if (isContextLostOrPending())
        return std::nullopt;

    // Also, we need to enforce requested values of "false" for depth
    // and stencil, regardless of the properties of the underlying
    // GraphicsContext3D.

    auto attributes = m_context->getContextAttributes();
    if (!m_attributes.depth)
        attributes.depth = false;
    if (!m_attributes.stencil)
        attributes.stencil = false;
    return WTFMove(attributes);
}

GC3Denum WebGLRenderingContextBase::getError()
{
    if (m_isPendingPolicyResolution)
        return GraphicsContext3D::NO_ERROR;
    return m_context->getError();
}

WebGLAny WebGLRenderingContextBase::getProgramParameter(WebGLProgram* program, GC3Denum pname)
{
    if (isContextLostOrPending() || !validateWebGLObject("getProgramParameter", program))
        return nullptr;

    GC3Dint value = 0;
    switch (pname) {
    case GraphicsContext3D::DELETE_STATUS:
        return program->isDeleted();
    case GraphicsContext3D::VALIDATE_STATUS:
        m_context->getProgramiv(objectOrZero(program), pname, &value);
        return static_cast<bool>(value);
    case GraphicsContext3D::LINK_STATUS:
        return program->getLinkStatus();
    case GraphicsContext3D::ATTACHED_SHADERS:
        m_context->getProgramiv(objectOrZero(program), pname, &value);
        return value;
    case GraphicsContext3D::ACTIVE_ATTRIBUTES:
    case GraphicsContext3D::ACTIVE_UNIFORMS:
        m_context->getNonBuiltInActiveSymbolCount(objectOrZero(program), pname, &value);
        return value;
    default:
        synthesizeGLError(GraphicsContext3D::INVALID_ENUM, "getProgramParameter", "invalid parameter name");
        return nullptr;
    }
}

String WebGLRenderingContextBase::getProgramInfoLog(WebGLProgram* program)
{
    if (isContextLostOrPending() || !validateWebGLObject("getProgramInfoLog", program))
        return String();
    return ensureNotNull(m_context->getProgramInfoLog(objectOrZero(program)));
}

WebGLAny WebGLRenderingContextBase::getRenderbufferParameter(GC3Denum target, GC3Denum pname)
{
    if (isContextLostOrPending())
        return nullptr;
    if (target != GraphicsContext3D::RENDERBUFFER) {
        synthesizeGLError(GraphicsContext3D::INVALID_ENUM, "getRenderbufferParameter", "invalid target");
        return nullptr;
    }
    if (!m_renderbufferBinding || !m_renderbufferBinding->object()) {
        synthesizeGLError(GraphicsContext3D::INVALID_OPERATION, "getRenderbufferParameter", "no renderbuffer bound");
        return nullptr;
    }

    if (m_renderbufferBinding->getInternalFormat() == GraphicsContext3D::DEPTH_STENCIL
        && !m_renderbufferBinding->isValid()) {
        ASSERT(!isDepthStencilSupported());
        int value = 0;
        switch (pname) {
        case GraphicsContext3D::RENDERBUFFER_WIDTH:
            value = m_renderbufferBinding->getWidth();
            break;
        case GraphicsContext3D::RENDERBUFFER_HEIGHT:
            value = m_renderbufferBinding->getHeight();
            break;
        case GraphicsContext3D::RENDERBUFFER_RED_SIZE:
        case GraphicsContext3D::RENDERBUFFER_GREEN_SIZE:
        case GraphicsContext3D::RENDERBUFFER_BLUE_SIZE:
        case GraphicsContext3D::RENDERBUFFER_ALPHA_SIZE:
            value = 0;
            break;
        case GraphicsContext3D::RENDERBUFFER_DEPTH_SIZE:
            value = 24;
            break;
        case GraphicsContext3D::RENDERBUFFER_STENCIL_SIZE:
            value = 8;
            break;
        case GraphicsContext3D::RENDERBUFFER_INTERNAL_FORMAT:
            return m_renderbufferBinding->getInternalFormat();
        default:
            synthesizeGLError(GraphicsContext3D::INVALID_ENUM, "getRenderbufferParameter", "invalid parameter name");
            return nullptr;
        }
        return value;
    }

    GC3Dint value = 0;
    switch (pname) {
    case GraphicsContext3D::RENDERBUFFER_WIDTH:
    case GraphicsContext3D::RENDERBUFFER_HEIGHT:
    case GraphicsContext3D::RENDERBUFFER_RED_SIZE:
    case GraphicsContext3D::RENDERBUFFER_GREEN_SIZE:
    case GraphicsContext3D::RENDERBUFFER_BLUE_SIZE:
    case GraphicsContext3D::RENDERBUFFER_ALPHA_SIZE:
    case GraphicsContext3D::RENDERBUFFER_DEPTH_SIZE:
    case GraphicsContext3D::RENDERBUFFER_STENCIL_SIZE:
        m_context->getRenderbufferParameteriv(target, pname, &value);
        return value;
    case GraphicsContext3D::RENDERBUFFER_INTERNAL_FORMAT:
        return m_renderbufferBinding->getInternalFormat();
    default:
        synthesizeGLError(GraphicsContext3D::INVALID_ENUM, "getRenderbufferParameter", "invalid parameter name");
        return nullptr;
    }
}

WebGLAny WebGLRenderingContextBase::getShaderParameter(WebGLShader* shader, GC3Denum pname)
{
    if (isContextLostOrPending() || !validateWebGLObject("getShaderParameter", shader))
        return nullptr;
    GC3Dint value = 0;
    switch (pname) {
    case GraphicsContext3D::DELETE_STATUS:
        return shader->isDeleted();
    case GraphicsContext3D::COMPILE_STATUS:
        m_context->getShaderiv(objectOrZero(shader), pname, &value);
        return static_cast<bool>(value);
    case GraphicsContext3D::SHADER_TYPE:
        m_context->getShaderiv(objectOrZero(shader), pname, &value);
        return static_cast<unsigned>(value);
    default:
        synthesizeGLError(GraphicsContext3D::INVALID_ENUM, "getShaderParameter", "invalid parameter name");
        return nullptr;
    }
}

String WebGLRenderingContextBase::getShaderInfoLog(WebGLShader* shader)
{
    if (isContextLostOrPending() || !validateWebGLObject("getShaderInfoLog", shader))
        return String();
    return ensureNotNull(m_context->getShaderInfoLog(objectOrZero(shader)));
}

RefPtr<WebGLShaderPrecisionFormat> WebGLRenderingContextBase::getShaderPrecisionFormat(GC3Denum shaderType, GC3Denum precisionType)
{
    if (isContextLostOrPending())
        return nullptr;
    switch (shaderType) {
    case GraphicsContext3D::VERTEX_SHADER:
    case GraphicsContext3D::FRAGMENT_SHADER:
        break;
    default:
        synthesizeGLError(GraphicsContext3D::INVALID_ENUM, "getShaderPrecisionFormat", "invalid shader type");
        return nullptr;
    }
    switch (precisionType) {
    case GraphicsContext3D::LOW_FLOAT:
    case GraphicsContext3D::MEDIUM_FLOAT:
    case GraphicsContext3D::HIGH_FLOAT:
    case GraphicsContext3D::LOW_INT:
    case GraphicsContext3D::MEDIUM_INT:
    case GraphicsContext3D::HIGH_INT:
        break;
    default:
        synthesizeGLError(GraphicsContext3D::INVALID_ENUM, "getShaderPrecisionFormat", "invalid precision type");
        return nullptr;
    }

    GC3Dint range[2] = {0, 0};
    GC3Dint precision = 0;
    m_context->getShaderPrecisionFormat(shaderType, precisionType, range, &precision);
    return WebGLShaderPrecisionFormat::create(range[0], range[1], precision);
}

String WebGLRenderingContextBase::getShaderSource(WebGLShader* shader)
{
    if (isContextLostOrPending() || !validateWebGLObject("getShaderSource", shader))
        return String();
    return ensureNotNull(shader->getSource());
}

WebGLAny WebGLRenderingContextBase::getTexParameter(GC3Denum target, GC3Denum pname)
{
    if (isContextLostOrPending())
        return nullptr;
    auto tex = validateTextureBinding("getTexParameter", target, false);
    if (!tex)
        return nullptr;
    GC3Dint value = 0;
    switch (pname) {
    case GraphicsContext3D::TEXTURE_MAG_FILTER:
    case GraphicsContext3D::TEXTURE_MIN_FILTER:
    case GraphicsContext3D::TEXTURE_WRAP_S:
    case GraphicsContext3D::TEXTURE_WRAP_T:
        m_context->getTexParameteriv(target, pname, &value);
        return static_cast<unsigned>(value);
    case Extensions3D::TEXTURE_MAX_ANISOTROPY_EXT: // EXT_texture_filter_anisotropic
        if (m_extTextureFilterAnisotropic) {
            m_context->getTexParameteriv(target, pname, &value);
            return static_cast<unsigned>(value);
        }
        synthesizeGLError(GraphicsContext3D::INVALID_ENUM, "getTexParameter", "invalid parameter name, EXT_texture_filter_anisotropic not enabled");
        return nullptr;
    default:
        synthesizeGLError(GraphicsContext3D::INVALID_ENUM, "getTexParameter", "invalid parameter name");
        return nullptr;
    }
}

WebGLAny WebGLRenderingContextBase::getUniform(WebGLProgram* program, const WebGLUniformLocation* uniformLocation)
{
    if (isContextLostOrPending() || !validateWebGLObject("getUniform", program))
        return nullptr;
    if (!uniformLocation || uniformLocation->program() != program) {
        synthesizeGLError(GraphicsContext3D::INVALID_OPERATION, "getUniform", "no uniformlocation or not valid for this program");
        return nullptr;
    }
    GC3Dint location = uniformLocation->location();

    GC3Denum baseType;
    unsigned length;
    switch (uniformLocation->type()) {
    case GraphicsContext3D::BOOL:
        baseType = GraphicsContext3D::BOOL;
        length = 1;
        break;
    case GraphicsContext3D::BOOL_VEC2:
        baseType = GraphicsContext3D::BOOL;
        length = 2;
        break;
    case GraphicsContext3D::BOOL_VEC3:
        baseType = GraphicsContext3D::BOOL;
        length = 3;
        break;
    case GraphicsContext3D::BOOL_VEC4:
        baseType = GraphicsContext3D::BOOL;
        length = 4;
        break;
    case GraphicsContext3D::INT:
        baseType = GraphicsContext3D::INT;
        length = 1;
        break;
    case GraphicsContext3D::INT_VEC2:
        baseType = GraphicsContext3D::INT;
        length = 2;
        break;
    case GraphicsContext3D::INT_VEC3:
        baseType = GraphicsContext3D::INT;
        length = 3;
        break;
    case GraphicsContext3D::INT_VEC4:
        baseType = GraphicsContext3D::INT;
        length = 4;
        break;
    case GraphicsContext3D::FLOAT:
        baseType = GraphicsContext3D::FLOAT;
        length = 1;
        break;
    case GraphicsContext3D::FLOAT_VEC2:
        baseType = GraphicsContext3D::FLOAT;
        length = 2;
        break;
    case GraphicsContext3D::FLOAT_VEC3:
        baseType = GraphicsContext3D::FLOAT;
        length = 3;
        break;
    case GraphicsContext3D::FLOAT_VEC4:
        baseType = GraphicsContext3D::FLOAT;
        length = 4;
        break;
    case GraphicsContext3D::FLOAT_MAT2:
        baseType = GraphicsContext3D::FLOAT;
        length = 4;
        break;
    case GraphicsContext3D::FLOAT_MAT3:
        baseType = GraphicsContext3D::FLOAT;
        length = 9;
        break;
    case GraphicsContext3D::FLOAT_MAT4:
        baseType = GraphicsContext3D::FLOAT;
        length = 16;
        break;
    case GraphicsContext3D::SAMPLER_2D:
    case GraphicsContext3D::SAMPLER_CUBE:
        baseType = GraphicsContext3D::INT;
        length = 1;
        break;
    default:
        // Can't handle this type
        synthesizeGLError(GraphicsContext3D::INVALID_VALUE, "getUniform", "unhandled type");
        return nullptr;
    }
    switch (baseType) {
    case GraphicsContext3D::FLOAT: {
        GC3Dfloat value[16] = {0};
        if (m_isRobustnessEXTSupported)
            m_context->getExtensions().getnUniformfvEXT(objectOrZero(program), location, 16 * sizeof(GC3Dfloat), value);
        else
            m_context->getUniformfv(objectOrZero(program), location, value);
        if (length == 1)
            return value[0];
        return Float32Array::create(value, length);
    }
    case GraphicsContext3D::INT: {
        GC3Dint value[4] = {0};
        if (m_isRobustnessEXTSupported)
            m_context->getExtensions().getnUniformivEXT(objectOrZero(program), location, 4 * sizeof(GC3Dint), value);
        else
            m_context->getUniformiv(objectOrZero(program), location, value);
        if (length == 1)
            return value[0];
        return Int32Array::create(value, length);
    }
    case GraphicsContext3D::BOOL: {
        GC3Dint value[4] = {0};
        if (m_isRobustnessEXTSupported)
            m_context->getExtensions().getnUniformivEXT(objectOrZero(program), location, 4 * sizeof(GC3Dint), value);
        else
            m_context->getUniformiv(objectOrZero(program), location, value);
        if (length > 1) {
            Vector<bool> vector(length);
            for (unsigned j = 0; j < length; j++)
                vector[j] = value[j];
            return WTFMove(vector);
        }
        return static_cast<bool>(value[0]);
    }
    default:
        notImplemented();
    }

    // If we get here, something went wrong in our unfortunately complex logic above
    synthesizeGLError(GraphicsContext3D::INVALID_VALUE, "getUniform", "unknown error");
    return nullptr;
}

RefPtr<WebGLUniformLocation> WebGLRenderingContextBase::getUniformLocation(WebGLProgram* program, const String& name)
{
    if (isContextLostOrPending() || !validateWebGLObject("getUniformLocation", program))
        return nullptr;
    if (!validateLocationLength("getUniformLocation", name))
        return nullptr;
    if (!validateString("getUniformLocation", name))
        return nullptr;
    if (isPrefixReserved(name))
        return nullptr;
    if (!program->getLinkStatus()) {
        synthesizeGLError(GraphicsContext3D::INVALID_OPERATION, "getUniformLocation", "program not linked");
        return nullptr;
    }
    GC3Dint uniformLocation = m_context->getUniformLocation(objectOrZero(program), name);
    if (uniformLocation == -1)
        return nullptr;

    GC3Dint activeUniforms = 0;
    m_context->getNonBuiltInActiveSymbolCount(objectOrZero(program), GraphicsContext3D::ACTIVE_UNIFORMS, &activeUniforms);
    for (GC3Dint i = 0; i < activeUniforms; i++) {
        ActiveInfo info;
        if (!m_context->getActiveUniform(objectOrZero(program), i, info))
            return nullptr;
        // Strip "[0]" from the name if it's an array.
        if (info.name.endsWith("[0]"))
            info.name = info.name.left(info.name.length() - 3);
        // If it's an array, we need to iterate through each element, appending "[index]" to the name.
        for (GC3Dint index = 0; index < info.size; ++index) {
            String uniformName = info.name + "[" + String::number(index) + "]";

            if (name == uniformName || name == info.name)
                return WebGLUniformLocation::create(program, uniformLocation, info.type);
        }
    }
    return nullptr;
}

WebGLAny WebGLRenderingContextBase::getVertexAttrib(GC3Duint index, GC3Denum pname)
{
    if (isContextLostOrPending())
        return nullptr;

    if (index >= m_maxVertexAttribs) {
        synthesizeGLError(GraphicsContext3D::INVALID_VALUE, "getVertexAttrib", "index out of range");
        return nullptr;
    }

    const WebGLVertexArrayObjectBase::VertexAttribState& state = m_boundVertexArrayObject->getVertexAttribState(index);

    if ((isWebGL2() || m_angleInstancedArrays) && pname == GraphicsContext3D::VERTEX_ATTRIB_ARRAY_DIVISOR_ANGLE)
        return state.divisor;

    switch (pname) {
    case GraphicsContext3D::VERTEX_ATTRIB_ARRAY_BUFFER_BINDING:
        if ((!isGLES2Compliant() && !index && m_boundVertexArrayObject->getVertexAttribState(0).bufferBinding == m_vertexAttrib0Buffer)
            || !state.bufferBinding
            || !state.bufferBinding->object())
            return nullptr;
        return state.bufferBinding;
    case GraphicsContext3D::VERTEX_ATTRIB_ARRAY_ENABLED:
        return state.enabled;
    case GraphicsContext3D::VERTEX_ATTRIB_ARRAY_NORMALIZED:
        return state.normalized;
    case GraphicsContext3D::VERTEX_ATTRIB_ARRAY_SIZE:
        return state.size;
    case GraphicsContext3D::VERTEX_ATTRIB_ARRAY_STRIDE:
        return state.originalStride;
    case GraphicsContext3D::VERTEX_ATTRIB_ARRAY_TYPE:
        return state.type;
    case GraphicsContext3D::CURRENT_VERTEX_ATTRIB:
        return Float32Array::create(m_vertexAttribValue[index].value, 4);
    default:
        synthesizeGLError(GraphicsContext3D::INVALID_ENUM, "getVertexAttrib", "invalid parameter name");
        return nullptr;
    }
}

long long WebGLRenderingContextBase::getVertexAttribOffset(GC3Duint index, GC3Denum pname)
{
    if (isContextLostOrPending())
        return 0;
    return m_context->getVertexAttribOffset(index, pname);
}

bool WebGLRenderingContextBase::extensionIsEnabled(const String& name)
{
#define CHECK_EXTENSION(variable, nameLiteral) \
    if (equalIgnoringASCIICase(name, nameLiteral)) \
        return variable != nullptr;

    CHECK_EXTENSION(m_extFragDepth, "EXT_frag_depth");
    CHECK_EXTENSION(m_extBlendMinMax, "EXT_blend_minmax");
    CHECK_EXTENSION(m_extsRGB, "EXT_sRGB");
    CHECK_EXTENSION(m_extTextureFilterAnisotropic, "EXT_texture_filter_anisotropic");
    CHECK_EXTENSION(m_extTextureFilterAnisotropic, "WEBKIT_EXT_texture_filter_anisotropic");
    CHECK_EXTENSION(m_extShaderTextureLOD, "EXT_shader_texture_lod");
    CHECK_EXTENSION(m_oesTextureFloat, "OES_texture_float");
    CHECK_EXTENSION(m_oesTextureFloatLinear, "OES_texture_float_linear");
    CHECK_EXTENSION(m_oesTextureHalfFloat, "OES_texture_half_float");
    CHECK_EXTENSION(m_oesTextureHalfFloatLinear, "OES_texture_half_float_linear");
    CHECK_EXTENSION(m_oesStandardDerivatives, "OES_standard_derivatives");
    CHECK_EXTENSION(m_oesVertexArrayObject, "OES_vertex_array_object");
    CHECK_EXTENSION(m_oesElementIndexUint, "OES_element_index_uint");
    CHECK_EXTENSION(m_webglLoseContext, "WEBGL_lose_context");
    CHECK_EXTENSION(m_webglDebugRendererInfo, "WEBGL_debug_renderer_info");
    CHECK_EXTENSION(m_webglDebugShaders, "WEBGL_debug_shaders");
    CHECK_EXTENSION(m_webglCompressedTextureATC, "WEBKIT_WEBGL_compressed_texture_atc");
    CHECK_EXTENSION(m_webglCompressedTexturePVRTC, "WEBKIT_WEBGL_compressed_texture_pvrtc");
    CHECK_EXTENSION(m_webglCompressedTextureS3TC, "WEBGL_compressed_texture_s3tc");
    CHECK_EXTENSION(m_webglDepthTexture, "WEBGL_depth_texture");
    CHECK_EXTENSION(m_webglDrawBuffers, "WEBGL_draw_buffers");
    CHECK_EXTENSION(m_angleInstancedArrays, "ANGLE_instanced_arrays");
    return false;
}

GC3Dboolean WebGLRenderingContextBase::isBuffer(WebGLBuffer* buffer)
{
    if (!buffer || isContextLostOrPending())
        return 0;

    if (!buffer->hasEverBeenBound())
        return 0;

    return m_context->isBuffer(buffer->object());
}

bool WebGLRenderingContextBase::isContextLost() const
{
    return m_contextLost;
}

bool WebGLRenderingContextBase::isContextLostOrPending()
{
    if (m_isPendingPolicyResolution && !m_hasRequestedPolicyResolution) {
        LOG(WebGL, "Context is being used. Attempt to resolve the policy.");
        auto* canvas = htmlCanvas();
        if (canvas) {
            Document& document = canvas->document().topDocument();
            Page* page = document.page();
            if (page && !document.url().isLocalFile())
                page->mainFrame().loader().client().resolveWebGLPolicyForURL(document.url());
            // FIXME: We don't currently do anything with the result from resolution. A more
            // complete implementation might try to construct a real context, etc and proceed
            // with normal operation.
            // https://bugs.webkit.org/show_bug.cgi?id=129122
        }
        m_hasRequestedPolicyResolution = true;
    }

    return m_contextLost || m_isPendingPolicyResolution;
}

GC3Dboolean WebGLRenderingContextBase::isEnabled(GC3Denum cap)
{
    if (isContextLostOrPending() || !validateCapability("isEnabled", cap))
        return 0;
    if (cap == GraphicsContext3D::STENCIL_TEST)
        return m_stencilEnabled;
    return m_context->isEnabled(cap);
}

GC3Dboolean WebGLRenderingContextBase::isFramebuffer(WebGLFramebuffer* framebuffer)
{
    if (!framebuffer || isContextLostOrPending())
        return 0;

    if (!framebuffer->hasEverBeenBound())
        return 0;

    return m_context->isFramebuffer(framebuffer->object());
}

GC3Dboolean WebGLRenderingContextBase::isProgram(WebGLProgram* program)
{
    if (!program || isContextLostOrPending())
        return 0;

    return m_context->isProgram(program->object());
}

GC3Dboolean WebGLRenderingContextBase::isRenderbuffer(WebGLRenderbuffer* renderbuffer)
{
    if (!renderbuffer || isContextLostOrPending())
        return 0;

    if (!renderbuffer->hasEverBeenBound())
        return 0;

    return m_context->isRenderbuffer(renderbuffer->object());
}

GC3Dboolean WebGLRenderingContextBase::isShader(WebGLShader* shader)
{
    if (!shader || isContextLostOrPending())
        return 0;

    return m_context->isShader(shader->object());
}

GC3Dboolean WebGLRenderingContextBase::isTexture(WebGLTexture* texture)
{
    if (!texture || isContextLostOrPending())
        return 0;

    if (!texture->hasEverBeenBound())
        return 0;

    return m_context->isTexture(texture->object());
}

void WebGLRenderingContextBase::lineWidth(GC3Dfloat width)
{
    if (isContextLostOrPending())
        return;
    m_context->lineWidth(width);
}

void WebGLRenderingContextBase::linkProgram(WebGLProgram* program)
{
    if (!linkProgramWithoutInvalidatingAttribLocations(program))
        return;

    program->increaseLinkCount();
}

bool WebGLRenderingContextBase::linkProgramWithoutInvalidatingAttribLocations(WebGLProgram* program)
{
    if (isContextLostOrPending() || !validateWebGLObject("linkProgram", program))
        return false;

    RefPtr<WebGLShader> vertexShader = program->getAttachedShader(GraphicsContext3D::VERTEX_SHADER);
    RefPtr<WebGLShader> fragmentShader = program->getAttachedShader(GraphicsContext3D::FRAGMENT_SHADER);
    if (!vertexShader || !vertexShader->isValid() || !fragmentShader || !fragmentShader->isValid() || !m_context->precisionsMatch(objectOrZero(vertexShader.get()), objectOrZero(fragmentShader.get())) || !m_context->checkVaryingsPacking(objectOrZero(vertexShader.get()), objectOrZero(fragmentShader.get()))) {
        program->setLinkStatus(false);
        return false;
    }

    m_context->linkProgram(objectOrZero(program));
    return true;
}

void WebGLRenderingContextBase::pixelStorei(GC3Denum pname, GC3Dint param)
{
    if (isContextLostOrPending())
        return;
    switch (pname) {
    case GraphicsContext3D::UNPACK_FLIP_Y_WEBGL:
        m_unpackFlipY = param;
        break;
    case GraphicsContext3D::UNPACK_PREMULTIPLY_ALPHA_WEBGL:
        m_unpackPremultiplyAlpha = param;
        break;
    case GraphicsContext3D::UNPACK_COLORSPACE_CONVERSION_WEBGL:
        if (param == GraphicsContext3D::BROWSER_DEFAULT_WEBGL || param == GraphicsContext3D::NONE)
            m_unpackColorspaceConversion = static_cast<GC3Denum>(param);
        else {
            synthesizeGLError(GraphicsContext3D::INVALID_VALUE, "pixelStorei", "invalid parameter for UNPACK_COLORSPACE_CONVERSION_WEBGL");
            return;
        }
        break;
    case GraphicsContext3D::PACK_ALIGNMENT:
    case GraphicsContext3D::UNPACK_ALIGNMENT:
        if (param == 1 || param == 2 || param == 4 || param == 8) {
            if (pname == GraphicsContext3D::PACK_ALIGNMENT)
                m_packAlignment = param;
            else // GraphicsContext3D::UNPACK_ALIGNMENT:
                m_unpackAlignment = param;
            m_context->pixelStorei(pname, param);
        } else {
            synthesizeGLError(GraphicsContext3D::INVALID_VALUE, "pixelStorei", "invalid parameter for alignment");
            return;
        }
        break;
    default:
        synthesizeGLError(GraphicsContext3D::INVALID_ENUM, "pixelStorei", "invalid parameter name");
        return;
    }
}

void WebGLRenderingContextBase::polygonOffset(GC3Dfloat factor, GC3Dfloat units)
{
    if (isContextLostOrPending())
        return;
    m_context->polygonOffset(factor, units);
}

enum class InternalFormatTheme {
    None,
    NormalizedFixedPoint,
    Packed,
    SignedNormalizedFixedPoint,
    FloatingPoint,
    SignedInteger,
    UnsignedInteger
};

static InternalFormatTheme internalFormatTheme(GC3Denum internalFormat)
{
    switch (internalFormat) {
    case GraphicsContext3D::RGB:
    case GraphicsContext3D::RGBA:
    case GraphicsContext3D::LUMINANCE_ALPHA:
    case GraphicsContext3D::LUMINANCE:
    case GraphicsContext3D::ALPHA:
    case GraphicsContext3D::R8:
    case GraphicsContext3D::RG8:
    case GraphicsContext3D::RGB8:
    case GraphicsContext3D::SRGB8:
    case GraphicsContext3D::RGBA8:
    case GraphicsContext3D::SRGB8_ALPHA8:
    case GraphicsContext3D::SRGB_ALPHA:
        return InternalFormatTheme::NormalizedFixedPoint;
    case GraphicsContext3D::RGB565:
    case GraphicsContext3D::RGB5_A1:
    case GraphicsContext3D::RGBA4:
    case GraphicsContext3D::RGB9_E5:
    case GraphicsContext3D::RGB10_A2:
    case GraphicsContext3D::R11F_G11F_B10F:
    case GraphicsContext3D::RGB10_A2UI:
        return InternalFormatTheme::Packed;
    case GraphicsContext3D::R8_SNORM:
    case GraphicsContext3D::RG8_SNORM:
    case GraphicsContext3D::RGB8_SNORM:
    case GraphicsContext3D::RGBA8_SNORM:
        return InternalFormatTheme::SignedNormalizedFixedPoint;
    case GraphicsContext3D::R16F:
    case GraphicsContext3D::R32F:
    case GraphicsContext3D::RG16F:
    case GraphicsContext3D::RG32F:
    case GraphicsContext3D::RGB16F:
    case GraphicsContext3D::RGB32F:
    case GraphicsContext3D::RGBA16F:
    case GraphicsContext3D::RGBA32F:
        return InternalFormatTheme::FloatingPoint;
    case GraphicsContext3D::R8I:
    case GraphicsContext3D::R16I:
    case GraphicsContext3D::R32I:
    case GraphicsContext3D::RG8I:
    case GraphicsContext3D::RG16I:
    case GraphicsContext3D::RG32I:
    case GraphicsContext3D::RGB8I:
    case GraphicsContext3D::RGB16I:
    case GraphicsContext3D::RGB32I:
    case GraphicsContext3D::RGBA8I:
    case GraphicsContext3D::RGBA16I:
    case GraphicsContext3D::RGBA32I:
        return InternalFormatTheme::SignedInteger;
    case GraphicsContext3D::R8UI:
    case GraphicsContext3D::R16UI:
    case GraphicsContext3D::R32UI:
    case GraphicsContext3D::RG8UI:
    case GraphicsContext3D::RG16UI:
    case GraphicsContext3D::RG32UI:
    case GraphicsContext3D::RGB8UI:
    case GraphicsContext3D::RGB16UI:
    case GraphicsContext3D::RGB32UI:
    case GraphicsContext3D::RGBA8UI:
    case GraphicsContext3D::RGBA16UI:
    case GraphicsContext3D::RGBA32UI:
        return InternalFormatTheme::UnsignedInteger;
    default:
        return InternalFormatTheme::None;
    }
}

static int numberOfComponentsForFormat(GC3Denum format)
{
    switch (format) {
    case GraphicsContext3D::RED:
    case GraphicsContext3D::RED_INTEGER:
        return 1;
    case GraphicsContext3D::RG:
    case GraphicsContext3D::RG_INTEGER:
        return 2;
    case GraphicsContext3D::RGB:
    case GraphicsContext3D::RGB_INTEGER:
        return 3;
    case GraphicsContext3D::RGBA:
    case GraphicsContext3D::RGBA_INTEGER:
        return 4;
    default:
        return 0;
    }
}

static int numberOfComponentsForInternalFormat(GC3Denum internalFormat)
{
    switch (internalFormat) {
    case GraphicsContext3D::LUMINANCE:
    case GraphicsContext3D::ALPHA:
    case GraphicsContext3D::R8:
    case GraphicsContext3D::R8_SNORM:
    case GraphicsContext3D::R16F:
    case GraphicsContext3D::R32F:
    case GraphicsContext3D::R8UI:
    case GraphicsContext3D::R8I:
    case GraphicsContext3D::R16UI:
    case GraphicsContext3D::R16I:
    case GraphicsContext3D::R32UI:
    case GraphicsContext3D::R32I:
    case GraphicsContext3D::DEPTH_COMPONENT16:
    case GraphicsContext3D::DEPTH_COMPONENT24:
    case GraphicsContext3D::DEPTH_COMPONENT32F:
        return 1;
    case GraphicsContext3D::RG8:
    case GraphicsContext3D::LUMINANCE_ALPHA:
    case GraphicsContext3D::RG8_SNORM:
    case GraphicsContext3D::RG16F:
    case GraphicsContext3D::RG32F:
    case GraphicsContext3D::RG8UI:
    case GraphicsContext3D::RG8I:
    case GraphicsContext3D::RG16UI:
    case GraphicsContext3D::RG16I:
    case GraphicsContext3D::RG32UI:
    case GraphicsContext3D::RG32I:
    case GraphicsContext3D::DEPTH24_STENCIL8:
    case GraphicsContext3D::DEPTH32F_STENCIL8:
        return 2;
    case GraphicsContext3D::RGB:
    case GraphicsContext3D::RGB8:
    case GraphicsContext3D::SRGB8:
    case GraphicsContext3D::RGB565:
    case GraphicsContext3D::RGB8_SNORM:
    case GraphicsContext3D::R11F_G11F_B10F:
    case GraphicsContext3D::RGB9_E5:
    case GraphicsContext3D::RGB16F:
    case GraphicsContext3D::RGB32F:
    case GraphicsContext3D::RGB8UI:
    case GraphicsContext3D::RGB8I:
    case GraphicsContext3D::RGB16UI:
    case GraphicsContext3D::RGB16I:
    case GraphicsContext3D::RGB32UI:
    case GraphicsContext3D::RGB32I:
        return 3;
    case GraphicsContext3D::RGBA:
    case GraphicsContext3D::RGBA8:
    case GraphicsContext3D::SRGB_ALPHA:
    case GraphicsContext3D::SRGB8_ALPHA8:
    case GraphicsContext3D::RGBA8_SNORM:
    case GraphicsContext3D::RGB5_A1:
    case GraphicsContext3D::RGBA4:
    case GraphicsContext3D::RGB10_A2:
    case GraphicsContext3D::RGBA16F:
    case GraphicsContext3D::RGBA32F:
    case GraphicsContext3D::RGBA8UI:
    case GraphicsContext3D::RGBA8I:
    case GraphicsContext3D::RGB10_A2UI:
    case GraphicsContext3D::RGBA16UI:
    case GraphicsContext3D::RGBA16I:
    case GraphicsContext3D::RGBA32UI:
    case GraphicsContext3D::RGBA32I:
        return 4;
    default:
        return 0;
    }
}

void WebGLRenderingContextBase::readPixels(GC3Dint x, GC3Dint y, GC3Dsizei width, GC3Dsizei height, GC3Denum format, GC3Denum type, ArrayBufferView& pixels)
{
    if (isContextLostOrPending())
        return;
    // Due to WebGL's same-origin restrictions, it is not possible to
    // taint the origin using the WebGL API.
    ASSERT(canvasBase().originClean());

    GC3Denum internalFormat = 0;
    if (m_framebufferBinding) {
        const char* reason = "framebuffer incomplete";
        if (!m_framebufferBinding->onAccess(graphicsContext3D(), &reason)) {
            synthesizeGLError(GraphicsContext3D::INVALID_FRAMEBUFFER_OPERATION, "readPixels", reason);
            return;
        }
        // FIXME: readBuffer() should affect this
        internalFormat = m_framebufferBinding->getColorBufferFormat();
    } else {
        if (m_attributes.alpha)
            internalFormat = GraphicsContext3D::RGB8;
        else
            internalFormat = GraphicsContext3D::RGBA8;
    }

    if (!internalFormat) {
        synthesizeGLError(GraphicsContext3D::INVALID_ENUM, "readPixels", "Incorrect internal format");
        return;
    }

    if (isWebGL1()) {
        switch (format) {
        case GraphicsContext3D::ALPHA:
        case GraphicsContext3D::RGB:
        case GraphicsContext3D::RGBA:
            break;
        default:
            synthesizeGLError(GraphicsContext3D::INVALID_ENUM, "readPixels", "invalid format");
            return;
        }
        switch (type) {
        case GraphicsContext3D::UNSIGNED_BYTE:
        case GraphicsContext3D::UNSIGNED_SHORT_5_6_5:
        case GraphicsContext3D::UNSIGNED_SHORT_4_4_4_4:
        case GraphicsContext3D::UNSIGNED_SHORT_5_5_5_1:
            break;
        default:
            synthesizeGLError(GraphicsContext3D::INVALID_ENUM, "readPixels", "invalid type");
            return;
        }
        if (format != GraphicsContext3D::RGBA || type != GraphicsContext3D::UNSIGNED_BYTE) {
            synthesizeGLError(GraphicsContext3D::INVALID_OPERATION, "readPixels", "format not RGBA or type not UNSIGNED_BYTE");
            return;
        }
    }

    InternalFormatTheme internalFormatTheme = WebCore::internalFormatTheme(internalFormat);
    int internalFormatComponentCount = numberOfComponentsForInternalFormat(internalFormat);
    if (internalFormatTheme == InternalFormatTheme::None || !internalFormatComponentCount) {
        synthesizeGLError(GraphicsContext3D::INVALID_ENUM, "readPixels", "Incorrect internal format");
        return;
    }

#define INTERNAL_FORMAT_CHECK(themeMacro, typeMacro, pixelTypeMacro) case InternalFormatTheme::themeMacro: \
        if (type != GraphicsContext3D::typeMacro || pixels.getType() != JSC::pixelTypeMacro) { \
            synthesizeGLError(GraphicsContext3D::INVALID_ENUM, "readPixels", "type does not match internal format"); \
            return; \
        } \
        if (format != GraphicsContext3D::RED && format != GraphicsContext3D::RG && format != GraphicsContext3D::RGB && format != GraphicsContext3D::RGBA) { \
            synthesizeGLError(GraphicsContext3D::INVALID_ENUM, "readPixels", "Unknown format"); \
            return; \
        } \
        if (numberOfComponentsForFormat(format) < internalFormatComponentCount) { \
            synthesizeGLError(GraphicsContext3D::INVALID_ENUM, "readPixels", "Not enough components in format"); \
            return; \
        } \
        break;

#define INTERNAL_FORMAT_INTEGER_CHECK(themeMacro, typeMacro, pixelTypeMacro) case InternalFormatTheme::themeMacro: \
        if (type != GraphicsContext3D::typeMacro || pixels.getType() != JSC::pixelTypeMacro) { \
            synthesizeGLError(GraphicsContext3D::INVALID_ENUM, "readPixels", "type does not match internal format"); \
            return; \
        } \
        if (format != GraphicsContext3D::RED_INTEGER && format != GraphicsContext3D::RG_INTEGER && format != GraphicsContext3D::RGB_INTEGER && format != GraphicsContext3D::RGBA_INTEGER) { \
            synthesizeGLError(GraphicsContext3D::INVALID_ENUM, "readPixels", "Unknown format"); \
            return; \
        } \
        if (numberOfComponentsForFormat(format) < internalFormatComponentCount) { \
            synthesizeGLError(GraphicsContext3D::INVALID_ENUM, "readPixels", "Not enough components in format"); \
            return; \
        } \
        break;

#define PACKED_INTERNAL_FORMAT_CHECK(internalFormatMacro, formatMacro, type0Macro, pixelType0Macro, type1Macro, pixelType1Macro) case GraphicsContext3D::internalFormatMacro: \
        if (!(type == GraphicsContext3D::type0Macro && pixels.getType() == JSC::pixelType0Macro) \
            && !(type == GraphicsContext3D::type1Macro && pixels.getType() == JSC::pixelType1Macro)) { \
            synthesizeGLError(GraphicsContext3D::INVALID_ENUM, "readPixels", "type does not match internal format"); \
            return; \
        } \
        if (format != GraphicsContext3D::formatMacro) { \
            synthesizeGLError(GraphicsContext3D::INVALID_ENUM, "readPixels", "Invalid format"); \
            return; \
        } \
        break;

    switch (internalFormatTheme) {
    INTERNAL_FORMAT_CHECK        (NormalizedFixedPoint      , UNSIGNED_BYTE, TypeUint8  );
    INTERNAL_FORMAT_CHECK        (SignedNormalizedFixedPoint, BYTE         , TypeInt8   );
    INTERNAL_FORMAT_CHECK        (FloatingPoint             , FLOAT        , TypeFloat32);
    INTERNAL_FORMAT_INTEGER_CHECK(SignedInteger             , INT          , TypeInt32  );
    INTERNAL_FORMAT_INTEGER_CHECK(UnsignedInteger           , UNSIGNED_INT , TypeUint32 );
    case InternalFormatTheme::Packed:
        switch (internalFormat) {
        PACKED_INTERNAL_FORMAT_CHECK(RGB565        , RGB         , UNSIGNED_SHORT_5_6_5        , TypeUint16, UNSIGNED_BYTE              , TypeUint8  );
        PACKED_INTERNAL_FORMAT_CHECK(RGB5_A1       , RGBA        , UNSIGNED_SHORT_5_5_5_1      , TypeUint16, UNSIGNED_BYTE              , TypeUint8  );
        PACKED_INTERNAL_FORMAT_CHECK(RGBA4         , RGBA        , UNSIGNED_SHORT_4_4_4_4      , TypeUint16, UNSIGNED_BYTE              , TypeUint8  );
        PACKED_INTERNAL_FORMAT_CHECK(RGB9_E5       , RGB         , UNSIGNED_INT_5_9_9_9_REV    , TypeUint32, UNSIGNED_INT_5_9_9_9_REV   , TypeUint32 );
        PACKED_INTERNAL_FORMAT_CHECK(RGB10_A2      , RGBA        , UNSIGNED_INT_2_10_10_10_REV , TypeUint32, UNSIGNED_INT_2_10_10_10_REV, TypeUint32 );
        PACKED_INTERNAL_FORMAT_CHECK(R11F_G11F_B10F, RGB         , UNSIGNED_INT_10F_11F_11F_REV, TypeUint32, FLOAT                      , TypeFloat32);
        PACKED_INTERNAL_FORMAT_CHECK(RGB10_A2UI    , RGBA_INTEGER, UNSIGNED_INT_2_10_10_10_REV , TypeUint32, UNSIGNED_INT_2_10_10_10_REV, TypeUint32 );
        }
        break;
    case InternalFormatTheme::None:
        ASSERT_NOT_REACHED();
    }
#undef INTERNAL_FORMAT_CHECK
#undef INTERNAL_FORMAT_INTEGER_CHECK
#undef PACKED_INTERNAL_FORMAT_CHECK

    // Calculate array size, taking into consideration of PACK_ALIGNMENT.
    unsigned totalBytesRequired = 0;
    unsigned padding = 0;
    if (!m_isRobustnessEXTSupported) {
        GC3Denum error = m_context->computeImageSizeInBytes(format, type, width, height, m_packAlignment, &totalBytesRequired, &padding);
        if (error != GraphicsContext3D::NO_ERROR) {
            synthesizeGLError(error, "readPixels", "invalid dimensions");
            return;
        }
        if (pixels.byteLength() < totalBytesRequired) {
            synthesizeGLError(GraphicsContext3D::INVALID_OPERATION, "readPixels", "ArrayBufferView not large enough for dimensions");
            return;
        }
    }

    clearIfComposited();
    void* data = pixels.baseAddress();

    if (m_isRobustnessEXTSupported)
        m_context->getExtensions().readnPixelsEXT(x, y, width, height, format, type, pixels.byteLength(), data);
    else
        m_context->readPixels(x, y, width, height, format, type, data);
}

void WebGLRenderingContextBase::releaseShaderCompiler()
{
    if (isContextLostOrPending())
        return;
    m_context->releaseShaderCompiler();
}

void WebGLRenderingContextBase::sampleCoverage(GC3Dfloat value, GC3Dboolean invert)
{
    if (isContextLostOrPending())
        return;
    m_context->sampleCoverage(value, invert);
}

void WebGLRenderingContextBase::scissor(GC3Dint x, GC3Dint y, GC3Dsizei width, GC3Dsizei height)
{
    if (isContextLostOrPending())
        return;
    if (!validateSize("scissor", width, height))
        return;
    m_context->scissor(x, y, width, height);
}

void WebGLRenderingContextBase::shaderSource(WebGLShader* shader, const String& string)
{
    if (isContextLostOrPending() || !validateWebGLObject("shaderSource", shader))
        return;
    String stringWithoutComments = StripComments(string).result();
    if (!validateString("shaderSource", stringWithoutComments))
        return;
    shader->setSource(string);
    m_context->shaderSource(objectOrZero(shader), stringWithoutComments);
}

void WebGLRenderingContextBase::stencilFunc(GC3Denum func, GC3Dint ref, GC3Duint mask)
{
    if (isContextLostOrPending())
        return;
    if (!validateStencilFunc("stencilFunc", func))
        return;
    m_stencilFuncRef = ref;
    m_stencilFuncRefBack = ref;
    m_stencilFuncMask = mask;
    m_stencilFuncMaskBack = mask;
    m_context->stencilFunc(func, ref, mask);
}

void WebGLRenderingContextBase::stencilFuncSeparate(GC3Denum face, GC3Denum func, GC3Dint ref, GC3Duint mask)
{
    if (isContextLostOrPending())
        return;
    if (!validateStencilFunc("stencilFuncSeparate", func))
        return;
    switch (face) {
    case GraphicsContext3D::FRONT_AND_BACK:
        m_stencilFuncRef = ref;
        m_stencilFuncRefBack = ref;
        m_stencilFuncMask = mask;
        m_stencilFuncMaskBack = mask;
        break;
    case GraphicsContext3D::FRONT:
        m_stencilFuncRef = ref;
        m_stencilFuncMask = mask;
        break;
    case GraphicsContext3D::BACK:
        m_stencilFuncRefBack = ref;
        m_stencilFuncMaskBack = mask;
        break;
    default:
        synthesizeGLError(GraphicsContext3D::INVALID_ENUM, "stencilFuncSeparate", "invalid face");
        return;
    }
    m_context->stencilFuncSeparate(face, func, ref, mask);
}

void WebGLRenderingContextBase::stencilMask(GC3Duint mask)
{
    if (isContextLostOrPending())
        return;
    m_stencilMask = mask;
    m_stencilMaskBack = mask;
    m_context->stencilMask(mask);
}

void WebGLRenderingContextBase::stencilMaskSeparate(GC3Denum face, GC3Duint mask)
{
    if (isContextLostOrPending())
        return;
    switch (face) {
    case GraphicsContext3D::FRONT_AND_BACK:
        m_stencilMask = mask;
        m_stencilMaskBack = mask;
        break;
    case GraphicsContext3D::FRONT:
        m_stencilMask = mask;
        break;
    case GraphicsContext3D::BACK:
        m_stencilMaskBack = mask;
        break;
    default:
        synthesizeGLError(GraphicsContext3D::INVALID_ENUM, "stencilMaskSeparate", "invalid face");
        return;
    }
    m_context->stencilMaskSeparate(face, mask);
}

void WebGLRenderingContextBase::stencilOp(GC3Denum fail, GC3Denum zfail, GC3Denum zpass)
{
    if (isContextLostOrPending())
        return;
    m_context->stencilOp(fail, zfail, zpass);
}

void WebGLRenderingContextBase::stencilOpSeparate(GC3Denum face, GC3Denum fail, GC3Denum zfail, GC3Denum zpass)
{
    if (isContextLostOrPending())
        return;
    m_context->stencilOpSeparate(face, fail, zfail, zpass);
}

void WebGLRenderingContextBase::texImage2DBase(GC3Denum target, GC3Dint level, GC3Denum internalFormat, GC3Dsizei width, GC3Dsizei height, GC3Dint border, GC3Denum format, GC3Denum type, const void* pixels)
{
    // FIXME: For now we ignore any errors returned.
    auto tex = validateTextureBinding("texImage2D", target, true);
    ASSERT(validateTexFuncParameters("texImage2D", TexImage, target, level, internalFormat, width, height, border, format, type));
    ASSERT(tex);
    ASSERT(validateNPOTTextureLevel(width, height, level, "texImage2D"));
    if (!pixels) {
        if (!m_context->texImage2DResourceSafe(target, level, internalFormat, width, height, border, format, type, m_unpackAlignment))
            return;
    } else {
        ASSERT(validateSettableTexInternalFormat("texImage2D", internalFormat));
        m_context->moveErrorsToSyntheticErrorList();
        m_context->texImage2D(target, level, internalFormat, width, height,
                              border, format, type, pixels);
        if (m_context->moveErrorsToSyntheticErrorList()) {
            // The texImage2D function failed. Tell the WebGLTexture it doesn't have the data for this level.
            tex->markInvalid(target, level);
            return;
        }
    }
    tex->setLevelInfo(target, level, internalFormat, width, height, type);
}

void WebGLRenderingContextBase::texImage2DImpl(GC3Denum target, GC3Dint level, GC3Denum internalformat, GC3Denum format, GC3Denum type, Image* image, GraphicsContext3D::ImageHtmlDomSource domSource, bool flipY, bool premultiplyAlpha)
{
    Vector<uint8_t> data;
    GraphicsContext3D::ImageExtractor imageExtractor(image, domSource, premultiplyAlpha, m_unpackColorspaceConversion == GraphicsContext3D::NONE);
    if (!imageExtractor.extractSucceeded()) {
        synthesizeGLError(GraphicsContext3D::INVALID_VALUE, "texImage2D", "bad image data");
        return;
    }
    GraphicsContext3D::DataFormat sourceDataFormat = imageExtractor.imageSourceFormat();
    GraphicsContext3D::AlphaOp alphaOp = imageExtractor.imageAlphaOp();
    const void* imagePixelData = imageExtractor.imagePixelData();

    bool needConversion = true;
    if (type == GraphicsContext3D::UNSIGNED_BYTE && sourceDataFormat == GraphicsContext3D::DataFormatRGBA8 && format == GraphicsContext3D::RGBA && alphaOp == GraphicsContext3D::AlphaDoNothing && !flipY)
        needConversion = false;
    else {
        if (!m_context->packImageData(image, imagePixelData, format, type, flipY, alphaOp, sourceDataFormat, imageExtractor.imageWidth(), imageExtractor.imageHeight(), imageExtractor.imageSourceUnpackAlignment(), data)) {
            synthesizeGLError(GraphicsContext3D::INVALID_VALUE, "texImage2D", "packImage error");
            return;
        }
    }

    if (m_unpackAlignment != 1)
        m_context->pixelStorei(GraphicsContext3D::UNPACK_ALIGNMENT, 1);
    texImage2DBase(target, level, internalformat, image->width(), image->height(), 0, format, type, needConversion ? data.data() : imagePixelData);
    if (m_unpackAlignment != 1)
        m_context->pixelStorei(GraphicsContext3D::UNPACK_ALIGNMENT, m_unpackAlignment);
}

bool WebGLRenderingContextBase::validateTexFunc(const char* functionName, TexFuncValidationFunctionType functionType, TexFuncValidationSourceType sourceType, GC3Denum target, GC3Dint level, GC3Denum internalFormat, GC3Dsizei width, GC3Dsizei height, GC3Dint border, GC3Denum format, GC3Denum type, GC3Dint xoffset, GC3Dint yoffset)
{
    if (!validateTexFuncParameters(functionName, functionType, target, level, internalFormat, width, height, border, format, type))
        return false;

    auto texture = validateTextureBinding(functionName, target, true);
    if (!texture)
        return false;

    if (functionType != TexSubImage) {
        if (functionType == TexImage && texture->immutable()) {
            synthesizeGLError(GraphicsContext3D::INVALID_OPERATION, functionName, "texStorage() called on this texture previously");
            return false;
        }
        if (!validateNPOTTextureLevel(width, height, level, functionName))
            return false;
        // For SourceArrayBufferView, function validateTexFuncData() would handle whether to validate the SettableTexFormat
        // by checking if the ArrayBufferView is null or not.
        if (sourceType != SourceArrayBufferView) {
            if (!validateSettableTexInternalFormat(functionName, internalFormat))
                return false;
        }
    } else {
        if (!validateSettableTexInternalFormat(functionName, internalFormat))
            return false;
        if (!validateSize(functionName, xoffset, yoffset))
            return false;
        // Before checking if it is in the range, check if overflow happens first.
        if (xoffset + width < 0 || yoffset + height < 0) {
            synthesizeGLError(GraphicsContext3D::INVALID_VALUE, functionName, "bad dimensions");
            return false;
        }
        if (xoffset + width > texture->getWidth(target, level) || yoffset + height > texture->getHeight(target, level)) {
            synthesizeGLError(GraphicsContext3D::INVALID_VALUE, functionName, "dimensions out of range");
            return false;
        }
        if (texture->getInternalFormat(target, level) != internalFormat || (isWebGL1() && texture->getType(target, level) != type)) {
            synthesizeGLError(GraphicsContext3D::INVALID_OPERATION, functionName, "type and format do not match texture");
            return false;
        }
    }

    return true;
}

void WebGLRenderingContextBase::texImage2D(GC3Denum target, GC3Dint level, GC3Denum internalFormat, GC3Dsizei width, GC3Dsizei height, GC3Dint border, GC3Denum format, GC3Denum type, RefPtr<ArrayBufferView>&& pixels)
{
    if (isContextLostOrPending() || !validateTexFuncData("texImage2D", level, width, height, internalFormat, format, type, pixels.get(), NullAllowed)
        || !validateTexFunc("texImage2D", TexImage, SourceArrayBufferView, target, level, internalFormat, width, height, border, format, type, 0, 0))
        return;
    void* data = pixels ? pixels->baseAddress() : 0;
    Vector<uint8_t> tempData;
    bool changeUnpackAlignment = false;
    if (data && (m_unpackFlipY || m_unpackPremultiplyAlpha)) {
        if (!m_context->extractTextureData(width, height, format, type,
                                           m_unpackAlignment,
                                           m_unpackFlipY, m_unpackPremultiplyAlpha,
                                           data,
                                           tempData))
            return;
        data = tempData.data();
        changeUnpackAlignment = true;
    }
    if (changeUnpackAlignment)
        m_context->pixelStorei(GraphicsContext3D::UNPACK_ALIGNMENT, 1);
    texImage2DBase(target, level, internalFormat, width, height, border, format, type, data);
    if (changeUnpackAlignment)
        m_context->pixelStorei(GraphicsContext3D::UNPACK_ALIGNMENT, m_unpackAlignment);
}

void WebGLRenderingContextBase::texSubImage2DImpl(GC3Denum target, GC3Dint level, GC3Dint xoffset, GC3Dint yoffset, GC3Denum format, GC3Denum type, Image* image, GraphicsContext3D::ImageHtmlDomSource domSource, bool flipY, bool premultiplyAlpha)
{
    Vector<uint8_t> data;
    GraphicsContext3D::ImageExtractor imageExtractor(image, domSource, premultiplyAlpha, m_unpackColorspaceConversion == GraphicsContext3D::NONE);
    if (!imageExtractor.extractSucceeded()) {
        synthesizeGLError(GraphicsContext3D::INVALID_VALUE, "texSubImage2D", "bad image");
        return;
    }
    GraphicsContext3D::DataFormat sourceDataFormat = imageExtractor.imageSourceFormat();
    GraphicsContext3D::AlphaOp alphaOp = imageExtractor.imageAlphaOp();
    const void* imagePixelData = imageExtractor.imagePixelData();
    
    bool needConversion = true;
    if (type == GraphicsContext3D::UNSIGNED_BYTE && sourceDataFormat == GraphicsContext3D::DataFormatRGBA8 && format == GraphicsContext3D::RGBA && alphaOp == GraphicsContext3D::AlphaDoNothing && !flipY)
        needConversion = false;
    else {
        if (!m_context->packImageData(image, imagePixelData, format, type, flipY, alphaOp, sourceDataFormat, imageExtractor.imageWidth(), imageExtractor.imageHeight(), imageExtractor.imageSourceUnpackAlignment(), data)) {
            synthesizeGLError(GraphicsContext3D::INVALID_VALUE, "texImage2D", "bad image data");
            return;
        }
    }
    
    if (m_unpackAlignment != 1)
        m_context->pixelStorei(GraphicsContext3D::UNPACK_ALIGNMENT, 1);

    texSubImage2DBase(target, level, xoffset, yoffset, image->width(), image->height(), format, format, type, needConversion ? data.data() : imagePixelData);

    if (m_unpackAlignment != 1)
        m_context->pixelStorei(GraphicsContext3D::UNPACK_ALIGNMENT, m_unpackAlignment);
}

void WebGLRenderingContextBase::texSubImage2D(GC3Denum target, GC3Dint level, GC3Dint xoffset, GC3Dint yoffset, GC3Dsizei width, GC3Dsizei height, GC3Denum format, GC3Denum type, RefPtr<ArrayBufferView>&& pixels)
{
    if (isContextLostOrPending())
        return;

    auto texture = validateTextureBinding("texSubImage2D", target, true);
    if (!texture)
        return;

    GC3Denum internalFormat = texture->getInternalFormat(target, level);
    if (!internalFormat) {
        synthesizeGLError(GraphicsContext3D::INVALID_VALUE, "texSubImage2D", "invalid texture target or level");
        return;
    }

    if (!validateTexFuncData("texSubImage2D", level, width, height, internalFormat, format, type, pixels.get(), NullNotAllowed))
        return;

    if (!validateTexFunc("texSubImage2D", TexSubImage, SourceArrayBufferView, target, level, internalFormat, width, height, 0, format, type, xoffset, yoffset))
        return;
    
    void* data = pixels->baseAddress();
    Vector<uint8_t> tempData;
    bool changeUnpackAlignment = false;
    if (data && (m_unpackFlipY || m_unpackPremultiplyAlpha)) {
        if (!m_context->extractTextureData(width, height, format, type, m_unpackAlignment, m_unpackFlipY, m_unpackPremultiplyAlpha, data, tempData))
            return;
        data = tempData.data();
        changeUnpackAlignment = true;
    }
    if (changeUnpackAlignment)
        m_context->pixelStorei(GraphicsContext3D::UNPACK_ALIGNMENT, 1);

    texSubImage2DBase(target, level, xoffset, yoffset, width, height, internalFormat, format, type, data);

    if (changeUnpackAlignment)
        m_context->pixelStorei(GraphicsContext3D::UNPACK_ALIGNMENT, m_unpackAlignment);
}

ExceptionOr<void> WebGLRenderingContextBase::texSubImage2D(GC3Denum target, GC3Dint level, GC3Dint xoffset, GC3Dint yoffset, GC3Denum format, GC3Denum type, std::optional<TexImageSource>&& source)
{
    if (!source) {
        synthesizeGLError(GraphicsContext3D::INVALID_VALUE, "texSubImage2D", "source is null");
        return { };
    }

    if (isContextLostOrPending())
        return { };

    auto visitor = WTF::makeVisitor([&](const RefPtr<ImageData>& pixels) -> ExceptionOr<void> {
        auto texture = validateTextureBinding("texSubImage2D", target, true);
        if (!texture)
            return { };

        GC3Denum internalFormat = texture->getInternalFormat(target, level);
        if (!internalFormat) {
            synthesizeGLError(GraphicsContext3D::INVALID_VALUE, "texSubImage2D", "invalid texture target or level");
            return { };
        }

        if (!validateTexFunc("texSubImage2D", TexSubImage, SourceImageData, target, level, internalFormat, pixels->width(), pixels->height(), 0, format, type, xoffset, yoffset))
            return { };

        Vector<uint8_t> data;
        bool needConversion = true;
        // The data from ImageData is always of format RGBA8.
        // No conversion is needed if destination format is RGBA and type is USIGNED_BYTE and no Flip or Premultiply operation is required.
        if (format == GraphicsContext3D::RGBA && type == GraphicsContext3D::UNSIGNED_BYTE && !m_unpackFlipY && !m_unpackPremultiplyAlpha)
            needConversion = false;
        else {
            if (!m_context->extractImageData(pixels.get(), format, type, m_unpackFlipY, m_unpackPremultiplyAlpha, data)) {
                synthesizeGLError(GraphicsContext3D::INVALID_VALUE, "texSubImage2D", "bad image data");
                return { };
            }
        }
        if (m_unpackAlignment != 1)
            m_context->pixelStorei(GraphicsContext3D::UNPACK_ALIGNMENT, 1);

        texSubImage2DBase(target, level, xoffset, yoffset, pixels->width(), pixels->height(), format, format, type, needConversion ? data.data() : pixels->data()->data());

        if (m_unpackAlignment != 1)
            m_context->pixelStorei(GraphicsContext3D::UNPACK_ALIGNMENT, m_unpackAlignment);

        return { };
    } , [&](const RefPtr<HTMLImageElement>& image) -> ExceptionOr<void> {
        if (isContextLostOrPending())
            return { };
        auto validationResult = validateHTMLImageElement("texSubImage2D", image.get());
        if (validationResult.hasException())
            return validationResult.releaseException();
        if (!validationResult.returnValue())
            return { };

        RefPtr<Image> imageForRender = image->cachedImage()->imageForRenderer(image->renderer());
        if (!imageForRender)
            return { };

        if (imageForRender->isSVGImage())
            imageForRender = drawImageIntoBuffer(*imageForRender, image->width(), image->height(), 1);

        auto texture = validateTextureBinding("texSubImage2D", target, true);
        if (!texture)
            return { };

        GC3Denum internalFormat = texture->getInternalFormat(target, level);
        if (!internalFormat) {
            synthesizeGLError(GraphicsContext3D::INVALID_VALUE, "texSubImage2D", "invalid texture target or level");
            return { };
        }

        if (!imageForRender || !validateTexFunc("texSubImage2D", TexSubImage, SourceHTMLImageElement, target, level, internalFormat, imageForRender->width(), imageForRender->height(), 0, format, type, xoffset, yoffset))
            return { };

        texSubImage2DImpl(target, level, xoffset, yoffset, format, type, imageForRender.get(), GraphicsContext3D::HtmlDomImage, m_unpackFlipY, m_unpackPremultiplyAlpha);
        return { };
    }, [&](const RefPtr<HTMLCanvasElement>& canvas) -> ExceptionOr<void> {
        if (isContextLostOrPending())
            return { };
        auto validationResult = validateHTMLCanvasElement("texSubImage2D", canvas.get());
        if (validationResult.hasException())
            return validationResult.releaseException();
        if (!validationResult.returnValue())
            return { };

        auto texture = validateTextureBinding("texSubImage2D", target, true);
        if (!texture)
            return { };

        GC3Denum internalFormat = texture->getInternalFormat(target, level);
        if (!internalFormat) {
            synthesizeGLError(GraphicsContext3D::INVALID_VALUE, "texSubImage2D", "invalid texture target or level");
            return { };
        }

        if (!validateTexFunc("texSubImage2D", TexSubImage, SourceHTMLCanvasElement, target, level, internalFormat, canvas->width(), canvas->height(), 0, format, type, xoffset, yoffset))
            return { };

        RefPtr<ImageData> imageData = canvas->getImageData();
        if (imageData)
            texSubImage2D(target, level, xoffset, yoffset, format, type, TexImageSource(imageData.get()));
        else
            texSubImage2DImpl(target, level, xoffset, yoffset, format, type, canvas->copiedImage(), GraphicsContext3D::HtmlDomCanvas, m_unpackFlipY, m_unpackPremultiplyAlpha);
        return { };
    }
#if ENABLE(VIDEO)
    , [&](const RefPtr<HTMLVideoElement>& video) -> ExceptionOr<void> {
        if (isContextLostOrPending())
            return { };
        auto validationResult = validateHTMLVideoElement("texSubImage2D", video.get());
        if (validationResult.hasException())
            return validationResult.releaseException();
        if (!validationResult.returnValue())
            return { };

        auto texture = validateTextureBinding("texSubImage2D", target, true);
        if (!texture)
            return { };

        GC3Denum internalFormat = texture->getInternalFormat(target, level);
        if (!internalFormat) {
            synthesizeGLError(GraphicsContext3D::INVALID_VALUE, "texSubImage2D", "invalid texture target or level");
            return { };
        }

        if (!validateTexFunc("texSubImage2D", TexSubImage, SourceHTMLVideoElement, target, level, internalFormat, video->videoWidth(), video->videoHeight(), 0, format, type, xoffset, yoffset))
            return { };

        RefPtr<Image> image = videoFrameToImage(video.get(), ImageBuffer::fastCopyImageMode());
        if (!image)
            return { };
        texSubImage2DImpl(target, level, xoffset, yoffset, format, type, image.get(), GraphicsContext3D::HtmlDomVideo, m_unpackFlipY, m_unpackPremultiplyAlpha);
        return { };
    }
#endif
    );

    return WTF::visit(visitor, source.value());
}

bool WebGLRenderingContextBase::validateArrayBufferType(const char* functionName, GC3Denum type, std::optional<JSC::TypedArrayType> arrayType)
{
#define TYPE_VALIDATION_CASE(arrayTypeMacro) if (arrayType && arrayType.value() != JSC::arrayTypeMacro) { \
            synthesizeGLError(GraphicsContext3D::INVALID_OPERATION, functionName, "ArrayBufferView not " #arrayTypeMacro); \
            return false; \
        } \
        break;

    switch (type) {
    case GraphicsContext3D::UNSIGNED_BYTE:
        TYPE_VALIDATION_CASE(TypeUint8);
    case GraphicsContext3D::BYTE:
        TYPE_VALIDATION_CASE(TypeInt8);
    case GraphicsContext3D::UNSIGNED_SHORT:
    case GraphicsContext3D::UNSIGNED_SHORT_5_6_5:
    case GraphicsContext3D::UNSIGNED_SHORT_4_4_4_4:
    case GraphicsContext3D::UNSIGNED_SHORT_5_5_5_1:
        TYPE_VALIDATION_CASE(TypeUint16);
    case GraphicsContext3D::SHORT:
        TYPE_VALIDATION_CASE(TypeInt16);
    case GraphicsContext3D::UNSIGNED_INT_2_10_10_10_REV:
    case GraphicsContext3D::UNSIGNED_INT_10F_11F_11F_REV:
    case GraphicsContext3D::UNSIGNED_INT_5_9_9_9_REV:
    case GraphicsContext3D::UNSIGNED_INT_24_8:
    case GraphicsContext3D::UNSIGNED_INT:
        TYPE_VALIDATION_CASE(TypeUint32);
    case GraphicsContext3D::INT:
        TYPE_VALIDATION_CASE(TypeInt32);
    case GraphicsContext3D::FLOAT: // OES_texture_float
        TYPE_VALIDATION_CASE(TypeFloat32);
    case GraphicsContext3D::HALF_FLOAT_OES: // OES_texture_half_float
    case GraphicsContext3D::HALF_FLOAT:
    case GraphicsContext3D::FLOAT_32_UNSIGNED_INT_24_8_REV:
        // As per the specification, ArrayBufferView should be null when
        // OES_texture_half_float is enabled.
        if (arrayType) {
            synthesizeGLError(GraphicsContext3D::INVALID_OPERATION, functionName, "type HALF_FLOAT_OES but ArrayBufferView is not NULL");
            return false;
        }
        break;
    default:
        ASSERT_NOT_REACHED();
        return false;
    }
#undef TYPE_VALIDATION_CASE
    return true;
}

bool WebGLRenderingContextBase::validateTexFuncData(const char* functionName, GC3Dint level, GC3Dsizei width, GC3Dsizei height, GC3Denum internalFormat, GC3Denum format, GC3Denum type, ArrayBufferView* pixels, NullDisposition disposition)
{
    if (!pixels) {
        if (disposition == NullAllowed)
            return true;
        synthesizeGLError(GraphicsContext3D::INVALID_VALUE, functionName, "no pixels");
        return false;
    }

    if (!validateTexFuncFormatAndType(functionName, internalFormat, format, type, level))
        return false;
    if (!validateSettableTexInternalFormat(functionName, internalFormat))
        return false;
    if (!validateArrayBufferType(functionName, type, pixels ? std::optional<JSC::TypedArrayType>(pixels->getType()) : std::nullopt))
        return false;
    
    unsigned totalBytesRequired;
    GC3Denum error = m_context->computeImageSizeInBytes(format, type, width, height, m_unpackAlignment, &totalBytesRequired, nullptr);
    if (error != GraphicsContext3D::NO_ERROR) {
        synthesizeGLError(error, functionName, "invalid texture dimensions");
        return false;
    }
    if (pixels->byteLength() < totalBytesRequired) {
        synthesizeGLError(GraphicsContext3D::INVALID_OPERATION, functionName, "ArrayBufferView not big enough for request");
        return false;
    }
    return true;
}

bool WebGLRenderingContextBase::validateTexFuncParameters(const char* functionName,
    TexFuncValidationFunctionType functionType,
    GC3Denum target, GC3Dint level,
    GC3Denum internalformat,
    GC3Dsizei width, GC3Dsizei height, GC3Dint border,
    GC3Denum format, GC3Denum type)
{
    // We absolutely have to validate the format and type combination.
    // The texImage2D entry points taking HTMLImage, etc. will produce
    // temporary data based on this combination, so it must be legal.
    if (!validateTexFuncFormatAndType(functionName, internalformat, format, type, level) || !validateTexFuncLevel(functionName, target, level))
        return false;
    
    if (width < 0 || height < 0) {
        synthesizeGLError(GraphicsContext3D::INVALID_VALUE, functionName, "width or height < 0");
        return false;
    }
    
    GC3Dint maxTextureSizeForLevel = pow(2.0, m_maxTextureLevel - 1 - level);
    switch (target) {
    case GraphicsContext3D::TEXTURE_2D:
        if (width > maxTextureSizeForLevel || height > maxTextureSizeForLevel) {
            synthesizeGLError(GraphicsContext3D::INVALID_VALUE, functionName, "width or height out of range");
            return false;
        }
        break;
    case GraphicsContext3D::TEXTURE_CUBE_MAP_POSITIVE_X:
    case GraphicsContext3D::TEXTURE_CUBE_MAP_NEGATIVE_X:
    case GraphicsContext3D::TEXTURE_CUBE_MAP_POSITIVE_Y:
    case GraphicsContext3D::TEXTURE_CUBE_MAP_NEGATIVE_Y:
    case GraphicsContext3D::TEXTURE_CUBE_MAP_POSITIVE_Z:
    case GraphicsContext3D::TEXTURE_CUBE_MAP_NEGATIVE_Z:
        if (functionType != TexSubImage && width != height) {
            synthesizeGLError(GraphicsContext3D::INVALID_VALUE, functionName, "width != height for cube map");
            return false;
        }
        // No need to check height here. For texImage width == height.
        // For texSubImage that will be checked when checking yoffset + height is in range.
        if (width > maxTextureSizeForLevel) {
            synthesizeGLError(GraphicsContext3D::INVALID_VALUE, functionName, "width or height out of range for cube map");
            return false;
        }
        break;
    default:
        synthesizeGLError(GraphicsContext3D::INVALID_ENUM, functionName, "invalid target");
        return false;
    }
    
    if (border) {
        synthesizeGLError(GraphicsContext3D::INVALID_VALUE, functionName, "border != 0");
        return false;
    }
    
    return true;
}

bool WebGLRenderingContextBase::validateTexFuncFormatAndType(const char* functionName, GC3Denum internalFormat, GC3Denum format, GC3Denum type, GC3Dint level)
{
    switch (format) {
    case GraphicsContext3D::ALPHA:
    case GraphicsContext3D::LUMINANCE:
    case GraphicsContext3D::LUMINANCE_ALPHA:
    case GraphicsContext3D::RGB:
    case GraphicsContext3D::RGBA:
        break;
    case GraphicsContext3D::DEPTH_STENCIL:
    case GraphicsContext3D::DEPTH_COMPONENT:
        if (!m_webglDepthTexture && isWebGL1()) {
            synthesizeGLError(GraphicsContext3D::INVALID_ENUM, functionName, "depth texture formats not enabled");
            return false;
        }
        if (level > 0) {
            synthesizeGLError(GraphicsContext3D::INVALID_OPERATION, functionName, "level must be 0 for depth formats");
            return false;
        }
        break;
    case Extensions3D::SRGB_EXT:
    case Extensions3D::SRGB_ALPHA_EXT:
        if (!m_extsRGB) {
            synthesizeGLError(GraphicsContext3D::INVALID_ENUM, functionName, "sRGB texture formats not enabled");
            return false;
        }
        break;
    default:
#if ENABLE(WEBGL2)
        if (!isWebGL1()) {
            switch (format) {
            case GraphicsContext3D::RED:
            case GraphicsContext3D::RED_INTEGER:
            case GraphicsContext3D::RG:
            case GraphicsContext3D::RG_INTEGER:
            case GraphicsContext3D::RGB_INTEGER:
            case GraphicsContext3D::RGBA_INTEGER:
                break;
            default:
                synthesizeGLError(GraphicsContext3D::INVALID_ENUM, functionName, "invalid texture format");
                return false;
            }
        } else
#endif
        {
            synthesizeGLError(GraphicsContext3D::INVALID_ENUM, functionName, "invalid texture format");
            return false;
        }
    }

    switch (type) {
    case GraphicsContext3D::UNSIGNED_BYTE:
    case GraphicsContext3D::UNSIGNED_SHORT_5_6_5:
    case GraphicsContext3D::UNSIGNED_SHORT_4_4_4_4:
    case GraphicsContext3D::UNSIGNED_SHORT_5_5_5_1:
        break;
    case GraphicsContext3D::FLOAT:
        if (!m_oesTextureFloat && isWebGL1()) {
            synthesizeGLError(GraphicsContext3D::INVALID_ENUM, functionName, "invalid texture type");
            return false;
        }
        break;
    case GraphicsContext3D::HALF_FLOAT:
    case GraphicsContext3D::HALF_FLOAT_OES:
        if (!m_oesTextureHalfFloat && isWebGL1()) {
            synthesizeGLError(GraphicsContext3D::INVALID_ENUM, functionName, "invalid texture type");
            return false;
        }
        break;
    case GraphicsContext3D::UNSIGNED_INT:
    case GraphicsContext3D::UNSIGNED_INT_24_8:
    case GraphicsContext3D::UNSIGNED_SHORT:
        if (!m_webglDepthTexture && isWebGL1()) {
            synthesizeGLError(GraphicsContext3D::INVALID_ENUM, functionName, "invalid texture type");
            return false;
        }
        break;
    default:
#if ENABLE(WEBGL2)
        if (!isWebGL1()) {
            switch (type) {
            case GraphicsContext3D::BYTE:
            case GraphicsContext3D::SHORT:
            case GraphicsContext3D::INT:
            case GraphicsContext3D::UNSIGNED_INT_2_10_10_10_REV:
            case GraphicsContext3D::UNSIGNED_INT_10F_11F_11F_REV:
            case GraphicsContext3D::UNSIGNED_INT_5_9_9_9_REV:
            case GraphicsContext3D::FLOAT_32_UNSIGNED_INT_24_8_REV:
                break;
            default:
                synthesizeGLError(GraphicsContext3D::INVALID_ENUM, functionName, "invalid texture type");
                return false;
            }
        } else
#endif
        {
            synthesizeGLError(GraphicsContext3D::INVALID_ENUM, functionName, "invalid texture type");
            return false;
        }
    }
    
    // Verify that the combination of internalformat, format, and type is supported.
#define INTERNAL_FORMAT_CASE(internalFormatMacro, formatMacro, type0, type1, type2, type3, type4) case GraphicsContext3D::internalFormatMacro: \
    if (format != GraphicsContext3D::formatMacro) { \
        synthesizeGLError(GraphicsContext3D::INVALID_OPERATION, functionName, "invalid format for internalformat"); \
        return false; \
    } \
    if (type != type0 && type != type1 && type != type2 && type != type3 && type != type4) { \
        if (type != GraphicsContext3D::HALF_FLOAT_OES || (type0 != GraphicsContext3D::HALF_FLOAT && type1 != GraphicsContext3D::HALF_FLOAT && type2 != GraphicsContext3D::HALF_FLOAT && type3 != GraphicsContext3D::HALF_FLOAT)) { \
            synthesizeGLError(GraphicsContext3D::INVALID_OPERATION, functionName, "invalid type for internalformat"); \
            return false; \
        } \
    } \
    break;
    switch (internalFormat) {
    INTERNAL_FORMAT_CASE(RGB               , RGB            , GraphicsContext3D::UNSIGNED_BYTE                 , GraphicsContext3D::UNSIGNED_SHORT_5_6_5  , GraphicsContext3D::HALF_FLOAT                  , GraphicsContext3D::FLOAT     , 0                       );
    INTERNAL_FORMAT_CASE(RGBA              , RGBA           , GraphicsContext3D::UNSIGNED_BYTE                 , GraphicsContext3D::UNSIGNED_SHORT_4_4_4_4, GraphicsContext3D::UNSIGNED_SHORT_5_5_5_1      , GraphicsContext3D::HALF_FLOAT, GraphicsContext3D::FLOAT);
    INTERNAL_FORMAT_CASE(LUMINANCE_ALPHA   , LUMINANCE_ALPHA, GraphicsContext3D::UNSIGNED_BYTE                 , GraphicsContext3D::HALF_FLOAT            , GraphicsContext3D::FLOAT                       , 0                            , 0                       );
    INTERNAL_FORMAT_CASE(LUMINANCE         , LUMINANCE      , GraphicsContext3D::UNSIGNED_BYTE                 , GraphicsContext3D::HALF_FLOAT            , GraphicsContext3D::FLOAT                       , 0                            , 0                       );
    INTERNAL_FORMAT_CASE(ALPHA             , ALPHA          , GraphicsContext3D::UNSIGNED_BYTE                 , GraphicsContext3D::HALF_FLOAT            , GraphicsContext3D::FLOAT                       , 0                            , 0                       );
    INTERNAL_FORMAT_CASE(R8                , RED            , GraphicsContext3D::UNSIGNED_BYTE                 , 0                                        , 0                                              , 0                            , 0                       );
    INTERNAL_FORMAT_CASE(R8_SNORM          , RED            , GraphicsContext3D::BYTE                          , 0                                        , 0                                              , 0                            , 0                       );
    INTERNAL_FORMAT_CASE(R16F              , RED            , GraphicsContext3D::HALF_FLOAT                    , GraphicsContext3D::FLOAT                 , 0                                              , 0                            , 0                       );
    INTERNAL_FORMAT_CASE(R32F              , RED            , GraphicsContext3D::FLOAT                         , 0                                        , 0                                              , 0                            , 0                       );
    INTERNAL_FORMAT_CASE(R8UI              , RED_INTEGER    , GraphicsContext3D::UNSIGNED_BYTE                 , 0                                        , 0                                              , 0                            , 0                       );
    INTERNAL_FORMAT_CASE(R8I               , RED_INTEGER    , GraphicsContext3D::BYTE                          , 0                                        , 0                                              , 0                            , 0                       );
    INTERNAL_FORMAT_CASE(R16UI             , RED_INTEGER    , GraphicsContext3D::UNSIGNED_SHORT                , 0                                        , 0                                              , 0                            , 0                       );
    INTERNAL_FORMAT_CASE(R16I              , RED_INTEGER    , GraphicsContext3D::SHORT                         , 0                                        , 0                                              , 0                            , 0                       );
    INTERNAL_FORMAT_CASE(R32UI             , RED_INTEGER    , GraphicsContext3D::UNSIGNED_INT                  , 0                                        , 0                                              , 0                            , 0                       );
    INTERNAL_FORMAT_CASE(R32I              , RED_INTEGER    , GraphicsContext3D::INT                           , 0                                        , 0                                              , 0                            , 0                       );
    INTERNAL_FORMAT_CASE(RG8               , RG             , GraphicsContext3D::UNSIGNED_BYTE                 , 0                                        , 0                                              , 0                            , 0                       );
    INTERNAL_FORMAT_CASE(RG8_SNORM         , RG             , GraphicsContext3D::BYTE                          , 0                                        , 0                                              , 0                            , 0                       );
    INTERNAL_FORMAT_CASE(RG16F             , RG             , GraphicsContext3D::HALF_FLOAT                    , GraphicsContext3D::FLOAT                 , 0                                              , 0                            , 0                       );
    INTERNAL_FORMAT_CASE(RG32F             , RG             , GraphicsContext3D::FLOAT                         , 0                                        , 0                                              , 0                            , 0                       );
    INTERNAL_FORMAT_CASE(RG8UI             , RG_INTEGER     , GraphicsContext3D::UNSIGNED_BYTE                 , 0                                        , 0                                              , 0                            , 0                       );
    INTERNAL_FORMAT_CASE(RG8I              , RG_INTEGER     , GraphicsContext3D::BYTE                          , 0                                        , 0                                              , 0                            , 0                       );
    INTERNAL_FORMAT_CASE(RG16UI            , RG_INTEGER     , GraphicsContext3D::UNSIGNED_SHORT                , 0                                        , 0                                              , 0                            , 0                       );
    INTERNAL_FORMAT_CASE(RG16I             , RG_INTEGER     , GraphicsContext3D::SHORT                         , 0                                        , 0                                              , 0                            , 0                       );
    INTERNAL_FORMAT_CASE(RG32UI            , RG_INTEGER     , GraphicsContext3D::UNSIGNED_INT                  , 0                                        , 0                                              , 0                            , 0                       );
    INTERNAL_FORMAT_CASE(RG32I             , RG_INTEGER     , GraphicsContext3D::INT                           , 0                                        , 0                                              , 0                            , 0                       );
    INTERNAL_FORMAT_CASE(RGB8              , RGB            , GraphicsContext3D::UNSIGNED_BYTE                 , 0                                        , 0                                              , 0                            , 0                       );
    INTERNAL_FORMAT_CASE(SRGB8             , RGB            , GraphicsContext3D::UNSIGNED_BYTE                 , 0                                        , 0                                              , 0                            , 0                       );
    INTERNAL_FORMAT_CASE(RGB565            , RGB            , GraphicsContext3D::UNSIGNED_BYTE                 , GraphicsContext3D::UNSIGNED_SHORT_5_6_5  , 0                                              , 0                            , 0                       );
    INTERNAL_FORMAT_CASE(RGB8_SNORM        , RGB            , GraphicsContext3D::BYTE                          , 0                                        , 0                                              , 0                            , 0                       );
    INTERNAL_FORMAT_CASE(R11F_G11F_B10F    , RGB            , GraphicsContext3D::UNSIGNED_INT_10F_11F_11F_REV  , GraphicsContext3D::HALF_FLOAT            , GraphicsContext3D::FLOAT                       , 0                            , 0                       );
    INTERNAL_FORMAT_CASE(RGB9_E5           , RGB            , GraphicsContext3D::UNSIGNED_INT_5_9_9_9_REV      , GraphicsContext3D::HALF_FLOAT            , GraphicsContext3D::FLOAT                       , 0                            , 0                       );
    INTERNAL_FORMAT_CASE(RGB16F            , RGB            , GraphicsContext3D::HALF_FLOAT                    , GraphicsContext3D::FLOAT                 , 0                                              , 0                            , 0                       );
    INTERNAL_FORMAT_CASE(RGB32F            , RGB            , GraphicsContext3D::FLOAT                         , 0                                        , 0                                              , 0                            , 0                       );
    INTERNAL_FORMAT_CASE(RGB8UI            , RGB_INTEGER    , GraphicsContext3D::UNSIGNED_BYTE                 , 0                                        , 0                                              , 0                            , 0                       );
    INTERNAL_FORMAT_CASE(RGB8I             , RGB_INTEGER    , GraphicsContext3D::BYTE                          , 0                                        , 0                                              , 0                            , 0                       );
    INTERNAL_FORMAT_CASE(RGB16UI           , RGB_INTEGER    , GraphicsContext3D::UNSIGNED_SHORT                , 0                                        , 0                                              , 0                            , 0                       );
    INTERNAL_FORMAT_CASE(RGB16I            , RGB_INTEGER    , GraphicsContext3D::SHORT                         , 0                                        , 0                                              , 0                            , 0                       );
    INTERNAL_FORMAT_CASE(RGB32UI           , RGB_INTEGER    , GraphicsContext3D::UNSIGNED_INT                  , 0                                        , 0                                              , 0                            , 0                       );
    INTERNAL_FORMAT_CASE(RGB32I            , RGB_INTEGER    , GraphicsContext3D::INT                           , 0                                        , 0                                              , 0                            , 0                       );
    INTERNAL_FORMAT_CASE(RGBA8             , RGBA           , GraphicsContext3D::UNSIGNED_BYTE                 , 0                                        , 0                                              , 0                            , 0                       );
    INTERNAL_FORMAT_CASE(SRGB8_ALPHA8      , RGBA           , GraphicsContext3D::UNSIGNED_BYTE                 , 0                                        , 0                                              , 0                            , 0                       );
    INTERNAL_FORMAT_CASE(RGBA8_SNORM       , RGBA           , GraphicsContext3D::BYTE                          , 0                                        , 0                                              , 0                            , 0                       );
    INTERNAL_FORMAT_CASE(RGB5_A1           , RGBA           , GraphicsContext3D::UNSIGNED_BYTE                 , GraphicsContext3D::UNSIGNED_SHORT_5_5_5_1, GraphicsContext3D::UNSIGNED_INT_2_10_10_10_REV , 0                            , 0                       );
    INTERNAL_FORMAT_CASE(RGBA4             , RGBA           , GraphicsContext3D::UNSIGNED_BYTE                 , GraphicsContext3D::UNSIGNED_SHORT_4_4_4_4, 0                                              , 0                            , 0                       );
    INTERNAL_FORMAT_CASE(RGB10_A2          , RGBA           , GraphicsContext3D::UNSIGNED_INT_2_10_10_10_REV   , 0                                        , 0                                              , 0                            , 0                       );
    INTERNAL_FORMAT_CASE(RGBA16F           , RGBA           , GraphicsContext3D::HALF_FLOAT                    , GraphicsContext3D::FLOAT                 , 0                                              , 0                            , 0                       );
    INTERNAL_FORMAT_CASE(RGBA32F           , RGBA           , GraphicsContext3D::FLOAT                         , 0                                        , 0                                              , 0                            , 0                       );
    INTERNAL_FORMAT_CASE(RGBA8UI           , RGBA_INTEGER   , GraphicsContext3D::UNSIGNED_BYTE                 , 0                                        , 0                                              , 0                            , 0                       );
    INTERNAL_FORMAT_CASE(RGBA8I            , RGBA_INTEGER   , GraphicsContext3D::BYTE                          , 0                                        , 0                                              , 0                            , 0                       );
    INTERNAL_FORMAT_CASE(RGB10_A2UI        , RGBA_INTEGER   , GraphicsContext3D::UNSIGNED_INT_2_10_10_10_REV   , 0                                        , 0                                              , 0                            , 0                       );
    INTERNAL_FORMAT_CASE(RGBA16UI          , RGBA_INTEGER   , GraphicsContext3D::UNSIGNED_SHORT                , 0                                        , 0                                              , 0                            , 0                       );
    INTERNAL_FORMAT_CASE(RGBA16I           , RGBA_INTEGER   , GraphicsContext3D::SHORT                         , 0                                        , 0                                              , 0                            , 0                       );
    INTERNAL_FORMAT_CASE(RGBA32I           , RGBA_INTEGER   , GraphicsContext3D::INT                           , 0                                        , 0                                              , 0                            , 0                       );
    INTERNAL_FORMAT_CASE(RGBA32UI          , RGBA_INTEGER   , GraphicsContext3D::UNSIGNED_INT                  , 0                                        , 0                                              , 0                            , 0                       );
    INTERNAL_FORMAT_CASE(DEPTH_COMPONENT   , DEPTH_COMPONENT, GraphicsContext3D::UNSIGNED_SHORT                , GraphicsContext3D::UNSIGNED_INT          , 0                                              , 0                            , 0                       );
    INTERNAL_FORMAT_CASE(DEPTH_COMPONENT16 , DEPTH_COMPONENT, GraphicsContext3D::UNSIGNED_SHORT                , GraphicsContext3D::UNSIGNED_INT          , 0                                              , 0                            , 0                       );
    INTERNAL_FORMAT_CASE(DEPTH_COMPONENT24 , DEPTH_COMPONENT, GraphicsContext3D::UNSIGNED_INT                  , 0                                        , 0                                              , 0                            , 0                       );
    INTERNAL_FORMAT_CASE(DEPTH_COMPONENT32F, DEPTH_COMPONENT, GraphicsContext3D::FLOAT                         , 0                                        , 0                                              , 0                            , 0                       );
    INTERNAL_FORMAT_CASE(DEPTH_STENCIL     , DEPTH_STENCIL  , GraphicsContext3D::UNSIGNED_INT_24_8             , 0                                        , 0                                              , 0                            , 0                       );
    INTERNAL_FORMAT_CASE(DEPTH24_STENCIL8  , DEPTH_STENCIL  , GraphicsContext3D::UNSIGNED_INT_24_8             , 0                                        , 0                                              , 0                            , 0                       );
    INTERNAL_FORMAT_CASE(DEPTH32F_STENCIL8 , DEPTH_STENCIL  , GraphicsContext3D::FLOAT_32_UNSIGNED_INT_24_8_REV, 0                                        , 0                                              , 0                            , 0                       );
    case Extensions3D::SRGB_EXT:
        if (format != internalFormat) {
            synthesizeGLError(GraphicsContext3D::INVALID_OPERATION, functionName, "format and internalformat must match");
            return false;
        }
        if (type != GraphicsContext3D::UNSIGNED_BYTE && type != GraphicsContext3D::UNSIGNED_SHORT_5_6_5 && type != GraphicsContext3D::FLOAT && type != GraphicsContext3D::HALF_FLOAT_OES && type != GraphicsContext3D::HALF_FLOAT) {
            synthesizeGLError(GraphicsContext3D::INVALID_OPERATION, functionName, "invalid type for internal format");
            return false;
        }
        break;
    case Extensions3D::SRGB_ALPHA_EXT:
        if (format != internalFormat) {
            synthesizeGLError(GraphicsContext3D::INVALID_OPERATION, functionName, "format and internalformat must match");
            return false;
        }
        if (type != GraphicsContext3D::UNSIGNED_BYTE && type != GraphicsContext3D::UNSIGNED_SHORT_4_4_4_4 && type != GraphicsContext3D::UNSIGNED_SHORT_5_5_5_1 && type != GraphicsContext3D::FLOAT && type != GraphicsContext3D::HALF_FLOAT_OES && type != GraphicsContext3D::HALF_FLOAT) {
            synthesizeGLError(GraphicsContext3D::INVALID_OPERATION, functionName, "invalid type for internal format");
            return false;
        }
        break;
    default:
        synthesizeGLError(GraphicsContext3D::INVALID_OPERATION, functionName, "Unknown internal format");
        return false;
    }
#undef INTERNAL_FORMAT_CASE
    
    return true;
}

void WebGLRenderingContextBase::texSubImage2DBase(GC3Denum target, GC3Dint level, GC3Dint xoffset, GC3Dint yoffset, GC3Dsizei width, GC3Dsizei height, GC3Denum internalFormat, GC3Denum format, GC3Denum type, const void* pixels)
{
    ASSERT(!isContextLost());
    ASSERT(validateTexFuncParameters("texSubImage2D", TexSubImage, target, level, internalFormat, width, height, 0, format, type));
    ASSERT(validateSize("texSubImage2D", xoffset, yoffset));
    ASSERT(validateSettableTexInternalFormat("texSubImage2D", internalFormat));
    auto tex = validateTextureBinding("texSubImage2D", target, true);
    if (!tex) {
        ASSERT_NOT_REACHED();
        return;
    }
    ASSERT((xoffset + width) >= 0);
    ASSERT((yoffset + height) >= 0);
    ASSERT(tex->getWidth(target, level) >= (xoffset + width));
    ASSERT(tex->getHeight(target, level) >= (yoffset + height));
    ASSERT_UNUSED(internalFormat, tex->getInternalFormat(target, level) == internalFormat);
    m_context->texSubImage2D(target, level, xoffset, yoffset, width, height, format, type, pixels);
}

void WebGLRenderingContextBase::copyTexImage2D(GC3Denum target, GC3Dint level, GC3Denum internalFormat, GC3Dint x, GC3Dint y, GC3Dsizei width, GC3Dsizei height, GC3Dint border)
{
    if (isContextLostOrPending())
        return;
    if (!validateTexFuncParameters("copyTexImage2D", CopyTexImage, target, level, internalFormat, width, height, border, internalFormat, GraphicsContext3D::UNSIGNED_BYTE))
        return;
    if (!validateSettableTexInternalFormat("copyTexImage2D", internalFormat))
        return;
    auto tex = validateTextureBinding("copyTexImage2D", target, true);
    if (!tex)
        return;
    if (!isTexInternalFormatColorBufferCombinationValid(internalFormat, getBoundFramebufferColorFormat())) {
        synthesizeGLError(GraphicsContext3D::INVALID_OPERATION, "copyTexImage2D", "framebuffer is incompatible format");
        return;
    }
    if (!isGLES2NPOTStrict() && level && WebGLTexture::isNPOT(width, height)) {
        synthesizeGLError(GraphicsContext3D::INVALID_VALUE, "copyTexImage2D", "level > 0 not power of 2");
        return;
    }
    const char* reason = "framebuffer incomplete";
    if (m_framebufferBinding && !m_framebufferBinding->onAccess(graphicsContext3D(), &reason)) {
        synthesizeGLError(GraphicsContext3D::INVALID_FRAMEBUFFER_OPERATION, "copyTexImage2D", reason);
        return;
    }
    clearIfComposited();

    GC3Dint clippedX, clippedY;
    GC3Dsizei clippedWidth, clippedHeight;
    if (clip2D(x, y, width, height, getBoundFramebufferWidth(), getBoundFramebufferHeight(), &clippedX, &clippedY, &clippedWidth, &clippedHeight)) {
        m_context->texImage2DResourceSafe(target, level, internalFormat, width, height, border,
            internalFormat, GraphicsContext3D::UNSIGNED_BYTE, m_unpackAlignment);
        if (clippedWidth > 0 && clippedHeight > 0) {
            m_context->copyTexSubImage2D(target, level, clippedX - x, clippedY - y,
                clippedX, clippedY, clippedWidth, clippedHeight);
        }
    } else
        m_context->copyTexImage2D(target, level, internalFormat, x, y, width, height, border);

    // FIXME: if the framebuffer is not complete, none of the below should be executed.
    tex->setLevelInfo(target, level, internalFormat, width, height, GraphicsContext3D::UNSIGNED_BYTE);
}

static bool isRGBFormat(GC3Denum internalFormat)
{
    return internalFormat == GraphicsContext3D::RGB
        || internalFormat == GraphicsContext3D::RGBA
        || internalFormat == GraphicsContext3D::RGB8
        || internalFormat == GraphicsContext3D::RGBA8;
}

ExceptionOr<void> WebGLRenderingContextBase::texImage2D(GC3Denum target, GC3Dint level, GC3Denum internalformat, GC3Denum format, GC3Denum type, std::optional<TexImageSource> source)
{
    if (!source) {
        synthesizeGLError(GraphicsContext3D::INVALID_VALUE, "texImage2D", "source is null");
        return { };
    }

    auto visitor = WTF::makeVisitor([&](const RefPtr<ImageData>& pixels) -> ExceptionOr<void> {
        if (isContextLostOrPending() || !validateTexFunc("texImage2D", TexImage, SourceImageData, target, level, internalformat, pixels->width(), pixels->height(), 0, format, type, 0, 0))
            return { };
        Vector<uint8_t> data;
        bool needConversion = true;
        // The data from ImageData is always of format RGBA8.
        // No conversion is needed if destination format is RGBA and type is USIGNED_BYTE and no Flip or Premultiply operation is required.
        if (!m_unpackFlipY && !m_unpackPremultiplyAlpha && format == GraphicsContext3D::RGBA && type == GraphicsContext3D::UNSIGNED_BYTE)
            needConversion = false;
        else {
            if (!m_context->extractImageData(pixels.get(), format, type, m_unpackFlipY, m_unpackPremultiplyAlpha, data)) {
                synthesizeGLError(GraphicsContext3D::INVALID_VALUE, "texImage2D", "bad image data");
                return { };
            }
        }
        if (m_unpackAlignment != 1)
            m_context->pixelStorei(GraphicsContext3D::UNPACK_ALIGNMENT, 1);
        texImage2DBase(target, level, internalformat, pixels->width(), pixels->height(), 0, format, type, needConversion ? data.data() : pixels->data()->data());
        if (m_unpackAlignment != 1)
            m_context->pixelStorei(GraphicsContext3D::UNPACK_ALIGNMENT, m_unpackAlignment);
        return { };
    }, [&](const RefPtr<HTMLImageElement>& image) -> ExceptionOr<void> {
        if (isContextLostOrPending())
            return { };
        auto validationResult = validateHTMLImageElement("texImage2D", image.get());
        if (validationResult.hasException())
            return validationResult.releaseException();
        if (!validationResult.returnValue())
            return { };

        RefPtr<Image> imageForRender = image->cachedImage()->imageForRenderer(image->renderer());
        if (!imageForRender)
            return { };

        if (imageForRender->isSVGImage())
            imageForRender = drawImageIntoBuffer(*imageForRender, image->width(), image->height(), 1);

        if (!imageForRender || !validateTexFunc("texImage2D", TexImage, SourceHTMLImageElement, target, level, internalformat, imageForRender->width(), imageForRender->height(), 0, format, type, 0, 0))
            return { };

        texImage2DImpl(target, level, internalformat, format, type, imageForRender.get(), GraphicsContext3D::HtmlDomImage, m_unpackFlipY, m_unpackPremultiplyAlpha);
        return { };
    }, [&](const RefPtr<HTMLCanvasElement>& canvas) -> ExceptionOr<void> {
        if (isContextLostOrPending())
            return { };
        auto validationResult = validateHTMLCanvasElement("texImage2D", canvas.get());
        if (validationResult.hasException())
            return validationResult.releaseException();
        if (!validationResult.returnValue())
            return { };
        if (!validateTexFunc("texImage2D", TexImage, SourceHTMLCanvasElement, target, level, internalformat, canvas->width(), canvas->height(), 0, format, type, 0, 0))
            return { };

        auto texture = validateTextureBinding("texImage2D", target, true);
        // If possible, copy from the canvas element directly to the texture
        // via the GPU, without a read-back to system memory.
        //
        // FIXME: restriction of (RGB || RGBA)/UNSIGNED_BYTE should be lifted when
        // ImageBuffer::copyToPlatformTexture implementations are fully functional.
        if (texture
            && (format == GraphicsContext3D::RGB || format == GraphicsContext3D::RGBA)
            && type == GraphicsContext3D::UNSIGNED_BYTE) {
            auto textureInternalFormat = texture->getInternalFormat(target, level);
            if (isRGBFormat(textureInternalFormat) || !texture->isValid(target, level)) {
                ImageBuffer* buffer = canvas->buffer();
                if (buffer && buffer->copyToPlatformTexture(*m_context.get(), target, texture->object(), internalformat, m_unpackPremultiplyAlpha, m_unpackFlipY)) {
                    texture->setLevelInfo(target, level, internalformat, canvas->width(), canvas->height(), type);
                    return { };
                }
            }
        }

        RefPtr<ImageData> imageData = canvas->getImageData();
        if (imageData)
            texImage2D(target, level, internalformat, format, type, TexImageSource(imageData.get()));
        else
            texImage2DImpl(target, level, internalformat, format, type, canvas->copiedImage(), GraphicsContext3D::HtmlDomCanvas, m_unpackFlipY, m_unpackPremultiplyAlpha);
        return { };
    }
#if ENABLE(VIDEO)
    , [&](const RefPtr<HTMLVideoElement>& video) -> ExceptionOr<void> {
        if (isContextLostOrPending())
            return { };
        auto validationResult = validateHTMLVideoElement("texImage2D", video.get());
        if (validationResult.hasException())
            return validationResult.releaseException();
        if (!validationResult.returnValue())
            return { };
        if (!validateTexFunc("texImage2D", TexImage, SourceHTMLVideoElement, target, level, internalformat, video->videoWidth(), video->videoHeight(), 0, format, type, 0, 0))
            return { };

        // Go through the fast path doing a GPU-GPU textures copy without a readback to system memory if possible.
        // Otherwise, it will fall back to the normal SW path.
        // FIXME: The current restrictions require that format shoud be RGB or RGBA,
        // type should be UNSIGNED_BYTE and level should be 0. It may be lifted in the future.
        auto texture = validateTextureBinding("texImage2D", target, true);
        if (GraphicsContext3D::TEXTURE_2D == target && texture
            && (format == GraphicsContext3D::RGB || format == GraphicsContext3D::RGBA)
            && type == GraphicsContext3D::UNSIGNED_BYTE
            && !level) {
            auto textureInternalFormat = texture->getInternalFormat(target, level);
            if (isRGBFormat(textureInternalFormat) || !texture->isValid(target, level)) {
                if (video->copyVideoTextureToPlatformTexture(m_context.get(), texture->object(), target, level, internalformat, format, type, m_unpackPremultiplyAlpha, m_unpackFlipY)) {
                    texture->setLevelInfo(target, level, internalformat, video->videoWidth(), video->videoHeight(), type);
                    return { };
                }
            }
        }

        // Normal pure SW path.
        RefPtr<Image> image = videoFrameToImage(video.get(), ImageBuffer::fastCopyImageMode());
        if (!image)
            return { };
        texImage2DImpl(target, level, internalformat, format, type, image.get(), GraphicsContext3D::HtmlDomVideo, m_unpackFlipY, m_unpackPremultiplyAlpha);
        return { };
    }
#endif
    );

    return WTF::visit(visitor, source.value());
}

RefPtr<Image> WebGLRenderingContextBase::drawImageIntoBuffer(Image& image, int width, int height, int deviceScaleFactor)
{
    IntSize size(width, height);
    size.scale(deviceScaleFactor);
    ImageBuffer* buf = m_generatedImageCache.imageBuffer(size);
    if (!buf) {
        synthesizeGLError(GraphicsContext3D::OUT_OF_MEMORY, "texImage2D", "out of memory");
        return nullptr;
    }

    FloatRect srcRect(FloatPoint(), image.size());
    FloatRect destRect(FloatPoint(), size);
    buf->context().drawImage(image, destRect, srcRect);
    return buf->copyImage(ImageBuffer::fastCopyImageMode());
}

#if ENABLE(VIDEO)

RefPtr<Image> WebGLRenderingContextBase::videoFrameToImage(HTMLVideoElement* video, BackingStoreCopy backingStoreCopy)
{
    IntSize size(video->videoWidth(), video->videoHeight());
    ImageBuffer* buf = m_generatedImageCache.imageBuffer(size);
    if (!buf) {
        synthesizeGLError(GraphicsContext3D::OUT_OF_MEMORY, "texImage2D", "out of memory");
        return nullptr;
    }
    FloatRect destRect(0, 0, size.width(), size.height());
    // FIXME: Turn this into a GPU-GPU texture copy instead of CPU readback.
    video->paintCurrentFrameInContext(buf->context(), destRect);
    return buf->copyImage(backingStoreCopy);
}

#endif

void WebGLRenderingContextBase::texParameter(GC3Denum target, GC3Denum pname, GC3Dfloat paramf, GC3Dint parami, bool isFloat)
{
    if (isContextLostOrPending())
        return;
    auto tex = validateTextureBinding("texParameter", target, false);
    if (!tex)
        return;
    switch (pname) {
    case GraphicsContext3D::TEXTURE_MIN_FILTER:
    case GraphicsContext3D::TEXTURE_MAG_FILTER:
        break;
    case GraphicsContext3D::TEXTURE_WRAP_S:
    case GraphicsContext3D::TEXTURE_WRAP_T:
        if ((isFloat && paramf != GraphicsContext3D::CLAMP_TO_EDGE && paramf != GraphicsContext3D::MIRRORED_REPEAT && paramf != GraphicsContext3D::REPEAT)
            || (!isFloat && parami != GraphicsContext3D::CLAMP_TO_EDGE && parami != GraphicsContext3D::MIRRORED_REPEAT && parami != GraphicsContext3D::REPEAT)) {
            synthesizeGLError(GraphicsContext3D::INVALID_ENUM, "texParameter", "invalid parameter");
            return;
        }
        break;
    case Extensions3D::TEXTURE_MAX_ANISOTROPY_EXT: // EXT_texture_filter_anisotropic
        if (!m_extTextureFilterAnisotropic) {
            synthesizeGLError(GraphicsContext3D::INVALID_ENUM, "texParameter", "invalid parameter, EXT_texture_filter_anisotropic not enabled");
            return;
        }
        break;
    default:
        synthesizeGLError(GraphicsContext3D::INVALID_ENUM, "texParameter", "invalid parameter name");
        return;
    }
    if (isFloat) {
        tex->setParameterf(pname, paramf);
        m_context->texParameterf(target, pname, paramf);
    } else {
        tex->setParameteri(pname, parami);
        m_context->texParameteri(target, pname, parami);
    }
}

void WebGLRenderingContextBase::texParameterf(GC3Denum target, GC3Denum pname, GC3Dfloat param)
{
    texParameter(target, pname, param, 0, true);
}

void WebGLRenderingContextBase::texParameteri(GC3Denum target, GC3Denum pname, GC3Dint param)
{
    texParameter(target, pname, 0, param, false);
}

void WebGLRenderingContextBase::uniform1f(const WebGLUniformLocation* location, GC3Dfloat x)
{
    if (isContextLostOrPending() || !location)
        return;

    if (location->program() != m_currentProgram) {
        synthesizeGLError(GraphicsContext3D::INVALID_OPERATION, "uniform1f", "location not for current program");
        return;
    }

    m_context->uniform1f(location->location(), x);
}

void WebGLRenderingContextBase::uniform2f(const WebGLUniformLocation* location, GC3Dfloat x, GC3Dfloat y)
{
    if (isContextLostOrPending() || !location)
        return;

    if (location->program() != m_currentProgram) {
        synthesizeGLError(GraphicsContext3D::INVALID_OPERATION, "uniform2f", "location not for current program");
        return;
    }

    m_context->uniform2f(location->location(), x, y);
}

void WebGLRenderingContextBase::uniform3f(const WebGLUniformLocation* location, GC3Dfloat x, GC3Dfloat y, GC3Dfloat z)
{
    if (isContextLostOrPending() || !location)
        return;

    if (location->program() != m_currentProgram) {
        synthesizeGLError(GraphicsContext3D::INVALID_OPERATION, "uniform3f", "location not for current program");
        return;
    }

    m_context->uniform3f(location->location(), x, y, z);
}

void WebGLRenderingContextBase::uniform4f(const WebGLUniformLocation* location, GC3Dfloat x, GC3Dfloat y, GC3Dfloat z, GC3Dfloat w)
{
    if (isContextLostOrPending() || !location)
        return;

    if (location->program() != m_currentProgram) {
        synthesizeGLError(GraphicsContext3D::INVALID_OPERATION, "uniform4f", "location not for current program");
        return;
    }

    m_context->uniform4f(location->location(), x, y, z, w);
}

void WebGLRenderingContextBase::uniform1i(const WebGLUniformLocation* location, GC3Dint x)
{
    if (isContextLostOrPending() || !location)
        return;

    if (location->program() != m_currentProgram) {
        synthesizeGLError(GraphicsContext3D::INVALID_OPERATION, "uniform1i", "location not for current program");
        return;
    }

    if ((location->type() == GraphicsContext3D::SAMPLER_2D || location->type() == GraphicsContext3D::SAMPLER_CUBE) && x >= (int)m_textureUnits.size()) {
        synthesizeGLError(GraphicsContext3D::INVALID_VALUE, "uniform1i", "invalid texture unit");
        return;
    }

    m_context->uniform1i(location->location(), x);
}

void WebGLRenderingContextBase::uniform2i(const WebGLUniformLocation* location, GC3Dint x, GC3Dint y)
{
    if (isContextLostOrPending() || !location)
        return;

    if (location->program() != m_currentProgram) {
        synthesizeGLError(GraphicsContext3D::INVALID_OPERATION, "uniform2i", "location not for current program");
        return;
    }

    m_context->uniform2i(location->location(), x, y);
}

void WebGLRenderingContextBase::uniform3i(const WebGLUniformLocation* location, GC3Dint x, GC3Dint y, GC3Dint z)
{
    if (isContextLostOrPending() || !location)
        return;

    if (location->program() != m_currentProgram) {
        synthesizeGLError(GraphicsContext3D::INVALID_OPERATION, "uniform3i", "location not for current program");
        return;
    }

    m_context->uniform3i(location->location(), x, y, z);
}

void WebGLRenderingContextBase::uniform4i(const WebGLUniformLocation* location, GC3Dint x, GC3Dint y, GC3Dint z, GC3Dint w)
{
    if (isContextLostOrPending() || !location)
        return;

    if (location->program() != m_currentProgram) {
        synthesizeGLError(GraphicsContext3D::INVALID_OPERATION, "uniform4i", "location not for current program");
        return;
    }

    m_context->uniform4i(location->location(), x, y, z, w);
}

void WebGLRenderingContextBase::uniform1fv(const WebGLUniformLocation* location, Float32List&& v)
{
    if (isContextLostOrPending() || !validateUniformParameters("uniform1fv", location, v, 1))
        return;

    m_context->uniform1fv(location->location(), v.length(), v.data());
}

void WebGLRenderingContextBase::uniform2fv(const WebGLUniformLocation* location, Float32List&& v)
{
    if (isContextLostOrPending() || !validateUniformParameters("uniform2fv", location, v, 2))
        return;

    m_context->uniform2fv(location->location(), v.length() / 2, v.data());
}

void WebGLRenderingContextBase::uniform3fv(const WebGLUniformLocation* location, Float32List&& v)
{
    if (isContextLostOrPending() || !validateUniformParameters("uniform3fv", location, v, 3))
        return;

    m_context->uniform3fv(location->location(), v.length() / 3, v.data());
}

void WebGLRenderingContextBase::uniform4fv(const WebGLUniformLocation* location, Float32List&& v)
{
    if (isContextLostOrPending() || !validateUniformParameters("uniform4fv", location, v, 4))
        return;

    m_context->uniform4fv(location->location(), v.length() / 4, v.data());
}

void WebGLRenderingContextBase::uniform1iv(const WebGLUniformLocation* location, Int32List&& v)
{
    if (isContextLostOrPending() || !validateUniformParameters("uniform1iv", location, v, 1))
        return;

    auto data = v.data();
    auto length = v.length();

    if (location->type() == GraphicsContext3D::SAMPLER_2D || location->type() == GraphicsContext3D::SAMPLER_CUBE) {
        for (auto i = 0; i < length; ++i) {
            if (data[i] >= static_cast<int>(m_textureUnits.size())) {
                LOG(WebGL, "Texture unit size=%zu, v[%d]=%d. Location type = %04X.", m_textureUnits.size(), i, data[i], location->type());
                synthesizeGLError(GraphicsContext3D::INVALID_VALUE, "uniform1iv", "invalid texture unit");
                return;
            }
        }
    }

    m_context->uniform1iv(location->location(), length, data);
}

void WebGLRenderingContextBase::uniform2iv(const WebGLUniformLocation* location, Int32List&& v)
{
    if (isContextLostOrPending() || !validateUniformParameters("uniform2iv", location, v, 2))
        return;

    m_context->uniform2iv(location->location(), v.length() / 2, v.data());
}

void WebGLRenderingContextBase::uniform3iv(const WebGLUniformLocation* location, Int32List&& v)
{
    if (isContextLostOrPending() || !validateUniformParameters("uniform3iv", location, v, 3))
        return;

    m_context->uniform3iv(location->location(), v.length() / 3, v.data());
}

void WebGLRenderingContextBase::uniform4iv(const WebGLUniformLocation* location, Int32List&& v)
{
    if (isContextLostOrPending() || !validateUniformParameters("uniform4iv", location, v, 4))
        return;

    m_context->uniform4iv(location->location(), v.length() / 4, v.data());
}

void WebGLRenderingContextBase::uniformMatrix2fv(const WebGLUniformLocation* location, GC3Dboolean transpose, Float32List&& v)
{
    if (isContextLostOrPending() || !validateUniformMatrixParameters("uniformMatrix2fv", location, transpose, v, 4))
        return;
    m_context->uniformMatrix2fv(location->location(), v.length() / 4, transpose, v.data());
}

void WebGLRenderingContextBase::uniformMatrix3fv(const WebGLUniformLocation* location, GC3Dboolean transpose, Float32List&& v)
{
    if (isContextLostOrPending() || !validateUniformMatrixParameters("uniformMatrix3fv", location, transpose, v, 9))
        return;
    m_context->uniformMatrix3fv(location->location(), v.length() / 9, transpose, v.data());
}

void WebGLRenderingContextBase::uniformMatrix4fv(const WebGLUniformLocation* location, GC3Dboolean transpose, Float32List&& v)
{
    if (isContextLostOrPending() || !validateUniformMatrixParameters("uniformMatrix4fv", location, transpose, v, 16))
        return;
    m_context->uniformMatrix4fv(location->location(), v.length() / 16, transpose, v.data());
}

void WebGLRenderingContextBase::useProgram(WebGLProgram* program)
{
    bool deleted;
    if (!checkObjectToBeBound("useProgram", program, deleted))
        return;
    if (deleted)
        program = 0;
    if (program && !program->getLinkStatus()) {
        synthesizeGLError(GraphicsContext3D::INVALID_OPERATION, "useProgram", "program not valid");
        return;
    }
    if (m_currentProgram != program) {
        if (m_currentProgram)
            m_currentProgram->onDetached(graphicsContext3D());
        m_currentProgram = program;
        m_context->useProgram(objectOrZero(program));
        if (program)
            program->onAttached();
    }
}

void WebGLRenderingContextBase::validateProgram(WebGLProgram* program)
{
    if (isContextLostOrPending() || !validateWebGLObject("validateProgram", program))
        return;
    m_context->validateProgram(objectOrZero(program));
}

void WebGLRenderingContextBase::vertexAttrib1f(GC3Duint index, GC3Dfloat v0)
{
    vertexAttribfImpl("vertexAttrib1f", index, 1, v0, 0.0f, 0.0f, 1.0f);
}

void WebGLRenderingContextBase::vertexAttrib2f(GC3Duint index, GC3Dfloat v0, GC3Dfloat v1)
{
    vertexAttribfImpl("vertexAttrib2f", index, 2, v0, v1, 0.0f, 1.0f);
}

void WebGLRenderingContextBase::vertexAttrib3f(GC3Duint index, GC3Dfloat v0, GC3Dfloat v1, GC3Dfloat v2)
{
    vertexAttribfImpl("vertexAttrib3f", index, 3, v0, v1, v2, 1.0f);
}

void WebGLRenderingContextBase::vertexAttrib4f(GC3Duint index, GC3Dfloat v0, GC3Dfloat v1, GC3Dfloat v2, GC3Dfloat v3)
{
    vertexAttribfImpl("vertexAttrib4f", index, 4, v0, v1, v2, v3);
}

void WebGLRenderingContextBase::vertexAttrib1fv(GC3Duint index, Float32List&& v)
{
    vertexAttribfvImpl("vertexAttrib1fv", index, WTFMove(v), 1);
}

void WebGLRenderingContextBase::vertexAttrib2fv(GC3Duint index, Float32List&& v)
{
    vertexAttribfvImpl("vertexAttrib2fv", index, WTFMove(v), 2);
}

void WebGLRenderingContextBase::vertexAttrib3fv(GC3Duint index, Float32List&& v)
{
    vertexAttribfvImpl("vertexAttrib3fv", index, WTFMove(v), 3);
}

void WebGLRenderingContextBase::vertexAttrib4fv(GC3Duint index, Float32List&& v)
{
    vertexAttribfvImpl("vertexAttrib4fv", index, WTFMove(v), 4);
}

void WebGLRenderingContextBase::vertexAttribPointer(GC3Duint index, GC3Dint size, GC3Denum type, GC3Dboolean normalized, GC3Dsizei stride, long long offset)
{
    if (isContextLostOrPending())
        return;
    switch (type) {
    case GraphicsContext3D::BYTE:
    case GraphicsContext3D::UNSIGNED_BYTE:
    case GraphicsContext3D::SHORT:
    case GraphicsContext3D::UNSIGNED_SHORT:
    case GraphicsContext3D::FLOAT:
        break;
    default:
        synthesizeGLError(GraphicsContext3D::INVALID_ENUM, "vertexAttribPointer", "invalid type");
        return;
    }
    if (index >= m_maxVertexAttribs) {
        synthesizeGLError(GraphicsContext3D::INVALID_VALUE, "vertexAttribPointer", "index out of range");
        return;
    }
    if (size < 1 || size > 4 || stride < 0 || stride > 255 || offset < 0) {
        synthesizeGLError(GraphicsContext3D::INVALID_VALUE, "vertexAttribPointer", "bad size, stride or offset");
        return;
    }
    if (!m_boundArrayBuffer) {
        synthesizeGLError(GraphicsContext3D::INVALID_OPERATION, "vertexAttribPointer", "no bound ARRAY_BUFFER");
        return;
    }
    // Determine the number of elements the bound buffer can hold, given the offset, size, type and stride
    auto typeSize = sizeInBytes(type);
    if (!typeSize) {
        synthesizeGLError(GraphicsContext3D::INVALID_ENUM, "vertexAttribPointer", "invalid type");
        return;
    }
    if ((stride % typeSize) || (static_cast<GC3Dintptr>(offset) % typeSize)) {
        synthesizeGLError(GraphicsContext3D::INVALID_OPERATION, "vertexAttribPointer", "stride or offset not valid for type");
        return;
    }
    GC3Dsizei bytesPerElement = size * typeSize;

    m_boundVertexArrayObject->setVertexAttribState(index, bytesPerElement, size, type, normalized, stride, static_cast<GC3Dintptr>(offset), *m_boundArrayBuffer);
    m_context->vertexAttribPointer(index, size, type, normalized, stride, static_cast<GC3Dintptr>(offset));
}

void WebGLRenderingContextBase::viewport(GC3Dint x, GC3Dint y, GC3Dsizei width, GC3Dsizei height)
{
    if (isContextLostOrPending())
        return;
    if (!validateSize("viewport", width, height))
        return;
    m_context->viewport(x, y, width, height);
}

void WebGLRenderingContextBase::forceLostContext(WebGLRenderingContextBase::LostContextMode mode)
{
    if (isContextLostOrPending()) {
        synthesizeGLError(GraphicsContext3D::INVALID_OPERATION, "loseContext", "context already lost");
        return;
    }

    m_contextGroup->loseContextGroup(mode);
}

void WebGLRenderingContextBase::recycleContext()
{
    printToConsole(MessageLevel::Error, "There are too many active WebGL contexts on this page, the oldest context will be lost.");
    // Using SyntheticLostContext means the developer won't be able to force the restoration
    // of the context by calling preventDefault() in a "webglcontextlost" event handler.
    forceLostContext(SyntheticLostContext);
    destroyGraphicsContext3D();
}

void WebGLRenderingContextBase::loseContextImpl(WebGLRenderingContextBase::LostContextMode mode)
{
    if (isContextLost())
        return;

    m_contextLost = true;
    m_contextLostMode = mode;

    if (mode == RealLostContext) {
        // Inform the embedder that a lost context was received. In response, the embedder might
        // decide to take action such as asking the user for permission to use WebGL again.
        auto* canvas = htmlCanvas();
        if (canvas) {
            if (RefPtr<Frame> frame = canvas->document().frame())
                frame->loader().client().didLoseWebGLContext(m_context->getExtensions().getGraphicsResetStatusARB());
        }
    }

    detachAndRemoveAllObjects();

    // There is no direct way to clear errors from a GL implementation and
    // looping until getError() becomes NO_ERROR might cause an infinite loop if
    // the driver or context implementation had a bug. So, loop a reasonably
    // large number of times to clear any existing errors.
    for (int i = 0; i < 100; ++i) {
        if (m_context->getError() == GraphicsContext3D::NO_ERROR)
            break;
    }
    ConsoleDisplayPreference display = (mode == RealLostContext) ? DisplayInConsole: DontDisplayInConsole;
    synthesizeGLError(GraphicsContext3D::CONTEXT_LOST_WEBGL, "loseContext", "context lost", display);

    // Don't allow restoration unless the context lost event has both been
    // dispatched and its default behavior prevented.
    m_restoreAllowed = false;

    // Always defer the dispatch of the context lost event, to implement
    // the spec behavior of queueing a task.
    m_dispatchContextLostEventTimer.startOneShot(0_s);
}

void WebGLRenderingContextBase::forceRestoreContext()
{
    if (!isContextLostOrPending()) {
        synthesizeGLError(GraphicsContext3D::INVALID_OPERATION, "restoreContext", "context not lost");
        return;
    }

    if (!m_restoreAllowed) {
        if (m_contextLostMode == SyntheticLostContext)
            synthesizeGLError(GraphicsContext3D::INVALID_OPERATION, "restoreContext", "context restoration not allowed");
        return;
    }

    if (!m_restoreTimer.isActive())
        m_restoreTimer.startOneShot(0_s);
}

PlatformLayer* WebGLRenderingContextBase::platformLayer() const
{
    return (!isContextLost() && !m_isPendingPolicyResolution) ? m_context->platformLayer() : 0;
}

void WebGLRenderingContextBase::removeSharedObject(WebGLSharedObject& object)
{
    if (m_isPendingPolicyResolution)
        return;

    m_contextGroup->removeObject(object);
}

void WebGLRenderingContextBase::addSharedObject(WebGLSharedObject& object)
{
    if (m_isPendingPolicyResolution)
        return;

    ASSERT(!isContextLost());
    m_contextGroup->addObject(object);
}

void WebGLRenderingContextBase::removeContextObject(WebGLContextObject& object)
{
    if (m_isPendingPolicyResolution)
        return;

    m_contextObjects.remove(&object);
}

void WebGLRenderingContextBase::addContextObject(WebGLContextObject& object)
{
    if (m_isPendingPolicyResolution)
        return;

    ASSERT(!isContextLost());
    m_contextObjects.add(&object);
}

void WebGLRenderingContextBase::detachAndRemoveAllObjects()
{
    if (m_isPendingPolicyResolution)
        return;

    while (m_contextObjects.size() > 0) {
        HashSet<WebGLContextObject*>::iterator it = m_contextObjects.begin();
        (*it)->detachContext();
    }
}

bool WebGLRenderingContextBase::hasPendingActivity() const
{
    return false;
}

void WebGLRenderingContextBase::stop()
{
    if (!isContextLost() && !m_isPendingPolicyResolution) {
        forceLostContext(SyntheticLostContext);
        destroyGraphicsContext3D();
    }
}

const char* WebGLRenderingContextBase::activeDOMObjectName() const
{
    return "WebGLRenderingContext";
}

bool WebGLRenderingContextBase::canSuspendForDocumentSuspension() const
{
    // FIXME: We should try and do better here.
    return false;
}

bool WebGLRenderingContextBase::getBooleanParameter(GC3Denum pname)
{
    GC3Dboolean value = 0;
    m_context->getBooleanv(pname, &value);
    return value;
}

Vector<bool> WebGLRenderingContextBase::getBooleanArrayParameter(GC3Denum pname)
{
    if (pname != GraphicsContext3D::COLOR_WRITEMASK) {
        notImplemented();
        return { };
    }
    GC3Dboolean value[4] = { 0 };
    m_context->getBooleanv(pname, value);
    Vector<bool> vector(4);
    for (unsigned i = 0; i < 4; ++i)
        vector[i] = value[i];
    return vector;
}

float WebGLRenderingContextBase::getFloatParameter(GC3Denum pname)
{
    GC3Dfloat value = 0;
    m_context->getFloatv(pname, &value);
    return value;
}

int WebGLRenderingContextBase::getIntParameter(GC3Denum pname)
{
    GC3Dint value = 0;
    m_context->getIntegerv(pname, &value);
    return value;
}

unsigned WebGLRenderingContextBase::getUnsignedIntParameter(GC3Denum pname)
{
    GC3Dint value = 0;
    m_context->getIntegerv(pname, &value);
    return value;
}

long long WebGLRenderingContextBase::getInt64Parameter(GC3Denum pname)
{
    GC3Dint64 value = 0;
    m_context->getInteger64v(pname, &value);
    return value;
}

RefPtr<Float32Array> WebGLRenderingContextBase::getWebGLFloatArrayParameter(GC3Denum pname)
{
    GC3Dfloat value[4] = {0};
    m_context->getFloatv(pname, value);
    unsigned length = 0;
    switch (pname) {
    case GraphicsContext3D::ALIASED_POINT_SIZE_RANGE:
    case GraphicsContext3D::ALIASED_LINE_WIDTH_RANGE:
    case GraphicsContext3D::DEPTH_RANGE:
        length = 2;
        break;
    case GraphicsContext3D::BLEND_COLOR:
    case GraphicsContext3D::COLOR_CLEAR_VALUE:
        length = 4;
        break;
    default:
        notImplemented();
    }
    return Float32Array::create(value, length);
}

RefPtr<Int32Array> WebGLRenderingContextBase::getWebGLIntArrayParameter(GC3Denum pname)
{
    GC3Dint value[4] = {0};
    m_context->getIntegerv(pname, value);
    unsigned length = 0;
    switch (pname) {
    case GraphicsContext3D::MAX_VIEWPORT_DIMS:
        length = 2;
        break;
    case GraphicsContext3D::SCISSOR_BOX:
    case GraphicsContext3D::VIEWPORT:
        length = 4;
        break;
    default:
        notImplemented();
    }
    return Int32Array::create(value, length);
}

bool WebGLRenderingContextBase::checkTextureCompleteness(const char* functionName, bool prepareToDraw)
{
    bool resetActiveUnit = false;
    bool usesAtLeastOneBlackTexture = false;
    WebGLTexture::TextureExtensionFlag extensions = textureExtensionFlags();

    Vector<unsigned> noLongerUnrenderable;
    for (unsigned badTexture : m_unrenderableTextureUnits) {
        ASSERT(badTexture < m_textureUnits.size());
        auto& textureUnit = m_textureUnits[badTexture];
        bool needsToUseBlack2DTexture = textureUnit.texture2DBinding && textureUnit.texture2DBinding->needToUseBlackTexture(extensions);
        bool needsToUseBlack3DTexture = textureUnit.textureCubeMapBinding && textureUnit.textureCubeMapBinding->needToUseBlackTexture(extensions);

        if (!needsToUseBlack2DTexture && !needsToUseBlack3DTexture) {
            noLongerUnrenderable.append(badTexture);
            continue;
        }

        usesAtLeastOneBlackTexture = true;

        if (badTexture != m_activeTextureUnit) {
            m_context->activeTexture(badTexture + GraphicsContext3D::TEXTURE0);
            resetActiveUnit = true;
        } else if (resetActiveUnit) {
            m_context->activeTexture(badTexture + GraphicsContext3D::TEXTURE0);
            resetActiveUnit = false;
        }
        RefPtr<WebGLTexture> tex2D;
        RefPtr<WebGLTexture> texCubeMap;
        if (prepareToDraw) {
            String msg(String("texture bound to texture unit ") + String::number(badTexture)
                + " is not renderable. It maybe non-power-of-2 and have incompatible texture filtering or is not 'texture complete',"
                + " or it is a float/half-float type with linear filtering and without the relevant float/half-float linear extension enabled.");
            printToConsole(MessageLevel::Error, "WebGL: " + String(functionName) + ": " + msg);
            tex2D = m_blackTexture2D.get();
            texCubeMap = m_blackTextureCubeMap.get();
        } else {
            tex2D = textureUnit.texture2DBinding.get();
            texCubeMap = textureUnit.textureCubeMapBinding.get();
        }
        if (needsToUseBlack2DTexture)
            m_context->bindTexture(GraphicsContext3D::TEXTURE_2D, objectOrZero(tex2D.get()));
        if (needsToUseBlack3DTexture)
            m_context->bindTexture(GraphicsContext3D::TEXTURE_CUBE_MAP, objectOrZero(texCubeMap.get()));
    }
    if (resetActiveUnit)
        m_context->activeTexture(m_activeTextureUnit + GraphicsContext3D::TEXTURE0);

    for (unsigned renderable : noLongerUnrenderable)
        m_unrenderableTextureUnits.remove(renderable);

    return usesAtLeastOneBlackTexture;
}

void WebGLRenderingContextBase::createFallbackBlackTextures1x1()
{
    unsigned char black[] = {0, 0, 0, 255};
    m_blackTexture2D = createTexture();
    m_context->bindTexture(GraphicsContext3D::TEXTURE_2D, m_blackTexture2D->object());
    m_context->texImage2D(GraphicsContext3D::TEXTURE_2D, 0, GraphicsContext3D::RGBA, 1, 1,
                          0, GraphicsContext3D::RGBA, GraphicsContext3D::UNSIGNED_BYTE, black);
    m_context->bindTexture(GraphicsContext3D::TEXTURE_2D, 0);
    m_blackTextureCubeMap = createTexture();
    m_context->bindTexture(GraphicsContext3D::TEXTURE_CUBE_MAP, m_blackTextureCubeMap->object());
    m_context->texImage2D(GraphicsContext3D::TEXTURE_CUBE_MAP_POSITIVE_X, 0, GraphicsContext3D::RGBA, 1, 1,
                          0, GraphicsContext3D::RGBA, GraphicsContext3D::UNSIGNED_BYTE, black);
    m_context->texImage2D(GraphicsContext3D::TEXTURE_CUBE_MAP_NEGATIVE_X, 0, GraphicsContext3D::RGBA, 1, 1,
                          0, GraphicsContext3D::RGBA, GraphicsContext3D::UNSIGNED_BYTE, black);
    m_context->texImage2D(GraphicsContext3D::TEXTURE_CUBE_MAP_POSITIVE_Y, 0, GraphicsContext3D::RGBA, 1, 1,
                          0, GraphicsContext3D::RGBA, GraphicsContext3D::UNSIGNED_BYTE, black);
    m_context->texImage2D(GraphicsContext3D::TEXTURE_CUBE_MAP_NEGATIVE_Y, 0, GraphicsContext3D::RGBA, 1, 1,
                          0, GraphicsContext3D::RGBA, GraphicsContext3D::UNSIGNED_BYTE, black);
    m_context->texImage2D(GraphicsContext3D::TEXTURE_CUBE_MAP_POSITIVE_Z, 0, GraphicsContext3D::RGBA, 1, 1,
                          0, GraphicsContext3D::RGBA, GraphicsContext3D::UNSIGNED_BYTE, black);
    m_context->texImage2D(GraphicsContext3D::TEXTURE_CUBE_MAP_NEGATIVE_Z, 0, GraphicsContext3D::RGBA, 1, 1,
                          0, GraphicsContext3D::RGBA, GraphicsContext3D::UNSIGNED_BYTE, black);
    m_context->bindTexture(GraphicsContext3D::TEXTURE_CUBE_MAP, 0);
}

bool WebGLRenderingContextBase::isTexInternalFormatColorBufferCombinationValid(GC3Denum texInternalFormat,
                                                                           GC3Denum colorBufferFormat)
{
    unsigned need = GraphicsContext3D::getChannelBitsByFormat(texInternalFormat);
    unsigned have = GraphicsContext3D::getChannelBitsByFormat(colorBufferFormat);
    return (need & have) == need;
}

GC3Denum WebGLRenderingContextBase::getBoundFramebufferColorFormat()
{
    if (m_framebufferBinding && m_framebufferBinding->object())
        return m_framebufferBinding->getColorBufferFormat();
    if (m_attributes.alpha)
        return GraphicsContext3D::RGBA;
    return GraphicsContext3D::RGB;
}

int WebGLRenderingContextBase::getBoundFramebufferWidth()
{
    if (m_framebufferBinding && m_framebufferBinding->object())
        return m_framebufferBinding->getColorBufferWidth();
    return m_context->getInternalFramebufferSize().width();
}

int WebGLRenderingContextBase::getBoundFramebufferHeight()
{
    if (m_framebufferBinding && m_framebufferBinding->object())
        return m_framebufferBinding->getColorBufferHeight();
    return m_context->getInternalFramebufferSize().height();
}

RefPtr<WebGLTexture> WebGLRenderingContextBase::validateTextureBinding(const char* functionName, GC3Denum target, bool useSixEnumsForCubeMap)
{
    RefPtr<WebGLTexture> texture;
    switch (target) {
    case GraphicsContext3D::TEXTURE_2D:
        texture = m_textureUnits[m_activeTextureUnit].texture2DBinding;
        break;
    case GraphicsContext3D::TEXTURE_CUBE_MAP_POSITIVE_X:
    case GraphicsContext3D::TEXTURE_CUBE_MAP_NEGATIVE_X:
    case GraphicsContext3D::TEXTURE_CUBE_MAP_POSITIVE_Y:
    case GraphicsContext3D::TEXTURE_CUBE_MAP_NEGATIVE_Y:
    case GraphicsContext3D::TEXTURE_CUBE_MAP_POSITIVE_Z:
    case GraphicsContext3D::TEXTURE_CUBE_MAP_NEGATIVE_Z:
        if (!useSixEnumsForCubeMap) {
            synthesizeGLError(GraphicsContext3D::INVALID_ENUM, functionName, "invalid texture target");
            return nullptr;
        }
        texture = m_textureUnits[m_activeTextureUnit].textureCubeMapBinding;
        break;
    case GraphicsContext3D::TEXTURE_CUBE_MAP:
        if (useSixEnumsForCubeMap) {
            synthesizeGLError(GraphicsContext3D::INVALID_ENUM, functionName, "invalid texture target");
            return nullptr;
        }
        texture = m_textureUnits[m_activeTextureUnit].textureCubeMapBinding;
        break;
    default:
        synthesizeGLError(GraphicsContext3D::INVALID_ENUM, functionName, "invalid texture target");
        return nullptr;
    }

    if (texture && texture->needToUseBlackTexture(textureExtensionFlags()))
        m_unrenderableTextureUnits.add(m_activeTextureUnit);

    if (!texture)
        synthesizeGLError(GraphicsContext3D::INVALID_OPERATION, functionName, "no texture");
    return texture;
}

bool WebGLRenderingContextBase::validateLocationLength(const char* functionName, const String& string)
{
    const unsigned maxWebGLLocationLength = 256;
    if (string.length() > maxWebGLLocationLength) {
        synthesizeGLError(GraphicsContext3D::INVALID_VALUE, functionName, "location length > 256");
        return false;
    }
    return true;
}

bool WebGLRenderingContextBase::validateSize(const char* functionName, GC3Dint x, GC3Dint y)
{
    if (x < 0 || y < 0) {
        synthesizeGLError(GraphicsContext3D::INVALID_VALUE, functionName, "size < 0");
        return false;
    }
    return true;
}

bool WebGLRenderingContextBase::validateString(const char* functionName, const String& string)
{
    for (size_t i = 0; i < string.length(); ++i) {
        if (!validateCharacter(string[i])) {
            synthesizeGLError(GraphicsContext3D::INVALID_VALUE, functionName, "string not ASCII");
            return false;
        }
    }
    return true;
}

bool WebGLRenderingContextBase::validateTexFuncLevel(const char* functionName, GC3Denum target, GC3Dint level)
{
    if (level < 0) {
        synthesizeGLError(GraphicsContext3D::INVALID_VALUE, functionName, "level < 0");
        return false;
    }
    switch (target) {
    case GraphicsContext3D::TEXTURE_2D:
        if (level >= m_maxTextureLevel) {
            synthesizeGLError(GraphicsContext3D::INVALID_VALUE, functionName, "level out of range");
            return false;
        }
        break;
    case GraphicsContext3D::TEXTURE_CUBE_MAP_POSITIVE_X:
    case GraphicsContext3D::TEXTURE_CUBE_MAP_NEGATIVE_X:
    case GraphicsContext3D::TEXTURE_CUBE_MAP_POSITIVE_Y:
    case GraphicsContext3D::TEXTURE_CUBE_MAP_NEGATIVE_Y:
    case GraphicsContext3D::TEXTURE_CUBE_MAP_POSITIVE_Z:
    case GraphicsContext3D::TEXTURE_CUBE_MAP_NEGATIVE_Z:
        if (level >= m_maxCubeMapTextureLevel) {
            synthesizeGLError(GraphicsContext3D::INVALID_VALUE, functionName, "level out of range");
            return false;
        }
        break;
    }
    // This function only checks if level is legal, so we return true and don't
    // generate INVALID_ENUM if target is illegal.
    return true;
}

bool WebGLRenderingContextBase::validateCompressedTexFormat(GC3Denum format)
{
    return m_compressedTextureFormats.contains(format);
}

bool WebGLRenderingContextBase::validateCompressedTexFuncData(const char* functionName, GC3Dsizei width, GC3Dsizei height, GC3Denum format, ArrayBufferView& pixels)
{
    if (width < 0 || height < 0) {
        synthesizeGLError(GraphicsContext3D::INVALID_VALUE, functionName, "width or height < 0");
        return false;
    }

    unsigned bytesRequired = 0;

    switch (format) {
    case Extensions3D::COMPRESSED_RGB_S3TC_DXT1_EXT:
    case Extensions3D::COMPRESSED_RGBA_S3TC_DXT1_EXT:
    case Extensions3D::COMPRESSED_ATC_RGB_AMD:
        {
            const int kBlockSize = 8;
            const int kBlockWidth = 4;
            const int kBlockHeight = 4;
            int numBlocksAcross = (width + kBlockWidth - 1) / kBlockWidth;
            int numBlocksDown = (height + kBlockHeight - 1) / kBlockHeight;
            bytesRequired = numBlocksAcross * numBlocksDown * kBlockSize;
        }
        break;
    case Extensions3D::COMPRESSED_RGBA_S3TC_DXT3_EXT:
    case Extensions3D::COMPRESSED_RGBA_S3TC_DXT5_EXT:
    case Extensions3D::COMPRESSED_ATC_RGBA_EXPLICIT_ALPHA_AMD:
    case Extensions3D::COMPRESSED_ATC_RGBA_INTERPOLATED_ALPHA_AMD:
        {
            const int kBlockSize = 16;
            const int kBlockWidth = 4;
            const int kBlockHeight = 4;
            int numBlocksAcross = (width + kBlockWidth - 1) / kBlockWidth;
            int numBlocksDown = (height + kBlockHeight - 1) / kBlockHeight;
            bytesRequired = numBlocksAcross * numBlocksDown * kBlockSize;
        }
        break;
    case Extensions3D::COMPRESSED_RGB_PVRTC_4BPPV1_IMG:
    case Extensions3D::COMPRESSED_RGBA_PVRTC_4BPPV1_IMG:
        {
            const int kBlockSize = 8;
            const int kBlockWidth = 8;
            const int kBlockHeight = 8;
            bytesRequired = (std::max(width, kBlockWidth) * std::max(height, kBlockHeight) * 4 + 7) / kBlockSize;
        }
        break;
    case Extensions3D::COMPRESSED_RGB_PVRTC_2BPPV1_IMG:
    case Extensions3D::COMPRESSED_RGBA_PVRTC_2BPPV1_IMG:
        {
            const int kBlockSize = 8;
            const int kBlockWidth = 16;
            const int kBlockHeight = 8;
            bytesRequired = (std::max(width, kBlockWidth) * std::max(height, kBlockHeight) * 2 + 7) / kBlockSize;
        }
        break;
    default:
        synthesizeGLError(GraphicsContext3D::INVALID_ENUM, functionName, "invalid format");
        return false;
    }

    if (pixels.byteLength() != bytesRequired) {
        synthesizeGLError(GraphicsContext3D::INVALID_VALUE, functionName, "length of ArrayBufferView is not correct for dimensions");
        return false;
    }

    return true;
}

bool WebGLRenderingContextBase::validateCompressedTexDimensions(const char* functionName, GC3Denum target, GC3Dint level, GC3Dsizei width, GC3Dsizei height, GC3Denum format)
{
    switch (format) {
    case Extensions3D::COMPRESSED_RGB_S3TC_DXT1_EXT:
    case Extensions3D::COMPRESSED_RGBA_S3TC_DXT1_EXT:
    case Extensions3D::COMPRESSED_RGBA_S3TC_DXT3_EXT:
    case Extensions3D::COMPRESSED_RGBA_S3TC_DXT5_EXT: {
        const GC3Dsizei kBlockWidth = 4;
        const GC3Dsizei kBlockHeight = 4;
        const GC3Dint maxTextureSize = target ? m_maxTextureSize : m_maxCubeMapTextureSize;
        const GC3Dsizei maxCompressedDimension = maxTextureSize >> level;
        bool widthValid = (level && width == 1) || (level && width == 2) || (!(width % kBlockWidth) && width <= maxCompressedDimension);
        bool heightValid = (level && height == 1) || (level && height == 2) || (!(height % kBlockHeight) && height <= maxCompressedDimension);
        if (!widthValid || !heightValid) {
            synthesizeGLError(GraphicsContext3D::INVALID_OPERATION, functionName, "width or height invalid for level");
            return false;
        }
        return true;
    }
    case Extensions3D::COMPRESSED_RGB_PVRTC_4BPPV1_IMG:
    case Extensions3D::COMPRESSED_RGB_PVRTC_2BPPV1_IMG:
    case Extensions3D::COMPRESSED_RGBA_PVRTC_4BPPV1_IMG:
    case Extensions3D::COMPRESSED_RGBA_PVRTC_2BPPV1_IMG:
        // Height and width must be powers of 2.
        if ((width & (width - 1)) || (height & (height - 1))) {
            synthesizeGLError(GraphicsContext3D::INVALID_OPERATION, functionName, "width or height invalid for level");
            return false;
        }
        return true;
    default:
        return false;
    }
}

bool WebGLRenderingContextBase::validateCompressedTexSubDimensions(const char* functionName, GC3Denum target, GC3Dint level, GC3Dint xoffset, GC3Dint yoffset,
                                                               GC3Dsizei width, GC3Dsizei height, GC3Denum format, WebGLTexture* tex)
{
    if (xoffset < 0 || yoffset < 0) {
      synthesizeGLError(GraphicsContext3D::INVALID_VALUE, functionName, "xoffset or yoffset < 0");
      return false;
    }

    switch (format) {
    case Extensions3D::COMPRESSED_RGB_S3TC_DXT1_EXT:
    case Extensions3D::COMPRESSED_RGBA_S3TC_DXT1_EXT:
    case Extensions3D::COMPRESSED_RGBA_S3TC_DXT3_EXT:
    case Extensions3D::COMPRESSED_RGBA_S3TC_DXT5_EXT: {
        const int kBlockWidth = 4;
        const int kBlockHeight = 4;
        if ((xoffset % kBlockWidth) || (yoffset % kBlockHeight)) {
            synthesizeGLError(GraphicsContext3D::INVALID_OPERATION, functionName, "xoffset or yoffset not multiple of 4");
            return false;
        }
        if (width - xoffset > tex->getWidth(target, level)
            || height - yoffset > tex->getHeight(target, level)) {
            synthesizeGLError(GraphicsContext3D::INVALID_OPERATION, functionName, "dimensions out of range");
            return false;
        }
        return validateCompressedTexDimensions(functionName, target, level, width, height, format);
    }
    case Extensions3D::COMPRESSED_RGB_PVRTC_4BPPV1_IMG:
    case Extensions3D::COMPRESSED_RGB_PVRTC_2BPPV1_IMG:
    case Extensions3D::COMPRESSED_RGBA_PVRTC_4BPPV1_IMG:
    case Extensions3D::COMPRESSED_RGBA_PVRTC_2BPPV1_IMG: {
        if (xoffset || yoffset) {
            synthesizeGLError(GraphicsContext3D::INVALID_OPERATION, functionName, "xoffset and yoffset must be zero");
            return false;
        }
        if (width != tex->getWidth(target, level)
            || height != tex->getHeight(target, level)) {
            synthesizeGLError(GraphicsContext3D::INVALID_OPERATION, functionName, "dimensions must match existing level");
            return false;
        }
        return validateCompressedTexDimensions(functionName, target, level, width, height, format);
    }
    default:
        return false;
    }
}

bool WebGLRenderingContextBase::validateDrawMode(const char* functionName, GC3Denum mode)
{
    switch (mode) {
    case GraphicsContext3D::POINTS:
    case GraphicsContext3D::LINE_STRIP:
    case GraphicsContext3D::LINE_LOOP:
    case GraphicsContext3D::LINES:
    case GraphicsContext3D::TRIANGLE_STRIP:
    case GraphicsContext3D::TRIANGLE_FAN:
    case GraphicsContext3D::TRIANGLES:
        return true;
    default:
        synthesizeGLError(GraphicsContext3D::INVALID_ENUM, functionName, "invalid draw mode");
        return false;
    }
}

bool WebGLRenderingContextBase::validateStencilSettings(const char* functionName)
{
    if (m_stencilMask != m_stencilMaskBack || m_stencilFuncRef != m_stencilFuncRefBack || m_stencilFuncMask != m_stencilFuncMaskBack) {
        synthesizeGLError(GraphicsContext3D::INVALID_OPERATION, functionName, "front and back stencils settings do not match");
        return false;
    }
    return true;
}

bool WebGLRenderingContextBase::validateStencilFunc(const char* functionName, GC3Denum func)
{
    switch (func) {
    case GraphicsContext3D::NEVER:
    case GraphicsContext3D::LESS:
    case GraphicsContext3D::LEQUAL:
    case GraphicsContext3D::GREATER:
    case GraphicsContext3D::GEQUAL:
    case GraphicsContext3D::EQUAL:
    case GraphicsContext3D::NOTEQUAL:
    case GraphicsContext3D::ALWAYS:
        return true;
    default:
        synthesizeGLError(GraphicsContext3D::INVALID_ENUM, functionName, "invalid function");
        return false;
    }
}

void WebGLRenderingContextBase::printToConsole(MessageLevel level, const String& message)
{
    if (!m_synthesizedErrorsToConsole || !m_numGLErrorsToConsoleAllowed)
        return;

    std::unique_ptr<Inspector::ConsoleMessage> consoleMessage;

    // Error messages can occur during function calls, so show stack traces for them.
    if (level == MessageLevel::Error) {
        Ref<Inspector::ScriptCallStack> stackTrace = Inspector::createScriptCallStack(JSMainThreadExecState::currentState());
        consoleMessage = std::make_unique<Inspector::ConsoleMessage>(MessageSource::Rendering, MessageType::Log, level, message, WTFMove(stackTrace));
    } else
        consoleMessage = std::make_unique<Inspector::ConsoleMessage>(MessageSource::Rendering, MessageType::Log, level, message);

    auto* canvas = htmlCanvas();
    if (canvas)
        canvas->document().addConsoleMessage(WTFMove(consoleMessage));

    --m_numGLErrorsToConsoleAllowed;
    if (!m_numGLErrorsToConsoleAllowed)
        printToConsole(MessageLevel::Warning, "WebGL: too many errors, no more errors will be reported to the console for this context.");
}

bool WebGLRenderingContextBase::validateBlendFuncFactors(const char* functionName, GC3Denum src, GC3Denum dst)
{
    if (((src == GraphicsContext3D::CONSTANT_COLOR || src == GraphicsContext3D::ONE_MINUS_CONSTANT_COLOR)
         && (dst == GraphicsContext3D::CONSTANT_ALPHA || dst == GraphicsContext3D::ONE_MINUS_CONSTANT_ALPHA))
        || ((dst == GraphicsContext3D::CONSTANT_COLOR || dst == GraphicsContext3D::ONE_MINUS_CONSTANT_COLOR)
            && (src == GraphicsContext3D::CONSTANT_ALPHA || src == GraphicsContext3D::ONE_MINUS_CONSTANT_ALPHA))) {
        synthesizeGLError(GraphicsContext3D::INVALID_OPERATION, functionName, "incompatible src and dst");
        return false;
    }
    return true;
}

bool WebGLRenderingContextBase::validateUniformParameters(const char* functionName, const WebGLUniformLocation* location, const Float32List& v, GC3Dsizei requiredMinSize)
{
    return validateUniformMatrixParameters(functionName, location, false, v.data(), v.length(), requiredMinSize);
}

bool WebGLRenderingContextBase::validateUniformParameters(const char* functionName, const WebGLUniformLocation* location, const Int32List& v, GC3Dsizei requiredMinSize)
{
    return validateUniformMatrixParameters(functionName, location, false, v.data(), v.length(), requiredMinSize);
}

bool WebGLRenderingContextBase::validateUniformParameters(const char* functionName, const WebGLUniformLocation* location, void* v, GC3Dsizei size, GC3Dsizei requiredMinSize)
{
    return validateUniformMatrixParameters(functionName, location, false, v, size, requiredMinSize);
}

bool WebGLRenderingContextBase::validateUniformMatrixParameters(const char* functionName, const WebGLUniformLocation* location, GC3Dboolean transpose, const Float32List& v, GC3Dsizei requiredMinSize)
{
    return validateUniformMatrixParameters(functionName, location, transpose, v.data(), v.length(), requiredMinSize);
}

bool WebGLRenderingContextBase::validateUniformMatrixParameters(const char* functionName, const WebGLUniformLocation* location, GC3Dboolean transpose, const void* v, GC3Dsizei size, GC3Dsizei requiredMinSize)
{
    if (!location)
        return false;
    if (location->program() != m_currentProgram) {
        synthesizeGLError(GraphicsContext3D::INVALID_OPERATION, functionName, "location is not from current program");
        return false;
    }
    if (!v) {
        synthesizeGLError(GraphicsContext3D::INVALID_VALUE, functionName, "no array");
        return false;
    }
    if (transpose) {
        synthesizeGLError(GraphicsContext3D::INVALID_VALUE, functionName, "transpose not FALSE");
        return false;
    }
    if (size < requiredMinSize || (size % requiredMinSize)) {
        synthesizeGLError(GraphicsContext3D::INVALID_VALUE, functionName, "invalid size");
        return false;
    }
    return true;
}

WebGLBuffer* WebGLRenderingContextBase::validateBufferDataParameters(const char* functionName, GC3Denum target, GC3Denum usage)
{
    std::optional<WebGLBuffer*> buffer;
    switch (target) {
    case GraphicsContext3D::ELEMENT_ARRAY_BUFFER:
        buffer = m_boundVertexArrayObject->getElementArrayBuffer();
        break;
    case GraphicsContext3D::ARRAY_BUFFER:
        buffer = m_boundArrayBuffer.get();
        break;
    default:
#if ENABLE(WEBGL2)
        if (isWebGL2()) {
            switch (target) {
            case GraphicsContext3D::COPY_READ_BUFFER:
                buffer = m_boundCopyReadBuffer.get();
                break;
            case GraphicsContext3D::COPY_WRITE_BUFFER:
                buffer = m_boundCopyWriteBuffer.get();
                break;
            case GraphicsContext3D::PIXEL_PACK_BUFFER:
                buffer = m_boundPixelPackBuffer.get();
                break;
            case GraphicsContext3D::PIXEL_UNPACK_BUFFER:
                buffer = m_boundPixelUnpackBuffer.get();
                break;
            case GraphicsContext3D::TRANSFORM_FEEDBACK_BUFFER:
                buffer = m_boundTransformFeedbackBuffer.get();
                break;
            case GraphicsContext3D::UNIFORM_BUFFER:
                buffer = m_boundUniformBuffer.get();
                break;
            }
            if (buffer)
                break;
        }
#endif
        synthesizeGLError(GraphicsContext3D::INVALID_ENUM, functionName, "invalid target");
        return nullptr;
    }
    if (!buffer || !buffer.value()) {
        synthesizeGLError(GraphicsContext3D::INVALID_OPERATION, functionName, "no buffer");
        return nullptr;
    }
    switch (usage) {
    case GraphicsContext3D::STREAM_DRAW:
    case GraphicsContext3D::STATIC_DRAW:
    case GraphicsContext3D::DYNAMIC_DRAW:
        return buffer.value();
    }
    synthesizeGLError(GraphicsContext3D::INVALID_ENUM, functionName, "invalid usage");
    return nullptr;
}

ExceptionOr<bool> WebGLRenderingContextBase::validateHTMLImageElement(const char* functionName, HTMLImageElement* image)
{
    if (!image || !image->cachedImage()) {
        synthesizeGLError(GraphicsContext3D::INVALID_VALUE, functionName, "no image");
        return false;
    }
    const URL& url = image->cachedImage()->response().url();
    if (url.isNull() || url.isEmpty() || !url.isValid()) {
        synthesizeGLError(GraphicsContext3D::INVALID_VALUE, functionName, "invalid image");
        return false;
    }
    if (wouldTaintOrigin(image))
        return Exception { SecurityError };
    return true;
}

ExceptionOr<bool> WebGLRenderingContextBase::validateHTMLCanvasElement(const char* functionName, HTMLCanvasElement* canvas)
{
    if (!canvas || !canvas->buffer()) {
        synthesizeGLError(GraphicsContext3D::INVALID_VALUE, functionName, "no canvas");
        return false;
    }
    if (wouldTaintOrigin(canvas))
        return Exception { SecurityError };
    return true;
}

#if ENABLE(VIDEO)

ExceptionOr<bool> WebGLRenderingContextBase::validateHTMLVideoElement(const char* functionName, HTMLVideoElement* video)
{
    if (!video || !video->videoWidth() || !video->videoHeight()) {
        synthesizeGLError(GraphicsContext3D::INVALID_VALUE, functionName, "no video");
        return false;
    }
    if (wouldTaintOrigin(video))
        return Exception { SecurityError };
    return true;
}

#endif

void WebGLRenderingContextBase::vertexAttribfImpl(const char* functionName, GC3Duint index, GC3Dsizei expectedSize, GC3Dfloat v0, GC3Dfloat v1, GC3Dfloat v2, GC3Dfloat v3)
{
    if (isContextLostOrPending())
        return;
    if (index >= m_maxVertexAttribs) {
        synthesizeGLError(GraphicsContext3D::INVALID_VALUE, functionName, "index out of range");
        return;
    }
    // In GL, we skip setting vertexAttrib0 values.
    if (index || isGLES2Compliant()) {
        switch (expectedSize) {
        case 1:
            m_context->vertexAttrib1f(index, v0);
            break;
        case 2:
            m_context->vertexAttrib2f(index, v0, v1);
            break;
        case 3:
            m_context->vertexAttrib3f(index, v0, v1, v2);
            break;
        case 4:
            m_context->vertexAttrib4f(index, v0, v1, v2, v3);
            break;
        }
    }
    VertexAttribValue& attribValue = m_vertexAttribValue[index];
    attribValue.value[0] = v0;
    attribValue.value[1] = v1;
    attribValue.value[2] = v2;
    attribValue.value[3] = v3;
}

void WebGLRenderingContextBase::vertexAttribfvImpl(const char* functionName, GC3Duint index, Float32List&& list, GC3Dsizei expectedSize)
{
    if (isContextLostOrPending())
        return;
    
    auto data = list.data();
    if (!data) {
        synthesizeGLError(GraphicsContext3D::INVALID_VALUE, functionName, "no array");
        return;
    }
    
    int size = list.length();
    if (size < expectedSize) {
        synthesizeGLError(GraphicsContext3D::INVALID_VALUE, functionName, "invalid size");
        return;
    }
    if (index >= m_maxVertexAttribs) {
        synthesizeGLError(GraphicsContext3D::INVALID_VALUE, functionName, "index out of range");
        return;
    }
    // In GL, we skip setting vertexAttrib0 values.
    if (index || isGLES2Compliant()) {
        switch (expectedSize) {
        case 1:
            m_context->vertexAttrib1fv(index, data);
            break;
        case 2:
            m_context->vertexAttrib2fv(index, data);
            break;
        case 3:
            m_context->vertexAttrib3fv(index, data);
            break;
        case 4:
            m_context->vertexAttrib4fv(index, data);
            break;
        }
    }
    VertexAttribValue& attribValue = m_vertexAttribValue[index];
    attribValue.initValue();
    for (int ii = 0; ii < expectedSize; ++ii)
        attribValue.value[ii] = data[ii];
}

void WebGLRenderingContextBase::initVertexAttrib0()
{
    WebGLVertexArrayObjectBase::VertexAttribState& state = m_boundVertexArrayObject->getVertexAttribState(0);
    
    m_vertexAttrib0Buffer = createBuffer();
    m_context->bindBuffer(GraphicsContext3D::ARRAY_BUFFER, m_vertexAttrib0Buffer->object());
    m_context->bufferData(GraphicsContext3D::ARRAY_BUFFER, 0, GraphicsContext3D::DYNAMIC_DRAW);
    m_context->vertexAttribPointer(0, 4, GraphicsContext3D::FLOAT, false, 0, 0);
    state.bufferBinding = m_vertexAttrib0Buffer;
    m_context->bindBuffer(GraphicsContext3D::ARRAY_BUFFER, 0);
    m_context->enableVertexAttribArray(0);
    m_vertexAttrib0BufferSize = 0;
    m_vertexAttrib0BufferValue[0] = 0.0f;
    m_vertexAttrib0BufferValue[1] = 0.0f;
    m_vertexAttrib0BufferValue[2] = 0.0f;
    m_vertexAttrib0BufferValue[3] = 1.0f;
    m_forceAttrib0BufferRefill = false;
    m_vertexAttrib0UsedBefore = false;
}

bool WebGLRenderingContextBase::validateSimulatedVertexAttrib0(GC3Duint numVertex)
{
    if (!m_currentProgram)
        return true;

    bool usingVertexAttrib0 = m_currentProgram->isUsingVertexAttrib0();
    if (!usingVertexAttrib0)
        return true;

    auto& state = m_boundVertexArrayObject->getVertexAttribState(0);
    if (state.enabled)
        return true;

    auto bufferSize = checkedAddAndMultiply<GC3Duint>(numVertex, 1, 4);
    if (!bufferSize)
        return false;

    Checked<GC3Dsizeiptr, RecordOverflow> bufferDataSize(bufferSize.value());
    bufferDataSize *= Checked<GC3Dsizeiptr>(sizeof(GC3Dfloat));
    return !bufferDataSize.hasOverflowed() && bufferDataSize.unsafeGet() > 0;
}

std::optional<bool> WebGLRenderingContextBase::simulateVertexAttrib0(GC3Duint numVertex)
{
    if (!m_currentProgram)
        return false;
    bool usingVertexAttrib0 = m_currentProgram->isUsingVertexAttrib0();
    if (usingVertexAttrib0)
        m_vertexAttrib0UsedBefore = true;

    auto& state = m_boundVertexArrayObject->getVertexAttribState(0);
    if (state.enabled && usingVertexAttrib0)
        return false;
    if (!usingVertexAttrib0 && !m_vertexAttrib0UsedBefore)
        return false;
    m_vertexAttrib0UsedBefore = true;
    m_context->bindBuffer(GraphicsContext3D::ARRAY_BUFFER, m_vertexAttrib0Buffer->object());

    // We know bufferSize and bufferDataSize won't overflow or go negative, thanks to validateSimulatedVertexAttrib0
    GC3Duint bufferSize = (numVertex + 1) * 4;
    GC3Dsizeiptr bufferDataSize = bufferSize * sizeof(GC3Dfloat);

    if (bufferDataSize > m_vertexAttrib0BufferSize) {
        m_context->moveErrorsToSyntheticErrorList();
        m_context->bufferData(GraphicsContext3D::ARRAY_BUFFER, bufferDataSize, 0, GraphicsContext3D::DYNAMIC_DRAW);
        if (m_context->getError() != GraphicsContext3D::NO_ERROR) {
            // We were unable to create a buffer.
            m_vertexAttrib0UsedBefore = false;
            return std::nullopt;
        }
        m_vertexAttrib0BufferSize = bufferDataSize;
        m_forceAttrib0BufferRefill = true;
    }

    auto& attribValue = m_vertexAttribValue[0];

    if (usingVertexAttrib0
        && (m_forceAttrib0BufferRefill
            || attribValue.value[0] != m_vertexAttrib0BufferValue[0]
            || attribValue.value[1] != m_vertexAttrib0BufferValue[1]
            || attribValue.value[2] != m_vertexAttrib0BufferValue[2]
            || attribValue.value[3] != m_vertexAttrib0BufferValue[3])) {

        auto bufferData = std::make_unique<GC3Dfloat[]>(bufferSize);
        for (GC3Duint ii = 0; ii < numVertex + 1; ++ii) {
            bufferData[ii * 4] = attribValue.value[0];
            bufferData[ii * 4 + 1] = attribValue.value[1];
            bufferData[ii * 4 + 2] = attribValue.value[2];
            bufferData[ii * 4 + 3] = attribValue.value[3];
        }
        m_vertexAttrib0BufferValue[0] = attribValue.value[0];
        m_vertexAttrib0BufferValue[1] = attribValue.value[1];
        m_vertexAttrib0BufferValue[2] = attribValue.value[2];
        m_vertexAttrib0BufferValue[3] = attribValue.value[3];
        m_forceAttrib0BufferRefill = false;
        m_context->bufferSubData(GraphicsContext3D::ARRAY_BUFFER, 0, bufferDataSize, bufferData.get());
    }
    m_context->vertexAttribPointer(0, 4, GraphicsContext3D::FLOAT, 0, 0, 0);
    return true;
}

void WebGLRenderingContextBase::restoreStatesAfterVertexAttrib0Simulation()
{
    const WebGLVertexArrayObjectBase::VertexAttribState& state = m_boundVertexArrayObject->getVertexAttribState(0);
    if (state.bufferBinding != m_vertexAttrib0Buffer) {
        m_context->bindBuffer(GraphicsContext3D::ARRAY_BUFFER, objectOrZero(state.bufferBinding.get()));
        m_context->vertexAttribPointer(0, state.size, state.type, state.normalized, state.originalStride, state.offset);
    }
    m_context->bindBuffer(GraphicsContext3D::ARRAY_BUFFER, objectOrZero(m_boundArrayBuffer.get()));
}

void WebGLRenderingContextBase::dispatchContextLostEvent()
{
    auto* canvas = htmlCanvas();
    if (!canvas)
        return;

    Ref<WebGLContextEvent> event = WebGLContextEvent::create(eventNames().webglcontextlostEvent, false, true, emptyString());
    canvas->dispatchEvent(event);
    m_restoreAllowed = event->defaultPrevented();
    if (m_contextLostMode == RealLostContext && m_restoreAllowed)
        m_restoreTimer.startOneShot(0_s);
}

void WebGLRenderingContextBase::maybeRestoreContext()
{
    ASSERT(m_contextLost);
    if (!m_contextLost)
        return;

    // The rendering context is not restored unless the default behavior of the
    // webglcontextlost event was prevented earlier.
    //
    // Because of the way m_restoreTimer is set up for real vs. synthetic lost
    // context events, we don't have to worry about this test short-circuiting
    // the retry loop for real context lost events.
    if (!m_restoreAllowed)
        return;

    int contextLostReason = m_context->getExtensions().getGraphicsResetStatusARB();

    switch (contextLostReason) {
    case GraphicsContext3D::NO_ERROR:
        // The GraphicsContext3D implementation might not fully
        // support GL_ARB_robustness semantics yet. Alternatively, the
        // WEBGL_lose_context extension might have been used to force
        // a lost context.
        break;
    case Extensions3D::GUILTY_CONTEXT_RESET_ARB:
        // The rendering context is not restored if this context was
        // guilty of causing the graphics reset.
        printToConsole(MessageLevel::Warning, "WARNING: WebGL content on the page caused the graphics card to reset; not restoring the context");
        return;
    case Extensions3D::INNOCENT_CONTEXT_RESET_ARB:
        // Always allow the context to be restored.
        break;
    case Extensions3D::UNKNOWN_CONTEXT_RESET_ARB:
        // Warn. Ideally, prompt the user telling them that WebGL
        // content on the page might have caused the graphics card to
        // reset and ask them whether they want to continue running
        // the content. Only if they say "yes" should we start
        // attempting to restore the context.
        printToConsole(MessageLevel::Warning, "WARNING: WebGL content on the page might have caused the graphics card to reset");
        break;
    }

    auto* canvas = htmlCanvas();
    if (!canvas)
        return;

    RefPtr<Frame> frame = canvas->document().frame();
    if (!frame)
        return;

    if (!frame->loader().client().allowWebGL(frame->settings().webGLEnabled()))
        return;

    RefPtr<FrameView> view = frame->view();
    if (!view)
        return;
    RefPtr<ScrollView> root = view->root();
    if (!root)
        return;
    HostWindow* hostWindow = root->hostWindow();
    if (!hostWindow)
        return;

    GraphicsContext3D::RenderStyle renderStyle = frame->settings().nonCompositedWebGLEnabled() ? GraphicsContext3D::RenderDirectlyToHostWindow : GraphicsContext3D::RenderOffscreen;
    RefPtr<GraphicsContext3D> context(GraphicsContext3D::create(m_attributes, hostWindow, renderStyle));
    if (!context) {
        if (m_contextLostMode == RealLostContext)
            m_restoreTimer.startOneShot(secondsBetweenRestoreAttempts);
        else
            // This likely shouldn't happen but is the best way to report it to the WebGL app.
            synthesizeGLError(GraphicsContext3D::INVALID_OPERATION, "", "error restoring context");
        return;
    }

    m_context = context;
    addActivityStateChangeObserverIfNecessary();
    m_contextLost = false;
    setupFlags();
    initializeNewContext();
    initializeVertexArrayObjects();
    canvas->dispatchEvent(WebGLContextEvent::create(eventNames().webglcontextrestoredEvent, false, true, emptyString()));
}

void WebGLRenderingContextBase::dispatchContextChangedEvent()
{
    auto* canvas = htmlCanvas();
    if (!canvas)
        return;

    canvas->dispatchEvent(WebGLContextEvent::create(eventNames().webglcontextchangedEvent, false, true, emptyString()));
}

void WebGLRenderingContextBase::simulateContextChanged()
{
    if (m_context)
        m_context->simulateContextChanged();
}

String WebGLRenderingContextBase::ensureNotNull(const String& text) const
{
    if (text.isNull())
        return WTF::emptyString();
    return text;
}

WebGLRenderingContextBase::LRUImageBufferCache::LRUImageBufferCache(int capacity)
    : m_buffers(std::make_unique<std::unique_ptr<ImageBuffer>[]>(capacity))
    , m_capacity(capacity)
{
}

ImageBuffer* WebGLRenderingContextBase::LRUImageBufferCache::imageBuffer(const IntSize& size)
{
    int i;
    for (i = 0; i < m_capacity; ++i) {
        ImageBuffer* buf = m_buffers[i].get();
        if (!buf)
            break;
        if (buf->logicalSize() != size)
            continue;
        bubbleToFront(i);
        return buf;
    }

    // FIXME (149423): Should this ImageBuffer be unconditionally unaccelerated?
    std::unique_ptr<ImageBuffer> temp = ImageBuffer::create(size, Unaccelerated);
    if (!temp)
        return nullptr;
    i = std::min(m_capacity - 1, i);
    m_buffers[i] = WTFMove(temp);

    ImageBuffer* buf = m_buffers[i].get();
    bubbleToFront(i);
    return buf;
}

void WebGLRenderingContextBase::LRUImageBufferCache::bubbleToFront(int idx)
{
    for (int i = idx; i > 0; --i)
        m_buffers[i].swap(m_buffers[i-1]);
}

namespace {

    String GetErrorString(GC3Denum error)
    {
        switch (error) {
        case GraphicsContext3D::INVALID_ENUM:
            return ASCIILiteral("INVALID_ENUM");
        case GraphicsContext3D::INVALID_VALUE:
            return ASCIILiteral("INVALID_VALUE");
        case GraphicsContext3D::INVALID_OPERATION:
            return ASCIILiteral("INVALID_OPERATION");
        case GraphicsContext3D::OUT_OF_MEMORY:
            return ASCIILiteral("OUT_OF_MEMORY");
        case GraphicsContext3D::INVALID_FRAMEBUFFER_OPERATION:
            return ASCIILiteral("INVALID_FRAMEBUFFER_OPERATION");
        case GraphicsContext3D::CONTEXT_LOST_WEBGL:
            return ASCIILiteral("CONTEXT_LOST_WEBGL");
        default:
            return String::format("WebGL ERROR(%04x)", error);
        }
    }

} // namespace anonymous

void WebGLRenderingContextBase::synthesizeGLError(GC3Denum error, const char* functionName, const char* description, ConsoleDisplayPreference display)
{
    if (m_synthesizedErrorsToConsole && display == DisplayInConsole) {
        String str = "WebGL: " + GetErrorString(error) +  ": " + String(functionName) + ": " + String(description);
        printToConsole(MessageLevel::Error, str);
    }
    m_context->synthesizeGLError(error);
}

void WebGLRenderingContextBase::applyStencilTest()
{
    bool haveStencilBuffer = false;

    if (m_framebufferBinding)
        haveStencilBuffer = m_framebufferBinding->hasStencilBuffer();
    else {
        auto attributes = getContextAttributes();
        ASSERT(attributes);
        haveStencilBuffer = attributes->stencil;
    }
    enableOrDisable(GraphicsContext3D::STENCIL_TEST, m_stencilEnabled && haveStencilBuffer);
}

void WebGLRenderingContextBase::enableOrDisable(GC3Denum capability, bool enable)
{
    if (enable)
        m_context->enable(capability);
    else
        m_context->disable(capability);
}

IntSize WebGLRenderingContextBase::clampedCanvasSize()
{
    return IntSize(clamp(canvasBase().width(), 1, m_maxViewportDims[0]),
        clamp(canvasBase().height(), 1, m_maxViewportDims[1]));
}

GC3Dint WebGLRenderingContextBase::getMaxDrawBuffers()
{
    if (!supportsDrawBuffers())
        return 0;
    if (!m_maxDrawBuffers)
        m_context->getIntegerv(Extensions3D::MAX_DRAW_BUFFERS_EXT, &m_maxDrawBuffers);
    if (!m_maxColorAttachments)
        m_context->getIntegerv(Extensions3D::MAX_COLOR_ATTACHMENTS_EXT, &m_maxColorAttachments);
    // WEBGL_draw_buffers requires MAX_COLOR_ATTACHMENTS >= MAX_DRAW_BUFFERS.
    return std::min(m_maxDrawBuffers, m_maxColorAttachments);
}

GC3Dint WebGLRenderingContextBase::getMaxColorAttachments()
{
    if (!supportsDrawBuffers())
        return 0;
    if (!m_maxColorAttachments)
        m_context->getIntegerv(Extensions3D::MAX_COLOR_ATTACHMENTS_EXT, &m_maxColorAttachments);
    return m_maxColorAttachments;
}

void WebGLRenderingContextBase::setBackDrawBuffer(GC3Denum buf)
{
    m_backDrawBuffer = buf;
}

void WebGLRenderingContextBase::restoreCurrentFramebuffer()
{
    bindFramebuffer(GraphicsContext3D::FRAMEBUFFER, m_framebufferBinding.get());
}

void WebGLRenderingContextBase::restoreCurrentTexture2D()
{
    auto texture = m_textureUnits[m_activeTextureUnit].texture2DBinding.get();
    bindTexture(GraphicsContext3D::TEXTURE_2D, texture);
    if (texture && texture->needToUseBlackTexture(textureExtensionFlags()))
        m_unrenderableTextureUnits.add(m_activeTextureUnit);
}

bool WebGLRenderingContextBase::supportsDrawBuffers()
{
    if (!m_drawBuffersWebGLRequirementsChecked) {
        m_drawBuffersWebGLRequirementsChecked = true;
        m_drawBuffersSupported = WebGLDrawBuffers::supported(*this);
    }
    return m_drawBuffersSupported;
}

void WebGLRenderingContextBase::drawArraysInstanced(GC3Denum mode, GC3Dint first, GC3Dsizei count, GC3Dsizei primcount)
{
    if (!primcount) {
        markContextChanged();
        return;
    }

    if (!validateDrawArrays("drawArraysInstanced", mode, first, count, primcount))
        return;

    clearIfComposited();

    bool vertexAttrib0Simulated = false;
    if (!isGLES2Compliant()) {
        auto simulateVertexAttrib0Status = simulateVertexAttrib0(first + count - 1);
        if (!simulateVertexAttrib0Status) {
            // We were unable to simulate the attribute buffer.
            synthesizeGLError(GraphicsContext3D::INVALID_OPERATION, "drawArraysInstanced", "unable to simulate vertexAttrib0 array");
            return;
        }
        vertexAttrib0Simulated = simulateVertexAttrib0Status.value();
    }
    if (!isGLES2NPOTStrict())
        checkTextureCompleteness("drawArraysInstanced", true);

    m_context->drawArraysInstanced(mode, first, count, primcount);

    if (!isGLES2Compliant() && vertexAttrib0Simulated)
        restoreStatesAfterVertexAttrib0Simulation();
    if (!isGLES2NPOTStrict())
        checkTextureCompleteness("drawArraysInstanced", false);
    markContextChangedAndNotifyCanvasObserver();
}

void WebGLRenderingContextBase::drawElementsInstanced(GC3Denum mode, GC3Dsizei count, GC3Denum type, long long offset, GC3Dsizei primcount)
{
    if (!primcount) {
        markContextChanged();
        return;
    }

    unsigned numElements = 0;
    if (!validateDrawElements("drawElementsInstanced", mode, count, type, offset, numElements, primcount))
        return;

    clearIfComposited();

    bool vertexAttrib0Simulated = false;
    if (!isGLES2Compliant()) {
        if (!numElements)
            validateIndexArrayPrecise(count, type, static_cast<GC3Dintptr>(offset), numElements);
        auto simulateVertexAttrib0Status = simulateVertexAttrib0(numElements);
        if (!simulateVertexAttrib0Status) {
            // We were unable to simulate the attribute buffer.
            synthesizeGLError(GraphicsContext3D::INVALID_OPERATION, "drawArraysInstanced", "unable to simulate vertexAttrib0 array");
            return;
        }
        vertexAttrib0Simulated = simulateVertexAttrib0Status.value();
    }
    if (!isGLES2NPOTStrict())
        checkTextureCompleteness("drawElementsInstanced", true);

    m_context->drawElementsInstanced(mode, count, type, static_cast<GC3Dintptr>(offset), primcount);

    if (!isGLES2Compliant() && vertexAttrib0Simulated)
        restoreStatesAfterVertexAttrib0Simulation();
    if (!isGLES2NPOTStrict())
        checkTextureCompleteness("drawElementsInstanced", false);
    markContextChangedAndNotifyCanvasObserver();
}

void WebGLRenderingContextBase::vertexAttribDivisor(GC3Duint index, GC3Duint divisor)
{
    if (isContextLostOrPending())
        return;

    if (index >= m_maxVertexAttribs) {
        synthesizeGLError(GraphicsContext3D::INVALID_VALUE, "vertexAttribDivisor", "index out of range");
        return;
    }

    m_boundVertexArrayObject->setVertexAttribDivisor(index, divisor);
    m_context->vertexAttribDivisor(index, divisor);
}

bool WebGLRenderingContextBase::enableSupportedExtension(const char* extensionNameLiteral)
{
    ASSERT(m_context);
    auto& extensions = m_context->getExtensions();
    String extensionName { ASCIILiteral { extensionNameLiteral } };
    if (!extensions.supports(extensionName))
        return false;
    extensions.ensureEnabled(extensionName);
    return true;
}

void WebGLRenderingContextBase::activityStateDidChange(ActivityState::Flags oldActivityState, ActivityState::Flags newActivityState)
{
    if (!m_context)
        return;

    ActivityState::Flags changed = oldActivityState ^ newActivityState;
    if (isHighPerformanceContext(m_context)) {
        if (changed & ActivityState::IsVisible) {
            m_context->setContextVisibility(newActivityState & ActivityState::IsVisible);
        }
    }

    if (canvas().document().frame()->settings().nonCompositedWebGLEnabled()) {
        if ((changed & ActivityState::IsInWindow) && !(newActivityState & ActivityState::IsInWindow)) {
            if (m_scissorEnabled)
                m_context->disable(GraphicsContext3D::SCISSOR_TEST);
            m_context->clearColor(0, 0, 0, 0);
            m_context->clear(GraphicsContext3D::COLOR_BUFFER_BIT);
            m_context->platformLayer()->swapBuffersIfNeeded();
            if (m_scissorEnabled)
                m_context->enable(GraphicsContext3D::SCISSOR_TEST);
        }
    }
}

void WebGLRenderingContextBase::setFailNextGPUStatusCheck()
{
    if (!m_context)
        return;

    m_context->setFailNextGPUStatusCheck();
}

} // namespace WebCore

#endif // ENABLE(WEBGL)<|MERGE_RESOLUTION|>--- conflicted
+++ resolved
@@ -481,12 +481,8 @@
         return renderingContext;
     }
 
-<<<<<<< HEAD
     GraphicsContext3D::RenderStyle renderStyle = frame->settings().nonCompositedWebGLEnabled() ? GraphicsContext3D::RenderDirectlyToHostWindow : GraphicsContext3D::RenderOffscreen;
-    auto context = GraphicsContext3D::create(attributes, document.view()->root()->hostWindow(), renderStyle);
-=======
-    auto context = GraphicsContext3D::create(attributes, hostWindow);
->>>>>>> 106bd92a
+    auto context = GraphicsContext3D::create(attributes, hostWindow, renderStyle);
     if (!context || !context->makeContextCurrent()) {
         if (canvasElement)
             canvasElement->dispatchEvent(WebGLContextEvent::create(eventNames().webglcontextcreationerrorEvent, false, true, "Could not create a WebGL context."));
@@ -804,13 +800,8 @@
     RenderBox* renderBox = canvas->renderBox();
     if (isAccelerated() && renderBox && renderBox->hasAcceleratedCompositing()) {
         m_markedCanvasDirty = true;
-<<<<<<< HEAD
-        canvas().clearCopiedImage();
+        htmlCanvas()->clearCopiedImage();
         renderBox->contentChanged(CanvasPixelsChanged);
-=======
-        htmlCanvas()->clearCopiedImage();
-        renderBox->contentChanged(CanvasChanged);
->>>>>>> 106bd92a
     } else {
         if (!m_markedCanvasDirty) {
             m_markedCanvasDirty = true;
