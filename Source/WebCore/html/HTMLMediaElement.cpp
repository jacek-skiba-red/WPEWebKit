/*
 * Copyright (C) 2007-2017 Apple Inc. All rights reserved.
 *
 * Redistribution and use in source and binary forms, with or without
 * modification, are permitted provided that the following conditions
 * are met:
 * 1. Redistributions of source code must retain the above copyright
 *    notice, this list of conditions and the following disclaimer.
 * 2. Redistributions in binary form must reproduce the above copyright
 *    notice, this list of conditions and the following disclaimer in the
 *    documentation and/or other materials provided with the distribution.
 *
 * THIS SOFTWARE IS PROVIDED BY APPLE INC. ``AS IS'' AND ANY
 * EXPRESS OR IMPLIED WARRANTIES, INCLUDING, BUT NOT LIMITED TO, THE
 * IMPLIED WARRANTIES OF MERCHANTABILITY AND FITNESS FOR A PARTICULAR
 * PURPOSE ARE DISCLAIMED.  IN NO EVENT SHALL APPLE INC. OR
 * CONTRIBUTORS BE LIABLE FOR ANY DIRECT, INDIRECT, INCIDENTAL, SPECIAL,
 * EXEMPLARY, OR CONSEQUENTIAL DAMAGES (INCLUDING, BUT NOT LIMITED TO,
 * PROCUREMENT OF SUBSTITUTE GOODS OR SERVICES; LOSS OF USE, DATA, OR
 * PROFITS; OR BUSINESS INTERRUPTION) HOWEVER CAUSED AND ON ANY THEORY
 * OF LIABILITY, WHETHER IN CONTRACT, STRICT LIABILITY, OR TORT
 * (INCLUDING NEGLIGENCE OR OTHERWISE) ARISING IN ANY WAY OUT OF THE USE
 * OF THIS SOFTWARE, EVEN IF ADVISED OF THE POSSIBILITY OF SUCH DAMAGE.
 */

#include "config.h"
#include "HTMLMediaElement.h"

#if ENABLE(VIDEO)

#include "ApplicationCacheHost.h"
#include "ApplicationCacheResource.h"
#include "Attribute.h"
#include "Blob.h"
#include "CSSPropertyNames.h"
#include "CSSValueKeywords.h"
#include "ChromeClient.h"
#include "CommonVM.h"
#include "ContentSecurityPolicy.h"
#include "ContentType.h"
#include "CookieJar.h"
#include "DiagnosticLoggingClient.h"
#include "DiagnosticLoggingKeys.h"
#include "Document.h"
#include "DocumentLoader.h"
#include "ElementChildIterator.h"
#include "EventNames.h"
#include "FrameLoader.h"
#include "FrameLoaderClient.h"
#include "FrameView.h"
#include "HTMLParserIdioms.h"
#include "HTMLSourceElement.h"
#include "HTMLVideoElement.h"
#include "JSDOMError.h"
#include "JSDOMPromiseDeferred.h"
#include "JSHTMLMediaElement.h"
#include "Language.h"
#include "Logging.h"
#include "MIMETypeRegistry.h"
#include "MainFrame.h"
#include "MediaController.h"
#include "MediaControls.h"
#include "MediaDocument.h"
#include "MediaError.h"
#include "MediaFragmentURIParser.h"
#include "MediaList.h"
#include "MediaPlayer.h"
#include "MediaQueryEvaluator.h"
#include "MediaResourceLoader.h"
#include "NetworkingContext.h"
#include "NoEventDispatchAssertion.h"
#include "Page.h"
#include "PageGroup.h"
#include "PlatformMediaSessionManager.h"
#include "ProgressTracker.h"
#include "RenderLayerCompositor.h"
#include "RenderTheme.h"
#include "RenderVideo.h"
#include "RenderView.h"
#include "ResourceLoadInfo.h"
#include "ScriptController.h"
#include "ScriptSourceCode.h"
#include "SecurityOriginData.h"
#include "SecurityPolicy.h"
#include "Settings.h"
#include "ShadowRoot.h"
#include "TimeRanges.h"
#include "UserContentController.h"
#include "UserGestureIndicator.h"
#include <limits>
#include <pal/SessionID.h>
#include <pal/system/SleepDisabler.h>
#include <runtime/Uint8Array.h>
#include <wtf/Algorithms.h>
#include <wtf/CurrentTime.h>
#include <wtf/MathExtras.h>
#include <wtf/MemoryPressureHandler.h>
#include <wtf/Ref.h>
#include <wtf/text/CString.h>

#if ENABLE(VIDEO_TRACK)
#include "AudioTrackList.h"
#include "HTMLTrackElement.h"
#include "InbandGenericTextTrack.h"
#include "InbandTextTrackPrivate.h"
#include "InbandWebVTTTextTrack.h"
#include "RuntimeEnabledFeatures.h"
#include "TextTrackCueList.h"
#include "TextTrackList.h"
#include "VideoTrackList.h"
#endif

#if ENABLE(WEB_AUDIO)
#include "AudioSourceProvider.h"
#include "MediaElementAudioSourceNode.h"
#endif

#if PLATFORM(IOS)
#include "RuntimeApplicationChecks.h"
#include "VideoFullscreenInterfaceAVKit.h"
#endif

#if ENABLE(WIRELESS_PLAYBACK_TARGET)
#include "WebKitPlaybackTargetAvailabilityEvent.h"
#endif

#if ENABLE(MEDIA_SESSION)
#include "MediaSession.h"
#endif

#if ENABLE(MEDIA_SOURCE)
#include "DOMWindow.h"
#include "MediaSource.h"
#include "VideoPlaybackQuality.h"
#endif

#if ENABLE(MEDIA_STREAM)
#include "DOMURL.h"
#include "MediaStream.h"
#include "MediaStreamRegistry.h"
#endif

#if ENABLE(LEGACY_ENCRYPTED_MEDIA)
#include "WebKitMediaKeyNeededEvent.h"
#include "WebKitMediaKeys.h"
#endif

#if ENABLE(ENCRYPTED_MEDIA)
<<<<<<< HEAD
#include "MediaEncryptedEvent.h"
=======
>>>>>>> e30edeb8
#include "MediaKeys.h"
#endif

#if ENABLE(MEDIA_CONTROLS_SCRIPT)
#include "JSMediaControlsHost.h"
#include "MediaControlsHost.h"
#include <bindings/ScriptObject.h>
#endif

#if ENABLE(ENCRYPTED_MEDIA)
#include "NotImplemented.h"
#endif

#if PLATFORM(IOS) || (PLATFORM(MAC) && ENABLE(VIDEO_PRESENTATION_MODE))
#include "VideoFullscreenModel.h"
#endif

#define RELEASE_LOG_IF_ALLOWED(fmt, ...) RELEASE_LOG_IF(document().page() && document().page()->isAlwaysOnLoggingAllowed(), Media, "%p - HTMLMediaElement::" fmt, this, ##__VA_ARGS__)

namespace WebCore {

static const Seconds SeekRepeatDelay { 100_ms };
static const double SeekTime = 0.2;
static const Seconds ScanRepeatDelay { 1.5_s };
static const double ScanMaximumRate = 8;
static const double AutoplayInterferenceTimeThreshold = 10;

static const Seconds hideMediaControlsAfterEndedDelay { 6_s };

static void setFlags(unsigned& value, unsigned flags)
{
    value |= flags;
}

static void clearFlags(unsigned& value, unsigned flags)
{
    value &= ~flags;
}

#if !LOG_DISABLED
static String urlForLoggingMedia(const URL& url)
{
    static const unsigned maximumURLLengthForLogging = 128;

    if (url.string().length() < maximumURLLengthForLogging)
        return url.string();
    return url.string().substring(0, maximumURLLengthForLogging) + "...";
}

static const char* boolString(bool val)
{
    return val ? "true" : "false";
}

static String actionName(HTMLMediaElementEnums::DelayedActionType action)
{
    StringBuilder actionBuilder;

#define ACTION(_actionType) \
    if (action & (HTMLMediaElementEnums::_actionType)) { \
        if (!actionBuilder.isEmpty()) \
        actionBuilder.appendLiteral(", "); \
        actionBuilder.append(#_actionType); \
    } \

    ACTION(ConfigureTextTracks);
    ACTION(TextTrackChangesNotification);
    ACTION(ConfigureTextTrackDisplay);
    ACTION(CheckPlaybackTargetCompatablity);
    ACTION(CheckMediaState);
    ACTION(MediaEngineUpdated);

    return actionBuilder.toString();

#undef ACTION
}

#endif

#ifndef LOG_MEDIA_EVENTS
// Default to not logging events because so many are generated they can overwhelm the rest of
// the logging.
#define LOG_MEDIA_EVENTS 0
#endif

#ifndef LOG_CACHED_TIME_WARNINGS
// Default to not logging warnings about excessive drift in the cached media time because it adds a
// fair amount of overhead and logging.
#define LOG_CACHED_TIME_WARNINGS 0
#endif

#if ENABLE(MEDIA_SOURCE)
// URL protocol used to signal that the media source API is being used.
static const char* mediaSourceBlobProtocol = "blob";
#endif

#if ENABLE(MEDIA_STREAM)
// URL protocol used to signal that the media stream API is being used.
static const char* mediaStreamBlobProtocol = "blob";
#endif

using namespace HTMLNames;

typedef HashMap<Document*, HashSet<HTMLMediaElement*>> DocumentElementSetMap;
static DocumentElementSetMap& documentToElementSetMap()
{
    static NeverDestroyed<DocumentElementSetMap> map;
    return map;
}

static void addElementToDocumentMap(HTMLMediaElement& element, Document& document)
{
    DocumentElementSetMap& map = documentToElementSetMap();
    HashSet<HTMLMediaElement*> set = map.take(&document);
    set.add(&element);
    map.add(&document, set);
}

static void removeElementFromDocumentMap(HTMLMediaElement& element, Document& document)
{
    DocumentElementSetMap& map = documentToElementSetMap();
    HashSet<HTMLMediaElement*> set = map.take(&document);
    set.remove(&element);
    if (!set.isEmpty())
        map.add(&document, set);
}

#if ENABLE(VIDEO_TRACK)

class TrackDisplayUpdateScope {
public:
    TrackDisplayUpdateScope(HTMLMediaElement& element)
        : m_element(element)
    {
        m_element.beginIgnoringTrackDisplayUpdateRequests();
    }
    ~TrackDisplayUpdateScope()
    {
        m_element.endIgnoringTrackDisplayUpdateRequests();
    }

private:
    HTMLMediaElement& m_element;
};

#endif

struct HTMLMediaElement::TrackGroup {
    enum GroupKind { CaptionsAndSubtitles, Description, Chapter, Metadata, Other };

    TrackGroup(GroupKind kind)
        : kind(kind)
    {
    }

    Vector<RefPtr<TextTrack>> tracks;
    RefPtr<TextTrack> visibleTrack;
    RefPtr<TextTrack> defaultTrack;
    GroupKind kind;
    bool hasSrcLang { false };
};

HashSet<HTMLMediaElement*>& HTMLMediaElement::allMediaElements()
{
    static NeverDestroyed<HashSet<HTMLMediaElement*>> elements;
    return elements;
}

#if ENABLE(MEDIA_SESSION)
typedef HashMap<uint64_t, HTMLMediaElement*> IDToElementMap;

static IDToElementMap& elementIDsToElements()
{
    static NeverDestroyed<IDToElementMap> map;
    return map;
}

HTMLMediaElement* HTMLMediaElement::elementWithID(uint64_t id)
{
    if (id == HTMLMediaElementInvalidID)
        return nullptr;

    return elementIDsToElements().get(id);
}

static uint64_t nextElementID()
{
    static uint64_t elementID = 0;
    return ++elementID;
}
#endif

struct MediaElementSessionInfo {
    const MediaElementSession* session;
    MediaElementSession::PlaybackControlsPurpose purpose;

    double timeOfLastUserInteraction;
    bool canShowControlsManager : 1;
    bool isVisibleInViewportOrFullscreen : 1;
    bool isLargeEnoughForMainContent : 1;
    bool isPlayingAudio : 1;
};

static MediaElementSessionInfo mediaElementSessionInfoForSession(const MediaElementSession& session, MediaElementSession::PlaybackControlsPurpose purpose)
{
    const HTMLMediaElement& element = session.element();
    return {
        &session,
        purpose,
        session.mostRecentUserInteractionTime(),
        session.canShowControlsManager(purpose),
        element.isFullscreen() || element.isVisibleInViewport(),
        session.isLargeEnoughForMainContent(MediaSessionMainContentPurpose::MediaControls),
        element.isPlaying() && element.hasAudio() && !element.muted()
    };
}

static bool preferMediaControlsForCandidateSessionOverOtherCandidateSession(const MediaElementSessionInfo& session, const MediaElementSessionInfo& otherSession)
{
    MediaElementSession::PlaybackControlsPurpose purpose = session.purpose;
    ASSERT(purpose == otherSession.purpose);

    // For the controls manager, prioritize visible media over offscreen media.
    if (purpose == MediaElementSession::PlaybackControlsPurpose::ControlsManager && session.isVisibleInViewportOrFullscreen != otherSession.isVisibleInViewportOrFullscreen)
        return session.isVisibleInViewportOrFullscreen;

    // For Now Playing, prioritize elements that would normally satisfy main content.
    if (purpose == MediaElementSession::PlaybackControlsPurpose::NowPlaying && session.isLargeEnoughForMainContent != otherSession.isLargeEnoughForMainContent)
        return session.isLargeEnoughForMainContent;

    // As a tiebreaker, prioritize elements that the user recently interacted with.
    return session.timeOfLastUserInteraction > otherSession.timeOfLastUserInteraction;
}

static bool mediaSessionMayBeConfusedWithMainContent(const MediaElementSessionInfo& session, MediaElementSession::PlaybackControlsPurpose purpose)
{
    if (purpose == MediaElementSession::PlaybackControlsPurpose::NowPlaying)
        return session.isPlayingAudio;

    if (!session.isVisibleInViewportOrFullscreen)
        return false;

    if (!session.isLargeEnoughForMainContent)
        return false;

    // Even if this video is not a candidate, if it is visible to the user and large enough
    // to be main content, it poses a risk for being confused with main content.
    return true;
}

HTMLMediaElement::HTMLMediaElement(const QualifiedName& tagName, Document& document, bool createdByParser)
    : HTMLElement(tagName, document)
    , ActiveDOMObject(&document)
    , m_weakFactory(this)
    , m_pendingActionTimer(*this, &HTMLMediaElement::pendingActionTimerFired)
    , m_progressEventTimer(*this, &HTMLMediaElement::progressEventTimerFired)
    , m_playbackProgressTimer(*this, &HTMLMediaElement::playbackProgressTimerFired)
    , m_scanTimer(*this, &HTMLMediaElement::scanTimerFired)
    , m_playbackControlsManagerBehaviorRestrictionsTimer(*this, &HTMLMediaElement::playbackControlsManagerBehaviorRestrictionsTimerFired)
    , m_seekToPlaybackPositionEndedTimer(*this, &HTMLMediaElement::seekToPlaybackPositionEndedTimerFired)
    , m_asyncEventQueue(*this)
    , m_lastTimeUpdateEventMovieTime(MediaTime::positiveInfiniteTime())
    , m_firstTimePlaying(true)
    , m_playing(false)
    , m_isWaitingUntilMediaCanStart(false)
    , m_shouldDelayLoadEvent(false)
    , m_haveFiredLoadedData(false)
    , m_inActiveDocument(true)
    , m_autoplaying(true)
    , m_muted(false)
    , m_explicitlyMuted(false)
    , m_initiallyMuted(false)
    , m_paused(true)
    , m_seeking(false)
    , m_seekRequested(false)
    , m_sentStalledEvent(false)
    , m_sentEndEvent(false)
    , m_pausedInternal(false)
    , m_closedCaptionsVisible(false)
    , m_webkitLegacyClosedCaptionOverride(false)
    , m_completelyLoaded(false)
    , m_havePreparedToPlay(false)
    , m_parsingInProgress(createdByParser)
    , m_elementIsHidden(document.hidden())
    , m_creatingControls(false)
    , m_receivedLayoutSizeChanged(false)
    , m_hasEverNotifiedAboutPlaying(false)
    , m_hasEverHadAudio(false)
    , m_hasEverHadVideo(false)
#if ENABLE(MEDIA_CONTROLS_SCRIPT)
    , m_mediaControlsDependOnPageScaleFactor(false)
    , m_haveSetUpCaptionContainer(false)
#endif
    , m_isScrubbingRemotely(false)
#if ENABLE(VIDEO_TRACK)
    , m_tracksAreReady(true)
    , m_haveVisibleTextTrack(false)
    , m_processingPreferenceChange(false)
#endif
    , m_mediaSession(std::make_unique<MediaElementSession>(*this))
{
    allMediaElements().add(this);

    LOG(Media, "HTMLMediaElement::HTMLMediaElement(%p)", this);
    setHasCustomStyleResolveCallbacks();

    m_mediaSession->addBehaviorRestriction(MediaElementSession::RequireUserGestureForFullscreen);
    m_mediaSession->addBehaviorRestriction(MediaElementSession::RequirePageConsentToLoadMedia);
#if ENABLE(WIRELESS_PLAYBACK_TARGET)
    m_mediaSession->addBehaviorRestriction(MediaElementSession::RequireUserGestureToAutoplayToExternalDevice);
#endif
    m_mediaSession->addBehaviorRestriction(MediaElementSession::RequireUserGestureToControlControlsManager);
    m_mediaSession->addBehaviorRestriction(MediaElementSession::RequirePlaybackToControlControlsManager);

    auto* page = document.page();

    if (document.settings().invisibleAutoplayNotPermitted())
        m_mediaSession->addBehaviorRestriction(MediaElementSession::InvisibleAutoplayNotPermitted);

    if (document.ownerElement() || !document.isMediaDocument()) {
        const auto& topDocument = document.topDocument();
        const bool isProcessingUserGesture = processingUserGestureForMedia();
        const bool shouldAudioPlaybackRequireUserGesture = topDocument.audioPlaybackRequiresUserGesture() && !isProcessingUserGesture;
        const bool shouldVideoPlaybackRequireUserGesture = topDocument.videoPlaybackRequiresUserGesture() && !isProcessingUserGesture;

        if (shouldVideoPlaybackRequireUserGesture) {
            m_mediaSession->addBehaviorRestriction(MediaElementSession::RequireUserGestureForVideoRateChange);
            if (document.settings().requiresUserGestureToLoadVideo())
                m_mediaSession->addBehaviorRestriction(MediaElementSession::RequireUserGestureForLoad);
        }

        if (page && page->isLowPowerModeEnabled())
            m_mediaSession->addBehaviorRestriction(MediaElementSession::RequireUserGestureForVideoDueToLowPowerMode);

        if (shouldAudioPlaybackRequireUserGesture)
            m_mediaSession->addBehaviorRestriction(MediaElementSession::RequireUserGestureForAudioRateChange);

#if ENABLE(WIRELESS_PLAYBACK_TARGET)
        if (shouldVideoPlaybackRequireUserGesture || shouldAudioPlaybackRequireUserGesture)
            m_mediaSession->addBehaviorRestriction(MediaElementSession::RequireUserGestureToShowPlaybackTargetPicker);
#endif

        if (!document.settings().mediaDataLoadsAutomatically())
            m_mediaSession->addBehaviorRestriction(MediaElementSession::AutoPreloadingNotPermitted);

        if (document.settings().mainContentUserGestureOverrideEnabled())
            m_mediaSession->addBehaviorRestriction(MediaElementSession::OverrideUserGestureRequirementForMainContent);
    }

#if PLATFORM(IOS)
    if (!document.settings().videoPlaybackRequiresUserGesture() && !document.settings().audioPlaybackRequiresUserGesture()) {
        // Relax RequireUserGestureForFullscreen when videoPlaybackRequiresUserGesture and audioPlaybackRequiresUserGesture is not set:
        m_mediaSession->removeBehaviorRestriction(MediaElementSession::RequireUserGestureForFullscreen);
    }
#endif

#if ENABLE(VIDEO_TRACK)
    if (page)
        m_captionDisplayMode = page->group().captionPreferences().captionDisplayMode();
#endif

#if ENABLE(MEDIA_SESSION)
    m_elementID = nextElementID();
    elementIDsToElements().add(m_elementID, this);

    setSessionInternal(document.defaultMediaSession());
#endif

    registerWithDocument(document);

#if USE(AUDIO_SESSION) && PLATFORM(MAC)
    AudioSession::sharedSession().addMutedStateObserver(this);
#endif
}

HTMLMediaElement::~HTMLMediaElement()
{
    LOG(Media, "HTMLMediaElement::~HTMLMediaElement(%p)", this);

    beginIgnoringTrackDisplayUpdateRequests();
    allMediaElements().remove(this);

    m_asyncEventQueue.close();

    setShouldDelayLoadEvent(false);
    unregisterWithDocument(document());

#if USE(AUDIO_SESSION) && PLATFORM(MAC)
    AudioSession::sharedSession().removeMutedStateObserver(this);
#endif

#if ENABLE(VIDEO_TRACK)
    if (m_audioTracks)
        m_audioTracks->clearElement();
    if (m_textTracks)
        m_textTracks->clearElement();
    if (m_videoTracks)
        m_videoTracks->clearElement();
#endif

#if ENABLE(WIRELESS_PLAYBACK_TARGET)
    if (hasEventListeners(eventNames().webkitplaybacktargetavailabilitychangedEvent)) {
        m_hasPlaybackTargetAvailabilityListeners = false;
        m_mediaSession->setHasPlaybackTargetAvailabilityListeners(*this, false);
        updateMediaState();
    }
#endif

    if (m_mediaController) {
        m_mediaController->removeMediaElement(*this);
        m_mediaController = nullptr;
    }

#if ENABLE(MEDIA_SOURCE)
    detachMediaSource();
#endif

#if ENABLE(LEGACY_ENCRYPTED_MEDIA)
    webkitSetMediaKeys(nullptr);
#endif

#if ENABLE(ENCRYPTED_MEDIA)
    if (m_mediaKeys) {
        m_mediaKeys->detachCDMClient(*this);
        if (m_player)
            m_player->cdmInstanceDetached(m_mediaKeys->cdmInstance());
    }
#endif

#if ENABLE(MEDIA_CONTROLS_SCRIPT)
    if (m_isolatedWorld)
        m_isolatedWorld->clearWrappers();
#endif

#if ENABLE(MEDIA_SESSION)
    if (m_session) {
        m_session->removeMediaElement(*this);
        m_session = nullptr;
    }

    elementIDsToElements().remove(m_elementID);
#endif

    m_seekTaskQueue.close();
    m_promiseTaskQueue.close();
    m_pauseAfterDetachedTaskQueue.close();
    m_updatePlaybackControlsManagerQueue.close();
    m_playbackControlsManagerBehaviorRestrictionsQueue.close();
    m_resourceSelectionTaskQueue.close();
#if ENABLE(ENCRYPTED_MEDIA)
    m_encryptedMediaQueue.close();
#endif

    m_completelyLoaded = true;

    if (m_player) {
        m_player->invalidate();
        m_player = nullptr;
    }

    m_mediaSession = nullptr;
    updatePlaybackControlsManager();
}

static bool needsAutoplayPlayPauseEventsQuirk(const Document& document)
{
    auto* page = document.page();
    if (!page || !page->settings().needsSiteSpecificQuirks())
        return false;

    auto* loader = document.loader();
    return loader && loader->allowedAutoplayQuirks().contains(AutoplayQuirk::SynthesizedPauseEvents);
}

HTMLMediaElement* HTMLMediaElement::bestMediaElementForShowingPlaybackControlsManager(MediaElementSession::PlaybackControlsPurpose purpose)
{
    auto allSessions = PlatformMediaSessionManager::sharedManager().currentSessionsMatching([] (const PlatformMediaSession& session) {
        return is<MediaElementSession>(session);
    });

    Vector<MediaElementSessionInfo> candidateSessions;
    bool atLeastOneNonCandidateMayBeConfusedForMainContent = false;
    for (auto& session : allSessions) {
        auto mediaElementSessionInfo = mediaElementSessionInfoForSession(downcast<MediaElementSession>(*session), purpose);
        if (mediaElementSessionInfo.canShowControlsManager)
            candidateSessions.append(mediaElementSessionInfo);
        else if (mediaSessionMayBeConfusedWithMainContent(mediaElementSessionInfo, purpose))
            atLeastOneNonCandidateMayBeConfusedForMainContent = true;
    }

    if (!candidateSessions.size())
        return nullptr;

    std::sort(candidateSessions.begin(), candidateSessions.end(), preferMediaControlsForCandidateSessionOverOtherCandidateSession);
    auto strongestSessionCandidate = candidateSessions.first();
    if (!strongestSessionCandidate.isVisibleInViewportOrFullscreen && !strongestSessionCandidate.isPlayingAudio && atLeastOneNonCandidateMayBeConfusedForMainContent)
        return nullptr;

    return &strongestSessionCandidate.session->element();
}

void HTMLMediaElement::registerWithDocument(Document& document)
{
    m_mediaSession->registerWithDocument(document);

    if (m_isWaitingUntilMediaCanStart)
        document.addMediaCanStartListener(this);

#if !PLATFORM(IOS)
    document.registerForMediaVolumeCallbacks(this);
    document.registerForPrivateBrowsingStateChangedCallbacks(this);
#endif

    document.registerForVisibilityStateChangedCallbacks(this);

#if ENABLE(VIDEO_TRACK)
    if (m_requireCaptionPreferencesChangedCallbacks)
        document.registerForCaptionPreferencesChangedCallbacks(this);
#endif

#if ENABLE(MEDIA_CONTROLS_SCRIPT)
    if (m_mediaControlsDependOnPageScaleFactor)
        document.registerForPageScaleFactorChangedCallbacks(this);
    document.registerForUserInterfaceLayoutDirectionChangedCallbacks(*this);
#endif

#if ENABLE(WIRELESS_PLAYBACK_TARGET)
    document.registerForDocumentSuspensionCallbacks(this);
#endif

    document.registerForAllowsMediaDocumentInlinePlaybackChangedCallbacks(*this);

    document.addAudioProducer(this);
    addElementToDocumentMap(*this, document);

#if ENABLE(MEDIA_STREAM)
    document.registerForMediaStreamStateChangeCallbacks(*this);
#endif
}

void HTMLMediaElement::unregisterWithDocument(Document& document)
{
    m_mediaSession->unregisterWithDocument(document);

    if (m_isWaitingUntilMediaCanStart)
        document.removeMediaCanStartListener(this);

#if !PLATFORM(IOS)
    document.unregisterForMediaVolumeCallbacks(this);
    document.unregisterForPrivateBrowsingStateChangedCallbacks(this);
#endif

    document.unregisterForVisibilityStateChangedCallbacks(this);

#if ENABLE(VIDEO_TRACK)
    if (m_requireCaptionPreferencesChangedCallbacks)
        document.unregisterForCaptionPreferencesChangedCallbacks(this);
#endif

#if ENABLE(MEDIA_CONTROLS_SCRIPT)
    if (m_mediaControlsDependOnPageScaleFactor)
        document.unregisterForPageScaleFactorChangedCallbacks(this);
    document.unregisterForUserInterfaceLayoutDirectionChangedCallbacks(*this);
#endif

#if ENABLE(WIRELESS_PLAYBACK_TARGET)
    document.unregisterForDocumentSuspensionCallbacks(this);
#endif

    document.unregisterForAllowsMediaDocumentInlinePlaybackChangedCallbacks(*this);

    document.removeAudioProducer(this);
    removeElementFromDocumentMap(*this, document);

#if ENABLE(MEDIA_STREAM)
    document.unregisterForMediaStreamStateChangeCallbacks(*this);
#endif

}

void HTMLMediaElement::didMoveToNewDocument(Document& oldDocument, Document& newDocument)
{
    ASSERT_WITH_SECURITY_IMPLICATION(&document() == &newDocument);
    if (m_shouldDelayLoadEvent) {
        oldDocument.decrementLoadEventDelayCount();
        newDocument.incrementLoadEventDelayCount();
    }

    unregisterWithDocument(oldDocument);
    registerWithDocument(newDocument);

    HTMLElement::didMoveToNewDocument(oldDocument, newDocument);
    updateShouldAutoplay();
}

#if ENABLE(WIRELESS_PLAYBACK_TARGET)
void HTMLMediaElement::prepareForDocumentSuspension()
{
    m_mediaSession->unregisterWithDocument(document());
}

void HTMLMediaElement::resumeFromDocumentSuspension()
{
    m_mediaSession->registerWithDocument(document());
    updateShouldAutoplay();
}
#endif

bool HTMLMediaElement::supportsFocus() const
{
    if (document().isMediaDocument())
        return false;

    // If no controls specified, we should still be able to focus the element if it has tabIndex.
    return controls() ||  HTMLElement::supportsFocus();
}

bool HTMLMediaElement::isMouseFocusable() const
{
    return false;
}

void HTMLMediaElement::parseAttribute(const QualifiedName& name, const AtomicString& value)
{
    if (name == srcAttr) {
        // https://html.spec.whatwg.org/multipage/embedded-content.html#location-of-the-media-resource
        // Location of the Media Resource
        // 12 February 2017

        // If a src attribute of a media element is set or changed, the user
        // agent must invoke the media element's media element load algorithm.
#if PLATFORM(IOS)
        // Note, unless the restriction on requiring user action has been removed,
        // do not begin downloading data on iOS.
        if (!value.isNull() && m_mediaSession->dataLoadingPermitted(*this))
#else
        if (!value.isNull())
#endif
            prepareForLoad();
    } else if (name == controlsAttr)
        configureMediaControls();
    else if (name == loopAttr)
        updateSleepDisabling();
    else if (name == preloadAttr) {
        if (equalLettersIgnoringASCIICase(value, "none"))
            m_preload = MediaPlayer::None;
        else if (equalLettersIgnoringASCIICase(value, "metadata"))
            m_preload = MediaPlayer::MetaData;
        else {
            // The spec does not define an "invalid value default" but "auto" is suggested as the
            // "missing value default", so use it for everything except "none" and "metadata"
            m_preload = MediaPlayer::Auto;
        }

        // The attribute must be ignored if the autoplay attribute is present
        if (!autoplay() && !m_havePreparedToPlay && m_player)
            m_player->setPreload(m_mediaSession->effectivePreloadForElement(*this));

    } else if (name == mediagroupAttr)
        setMediaGroup(value);
    else if (name == autoplayAttr) {
        if (processingUserGestureForMedia())
            removeBehaviorsRestrictionsAfterFirstUserGesture();
    }
    else
        HTMLElement::parseAttribute(name, value);
}

void HTMLMediaElement::finishParsingChildren()
{
    HTMLElement::finishParsingChildren();
    m_parsingInProgress = false;

#if ENABLE(VIDEO_TRACK)
    if (descendantsOfType<HTMLTrackElement>(*this).first())
        scheduleDelayedAction(ConfigureTextTracks);
#endif
}

bool HTMLMediaElement::rendererIsNeeded(const RenderStyle& style)
{
    return controls() && HTMLElement::rendererIsNeeded(style);
}

RenderPtr<RenderElement> HTMLMediaElement::createElementRenderer(RenderStyle&& style, const RenderTreePosition&)
{
    return createRenderer<RenderMedia>(*this, WTFMove(style));
}

bool HTMLMediaElement::childShouldCreateRenderer(const Node& child) const
{
#if ENABLE(MEDIA_CONTROLS_SCRIPT)
    return hasShadowRootParent(child) && HTMLElement::childShouldCreateRenderer(child);
#else
    if (!hasMediaControls())
        return false;
    // <media> doesn't allow its content, including shadow subtree, to
    // be rendered. So this should return false for most of the children.
    // One exception is a shadow tree built for rendering controls which should be visible.
    // So we let them go here by comparing its subtree root with one of the controls.
    return &mediaControls()->treeScope() == &child.treeScope()
        && hasShadowRootParent(child)
        && HTMLElement::childShouldCreateRenderer(child);
#endif
}

Node::InsertionNotificationRequest HTMLMediaElement::insertedInto(ContainerNode& insertionPoint)
{
    LOG(Media, "HTMLMediaElement::insertedInto(%p)", this);

    HTMLElement::insertedInto(insertionPoint);
    if (insertionPoint.isConnected()) {
        m_inActiveDocument = true;

#if PLATFORM(IOS)
        if (m_networkState == NETWORK_EMPTY && !attributeWithoutSynchronization(srcAttr).isEmpty() && m_mediaSession->dataLoadingPermitted(*this))
#else
        if (m_networkState == NETWORK_EMPTY && !attributeWithoutSynchronization(srcAttr).isEmpty())
#endif
            prepareForLoad();
    }

    if (!m_explicitlyMuted) {
        m_explicitlyMuted = true;
        m_muted = hasAttributeWithoutSynchronization(mutedAttr);
        m_mediaSession->canProduceAudioChanged();
    }

    return InsertionShouldCallFinishedInsertingSubtree;
}

void HTMLMediaElement::finishedInsertingSubtree()
{
    configureMediaControls();
}

void HTMLMediaElement::pauseAfterDetachedTask()
{
    // If we were re-inserted into an active document, no need to pause.
    if (m_inActiveDocument)
        return;

    if (hasMediaControls())
        mediaControls()->hide();
    if (m_networkState > NETWORK_EMPTY)
        pause();
    if (m_videoFullscreenMode != VideoFullscreenModeNone)
        exitFullscreen();

    if (!m_player)
        return;

    size_t extraMemoryCost = m_player->extraMemoryCost();
    if (extraMemoryCost > m_reportedExtraMemoryCost) {
        JSC::VM& vm = commonVM();
        JSC::JSLockHolder lock(vm);

        size_t extraMemoryCostDelta = extraMemoryCost - m_reportedExtraMemoryCost;
        m_reportedExtraMemoryCost = extraMemoryCost;
        // FIXME: Adopt reportExtraMemoryVisited, and switch to reportExtraMemoryAllocated.
        // https://bugs.webkit.org/show_bug.cgi?id=142595
        vm.heap.deprecatedReportExtraMemory(extraMemoryCostDelta);
    }
}

void HTMLMediaElement::removedFrom(ContainerNode& insertionPoint)
{
    LOG(Media, "HTMLMediaElement::removedFrom(%p)", this);

    m_inActiveDocument = false;
    if (insertionPoint.isConnected()) {
        // Pause asynchronously to let the operation that removed us finish, in case we get inserted back into a document.
        m_pauseAfterDetachedTaskQueue.enqueueTask(std::bind(&HTMLMediaElement::pauseAfterDetachedTask, this));
    }

    HTMLElement::removedFrom(insertionPoint);
}

void HTMLMediaElement::willAttachRenderers()
{
    ASSERT(!renderer());
}

inline void HTMLMediaElement::updateRenderer()
{
    if (auto* renderer = this->renderer())
        renderer->updateFromElement();
}

void HTMLMediaElement::didAttachRenderers()
{
    if (auto* renderer = this->renderer()) {
        renderer->updateFromElement();
        if (m_mediaSession && m_mediaSession->wantsToObserveViewportVisibilityForAutoplay())
            renderer->registerForVisibleInViewportCallback();
    }
    updateShouldAutoplay();
}

void HTMLMediaElement::willDetachRenderers()
{
    if (auto* renderer = this->renderer())
        renderer->unregisterForVisibleInViewportCallback();
}

void HTMLMediaElement::didDetachRenderers()
{
    updateShouldAutoplay();
}

void HTMLMediaElement::didRecalcStyle(Style::Change)
{
    updateRenderer();
}

void HTMLMediaElement::scheduleDelayedAction(DelayedActionType actionType)
{
    LOG(Media, "HTMLMediaElement::scheduleDelayedAction(%p) - setting %s flag", this, actionName(actionType).utf8().data());

#if ENABLE(VIDEO_TRACK)
    if (actionType & ConfigureTextTracks)
        setFlags(m_pendingActionFlags, ConfigureTextTracks);
#endif

#if ENABLE(WIRELESS_PLAYBACK_TARGET)
    if (actionType & CheckPlaybackTargetCompatablity)
        setFlags(m_pendingActionFlags, CheckPlaybackTargetCompatablity);
#endif

    if (actionType & CheckMediaState)
        setFlags(m_pendingActionFlags, CheckMediaState);

    if (actionType & MediaEngineUpdated)
        setFlags(m_pendingActionFlags, MediaEngineUpdated);

    if (actionType & UpdatePlayState)
        setFlags(m_pendingActionFlags, UpdatePlayState);

    m_pendingActionTimer.startOneShot(0_s);
}

void HTMLMediaElement::scheduleNextSourceChild()
{
    // Schedule the timer to try the next <source> element WITHOUT resetting state ala prepareForLoad.
    m_resourceSelectionTaskQueue.enqueueTask([this] {
        loadNextSourceChild();
    });
}

void HTMLMediaElement::mediaPlayerActiveSourceBuffersChanged(const MediaPlayer*)
{
    m_hasEverHadAudio |= hasAudio();
    m_hasEverHadVideo |= hasVideo();
}

void HTMLMediaElement::scheduleEvent(const AtomicString& eventName)
{
#if LOG_MEDIA_EVENTS
    LOG(Media, "HTMLMediaElement::scheduleEvent(%p) - scheduling '%s'", this, eventName.string().ascii().data());
#endif
    RefPtr<Event> event = Event::create(eventName, false, true);

    // Don't set the event target, the event queue will set it in GenericEventQueue::timerFired and setting it here
    // will trigger an ASSERT if this element has been marked for deletion.

    m_asyncEventQueue.enqueueEvent(WTFMove(event));
}

void HTMLMediaElement::scheduleResolvePendingPlayPromises()
{
    m_promiseTaskQueue.enqueueTask(std::bind(&HTMLMediaElement::resolvePendingPlayPromises, this));
}

void HTMLMediaElement::rejectPendingPlayPromises(DOMError& error)
{
    Vector<DOMPromiseDeferred<void>> pendingPlayPromises = WTFMove(m_pendingPlayPromises);

    for (auto& promise : pendingPlayPromises)
        promise.rejectType<IDLInterface<DOMError>>(error);
}

void HTMLMediaElement::resolvePendingPlayPromises()
{
    Vector<DOMPromiseDeferred<void>> pendingPlayPromises = WTFMove(m_pendingPlayPromises);

    for (auto& promise : pendingPlayPromises)
        promise.resolve();
}

void HTMLMediaElement::scheduleNotifyAboutPlaying()
{
    m_promiseTaskQueue.enqueueTask(std::bind(&HTMLMediaElement::notifyAboutPlaying, this));
}

void HTMLMediaElement::notifyAboutPlaying()
{
    Ref<HTMLMediaElement> protectedThis(*this); // The 'playing' event can make arbitrary DOM mutations.
    m_playbackStartedTime = currentMediaTime().toDouble();
    dispatchEvent(Event::create(eventNames().playingEvent, false, true));
    resolvePendingPlayPromises();

    m_hasEverNotifiedAboutPlaying = true;
    scheduleUpdatePlaybackControlsManager();
}

bool HTMLMediaElement::hasEverNotifiedAboutPlaying() const
{
    return m_hasEverNotifiedAboutPlaying;
}

void HTMLMediaElement::pendingActionTimerFired()
{
    Ref<HTMLMediaElement> protectedThis(*this); // loadNextSourceChild may fire 'beforeload', which can make arbitrary DOM mutations.
    PendingActionFlags pendingActions = m_pendingActionFlags;
    m_pendingActionFlags = 0;

#if ENABLE(VIDEO_TRACK)
    if (pendingActions & ConfigureTextTracks)
        configureTextTracks();
#endif

#if ENABLE(WIRELESS_PLAYBACK_TARGET)
    if (pendingActions & CheckPlaybackTargetCompatablity && m_isPlayingToWirelessTarget && !m_player->canPlayToWirelessPlaybackTarget()) {
        LOG(Media, "HTMLMediaElement::pendingActionTimerFired(%p) - calling setShouldPlayToPlaybackTarget(false)", this);
        m_failedToPlayToWirelessTarget = true;
        m_player->setShouldPlayToPlaybackTarget(false);
    }

    if (pendingActions & CheckMediaState)
        updateMediaState();
#endif

    if (pendingActions & MediaEngineUpdated)
        mediaEngineWasUpdated();

    if (pendingActions & UpdatePlayState)
        updatePlayState();
}

MediaError* HTMLMediaElement::error() const
{
    return m_error.get();
}

void HTMLMediaElement::setSrcObject(MediaProvider&& mediaProvider)
{
    // FIXME: Setting the srcObject attribute may cause other changes to the media element's internal state:
    // Specifically, if srcObject is specified, the UA must use it as the source of media, even if the src
    // attribute is also set or children are present. If the value of srcObject is replaced or set to null
    // the UA must re-run the media element load algorithm.
    //
    // https://bugs.webkit.org/show_bug.cgi?id=124896


    // https://www.w3.org/TR/html51/semantics-embedded-content.html#dom-htmlmediaelement-srcobject
    // 4.7.14.2. Location of the media resource
    // srcObject: On setting, it must set the element’s assigned media provider object to the new
    // value, and then invoke the element’s media element load algorithm.
    m_mediaProvider = WTFMove(mediaProvider);
    prepareForLoad();
}

void HTMLMediaElement::setCrossOrigin(const AtomicString& value)
{
    setAttributeWithoutSynchronization(crossoriginAttr, value);
}

String HTMLMediaElement::crossOrigin() const
{
    return parseCORSSettingsAttribute(attributeWithoutSynchronization(crossoriginAttr));
}

HTMLMediaElement::NetworkState HTMLMediaElement::networkState() const
{
    return m_networkState;
}

String HTMLMediaElement::canPlayType(const String& mimeType) const
{
    MediaEngineSupportParameters parameters;
    ContentType contentType(mimeType);
    parameters.type = contentType;
    parameters.contentTypesRequiringHardwareSupport = mediaContentTypesRequiringHardwareSupport();
    MediaPlayer::SupportsType support = MediaPlayer::supportsType(parameters, this);
    String canPlay;

    // 4.8.10.3
    switch (support)
    {
        case MediaPlayer::IsNotSupported:
            canPlay = emptyString();
            break;
        case MediaPlayer::MayBeSupported:
            canPlay = ASCIILiteral("maybe");
            break;
        case MediaPlayer::IsSupported:
            canPlay = ASCIILiteral("probably");
            break;
    }

    LOG(Media, "HTMLMediaElement::canPlayType(%p) - [%s] -> %s", this, mimeType.utf8().data(), canPlay.utf8().data());

    return canPlay;
}

double HTMLMediaElement::getStartDate() const
{
    if (!m_player)
        return std::numeric_limits<double>::quiet_NaN();
    return m_player->getStartDate().toDouble();
}

void HTMLMediaElement::load()
{
    Ref<HTMLMediaElement> protectedThis(*this); // prepareForLoad may result in a 'beforeload' event, which can make arbitrary DOM mutations.

    LOG(Media, "HTMLMediaElement::load(%p)", this);

    if (!m_mediaSession->dataLoadingPermitted(*this))
        return;
    if (processingUserGestureForMedia())
        removeBehaviorsRestrictionsAfterFirstUserGesture();

    prepareForLoad();
    m_resourceSelectionTaskQueue.enqueueTask([this] {
        prepareToPlay();
    });
}

void HTMLMediaElement::prepareForLoad()
{
    // https://html.spec.whatwg.org/multipage/embedded-content.html#media-element-load-algorithm
    // The Media Element Load Algorithm
    // 12 February 2017

    LOG(Media, "HTMLMediaElement::prepareForLoad(%p)", this);

    // 1 - Abort any already-running instance of the resource selection algorithm for this element.
    // Perform the cleanup required for the resource load algorithm to run.
    stopPeriodicTimers();
    m_pendingActionTimer.stop();
    m_resourceSelectionTaskQueue.cancelAllTasks();
    // FIXME: Figure out appropriate place to reset LoadTextTrackResource if necessary and set m_pendingActionFlags to 0 here.
    m_sentEndEvent = false;
    m_sentStalledEvent = false;
    m_haveFiredLoadedData = false;
    m_completelyLoaded = false;
    m_havePreparedToPlay = false;
    m_displayMode = Unknown;
    m_currentSrc = URL();

#if ENABLE(WIRELESS_PLAYBACK_TARGET)
    m_failedToPlayToWirelessTarget = false;
#endif

    m_loadState = WaitingForSource;
    m_currentSourceNode = nullptr;

    createMediaPlayer();

    // 2 - Let pending tasks be a list of all tasks from the media element's media element event task source in one of the task queues.
    // 3 - For each task in pending tasks that would resolve pending play promises or reject pending play promises, immediately resolve or reject those promises in the order the corresponding tasks were queued.
    // 4 - Remove each task in pending tasks from its task queue
    cancelPendingEventsAndCallbacks();

    // 5 - If the media element's networkState is set to NETWORK_LOADING or NETWORK_IDLE, queue
    // a task to fire a simple event named abort at the media element.
    if (m_networkState == NETWORK_LOADING || m_networkState == NETWORK_IDLE)
        scheduleEvent(eventNames().abortEvent);

    // 6 - If the media element's networkState is not set to NETWORK_EMPTY, then run these substeps
    if (m_networkState != NETWORK_EMPTY) {
        // 6.1 - Queue a task to fire a simple event named emptied at the media element.
        scheduleEvent(eventNames().emptiedEvent);

        // 6.2 - If a fetching process is in progress for the media element, the user agent should stop it.
        m_networkState = NETWORK_EMPTY;

        // 6.3 - If the media element’s assigned media provider object is a MediaSource object, then detach it.
#if ENABLE(MEDIA_SOURCE)
        detachMediaSource();
#endif

        // 6.4 - Forget the media element's media-resource-specific tracks.
        forgetResourceSpecificTracks();

        // 6.5 - If readyState is not set to HAVE_NOTHING, then set it to that state.
        m_readyState = HAVE_NOTHING;
        m_readyStateMaximum = HAVE_NOTHING;

        // 6.6 - If the paused attribute is false, then set it to true.
        m_paused = true;

        // 6.7 - If seeking is true, set it to false.
        clearSeeking();

        // 6.8 - Set the current playback position to 0.
        //       Set the official playback position to 0.
        //       If this changed the official playback position, then queue a task to fire a simple event named timeupdate at the media element.
        m_lastSeekTime = MediaTime::zeroTime();
        m_playedTimeRanges = TimeRanges::create();
        // FIXME: Add support for firing this event. e.g., scheduleEvent(eventNames().timeUpdateEvent);

        // 4.9 - Set the initial playback position to 0.
        // FIXME: Make this less subtle. The position only becomes 0 because of the createMediaPlayer() call
        // above.
        refreshCachedTime();

        invalidateCachedTime();

        // 4.10 - Set the timeline offset to Not-a-Number (NaN).
        // 4.11 - Update the duration attribute to Not-a-Number (NaN).

        updateMediaController();
#if ENABLE(VIDEO_TRACK)
        updateActiveTextTrackCues(MediaTime::zeroTime());
#endif
    }

    // 7 - Set the playbackRate attribute to the value of the defaultPlaybackRate attribute.
    setPlaybackRate(defaultPlaybackRate());

    // 8 - Set the error attribute to null and the autoplaying flag to true.
    m_error = nullptr;
    m_autoplaying = true;
    mediaSession().clientWillBeginAutoplaying();

    // 9 - Invoke the media element's resource selection algorithm.
    selectMediaResource();

    // 10 - Note: Playback of any previously playing media resource for this element stops.

    configureMediaControls();
}

void HTMLMediaElement::selectMediaResource()
{
    // https://www.w3.org/TR/2016/REC-html51-20161101/semantics-embedded-content.html#resource-selection-algorithm
    // The Resource Selection Algorithm

    // 1. Set the element’s networkState attribute to the NETWORK_NO_SOURCE value.
    m_networkState = NETWORK_NO_SOURCE;

    // 2. Set the element’s show poster flag to true.
    setDisplayMode(Poster);

    // 3. Set the media element’s delaying-the-load-event flag to true (this delays the load event).
    setShouldDelayLoadEvent(true);

    // 4. in parallel await a stable state, allowing the task that invoked this algorithm to continue.
    if (m_resourceSelectionTaskQueue.hasPendingTasks())
        return;

    if (!m_mediaSession->pageAllowsDataLoading(*this)) {
        LOG(Media, "HTMLMediaElement::selectMediaResource(%p) - not allowed to load in background, waiting", this);
        setShouldDelayLoadEvent(false);
        if (m_isWaitingUntilMediaCanStart)
            return;
        m_isWaitingUntilMediaCanStart = true;
        document().addMediaCanStartListener(this);
        return;
    }

    // Once the page has allowed an element to load media, it is free to load at will. This allows a
    // playlist that starts in a foreground tab to continue automatically if the tab is subsequently
    // put into the background.
    m_mediaSession->removeBehaviorRestriction(MediaElementSession::RequirePageConsentToLoadMedia);


    m_resourceSelectionTaskQueue.enqueueTask([this]  {
        // 5. If the media element’s blocked-on-parser flag is false, then populate the list of pending text tracks.
#if ENABLE(VIDEO_TRACK)
        if (hasMediaControls())
            mediaControls()->changedClosedCaptionsVisibility();

        // HTMLMediaElement::textTracksAreReady will need "... the text tracks whose mode was not in the
        // disabled state when the element's resource selection algorithm last started".
        // FIXME: Update this to match "populate the list of pending text tracks" step.
        m_textTracksWhenResourceSelectionBegan.clear();
        if (m_textTracks) {
            for (unsigned i = 0; i < m_textTracks->length(); ++i) {
                TextTrack* track = m_textTracks->item(i);
                if (track->mode() != TextTrack::Mode::Disabled)
                    m_textTracksWhenResourceSelectionBegan.append(track);
            }
        }
#endif

        enum Mode { None, Object, Attribute, Children };
        Mode mode = None;

        if (m_mediaProvider) {
            // 6. If the media element has an assigned media provider object, then let mode be object.
            mode = Object;
        } else if (hasAttributeWithoutSynchronization(srcAttr)) {
            //    Otherwise, if the media element has no assigned media provider object but has a src attribute, then let mode be attribute.
            mode = Attribute;
            ASSERT(m_player);
            if (!m_player) {
                RELEASE_LOG_ERROR(Media, "HTMLMediaElement::selectMediaResource(%p) - has srcAttr but m_player is not created", this);
                return;
            }
        } else if (auto firstSource = childrenOfType<HTMLSourceElement>(*this).first()) {
            //    Otherwise, if the media element does not have an assigned media provider object and does not have a src attribute,
            //    but does have a source element child, then let mode be children and let candidate be the first such source element
            //    child in tree order.
            mode = Children;
            m_nextChildNodeToConsider = firstSource;
            m_currentSourceNode = nullptr;
        } else {
            //  Otherwise the media element has no assigned media provider object and has neither a src attribute nor a source
            //  element child: set the networkState to NETWORK_EMPTY, and abort these steps; the synchronous section ends.
            m_loadState = WaitingForSource;
            setShouldDelayLoadEvent(false);
            m_networkState = NETWORK_EMPTY;

            LOG(Media, "HTMLMediaElement::selectMediaResource(%p) - nothing to load", this);
            return;
        }

        // 7. Set the media element’s networkState to NETWORK_LOADING.
        m_networkState = NETWORK_LOADING;

        // 8. Queue a task to fire a simple event named loadstart at the media element.
        scheduleEvent(eventNames().loadstartEvent);

        // 9. Run the appropriate steps from the following list:
        // ↳ If mode is object
        if (mode == Object) {
            // 1. Set the currentSrc attribute to the empty string.
            m_currentSrc = URL();

            // 2. End the synchronous section, continuing the remaining steps in parallel.
            // 3. Run the resource fetch algorithm with the assigned media provider object.
            WTF::visit(WTF::makeVisitor(
#if ENABLE(MEDIA_STREAM)
                [this](RefPtr<MediaStream> stream) { m_mediaStreamSrcObject = stream; },
#endif
#if ENABLE(MEDIA_SOURCE)
                [this](RefPtr<MediaSource> source) { m_mediaSource = source; },
#endif
                [this](RefPtr<Blob> blob) { m_blob = blob; }
            ), m_mediaProvider.value());

            ContentType contentType;
            loadResource(URL(), contentType, String());
            LOG(Media, "HTMLMediaElement::selectMediaResource(%p) - using 'srcObject' property", this);

            //    If that algorithm returns without aborting this one, then the load failed.
            // 4. Failed with media provider: Reaching this step indicates that the media resource
            //    failed to load. Queue a task to run the dedicated media source failure steps.
            // 5. Wait for the task queued by the previous step to have executed.
            // 6. Abort these steps. The element won’t attempt to load another resource until this
            //    algorithm is triggered again.
            return;
        }

        // ↳ If mode is attribute
        if (mode == Attribute) {
            m_loadState = LoadingFromSrcAttr;

            // 1. If the src attribute’s value is the empty string, then end the synchronous section,
            //    and jump down to the failed with attribute step below.
            // 2. Let absolute URL be the absolute URL that would have resulted from parsing the URL
            //    specified by the src attribute’s value relative to the media element when the src
            //    attribute was last changed.
            URL absoluteURL = getNonEmptyURLAttribute(srcAttr);
            if (absoluteURL.isEmpty()) {
                mediaLoadingFailed(MediaPlayer::FormatError);
                LOG(Media, "HTMLMediaElement::selectMediaResource(%p) -  empty 'src'", this);
                return;
            }

            if (!isSafeToLoadURL(absoluteURL, Complain) || !dispatchBeforeLoadEvent(absoluteURL.string())) {
                mediaLoadingFailed(MediaPlayer::FormatError);
                return;
            }

            // 3. If absolute URL was obtained successfully, set the currentSrc attribute to absolute URL.
            m_currentSrc = absoluteURL;

            // 4. End the synchronous section, continuing the remaining steps in parallel.
            // 5. If absolute URL was obtained successfully, run the resource fetch algorithm with absolute
            //    URL. If that algorithm returns without aborting this one, then the load failed.

            // No type or key system information is available when the url comes
            // from the 'src' attribute so MediaPlayer
            // will have to pick a media engine based on the file extension.
            ContentType contentType;
            loadResource(absoluteURL, contentType, String());
            LOG(Media, "HTMLMediaElement::selectMediaResource(%p) - using 'src' attribute url", this);

            // 6. Failed with attribute: Reaching this step indicates that the media resource failed to load
            //    or that the given URL could not be resolved. Queue a task to run the dedicated media source failure steps.
            // 7. Wait for the task queued by the previous step to have executed.
            // 8. Abort these steps. The element won’t attempt to load another resource until this algorithm is triggered again.
            return;
        }

        // ↳ Otherwise (mode is children)
        // (Ctd. in loadNextSourceChild())
        loadNextSourceChild();
    });
}

void HTMLMediaElement::loadNextSourceChild()
{
    ContentType contentType;
    String keySystem;
    URL mediaURL = selectNextSourceChild(&contentType, &keySystem, Complain);
    if (!mediaURL.isValid()) {
        waitForSourceChange();
        return;
    }

    // Recreate the media player for the new url
    createMediaPlayer();

    m_loadState = LoadingFromSourceElement;
    loadResource(mediaURL, contentType, keySystem);
}

void HTMLMediaElement::loadResource(const URL& initialURL, ContentType& contentType, const String& keySystem)
{
    ASSERT(initialURL.isEmpty() || isSafeToLoadURL(initialURL, Complain));

    LOG(Media, "HTMLMediaElement::loadResource(%p) - %s, %s, %s", this, urlForLoggingMedia(initialURL).utf8().data(), contentType.raw().utf8().data(), keySystem.utf8().data());

    Frame* frame = document().frame();
    if (!frame) {
        mediaLoadingFailed(MediaPlayer::FormatError);
        return;
    }

    Page* page = frame->page();
    if (!page) {
        mediaLoadingFailed(MediaPlayer::FormatError);
        return;
    }

    URL url = initialURL;
    if (!url.isEmpty() && !frame->loader().willLoadMediaElementURL(url)) {
        mediaLoadingFailed(MediaPlayer::FormatError);
        return;
    }

#if ENABLE(CONTENT_EXTENSIONS)
    if (auto* documentLoader = frame->loader().documentLoader()) {
        if (page->userContentProvider().processContentExtensionRulesForLoad(url, ResourceType::Media, *documentLoader).blockedLoad) {
            mediaLoadingFailed(MediaPlayer::FormatError);
            return;
        }
    }
#endif

    // The resource fetch algorithm
    m_networkState = NETWORK_LOADING;

    // If the URL should be loaded from the application cache, pass the URL of the cached file to the media engine.
    ApplicationCacheResource* resource = nullptr;
    if (!url.isEmpty() && frame->loader().documentLoader()->applicationCacheHost().shouldLoadResourceFromApplicationCache(ResourceRequest(url), resource)) {
        // Resources that are not present in the manifest will always fail to load (at least, after the
        // cache has been primed the first time), making the testing of offline applications simpler.
        if (!resource || resource->path().isEmpty()) {
            mediaLoadingFailed(MediaPlayer::NetworkError);
            return;
        }
    }

    // Log that we started loading a media element.
    page->diagnosticLoggingClient().logDiagnosticMessage(isVideo() ? DiagnosticLoggingKeys::videoKey() : DiagnosticLoggingKeys::audioKey(), DiagnosticLoggingKeys::loadingKey(), ShouldSample::No);

    m_firstTimePlaying = true;

    // Set m_currentSrc *before* changing to the cache URL, the fact that we are loading from the app
    // cache is an internal detail not exposed through the media element API.
    m_currentSrc = url;

    if (resource) {
        url = ApplicationCacheHost::createFileURL(resource->path());
        LOG(Media, "HTMLMediaElement::loadResource(%p) - will load from app cache -> %s", this, urlForLoggingMedia(url).utf8().data());
    }

    LOG(Media, "HTMLMediaElement::loadResource(%p) - m_currentSrc -> %s", this, urlForLoggingMedia(m_currentSrc).utf8().data());

    startProgressEventTimer();

    bool privateMode = document().page() && document().page()->usesEphemeralSession();
    m_player->setPrivateBrowsingMode(privateMode);

    // Reset display mode to force a recalculation of what to show because we are resetting the player.
    setDisplayMode(Unknown);

    if (!autoplay() && !m_havePreparedToPlay)
        m_player->setPreload(m_mediaSession->effectivePreloadForElement(*this));
    m_player->setPreservesPitch(m_webkitPreservesPitch);

    if (!m_explicitlyMuted) {
        m_explicitlyMuted = true;
        m_muted = hasAttributeWithoutSynchronization(mutedAttr);
        m_mediaSession->canProduceAudioChanged();
    }

    updateVolume();

    bool loadAttempted = false;
#if ENABLE(MEDIA_SOURCE)
    if (!m_mediaSource && url.protocolIs(mediaSourceBlobProtocol))
        m_mediaSource = MediaSource::lookup(url.string());

    if (m_mediaSource) {
        loadAttempted = true;
        if (!m_mediaSource->attachToElement(*this) || !m_player->load(url, contentType, m_mediaSource.get())) {
            // Forget our reference to the MediaSource, so we leave it alone
            // while processing remainder of load failure.
            m_mediaSource = nullptr;
            mediaLoadingFailed(MediaPlayer::FormatError);
        }
    }
#endif

#if ENABLE(MEDIA_STREAM)
    if (!loadAttempted) {
        if (!m_mediaStreamSrcObject && url.protocolIs(mediaStreamBlobProtocol))
            m_mediaStreamSrcObject = MediaStreamRegistry::shared().lookUp(url);

        if (m_mediaStreamSrcObject) {
            loadAttempted = true;
            if (!m_player->load(m_mediaStreamSrcObject->privateStream()))
                mediaLoadingFailed(MediaPlayer::FormatError);
        }
    }
#endif

    if (!loadAttempted && m_blob) {
        loadAttempted = true;
        if (!m_player->load(m_blob->url(), contentType, keySystem))
            mediaLoadingFailed(MediaPlayer::FormatError);
    }

    if (!loadAttempted && !m_player->load(url, contentType, keySystem))
        mediaLoadingFailed(MediaPlayer::FormatError);

    // If there is no poster to display, allow the media engine to render video frames as soon as
    // they are available.
    updateDisplayState();

    updateRenderer();
}

#if ENABLE(VIDEO_TRACK)

static bool trackIndexCompare(TextTrack* a, TextTrack* b)
{
    return a->trackIndex() - b->trackIndex() < 0;
}

static bool eventTimeCueCompare(const std::pair<MediaTime, TextTrackCue*>& a, const std::pair<MediaTime, TextTrackCue*>& b)
{
    // 12 - Sort the tasks in events in ascending time order (tasks with earlier
    // times first).
    if (a.first != b.first)
        return a.first - b.first < MediaTime::zeroTime();

    // If the cues belong to different text tracks, it doesn't make sense to
    // compare the two tracks by the relative cue order, so return the relative
    // track order.
    if (a.second->track() != b.second->track())
        return trackIndexCompare(a.second->track(), b.second->track());

    // 12 - Further sort tasks in events that have the same time by the
    // relative text track cue order of the text track cues associated
    // with these tasks.
    return a.second->isOrderedBefore(b.second);
}

static bool compareCueInterval(const CueInterval& one, const CueInterval& two)
{
    return one.data()->isOrderedBefore(two.data());
}

void HTMLMediaElement::updateActiveTextTrackCues(const MediaTime& movieTime)
{
    // 4.8.10.8 Playing the media resource

    //  If the current playback position changes while the steps are running,
    //  then the user agent must wait for the steps to complete, and then must
    //  immediately rerun the steps.
    if (ignoreTrackDisplayUpdateRequests())
        return;

    LOG(Media, "HTMLMediaElement::updateActiveTextTrackCues(%p)", this);

    // 1 - Let current cues be a list of cues, initialized to contain all the
    // cues of all the hidden, showing, or showing by default text tracks of the
    // media element (not the disabled ones) whose start times are less than or
    // equal to the current playback position and whose end times are greater
    // than the current playback position.
    CueList currentCues;

    // The user agent must synchronously unset [the text track cue active] flag
    // whenever ... the media element's readyState is changed back to HAVE_NOTHING.
    if (m_readyState != HAVE_NOTHING && m_player) {
        currentCues = m_cueTree.allOverlaps(m_cueTree.createInterval(movieTime, movieTime));
        if (currentCues.size() > 1)
            std::sort(currentCues.begin(), currentCues.end(), &compareCueInterval);
    }

    CueList previousCues;
    CueList missedCues;

    // 2 - Let other cues be a list of cues, initialized to contain all the cues
    // of hidden, showing, and showing by default text tracks of the media
    // element that are not present in current cues.
    previousCues = m_currentlyActiveCues;

    // 3 - Let last time be the current playback position at the time this
    // algorithm was last run for this media element, if this is not the first
    // time it has run.
    MediaTime lastTime = m_lastTextTrackUpdateTime;

    // 4 - If the current playback position has, since the last time this
    // algorithm was run, only changed through its usual monotonic increase
    // during normal playback, then let missed cues be the list of cues in other
    // cues whose start times are greater than or equal to last time and whose
    // end times are less than or equal to the current playback position.
    // Otherwise, let missed cues be an empty list.
    if (lastTime >= MediaTime::zeroTime() && m_lastSeekTime < movieTime) {
        for (auto& cue : m_cueTree.allOverlaps(m_cueTree.createInterval(lastTime, movieTime))) {
            // Consider cues that may have been missed since the last seek time.
            if (cue.low() > std::max(m_lastSeekTime, lastTime) && cue.high() < movieTime)
                missedCues.append(cue);
        }
    }

    m_lastTextTrackUpdateTime = movieTime;

    // 5 - If the time was reached through the usual monotonic increase of the
    // current playback position during normal playback, and if the user agent
    // has not fired a timeupdate event at the element in the past 15 to 250ms
    // and is not still running event handlers for such an event, then the user
    // agent must queue a task to fire a simple event named timeupdate at the
    // element. (In the other cases, such as explicit seeks, relevant events get
    // fired as part of the overall process of changing the current playback
    // position.)
    if (!m_paused && m_lastSeekTime <= lastTime)
        scheduleTimeupdateEvent(false);

    // Explicitly cache vector sizes, as their content is constant from here.
    size_t currentCuesSize = currentCues.size();
    size_t missedCuesSize = missedCues.size();
    size_t previousCuesSize = previousCues.size();

    // 6 - If all of the cues in current cues have their text track cue active
    // flag set, none of the cues in other cues have their text track cue active
    // flag set, and missed cues is empty, then abort these steps.
    bool activeSetChanged = missedCuesSize;

    for (size_t i = 0; !activeSetChanged && i < previousCuesSize; ++i)
        if (!currentCues.contains(previousCues[i]) && previousCues[i].data()->isActive())
            activeSetChanged = true;

    for (size_t i = 0; i < currentCuesSize; ++i) {
        TextTrackCue* cue = currentCues[i].data();

        if (cue->isRenderable())
            toVTTCue(cue)->updateDisplayTree(movieTime);

        if (!cue->isActive())
            activeSetChanged = true;
    }

    if (!activeSetChanged)
        return;

    // 7 - If the time was reached through the usual monotonic increase of the
    // current playback position during normal playback, and there are cues in
    // other cues that have their text track cue pause-on-exi flag set and that
    // either have their text track cue active flag set or are also in missed
    // cues, then immediately pause the media element.
    for (size_t i = 0; !m_paused && i < previousCuesSize; ++i) {
        if (previousCues[i].data()->pauseOnExit()
            && previousCues[i].data()->isActive()
            && !currentCues.contains(previousCues[i]))
            pause();
    }

    for (size_t i = 0; !m_paused && i < missedCuesSize; ++i) {
        if (missedCues[i].data()->pauseOnExit())
            pause();
    }

    // 8 - Let events be a list of tasks, initially empty. Each task in this
    // list will be associated with a text track, a text track cue, and a time,
    // which are used to sort the list before the tasks are queued.
    Vector<std::pair<MediaTime, TextTrackCue*>> eventTasks;

    // 8 - Let affected tracks be a list of text tracks, initially empty.
    Vector<TextTrack*> affectedTracks;

    for (size_t i = 0; i < missedCuesSize; ++i) {
        // 9 - For each text track cue in missed cues, prepare an event named enter
        // for the TextTrackCue object with the text track cue start time.
        eventTasks.append({ missedCues[i].data()->startMediaTime(), missedCues[i].data() });

        // 10 - For each text track [...] in missed cues, prepare an event
        // named exit for the TextTrackCue object with the  with the later of
        // the text track cue end time and the text track cue start time.

        // Note: An explicit task is added only if the cue is NOT a zero or
        // negative length cue. Otherwise, the need for an exit event is
        // checked when these tasks are actually queued below. This doesn't
        // affect sorting events before dispatch either, because the exit
        // event has the same time as the enter event.
        if (missedCues[i].data()->startMediaTime() < missedCues[i].data()->endMediaTime())
            eventTasks.append({ missedCues[i].data()->endMediaTime(), missedCues[i].data() });
    }

    for (size_t i = 0; i < previousCuesSize; ++i) {
        // 10 - For each text track cue in other cues that has its text
        // track cue active flag set prepare an event named exit for the
        // TextTrackCue object with the text track cue end time.
        if (!currentCues.contains(previousCues[i]))
            eventTasks.append({ previousCues[i].data()->endMediaTime(), previousCues[i].data() });
    }

    for (size_t i = 0; i < currentCuesSize; ++i) {
        // 11 - For each text track cue in current cues that does not have its
        // text track cue active flag set, prepare an event named enter for the
        // TextTrackCue object with the text track cue start time.
        if (!previousCues.contains(currentCues[i]))
            eventTasks.append({ currentCues[i].data()->startMediaTime(), currentCues[i].data() });
    }

    // 12 - Sort the tasks in events in ascending time order (tasks with earlier
    // times first).
    std::sort(eventTasks.begin(), eventTasks.end(), eventTimeCueCompare);

    for (auto& eventTask : eventTasks) {
        if (!affectedTracks.contains(eventTask.second->track()))
            affectedTracks.append(eventTask.second->track());

        // 13 - Queue each task in events, in list order.

        // Each event in eventTasks may be either an enterEvent or an exitEvent,
        // depending on the time that is associated with the event. This
        // correctly identifies the type of the event, if the startTime is
        // less than the endTime in the cue.
        if (eventTask.second->startTime() >= eventTask.second->endTime()) {
            auto enterEvent = Event::create(eventNames().enterEvent, false, false);
            enterEvent->setTarget(eventTask.second);
            m_asyncEventQueue.enqueueEvent(WTFMove(enterEvent));

            auto exitEvent = Event::create(eventNames().exitEvent, false, false);
            exitEvent->setTarget(eventTask.second);
            m_asyncEventQueue.enqueueEvent(WTFMove(exitEvent));
        } else {
            RefPtr<Event> event;
            if (eventTask.first == eventTask.second->startMediaTime())
                event = Event::create(eventNames().enterEvent, false, false);
            else
                event = Event::create(eventNames().exitEvent, false, false);
            event->setTarget(eventTask.second);
            m_asyncEventQueue.enqueueEvent(WTFMove(event));
        }
    }

    // 14 - Sort affected tracks in the same order as the text tracks appear in
    // the media element's list of text tracks, and remove duplicates.
    std::sort(affectedTracks.begin(), affectedTracks.end(), trackIndexCompare);

    // 15 - For each text track in affected tracks, in the list order, queue a
    // task to fire a simple event named cuechange at the TextTrack object, and, ...
    for (auto& affectedTrack : affectedTracks) {
        auto event = Event::create(eventNames().cuechangeEvent, false, false);
        event->setTarget(affectedTrack);
        m_asyncEventQueue.enqueueEvent(WTFMove(event));

        // ... if the text track has a corresponding track element, to then fire a
        // simple event named cuechange at the track element as well.
        if (is<LoadableTextTrack>(*affectedTrack)) {
            auto event = Event::create(eventNames().cuechangeEvent, false, false);
            auto* trackElement = downcast<LoadableTextTrack>(*affectedTrack).trackElement();
            ASSERT(trackElement);
            event->setTarget(trackElement);
            m_asyncEventQueue.enqueueEvent(WTFMove(event));
        }
    }

    // 16 - Set the text track cue active flag of all the cues in the current
    // cues, and unset the text track cue active flag of all the cues in the
    // other cues.
    for (size_t i = 0; i < currentCuesSize; ++i)
        currentCues[i].data()->setIsActive(true);

    for (size_t i = 0; i < previousCuesSize; ++i)
        if (!currentCues.contains(previousCues[i]))
            previousCues[i].data()->setIsActive(false);

    // Update the current active cues.
    m_currentlyActiveCues = currentCues;

    if (activeSetChanged)
        updateTextTrackDisplay();
}

bool HTMLMediaElement::textTracksAreReady() const
{
    // 4.8.10.12.1 Text track model
    // ...
    // The text tracks of a media element are ready if all the text tracks whose mode was not
    // in the disabled state when the element's resource selection algorithm last started now
    // have a text track readiness state of loaded or failed to load.
    for (unsigned i = 0; i < m_textTracksWhenResourceSelectionBegan.size(); ++i) {
        if (m_textTracksWhenResourceSelectionBegan[i]->readinessState() == TextTrack::Loading
            || m_textTracksWhenResourceSelectionBegan[i]->readinessState() == TextTrack::NotLoaded)
            return false;
    }

    return true;
}

void HTMLMediaElement::textTrackReadyStateChanged(TextTrack* track)
{
    if (track->readinessState() != TextTrack::Loading
        && track->mode() != TextTrack::Mode::Disabled) {
        // The display trees exist as long as the track is active, in this case,
        // and if the same track is loaded again (for example if the src attribute was changed),
        // cues can be accumulated with the old ones, that's why they needs to be flushed
        if (hasMediaControls())
            mediaControls()->clearTextDisplayContainer();
        updateTextTrackDisplay();
    }
    if (m_player && m_textTracksWhenResourceSelectionBegan.contains(track)) {
        if (track->readinessState() != TextTrack::Loading)
            setReadyState(m_player->readyState());
    } else {
        // The track readiness state might have changed as a result of the user
        // clicking the captions button. In this case, a check whether all the
        // resources have failed loading should be done in order to hide the CC button.
        if (hasMediaControls() && track->readinessState() == TextTrack::FailedToLoad)
            mediaControls()->refreshClosedCaptionsButtonVisibility();
    }
}

void HTMLMediaElement::audioTrackEnabledChanged(AudioTrack& track)
{
    if (m_audioTracks && m_audioTracks->contains(track))
        m_audioTracks->scheduleChangeEvent();
    if (processingUserGestureForMedia())
        removeBehaviorsRestrictionsAfterFirstUserGesture(MediaElementSession::AllRestrictions & ~MediaElementSession::RequireUserGestureToControlControlsManager);
}

void HTMLMediaElement::textTrackModeChanged(TextTrack& track)
{
    bool trackIsLoaded = true;
    if (track.trackType() == TextTrack::TrackElement) {
        trackIsLoaded = false;
        for (auto& trackElement : childrenOfType<HTMLTrackElement>(*this)) {
            if (&trackElement.track() == &track) {
                if (trackElement.readyState() == HTMLTrackElement::LOADING || trackElement.readyState() == HTMLTrackElement::LOADED)
                    trackIsLoaded = true;
                break;
            }
        }
    }

    // If this is the first added track, create the list of text tracks.
    if (!m_textTracks)
        m_textTracks = TextTrackList::create(this, ActiveDOMObject::scriptExecutionContext());

    // Mark this track as "configured" so configureTextTracks won't change the mode again.
    track.setHasBeenConfigured(true);

    if (track.mode() != TextTrack::Mode::Disabled && trackIsLoaded)
        textTrackAddCues(track, *track.cues());

    configureTextTrackDisplay(AssumeTextTrackVisibilityChanged);

    if (m_textTracks && m_textTracks->contains(track))
        m_textTracks->scheduleChangeEvent();

#if ENABLE(AVF_CAPTIONS)
    if (track.trackType() == TextTrack::TrackElement && m_player)
        m_player->notifyTrackModeChanged();
#endif
}

void HTMLMediaElement::videoTrackSelectedChanged(VideoTrack& track)
{
    if (m_videoTracks && m_videoTracks->contains(track))
        m_videoTracks->scheduleChangeEvent();
}

void HTMLMediaElement::textTrackKindChanged(TextTrack& track)
{
    if (track.kind() != TextTrack::Kind::Captions && track.kind() != TextTrack::Kind::Subtitles && track.mode() == TextTrack::Mode::Showing)
        track.setMode(TextTrack::Mode::Hidden);
}

void HTMLMediaElement::beginIgnoringTrackDisplayUpdateRequests()
{
    ++m_ignoreTrackDisplayUpdate;
}

void HTMLMediaElement::endIgnoringTrackDisplayUpdateRequests()
{
    ASSERT(m_ignoreTrackDisplayUpdate);
    --m_ignoreTrackDisplayUpdate;
    if (!m_ignoreTrackDisplayUpdate && m_inActiveDocument)
        updateActiveTextTrackCues(currentMediaTime());
}

void HTMLMediaElement::textTrackAddCues(TextTrack& track, const TextTrackCueList& cues)
{
    if (track.mode() == TextTrack::Mode::Disabled)
        return;

    TrackDisplayUpdateScope scope { *this };
    for (unsigned i = 0; i < cues.length(); ++i)
        textTrackAddCue(track, *cues.item(i));
}

void HTMLMediaElement::textTrackRemoveCues(TextTrack&, const TextTrackCueList& cues)
{
    TrackDisplayUpdateScope scope { *this };
    for (unsigned i = 0; i < cues.length(); ++i) {
        auto& cue = *cues.item(i);
        textTrackRemoveCue(*cue.track(), cue);
    }
}

void HTMLMediaElement::textTrackAddCue(TextTrack& track, TextTrackCue& cue)
{
    if (track.mode() == TextTrack::Mode::Disabled)
        return;

    // Negative duration cues need be treated in the interval tree as
    // zero-length cues.
    MediaTime endTime = std::max(cue.startMediaTime(), cue.endMediaTime());

    CueInterval interval = m_cueTree.createInterval(cue.startMediaTime(), endTime, &cue);
    if (!m_cueTree.contains(interval))
        m_cueTree.add(interval);
    updateActiveTextTrackCues(currentMediaTime());
}

void HTMLMediaElement::textTrackRemoveCue(TextTrack&, TextTrackCue& cue)
{
    // Negative duration cues need to be treated in the interval tree as
    // zero-length cues.
    MediaTime endTime = std::max(cue.startMediaTime(), cue.endMediaTime());

    CueInterval interval = m_cueTree.createInterval(cue.startMediaTime(), endTime, &cue);
    m_cueTree.remove(interval);

    // Since the cue will be removed from the media element and likely the
    // TextTrack might also be destructed, notifying the region of the cue
    // removal shouldn't be done.
    if (cue.isRenderable())
        toVTTCue(&cue)->notifyRegionWhenRemovingDisplayTree(false);

    size_t index = m_currentlyActiveCues.find(interval);
    if (index != notFound) {
        cue.setIsActive(false);
        m_currentlyActiveCues.remove(index);
    }

    if (cue.isRenderable())
        toVTTCue(&cue)->removeDisplayTree();
    updateActiveTextTrackCues(currentMediaTime());

    if (cue.isRenderable())
        toVTTCue(&cue)->notifyRegionWhenRemovingDisplayTree(true);
}

#endif

static inline bool isAllowedToLoadMediaURL(HTMLMediaElement& element, const URL& url, bool isInUserAgentShadowTree)
{
    // Elements in user agent show tree should load whatever the embedding document policy is.
    if (isInUserAgentShadowTree)
        return true;

    ASSERT(element.document().contentSecurityPolicy());
    return element.document().contentSecurityPolicy()->allowMediaFromSource(url);
}

bool HTMLMediaElement::isSafeToLoadURL(const URL& url, InvalidURLAction actionIfInvalid)
{
    if (!url.isValid()) {
        LOG(Media, "HTMLMediaElement::isSafeToLoadURL(%p) - %s -> FALSE because url is invalid", this, urlForLoggingMedia(url).utf8().data());
        return false;
    }

    Frame* frame = document().frame();
    if (!frame || !document().securityOrigin().canDisplay(url)) {
        if (actionIfInvalid == Complain)
            FrameLoader::reportLocalLoadFailed(frame, url.stringCenterEllipsizedToLength());
        LOG(Media, "HTMLMediaElement::isSafeToLoadURL(%p) - %s -> FALSE rejected by SecurityOrigin", this, urlForLoggingMedia(url).utf8().data());
        return false;
    }

    if (!isAllowedToLoadMediaURL(*this, url, isInUserAgentShadowTree())) {
        LOG(Media, "HTMLMediaElement::isSafeToLoadURL(%p) - %s -> rejected by Content Security Policy", this, urlForLoggingMedia(url).utf8().data());
        return false;
    }

    return true;
}

void HTMLMediaElement::startProgressEventTimer()
{
    if (m_progressEventTimer.isActive())
        return;

    m_previousProgressTime = monotonicallyIncreasingTime();
    // 350ms is not magic, it is in the spec!
    m_progressEventTimer.startRepeating(350_ms);
}

void HTMLMediaElement::waitForSourceChange()
{
    LOG(Media, "HTMLMediaElement::waitForSourceChange(%p)", this);

    stopPeriodicTimers();
    m_loadState = WaitingForSource;

    // 6.17 - Waiting: Set the element's networkState attribute to the NETWORK_NO_SOURCE value
    m_networkState = NETWORK_NO_SOURCE;

    // 6.18 - Set the element's delaying-the-load-event flag to false. This stops delaying the load event.
    setShouldDelayLoadEvent(false);

    updateDisplayState();
    updateRenderer();
}

void HTMLMediaElement::noneSupported()
{
    LOG(Media, "HTMLMediaElement::noneSupported(%p)", this);

    stopPeriodicTimers();
    m_loadState = WaitingForSource;
    m_currentSourceNode = nullptr;

    // 4.8.10.5
    // 6 - Reaching this step indicates that the media resource failed to load or that the given
    // URL could not be resolved. In one atomic operation, run the following steps:

    // 6.1 - Set the error attribute to a new MediaError object whose code attribute is set to
    // MEDIA_ERR_SRC_NOT_SUPPORTED.
    m_error = MediaError::create(MediaError::MEDIA_ERR_SRC_NOT_SUPPORTED);

    // 6.2 - Forget the media element's media-resource-specific text tracks.
    forgetResourceSpecificTracks();

    // 6.3 - Set the element's networkState attribute to the NETWORK_NO_SOURCE value.
    m_networkState = NETWORK_NO_SOURCE;

    // 7 - Queue a task to fire a simple event named error at the media element.
    scheduleEvent(eventNames().errorEvent);

    rejectPendingPlayPromises(DOMError::create("NotSupportedError", "The operation is not supported."));

#if ENABLE(MEDIA_SOURCE)
    detachMediaSource();
#endif

    // 8 - Set the element's delaying-the-load-event flag to false. This stops delaying the load event.
    setShouldDelayLoadEvent(false);

    // 9 - Abort these steps. Until the load() method is invoked or the src attribute is changed,
    // the element won't attempt to load another resource.

    updateDisplayState();
    updateRenderer();
}

void HTMLMediaElement::mediaLoadingFailedFatally(MediaPlayer::NetworkState error)
{
    LOG(Media, "HTMLMediaElement::mediaLoadingFailedFatally(%p) - error = %d", this, static_cast<int>(error));

    // 1 - The user agent should cancel the fetching process.
    stopPeriodicTimers();
    m_loadState = WaitingForSource;

    // 2 - Set the error attribute to a new MediaError object whose code attribute is
    // set to MEDIA_ERR_NETWORK/MEDIA_ERR_DECODE.
    if (error == MediaPlayer::NetworkError)
        m_error = MediaError::create(MediaError::MEDIA_ERR_NETWORK);
    else if (error == MediaPlayer::DecodeError)
        m_error = MediaError::create(MediaError::MEDIA_ERR_DECODE);
    else
        ASSERT_NOT_REACHED();

    // 3 - Queue a task to fire a simple event named error at the media element.
    scheduleEvent(eventNames().errorEvent);

#if ENABLE(MEDIA_SOURCE)
    detachMediaSource();
#endif

    // 4 - Set the element's networkState attribute to the NETWORK_EMPTY value and queue a
    // task to fire a simple event called emptied at the element.
    m_networkState = NETWORK_EMPTY;
    scheduleEvent(eventNames().emptiedEvent);

    // 5 - Set the element's delaying-the-load-event flag to false. This stops delaying the load event.
    setShouldDelayLoadEvent(false);

    // 6 - Abort the overall resource selection algorithm.
    m_currentSourceNode = nullptr;

#if PLATFORM(COCOA)
    if (is<MediaDocument>(document()))
        downcast<MediaDocument>(document()).mediaElementSawUnsupportedTracks();
#endif
}

void HTMLMediaElement::cancelPendingEventsAndCallbacks()
{
    LOG(Media, "HTMLMediaElement::cancelPendingEventsAndCallbacks(%p)", this);
    m_asyncEventQueue.cancelAllEvents();

    for (auto& source : childrenOfType<HTMLSourceElement>(*this))
        source.cancelPendingErrorEvent();

    rejectPendingPlayPromises(DOMError::create("AbortError", "The operation was aborted."));
}

void HTMLMediaElement::mediaPlayerNetworkStateChanged(MediaPlayer*)
{
    beginProcessingMediaPlayerCallback();
    setNetworkState(m_player->networkState());
    endProcessingMediaPlayerCallback();
}

static void logMediaLoadRequest(Page* page, const String& mediaEngine, const String& errorMessage, bool succeeded)
{
    if (!page)
        return;

    DiagnosticLoggingClient& diagnosticLoggingClient = page->diagnosticLoggingClient();
    if (!succeeded) {
        diagnosticLoggingClient.logDiagnosticMessageWithResult(DiagnosticLoggingKeys::mediaLoadingFailedKey(), errorMessage, DiagnosticLoggingResultFail, ShouldSample::No);
        return;
    }

    diagnosticLoggingClient.logDiagnosticMessage(DiagnosticLoggingKeys::mediaLoadedKey(), mediaEngine, ShouldSample::No);

    if (!page->hasSeenAnyMediaEngine())
        diagnosticLoggingClient.logDiagnosticMessage(DiagnosticLoggingKeys::pageContainsAtLeastOneMediaEngineKey(), emptyString(), ShouldSample::No);

    if (!page->hasSeenMediaEngine(mediaEngine))
        diagnosticLoggingClient.logDiagnosticMessage(DiagnosticLoggingKeys::pageContainsMediaEngineKey(), mediaEngine, ShouldSample::No);

    page->sawMediaEngine(mediaEngine);
}

static String stringForNetworkState(MediaPlayer::NetworkState state)
{
    switch (state) {
    case MediaPlayer::Empty: return ASCIILiteral("Empty");
    case MediaPlayer::Idle: return ASCIILiteral("Idle");
    case MediaPlayer::Loading: return ASCIILiteral("Loading");
    case MediaPlayer::Loaded: return ASCIILiteral("Loaded");
    case MediaPlayer::FormatError: return ASCIILiteral("FormatError");
    case MediaPlayer::NetworkError: return ASCIILiteral("NetworkError");
    case MediaPlayer::DecodeError: return ASCIILiteral("DecodeError");
    default: return emptyString();
    }
}

void HTMLMediaElement::mediaLoadingFailed(MediaPlayer::NetworkState error)
{
    stopPeriodicTimers();

    // If we failed while trying to load a <source> element, the movie was never parsed, and there are more
    // <source> children, schedule the next one
    if (m_readyState < HAVE_METADATA && m_loadState == LoadingFromSourceElement) {

        // resource selection algorithm
        // Step 9.Otherwise.9 - Failed with elements: Queue a task, using the DOM manipulation task source, to fire a simple event named error at the candidate element.
        if (m_currentSourceNode)
            m_currentSourceNode->scheduleErrorEvent();
        else
            LOG(Media, "HTMLMediaElement::setNetworkState(%p) - error event not sent, <source> was removed", this);

        // 9.Otherwise.10 - Asynchronously await a stable state. The synchronous section consists of all the remaining steps of this algorithm until the algorithm says the synchronous section has ended.

        // 9.Otherwise.11 - Forget the media element's media-resource-specific tracks.
        forgetResourceSpecificTracks();

        if (havePotentialSourceChild()) {
            LOG(Media, "HTMLMediaElement::setNetworkState(%p) - scheduling next <source>", this);
            scheduleNextSourceChild();
        } else {
            LOG(Media, "HTMLMediaElement::setNetworkState(%p) - no more <source> elements, waiting", this);
            waitForSourceChange();
        }

        return;
    }

    if ((error == MediaPlayer::NetworkError && m_readyState >= HAVE_METADATA) || error == MediaPlayer::DecodeError)
        mediaLoadingFailedFatally(error);
    else if ((error == MediaPlayer::FormatError || error == MediaPlayer::NetworkError) && m_loadState == LoadingFromSrcAttr)
        noneSupported();

    updateDisplayState();
    if (hasMediaControls()) {
        mediaControls()->reset();
        mediaControls()->reportedError();
    }

    logMediaLoadRequest(document().page(), String(), stringForNetworkState(error), false);

    m_mediaSession->clientCharacteristicsChanged();
}

void HTMLMediaElement::setNetworkState(MediaPlayer::NetworkState state)
{
    LOG(Media, "HTMLMediaElement::setNetworkState(%p) - new state = %d, current state = %d", this, static_cast<int>(state), static_cast<int>(m_networkState));

    if (state == MediaPlayer::Empty) {
        // Just update the cached state and leave, we can't do anything.
        m_networkState = NETWORK_EMPTY;
        return;
    }

    if (state == MediaPlayer::FormatError || state == MediaPlayer::NetworkError || state == MediaPlayer::DecodeError) {
        mediaLoadingFailed(state);
        return;
    }

    if (state == MediaPlayer::Idle) {
        if (m_networkState > NETWORK_IDLE) {
            changeNetworkStateFromLoadingToIdle();
            setShouldDelayLoadEvent(false);
        } else {
            m_networkState = NETWORK_IDLE;
        }
    }

    if (state == MediaPlayer::Loading) {
        if (m_networkState < NETWORK_LOADING || m_networkState == NETWORK_NO_SOURCE)
            startProgressEventTimer();
        m_networkState = NETWORK_LOADING;
    }

    if (state == MediaPlayer::Loaded) {
        if (m_networkState != NETWORK_IDLE)
            changeNetworkStateFromLoadingToIdle();
        m_completelyLoaded = true;
    }

    if (hasMediaControls())
        mediaControls()->updateStatusDisplay();
}

void HTMLMediaElement::changeNetworkStateFromLoadingToIdle()
{
    m_progressEventTimer.stop();
    if (hasMediaControls() && m_player->didLoadingProgress())
        mediaControls()->bufferingProgressed();

    // Schedule one last progress event so we guarantee that at least one is fired
    // for files that load very quickly.
    scheduleEvent(eventNames().progressEvent);
    scheduleEvent(eventNames().suspendEvent);
    m_networkState = NETWORK_IDLE;
}

void HTMLMediaElement::mediaPlayerReadyStateChanged(MediaPlayer*)
{
    beginProcessingMediaPlayerCallback();

    setReadyState(m_player->readyState());

    endProcessingMediaPlayerCallback();
}

SuccessOr<MediaPlaybackDenialReason> HTMLMediaElement::canTransitionFromAutoplayToPlay() const
{
    if (isAutoplaying()
     && mediaSession().autoplayPermitted()
     && paused()
     && autoplay()
     && !pausedForUserInteraction()
     && !document().isSandboxed(SandboxAutomaticFeatures))
        return mediaSession().playbackPermitted(*this);

    RELEASE_LOG(Media, "HTMLMediaElement::canTransitionFromAutoplayToPlay - page consent required");
    return MediaPlaybackDenialReason::PageConsentRequired;
}

void HTMLMediaElement::dispatchPlayPauseEventsIfNeedsQuirks()
{
    auto& document = this->document();
    if (!needsAutoplayPlayPauseEventsQuirk(document) && !needsAutoplayPlayPauseEventsQuirk(document.topDocument()))
        return;

    scheduleEvent(eventNames().playingEvent);
    scheduleEvent(eventNames().pauseEvent);
}

void HTMLMediaElement::setReadyState(MediaPlayer::ReadyState state)
{
    LOG(Media, "HTMLMediaElement::setReadyState(%p) - new state = %d, current state = %d,", this, static_cast<int>(state), static_cast<int>(m_readyState));

    // Set "wasPotentiallyPlaying" BEFORE updating m_readyState, potentiallyPlaying() uses it
    bool wasPotentiallyPlaying = potentiallyPlaying();

    ReadyState oldState = m_readyState;
    ReadyState newState = static_cast<ReadyState>(state);

#if ENABLE(VIDEO_TRACK)
    bool tracksAreReady = textTracksAreReady();

    if (newState == oldState && m_tracksAreReady == tracksAreReady)
        return;

    m_tracksAreReady = tracksAreReady;
#else
    if (newState == oldState)
        return;
    bool tracksAreReady = true;
#endif

    if (tracksAreReady)
        m_readyState = newState;
    else {
        // If a media file has text tracks the readyState may not progress beyond HAVE_FUTURE_DATA until
        // the text tracks are ready, regardless of the state of the media file.
        if (newState <= HAVE_METADATA)
            m_readyState = newState;
        else
            m_readyState = HAVE_CURRENT_DATA;
    }

    if (oldState > m_readyStateMaximum)
        m_readyStateMaximum = oldState;

    if (m_networkState == NETWORK_EMPTY)
        return;

    if (m_seeking) {
        // 4.8.10.9, step 11
        if (wasPotentiallyPlaying && m_readyState < HAVE_FUTURE_DATA)
            scheduleEvent(eventNames().waitingEvent);

        // 4.8.10.10 step 14 & 15.
        if (m_seekRequested && !m_player->seeking() && m_readyState >= HAVE_CURRENT_DATA)
            finishSeek();
    } else {
        if (wasPotentiallyPlaying && m_readyState < HAVE_FUTURE_DATA) {
            // 4.8.10.8
            invalidateCachedTime();
            scheduleTimeupdateEvent(false);
            scheduleEvent(eventNames().waitingEvent);
        }
    }

    if (m_readyState >= HAVE_METADATA && oldState < HAVE_METADATA) {
        prepareMediaFragmentURI();
        scheduleEvent(eventNames().durationchangeEvent);
        scheduleResizeEvent();
        scheduleEvent(eventNames().loadedmetadataEvent);
#if ENABLE(WIRELESS_PLAYBACK_TARGET)
        if (hasEventListeners(eventNames().webkitplaybacktargetavailabilitychangedEvent))
            enqueuePlaybackTargetAvailabilityChangedEvent();
#endif
        m_initiallyMuted = m_volume < 0.05 || muted();

        if (hasMediaControls())
            mediaControls()->loadedMetadata();
        updateRenderer();

        if (is<MediaDocument>(document()))
            downcast<MediaDocument>(document()).mediaElementNaturalSizeChanged(expandedIntSize(m_player->naturalSize()));

        logMediaLoadRequest(document().page(), m_player->engineDescription(), String(), true);

#if ENABLE(WIRELESS_PLAYBACK_TARGET)
        updateMediaState(UpdateState::Asynchronously);
#endif

        m_mediaSession->clientCharacteristicsChanged();
    }

    bool shouldUpdateDisplayState = false;

    if (m_readyState >= HAVE_CURRENT_DATA && oldState < HAVE_CURRENT_DATA) {
        if (!m_haveFiredLoadedData) {
            m_haveFiredLoadedData = true;
            scheduleEvent(eventNames().loadeddataEvent);
            // FIXME: It's not clear that it's correct to skip these two operations just
            // because m_haveFiredLoadedData is already true. At one time we were skipping
            // the call to setShouldDelayLoadEvent, which was definitely incorrect.
            shouldUpdateDisplayState = true;
            applyMediaFragmentURI();
        }
        setShouldDelayLoadEvent(false);
    }

    bool isPotentiallyPlaying = potentiallyPlaying();
    if (m_readyState == HAVE_FUTURE_DATA && oldState <= HAVE_CURRENT_DATA && tracksAreReady) {
        scheduleEvent(eventNames().canplayEvent);
        if (isPotentiallyPlaying)
            scheduleNotifyAboutPlaying();
        shouldUpdateDisplayState = true;
    }

    if (m_readyState == HAVE_ENOUGH_DATA && oldState < HAVE_ENOUGH_DATA && tracksAreReady) {
        if (oldState <= HAVE_CURRENT_DATA)
            scheduleEvent(eventNames().canplayEvent);

        scheduleEvent(eventNames().canplaythroughEvent);

        if (isPotentiallyPlaying && oldState <= HAVE_CURRENT_DATA)
            scheduleNotifyAboutPlaying();

        auto success = canTransitionFromAutoplayToPlay();
        if (success) {
            m_paused = false;
            invalidateCachedTime();
            setPlaybackWithoutUserGesture(PlaybackWithoutUserGesture::Started);
            m_playbackStartedTime = currentMediaTime().toDouble();
            scheduleEvent(eventNames().playEvent);
            scheduleNotifyAboutPlaying();
        } else if (success.value() == MediaPlaybackDenialReason::UserGestureRequired)
            setPlaybackWithoutUserGesture(PlaybackWithoutUserGesture::Prevented);

        shouldUpdateDisplayState = true;
    }

    // If we transition to the Future Data state and we're about to begin playing, ensure playback is actually permitted first,
    // honoring any playback denial reasons such as the requirement of a user gesture.
    if (m_readyState == HAVE_FUTURE_DATA && oldState < HAVE_FUTURE_DATA && potentiallyPlaying() && !m_mediaSession->playbackPermitted(*this)) {
        pauseInternal();
        setPlaybackWithoutUserGesture(PlaybackWithoutUserGesture::Prevented);
    }

    if (shouldUpdateDisplayState) {
        updateDisplayState();
        if (hasMediaControls()) {
            mediaControls()->refreshClosedCaptionsButtonVisibility();
            mediaControls()->updateStatusDisplay();
        }
    }

    updatePlayState();
    updateMediaController();
#if ENABLE(VIDEO_TRACK)
    updateActiveTextTrackCues(currentMediaTime());
#endif
}

#if ENABLE(LEGACY_ENCRYPTED_MEDIA)
RefPtr<ArrayBuffer> HTMLMediaElement::mediaPlayerCachedKeyForKeyId(const String& keyId) const
{
    return m_webKitMediaKeys ? m_webKitMediaKeys->cachedKeyForKeyId(keyId) : nullptr;
}

bool HTMLMediaElement::mediaPlayerKeyNeeded(MediaPlayer*, Uint8Array* initData)
{
    if (!RuntimeEnabledFeatures::sharedFeatures().legacyEncryptedMediaAPIEnabled())
        return false;

    if (!hasEventListeners("webkitneedkey")) {
        m_error = MediaError::create(MediaError::MEDIA_ERR_ENCRYPTED);
        scheduleEvent(eventNames().errorEvent);
        return false;
    }

    auto event = WebKitMediaKeyNeededEvent::create(eventNames().webkitneedkeyEvent, initData);
    event->setTarget(this);
    m_asyncEventQueue.enqueueEvent(WTFMove(event));

    return true;
}

String HTMLMediaElement::mediaPlayerMediaKeysStorageDirectory() const
{
    auto* page = document().page();
    if (!page || page->usesEphemeralSession())
        return emptyString();

    String storageDirectory = document().settings().mediaKeysStorageDirectory();
    if (storageDirectory.isEmpty())
        return emptyString();

    return pathByAppendingComponent(storageDirectory, SecurityOriginData::fromSecurityOrigin(document().securityOrigin()).databaseIdentifier());
}

void HTMLMediaElement::webkitSetMediaKeys(WebKitMediaKeys* mediaKeys)
{
    if (!RuntimeEnabledFeatures::sharedFeatures().legacyEncryptedMediaAPIEnabled())
        return;

    if (m_webKitMediaKeys == mediaKeys)
        return;

    if (m_webKitMediaKeys)
        m_webKitMediaKeys->setMediaElement(nullptr);
    m_webKitMediaKeys = mediaKeys;
    if (m_webKitMediaKeys)
        m_webKitMediaKeys->setMediaElement(this);
}

void HTMLMediaElement::keyAdded()
{
    if (!RuntimeEnabledFeatures::sharedFeatures().legacyEncryptedMediaAPIEnabled())
        return;

    if (m_player)
        m_player->keyAdded();
}

#endif

#if ENABLE(ENCRYPTED_MEDIA)

MediaKeys* HTMLMediaElement::mediaKeys() const
{
    return m_mediaKeys.get();
<<<<<<< HEAD
}

void HTMLMediaElement::setMediaKeys(MediaKeys* mediaKeys, Ref<DeferredPromise>&& promise)
{
    // https://w3c.github.io/encrypted-media/#dom-htmlmediaelement-setmediakeys
    // W3C Editor's Draft 09 November 2016

    // 1. If mediaKeys and the mediaKeys attribute are the same object, return a resolved promise.
    if (mediaKeys == m_mediaKeys) {
        promise->resolve();
        return;
    }

    // 2. If this object's attaching media keys value is true, return a promise rejected with an InvalidStateError.
    if (m_attachingMediaKeys) {
        promise->reject(InvalidStateError);
        return;
    }

    // 3. Let this object's attaching media keys value be true.
    m_attachingMediaKeys = true;

    // 4. Let promise be a new promise.
    // 5. Run the following steps in parallel:
    m_encryptedMediaQueue.enqueueTask([this, mediaKeys = RefPtr<MediaKeys>(mediaKeys), promise = WTFMove(promise)]() mutable {
        // 5.1. If all the following conditions hold:
        //      - mediaKeys is not null,
        //      - the CDM instance represented by mediaKeys is already in use by another media element
        //      - the user agent is unable to use it with this element
        //      then let this object's attaching media keys value be false and reject promise with a QuotaExceededError.
        // FIXME: ^

        // 5.2. If the mediaKeys attribute is not null, run the following steps:
        if (m_mediaKeys) {
            // 5.2.1. If the user agent or CDM do not support removing the association, let this object's attaching media keys value be false and reject promise with a NotSupportedError.
            // 5.2.2. If the association cannot currently be removed, let this object's attaching media keys value be false and reject promise with an InvalidStateError.
            // 5.2.3. Stop using the CDM instance represented by the mediaKeys attribute to decrypt media data and remove the association with the media element.
            // 5.2.4. If the preceding step failed, let this object's attaching media keys value be false and reject promise with the appropriate error name.
            // FIXME: ^

            m_mediaKeys->detachCDMClient(*this);
        }

        // 5.3. If mediaKeys is not null, run the following steps:
        if (mediaKeys) {
            // 5.3.1. Associate the CDM instance represented by mediaKeys with the media element for decrypting media data.
            // 5.3.2. If the preceding step failed, run the following steps:
            //   5.3.2.1. Set the mediaKeys attribute to null.
            //   5.3.2.2. Let this object's attaching media keys value be false.
            //   5.3.2.3. Reject promise with a new DOMException whose name is the appropriate error name.
            // 5.3.3. Queue a task to run the Attempt to Resume Playback If Necessary algorithm on the media element.
            // FIXME: ^

            mediaKeys->attachCDMClient(*this);
        }

        // 5.4. Set the mediaKeys attribute to mediaKeys.
        // 5.5. Let this object's attaching media keys value be false.
        // 5.6. Resolve promise.
        m_mediaKeys = WTFMove(mediaKeys);
        m_attachingMediaKeys = false;
        promise->resolve();
    });

    // 6. Return promise.
}

bool HTMLMediaElement::mediaPlayerInitializationDataEncountered(const String& initDataType, RefPtr<ArrayBuffer>&& initData)
{
    // https://w3c.github.io/encrypted-media/#initdata-encountered
    // W3C Editor's Draft 09 November 2016

    // 1. Let the media element be the specified HTMLMediaElement object.
    // 2. Let initDataType be the empty string.
    // 3. Let initData be null.
    // 4. If the media data is CORS-same-origin and not mixed content, run the following steps:
    //   4.1. Let initDataType be the string representing the Initialization Data Type of the Initialization Data.
    //   4.2. Let initData be the Initialization Data.
    // FIXME: ^

    // 5. Queue a task to create an event named encrypted that does not bubble and is not cancellable using the MediaEncryptedEvent
    //    interface with its type attribute set to message and its isTrusted attribute initialized to true, and dispatch it at the media element.
    //    The event interface MediaEncryptedEvent has:
    //      initDataType = initDataType
    //      initData = initData
    MediaEncryptedEventInit initializer { initDataType, WTFMove(initData) };
    m_asyncEventQueue.enqueueEvent(MediaEncryptedEvent::create(eventNames().encryptedEvent, initializer, Event::IsTrusted::Yes));

    return true;
}

void HTMLMediaElement::cdmClientInstanceAttached(const CDMInstance& instance)
{
    if (m_player)
        m_player->cdmInstanceAttached(instance);
}

void HTMLMediaElement::cdmClientInstanceDetached(const CDMInstance& instance)
{
    if (m_player)
        m_player->cdmInstanceDetached(instance);
=======
}

void HTMLMediaElement::setMediaKeys(MediaKeys* mediaKeys, Ref<DeferredPromise>&& promise)
{
    // https://w3c.github.io/encrypted-media/#dom-htmlmediaelement-setmediakeys
    // W3C Editor's Draft 23 June 2017

    // 1. If this object's attaching media keys value is true, return a promise rejected with an InvalidStateError.
    if (m_attachingMediaKeys) {
        promise->reject(InvalidStateError);
        return;
    }

    // 2. If mediaKeys and the mediaKeys attribute are the same object, return a resolved promise.
    if (mediaKeys == m_mediaKeys) {
        promise->resolve();
        return;
    }

    // 3. Let this object's attaching media keys value be true.
    m_attachingMediaKeys = true;

    // 4. Let promise be a new promise.
    // 5. Run the following steps in parallel:
    m_encryptedMediaQueue.enqueueTask([this, mediaKeys = RefPtr<MediaKeys>(mediaKeys), promise = WTFMove(promise)]() mutable {
        // 5.1. If all the following conditions hold:
        //      - mediaKeys is not null,
        //      - the CDM instance represented by mediaKeys is already in use by another media element
        //      - the user agent is unable to use it with this element
        //      then let this object's attaching media keys value be false and reject promise with a QuotaExceededError.
        // FIXME: ^

        // 5.2. If the mediaKeys attribute is not null, run the following steps:
        if (m_mediaKeys) {
            // 5.2.1. If the user agent or CDM do not support removing the association, let this object's attaching media keys value be false and reject promise with a NotSupportedError.
            // 5.2.2. If the association cannot currently be removed, let this object's attaching media keys value be false and reject promise with an InvalidStateError.
            // 5.2.3. Stop using the CDM instance represented by the mediaKeys attribute to decrypt media data and remove the association with the media element.
            // 5.2.4. If the preceding step failed, let this object's attaching media keys value be false and reject promise with the appropriate error name.
            // FIXME: ^

            m_mediaKeys->detachCDMClient(*this);
            if (m_player)
                m_player->cdmInstanceDetached(m_mediaKeys->cdmInstance());
        }

        // 5.3. If mediaKeys is not null, run the following steps:
        if (mediaKeys) {
            // 5.3.1. Associate the CDM instance represented by mediaKeys with the media element for decrypting media data.
            mediaKeys->attachCDMClient(*this);
            if (m_player)
                m_player->cdmInstanceAttached(m_mediaKeys->cdmInstance());

            // 5.3.2. If the preceding step failed, run the following steps:
            //   5.3.2.1. Set the mediaKeys attribute to null.
            //   5.3.2.2. Let this object's attaching media keys value be false.
            //   5.3.2.3. Reject promise with a new DOMException whose name is the appropriate error name.
            // FIXME: ^

            // 5.3.3. Queue a task to run the Attempt to Resume Playback If Necessary algorithm on the media element.
            m_encryptedMediaQueue.enqueueTask([this] {
                attemptToResumePlaybackIfNecessary();
            });
        }

        // 5.4. Set the mediaKeys attribute to mediaKeys.
        // 5.5. Let this object's attaching media keys value be false.
        // 5.6. Resolve promise.
        m_mediaKeys = WTFMove(mediaKeys);
        m_attachingMediaKeys = false;
        promise->resolve();
    });

    // 6. Return promise.
}

void HTMLMediaElement::attemptToResumePlaybackIfNecessary()
{
    // https://w3c.github.io/encrypted-media/#resume-playback
    // W3C Editor's Draft 23 June 2017

    notImplemented();
>>>>>>> e30edeb8
}

void HTMLMediaElement::cdmClientAttemptToResumePlaybackIfNecessary()
{
    // https://w3c.github.io/encrypted-media/#resume-playback
    // W3C Editor's Draft 09 November 2016

    // 1. Let the media element be the specified HTMLMediaElement object.
    // 2. If the media element's playback blocked waiting for key is false, abort these steps.
    // FIXME: ^

    // 3. Run the Attempt to Decrypt algorithm on the media element.
    attemptToDecrypt();

    // 4. If the user agent can advance the current playback position in the direction of playback:
    //   4.1. Set the media element's decryption blocked waiting for key value to false.
    //   4.2. Set the media element's playback blocked waiting for key value to false.
    //   4.3. Set the media element's readyState value to HAVE_CURRENT_DATA, HAVE_FUTURE_DATA or HAVE_ENOUGH_DATA as appropriate.
    // FIXME: ^
}

void HTMLMediaElement::cdmClientAttemptToDecryptWithInstance(const CDMInstance& instance)
{
    if (m_player)
        m_player->attemptToDecryptWithInstance(instance);
}

void HTMLMediaElement::attemptToDecrypt()
{
    // https://w3c.github.io/encrypted-media/#attempt-to-decrypt
    // W3C Editor's Draft 09 November 2016

    // 1. Let the media element be the specified HTMLMediaElement object.
    // 2. If the media element's encrypted block queue is empty, abort these steps.
    // FIXME: ^

    // 3. If the media element's mediaKeys attribute is not null, run the following steps:
    if (m_mediaKeys) {
        // 3.1. Let media keys be the MediaKeys object referenced by that attribute.
        // 3.2. Let cdm be the CDM instance represented by media keys's cdm instance value.
        // 3.3. If cdm is no longer usable for any reason, run the following steps:
        //   3.3.1. Run the media data is corrupted steps of the resource fetch algorithm.
        //   3.3.2. Run the CDM Unavailable algorithm on media keys.
        //   3.3.3. Abort these steps.
        // FIXME: ^

        // Continued in MediaKeys::attemptToDecrypt().
        m_mediaKeys->attemptToDecrypt(*this);
    }

    // 4. Set the media element's decryption blocked waiting for key value to true.
    // FIXME: ^
}

#endif // ENABLE(ENCRYPTED_MEDIA)

void HTMLMediaElement::progressEventTimerFired()
{
    ASSERT(m_player);
    if (m_networkState != NETWORK_LOADING)
        return;

    double time = monotonicallyIncreasingTime();
    double timedelta = time - m_previousProgressTime;

    if (m_player->didLoadingProgress()) {
        scheduleEvent(eventNames().progressEvent);
        m_previousProgressTime = time;
        m_sentStalledEvent = false;
        updateRenderer();
        if (hasMediaControls())
            mediaControls()->bufferingProgressed();
    } else if (timedelta > 3.0 && !m_sentStalledEvent) {
        scheduleEvent(eventNames().stalledEvent);
        m_sentStalledEvent = true;
        setShouldDelayLoadEvent(false);
    }
}

void HTMLMediaElement::rewind(double timeDelta)
{
    LOG(Media, "HTMLMediaElement::rewind(%p) - %f", this, timeDelta);
    setCurrentTime(std::max(currentMediaTime() - MediaTime::createWithDouble(timeDelta), minTimeSeekable()));
}

void HTMLMediaElement::returnToRealtime()
{
    LOG(Media, "HTMLMediaElement::returnToRealtime(%p)", this);
    setCurrentTime(maxTimeSeekable());
}

void HTMLMediaElement::addPlayedRange(const MediaTime& start, const MediaTime& end)
{
    LOG(Media, "HTMLMediaElement::addPlayedRange(%p) - [%s, %s]", this, toString(start).utf8().data(), toString(end).utf8().data());
    if (!m_playedTimeRanges)
        m_playedTimeRanges = TimeRanges::create();
    m_playedTimeRanges->ranges().add(start, end);
}

bool HTMLMediaElement::supportsScanning() const
{
    return m_player ? m_player->supportsScanning() : false;
}

void HTMLMediaElement::prepareToPlay()
{
    LOG(Media, "HTMLMediaElement::prepareToPlay(%p)", this);
    if (m_havePreparedToPlay)
        return;
    m_havePreparedToPlay = true;
    if (m_player)
        m_player->prepareToPlay();
}

void HTMLMediaElement::fastSeek(double time)
{
    fastSeek(MediaTime::createWithDouble(time));
}

void HTMLMediaElement::fastSeek(const MediaTime& time)
{
    LOG(Media, "HTMLMediaElement::fastSeek(%p) - %s", this, toString(time).utf8().data());
    // 4.7.10.9 Seeking
    // 9. If the approximate-for-speed flag is set, adjust the new playback position to a value that will
    // allow for playback to resume promptly. If new playback position before this step is before current
    // playback position, then the adjusted new playback position must also be before the current playback
    // position. Similarly, if the new playback position before this step is after current playback position,
    // then the adjusted new playback position must also be after the current playback position.
    refreshCachedTime();

    MediaTime delta = time - currentMediaTime();
    MediaTime negativeTolerance = delta < MediaTime::zeroTime() ? MediaTime::positiveInfiniteTime() : delta;
    seekWithTolerance(time, negativeTolerance, MediaTime::zeroTime(), true);
}

void HTMLMediaElement::seek(const MediaTime& time)
{
    LOG(Media, "HTMLMediaElement::seek(%p) - %s", this, toString(time).utf8().data());
    seekWithTolerance(time, MediaTime::zeroTime(), MediaTime::zeroTime(), true);
}

void HTMLMediaElement::seekInternal(const MediaTime& time)
{
    LOG(Media, "HTMLMediaElement::seekInternal(%p) - %s", this, toString(time).utf8().data());
    seekWithTolerance(time, MediaTime::zeroTime(), MediaTime::zeroTime(), false);
}

void HTMLMediaElement::seekWithTolerance(const MediaTime& inTime, const MediaTime& negativeTolerance, const MediaTime& positiveTolerance, bool fromDOM)
{
    // 4.8.10.9 Seeking
    MediaTime time = inTime;

    // 1 - Set the media element's show poster flag to false.
    setDisplayMode(Video);

    // 2 - If the media element's readyState is HAVE_NOTHING, abort these steps.
    if (m_readyState == HAVE_NOTHING || !m_player)
        return;

    // If the media engine has been told to postpone loading data, let it go ahead now.
    if (m_preload < MediaPlayer::Auto && m_readyState < HAVE_FUTURE_DATA)
        prepareToPlay();

    // Get the current time before setting m_seeking, m_lastSeekTime is returned once it is set.
    refreshCachedTime();
    MediaTime now = currentMediaTime();

    // 3 - If the element's seeking IDL attribute is true, then another instance of this algorithm is
    // already running. Abort that other instance of the algorithm without waiting for the step that
    // it is running to complete.
    if (m_seekTaskQueue.hasPendingTasks()) {
        LOG(Media, "HTMLMediaElement::seekWithTolerance(%p) - cancelling pending seeks", this);
        m_seekTaskQueue.cancelAllTasks();
        if (m_pendingSeek) {
            now = m_pendingSeek->now;
            m_pendingSeek = nullptr;
        }
        m_pendingSeekType = NoSeek;
    }

    // 4 - Set the seeking IDL attribute to true.
    // The flag will be cleared when the engine tells us the time has actually changed.
    m_seeking = true;
    if (m_playing) {
        if (m_lastSeekTime < now)
            addPlayedRange(m_lastSeekTime, now);
    }
    m_lastSeekTime = time;

    // 5 - If the seek was in response to a DOM method call or setting of an IDL attribute, then continue
    // the script. The remainder of these steps must be run asynchronously.
    m_pendingSeek = std::make_unique<PendingSeek>(now, time, negativeTolerance, positiveTolerance);
    if (fromDOM) {
        LOG(Media, "HTMLMediaElement::seekWithTolerance(%p) - enqueuing seek from %s to %s", this, toString(now).utf8().data(), toString(time).utf8().data());
        m_seekTaskQueue.enqueueTask(std::bind(&HTMLMediaElement::seekTask, this));
    } else
        seekTask();

    if (processingUserGestureForMedia())
        m_mediaSession->removeBehaviorRestriction(MediaElementSession::RequireUserGestureToControlControlsManager);
}

void HTMLMediaElement::seekTask()
{
    LOG(Media, "HTMLMediaElement::seekTask(%p)", this);

    if (!m_player) {
        clearSeeking();
        return;
    }

    ASSERT(m_pendingSeek);
    MediaTime now = m_pendingSeek->now;
    MediaTime time = m_pendingSeek->targetTime;
    MediaTime negativeTolerance = m_pendingSeek->negativeTolerance;
    MediaTime positiveTolerance = m_pendingSeek->positiveTolerance;
    m_pendingSeek = nullptr;

    ASSERT(negativeTolerance >= MediaTime::zeroTime());

    // 6 - If the new playback position is later than the end of the media resource, then let it be the end
    // of the media resource instead.
    time = std::min(time, durationMediaTime());

    // 7 - If the new playback position is less than the earliest possible position, let it be that position instead.
    MediaTime earliestTime = m_player->startTime();
    time = std::max(time, earliestTime);

    // Ask the media engine for the time value in the movie's time scale before comparing with current time. This
    // is necessary because if the seek time is not equal to currentTime but the delta is less than the movie's
    // time scale, we will ask the media engine to "seek" to the current movie time, which may be a noop and
    // not generate a timechanged callback. This means m_seeking will never be cleared and we will never
    // fire a 'seeked' event.
#if !LOG_DISABLED
    MediaTime mediaTime = m_player->mediaTimeForTimeValue(time);
    if (time != mediaTime)
        LOG(Media, "HTMLMediaElement::seekTask(%p) - %s - media timeline equivalent is %s", this, toString(time).utf8().data(), toString(mediaTime).utf8().data());
#endif
    time = m_player->mediaTimeForTimeValue(time);

    // 8 - If the (possibly now changed) new playback position is not in one of the ranges given in the
    // seekable attribute, then let it be the position in one of the ranges given in the seekable attribute
    // that is the nearest to the new playback position. ... If there are no ranges given in the seekable
    // attribute then set the seeking IDL attribute to false and abort these steps.
    RefPtr<TimeRanges> seekableRanges = seekable();
    bool noSeekRequired = !seekableRanges->length();

    // Short circuit seeking to the current time by just firing the events if no seek is required.
    // Don't skip calling the media engine if 1) we are in poster mode (because a seek should always cancel
    // poster display), or 2) if there is a pending fast seek, or 3) if this seek is not an exact seek
    SeekType thisSeekType = (negativeTolerance == MediaTime::zeroTime() && positiveTolerance == MediaTime::zeroTime()) ? Precise : Fast;
    if (!noSeekRequired && time == now && thisSeekType == Precise && m_pendingSeekType != Fast && displayMode() != Poster)
        noSeekRequired = true;

#if ENABLE(MEDIA_SOURCE)
    // Always notify the media engine of a seek if the source is not closed. This ensures that the source is
    // always in a flushed state when the 'seeking' event fires.
    if (m_mediaSource && !m_mediaSource->isClosed())
        noSeekRequired = false;
#endif

    if (noSeekRequired) {
        LOG(Media, "HTMLMediaElement::seekTask(%p) - seek to %s ignored", this, toString(time).utf8().data());
        if (time == now) {
            scheduleEvent(eventNames().seekingEvent);
            scheduleTimeupdateEvent(false);
            scheduleEvent(eventNames().seekedEvent);
        }
        clearSeeking();
        return;
    }
    time = seekableRanges->ranges().nearest(time);

    m_sentEndEvent = false;
    m_lastSeekTime = time;
    m_pendingSeekType = thisSeekType;
    m_seeking = true;

    // 10 - Queue a task to fire a simple event named seeking at the element.
    scheduleEvent(eventNames().seekingEvent);

    // 11 - Set the current playback position to the given new playback position
    m_seekRequested = true;
    m_player->seekWithTolerance(time, negativeTolerance, positiveTolerance);

    // 12 - Wait until the user agent has established whether or not the media data for the new playback
    // position is available, and, if it is, until it has decoded enough data to play back that position.
    // 13 - Await a stable state. The synchronous section consists of all the remaining steps of this algorithm.
}

void HTMLMediaElement::clearSeeking()
{
    m_seeking = false;
    m_seekRequested = false;
    m_pendingSeekType = NoSeek;
    invalidateCachedTime();
}

void HTMLMediaElement::finishSeek()
{
    // 4.8.10.9 Seeking
    // 14 - Set the seeking IDL attribute to false.
    clearSeeking();

    LOG(Media, "HTMLMediaElement::finishSeek(%p) - current time = %s", this, toString(currentMediaTime()).utf8().data());

    // 15 - Run the time maches on steps.
    // Handled by mediaPlayerTimeChanged().

    // 16 - Queue a task to fire a simple event named timeupdate at the element.
    scheduleEvent(eventNames().timeupdateEvent);

    // 17 - Queue a task to fire a simple event named seeked at the element.
    scheduleEvent(eventNames().seekedEvent);

#if ENABLE(MEDIA_SOURCE)
    if (m_mediaSource)
        m_mediaSource->monitorSourceBuffers();
#endif
}

HTMLMediaElement::ReadyState HTMLMediaElement::readyState() const
{
    return m_readyState;
}

MediaPlayer::MovieLoadType HTMLMediaElement::movieLoadType() const
{
    return m_player ? m_player->movieLoadType() : MediaPlayer::Unknown;
}

bool HTMLMediaElement::hasAudio() const
{
    return m_player ? m_player->hasAudio() : false;
}

bool HTMLMediaElement::seeking() const
{
    return m_seeking;
}

void HTMLMediaElement::refreshCachedTime() const
{
    if (!m_player)
        return;

    m_cachedTime = m_player->currentTime();
    if (!m_cachedTime) {
        // Do not use m_cachedTime until the media engine returns a non-zero value because we can't
        // estimate current time until playback actually begins.
        invalidateCachedTime();
        return;
    }

    m_clockTimeAtLastCachedTimeUpdate = monotonicallyIncreasingTime();
}

void HTMLMediaElement::invalidateCachedTime() const
{
    m_cachedTime = MediaTime::invalidTime();
    if (!m_player || !m_player->maximumDurationToCacheMediaTime())
        return;

#if !LOG_DISABLED
    if (m_cachedTime.isValid())
        LOG(Media, "HTMLMediaElement::invalidateCachedTime(%p)", this);
#endif

    // Don't try to cache movie time when playback first starts as the time reported by the engine
    // sometimes fluctuates for a short amount of time, so the cached time will be off if we take it
    // too early.
    static const double minimumTimePlayingBeforeCacheSnapshot = 0.5;

    m_minimumClockTimeToUpdateCachedTime = monotonicallyIncreasingTime() + minimumTimePlayingBeforeCacheSnapshot;
}

// playback state
double HTMLMediaElement::currentTime() const
{
    return currentMediaTime().toDouble();
}

MediaTime HTMLMediaElement::currentMediaTime() const
{
#if LOG_CACHED_TIME_WARNINGS
    static const MediaTime minCachedDeltaForWarning = MediaTime::create(1, 100);
#endif

    if (!m_player)
        return MediaTime::zeroTime();

    if (m_seeking) {
        LOG(Media, "HTMLMediaElement::currentTime(%p) - seeking, returning %s", this, toString(m_lastSeekTime).utf8().data());
        return m_lastSeekTime;
    }

    if (m_cachedTime.isValid() && m_cachedTime > MediaTime::zeroTime() && m_paused) {
#if LOG_CACHED_TIME_WARNINGS
        MediaTime delta = m_cachedTime - m_player->currentTime();
        if (delta > minCachedDeltaForWarning)
            LOG(Media, "HTMLMediaElement::currentTime(%p) - WARNING, cached time is %s seconds off of media time when paused", this, toString(delta).utf8().data());
#endif
        return m_cachedTime;
    }

    // Is it too soon use a cached time?
    double now = monotonicallyIncreasingTime();
    double maximumDurationToCacheMediaTime = m_player->maximumDurationToCacheMediaTime();

    if (maximumDurationToCacheMediaTime && m_cachedTime.isValid() && !m_paused && now > m_minimumClockTimeToUpdateCachedTime) {
        double clockDelta = now - m_clockTimeAtLastCachedTimeUpdate;

        // Not too soon, use the cached time only if it hasn't expired.
        if (clockDelta < maximumDurationToCacheMediaTime) {
            MediaTime adjustedCacheTime = m_cachedTime + MediaTime::createWithDouble(effectivePlaybackRate() * clockDelta);

#if LOG_CACHED_TIME_WARNINGS
            MediaTime delta = adjustedCacheTime - m_player->currentTime();
            if (delta > minCachedDeltaForWarning)
                LOG(Media, "HTMLMediaElement::currentTime(%p) - WARNING, cached time is %f seconds off of media time when playing", this, delta);
#endif
            return adjustedCacheTime;
        }
    }

#if LOG_CACHED_TIME_WARNINGS
    if (maximumDurationToCacheMediaTime && now > m_minimumClockTimeToUpdateCachedTime && m_cachedTime != MediaPlayer::invalidTime()) {
        double clockDelta = now - m_clockTimeAtLastCachedTimeUpdate;
        MediaTime delta = m_cachedTime + MediaTime::createWithDouble(effectivePlaybackRate() * clockDelta) - m_player->currentTime();
        LOG(Media, "HTMLMediaElement::currentTime(%p) - cached time was %s seconds off of media time when it expired", this, toString(delta).utf8().data());
    }
#endif

    refreshCachedTime();

    if (m_cachedTime.isInvalid())
        return MediaTime::zeroTime();

    return m_cachedTime;
}

void HTMLMediaElement::setCurrentTime(double time)
{
    setCurrentTime(MediaTime::createWithDouble(time));
}

void HTMLMediaElement::setCurrentTime(const MediaTime& time)
{
    if (m_mediaController)
        return;

    seekInternal(time);
}

ExceptionOr<void> HTMLMediaElement::setCurrentTimeForBindings(double time)
{
    if (m_mediaController)
        return Exception { InvalidStateError };
    seek(MediaTime::createWithDouble(time));
    return { };
}

double HTMLMediaElement::duration() const
{
    return durationMediaTime().toDouble();
}

MediaTime HTMLMediaElement::durationMediaTime() const
{
    if (m_player && m_readyState >= HAVE_METADATA)
        return m_player->duration();

    return MediaTime::invalidTime();
}

bool HTMLMediaElement::paused() const
{
    // As of this writing, JavaScript garbage collection calls this function directly. In the past
    // we had problems where this was called on an object after a bad cast. The assertion below
    // made our regression test detect the problem, so we should keep it because of that. But note
    // that the value of the assertion relies on the compiler not being smart enough to know that
    // isHTMLUnknownElement is guaranteed to return false for an HTMLMediaElement.
    ASSERT(!isHTMLUnknownElement());

    return m_paused;
}

double HTMLMediaElement::defaultPlaybackRate() const
{
#if ENABLE(MEDIA_STREAM)
    // http://w3c.github.io/mediacapture-main/#mediastreams-in-media-elements
    // "defaultPlaybackRate" - On setting: ignored. On getting: return 1.0
    // A MediaStream is not seekable. Therefore, this attribute must always have the
    // value 1.0 and any attempt to alter it must be ignored. Note that this also means
    // that the ratechange event will not fire.
    if (m_mediaStreamSrcObject)
        return 1;
#endif

    return m_defaultPlaybackRate;
}

void HTMLMediaElement::setDefaultPlaybackRate(double rate)
{
#if ENABLE(MEDIA_STREAM)
    // http://w3c.github.io/mediacapture-main/#mediastreams-in-media-elements
    // "defaultPlaybackRate" - On setting: ignored. On getting: return 1.0
    // A MediaStream is not seekable. Therefore, this attribute must always have the
    // value 1.0 and any attempt to alter it must be ignored. Note that this also means
    // that the ratechange event will not fire.
    if (m_mediaStreamSrcObject)
        return;
#endif

    if (m_defaultPlaybackRate != rate) {
        LOG(Media, "HTMLMediaElement::setDefaultPlaybackRate(%p) - %f", this, rate);
        m_defaultPlaybackRate = rate;
        scheduleEvent(eventNames().ratechangeEvent);
    }
}

double HTMLMediaElement::effectivePlaybackRate() const
{
    return m_mediaController ? m_mediaController->playbackRate() : m_reportedPlaybackRate;
}

double HTMLMediaElement::requestedPlaybackRate() const
{
    return m_mediaController ? m_mediaController->playbackRate() : m_requestedPlaybackRate;
}

double HTMLMediaElement::playbackRate() const
{
#if ENABLE(MEDIA_STREAM)
    // http://w3c.github.io/mediacapture-main/#mediastreams-in-media-elements
    // "playbackRate" - A MediaStream is not seekable. Therefore, this attribute must always
    // have the value 1.0 and any attempt to alter it must be ignored. Note that this also
    // means that the ratechange event will not fire.
    if (m_mediaStreamSrcObject)
        return 1;
#endif

    return m_requestedPlaybackRate;
}

void HTMLMediaElement::setPlaybackRate(double rate)
{
    LOG(Media, "HTMLMediaElement::setPlaybackRate(%p) - %f", this, rate);

#if ENABLE(MEDIA_STREAM)
    // http://w3c.github.io/mediacapture-main/#mediastreams-in-media-elements
    // "playbackRate" - A MediaStream is not seekable. Therefore, this attribute must always
    // have the value 1.0 and any attempt to alter it must be ignored. Note that this also
    // means that the ratechange event will not fire.
    if (m_mediaStreamSrcObject)
        return;
#endif

    if (m_player && potentiallyPlaying() && m_player->rate() != rate && !m_mediaController)
        m_player->setRate(rate);

    if (m_requestedPlaybackRate != rate) {
        m_reportedPlaybackRate = m_requestedPlaybackRate = rate;
        invalidateCachedTime();
        scheduleEvent(eventNames().ratechangeEvent);
    }
}

void HTMLMediaElement::updatePlaybackRate()
{
    double requestedRate = requestedPlaybackRate();
    if (m_player && potentiallyPlaying() && m_player->rate() != requestedRate)
        m_player->setRate(requestedRate);
}

bool HTMLMediaElement::webkitPreservesPitch() const
{
    return m_webkitPreservesPitch;
}

void HTMLMediaElement::setWebkitPreservesPitch(bool preservesPitch)
{
    LOG(Media, "HTMLMediaElement::setWebkitPreservesPitch(%p) - %s", this, boolString(preservesPitch));

    m_webkitPreservesPitch = preservesPitch;

    if (!m_player)
        return;

    m_player->setPreservesPitch(preservesPitch);
}

bool HTMLMediaElement::ended() const
{
#if ENABLE(MEDIA_STREAM)
    // http://w3c.github.io/mediacapture-main/#mediastreams-in-media-elements
    // When the MediaStream state moves from the active to the inactive state, the User Agent
    // must raise an ended event on the HTMLMediaElement and set its ended attribute to true.
    if (m_mediaStreamSrcObject && m_player && m_player->ended())
        return true;
#endif

    // 4.8.10.8 Playing the media resource
    // The ended attribute must return true if the media element has ended
    // playback and the direction of playback is forwards, and false otherwise.
    return endedPlayback() && requestedPlaybackRate() > 0;
}

bool HTMLMediaElement::autoplay() const
{
    return hasAttributeWithoutSynchronization(autoplayAttr);
}

String HTMLMediaElement::preload() const
{
#if ENABLE(MEDIA_STREAM)
    // http://w3c.github.io/mediacapture-main/#mediastreams-in-media-elements
    // "preload" - On getting: none. On setting: ignored.
    if (m_mediaStreamSrcObject)
        return ASCIILiteral("none");
#endif

    switch (m_preload) {
    case MediaPlayer::None:
        return ASCIILiteral("none");
    case MediaPlayer::MetaData:
        return ASCIILiteral("metadata");
    case MediaPlayer::Auto:
        return ASCIILiteral("auto");
    }

    ASSERT_NOT_REACHED();
    return String();
}

void HTMLMediaElement::setPreload(const String& preload)
{
    LOG(Media, "HTMLMediaElement::setPreload(%p) - %s", this, preload.utf8().data());
#if ENABLE(MEDIA_STREAM)
    // http://w3c.github.io/mediacapture-main/#mediastreams-in-media-elements
    // "preload" - On getting: none. On setting: ignored.
    if (m_mediaStreamSrcObject)
        return;
#endif

    setAttributeWithoutSynchronization(preloadAttr, preload);
}

void HTMLMediaElement::play(DOMPromiseDeferred<void>&& promise)
{
    LOG(Media, "HTMLMediaElement::play(%p)", this);

    auto success = m_mediaSession->playbackPermitted(*this);
    if (!success) {
        if (success.value() == MediaPlaybackDenialReason::UserGestureRequired)
            setPlaybackWithoutUserGesture(PlaybackWithoutUserGesture::Prevented);
        promise.reject(NotAllowedError);
        return;
    }

    if (m_error && m_error->code() == MediaError::MEDIA_ERR_SRC_NOT_SUPPORTED) {
        promise.reject(NotSupportedError, "The operation is not supported.");
        return;
    }

    if (processingUserGestureForMedia())
        removeBehaviorsRestrictionsAfterFirstUserGesture();

    if (!playInternal()) {
        promise.reject(NotAllowedError);
        return;
    }

    m_pendingPlayPromises.append(WTFMove(promise));
}

void HTMLMediaElement::play()
{
    LOG(Media, "HTMLMediaElement::play(%p)", this);

    auto success = m_mediaSession->playbackPermitted(*this);
    if (!success) {
        if (success.value() == MediaPlaybackDenialReason::UserGestureRequired)
            setPlaybackWithoutUserGesture(PlaybackWithoutUserGesture::Prevented);
        return;
    }
    if (processingUserGestureForMedia())
        removeBehaviorsRestrictionsAfterFirstUserGesture();

    playInternal();
}

bool HTMLMediaElement::playInternal()
{
    LOG(Media, "HTMLMediaElement::playInternal(%p)", this);

    if (!m_mediaSession->clientWillBeginPlayback()) {
        LOG(Media, "  returning because of interruption");
        return true; // Treat as success because we will begin playback on cessation of the interruption.
    }

    // 4.8.10.9. Playing the media resource
    if (!m_player || m_networkState == NETWORK_EMPTY)
        prepareForLoad();

    if (endedPlayback())
        seekInternal(MediaTime::zeroTime());

    if (m_mediaController)
        m_mediaController->bringElementUpToSpeed(*this);

    if (m_paused) {
        m_paused = false;
        invalidateCachedTime();
        m_playbackStartedTime = currentMediaTime().toDouble();
        scheduleEvent(eventNames().playEvent);

        if (m_readyState <= HAVE_CURRENT_DATA)
            scheduleEvent(eventNames().waitingEvent);
        else if (m_readyState >= HAVE_FUTURE_DATA)
            scheduleNotifyAboutPlaying();

#if ENABLE(MEDIA_SESSION)
        // 6.3 Activating a media session from a media element
        // When the play() method is invoked, the paused attribute is true, and the readyState attribute has the value
        // HAVE_FUTURE_DATA or HAVE_ENOUGH_DATA, then
        // 1. Let media session be the value of the current media session.
        // 2. If we are not currently in media session's list of active participating media elements then append
        //    ourselves to this list.
        // 3. Let activated be the result of running the media session invocation algorithm for media session.
        // 4. If activated is failure, pause ourselves.
        if (m_readyState == HAVE_ENOUGH_DATA || m_readyState == HAVE_FUTURE_DATA) {
            if (m_session) {
                m_session->addActiveMediaElement(*this);

                if (m_session->kind() == MediaSessionKind::Content) {
                    if (Page* page = document().page())
                        page->chrome().client().focusedContentMediaElementDidChange(m_elementID);
                }

                if (!m_session->invoke()) {
                    pause();
                    return false;
                }
            }
        }
#endif
    } else if (m_readyState >= HAVE_FUTURE_DATA)
        scheduleResolvePendingPlayPromises();

    if (processingUserGestureForMedia()) {
        if (m_playbackWithoutUserGesture == PlaybackWithoutUserGesture::Prevented) {
            handleAutoplayEvent(AutoplayEvent::DidPlayMediaPreventedFromPlaying);
            setPlaybackWithoutUserGesture(PlaybackWithoutUserGesture::None);
        }
    } else
        setPlaybackWithoutUserGesture(PlaybackWithoutUserGesture::Started);

    m_autoplaying = false;
    updatePlayState();

    return true;
}

void HTMLMediaElement::pause()
{
    LOG(Media, "HTMLMediaElement::pause(%p)", this);

    m_temporarilyAllowingInlinePlaybackAfterFullscreen = false;

    if (!m_mediaSession->playbackPermitted(*this))
        return;

    if (processingUserGestureForMedia())
        removeBehaviorsRestrictionsAfterFirstUserGesture(MediaElementSession::RequireUserGestureToControlControlsManager);

    pauseInternal();
}


void HTMLMediaElement::pauseInternal()
{
    LOG(Media, "HTMLMediaElement::pauseInternal(%p)", this);

    if (!m_mediaSession->clientWillPausePlayback()) {
        LOG(Media, "  returning because of interruption");
        return;
    }

    // 4.8.10.9. Playing the media resource
    if (!m_player || m_networkState == NETWORK_EMPTY) {
        // Unless the restriction on media requiring user action has been lifted
        // don't trigger loading if a script calls pause().
        if (!m_mediaSession->playbackPermitted(*this))
            return;
        prepareForLoad();
    }

    m_autoplaying = false;

    if (processingUserGestureForMedia())
        userDidInterfereWithAutoplay();

    setPlaybackWithoutUserGesture(PlaybackWithoutUserGesture::None);

    if (!m_paused) {
        m_paused = true;
        scheduleTimeupdateEvent(false);
        scheduleEvent(eventNames().pauseEvent);
        m_promiseTaskQueue.enqueueTask([this]() {
            rejectPendingPlayPromises(DOMError::create("AbortError", "The operation was aborted."));
        });
        if (MemoryPressureHandler::singleton().isUnderMemoryPressure())
            purgeBufferedDataIfPossible();
    }

    updatePlayState();
}

#if ENABLE(MEDIA_SOURCE)

void HTMLMediaElement::detachMediaSource()
{
    if (!m_mediaSource)
        return;

    m_mediaSource->detachFromElement(*this);
    m_mediaSource = nullptr;
}

#endif

bool HTMLMediaElement::loop() const
{
    return hasAttributeWithoutSynchronization(loopAttr);
}

void HTMLMediaElement::setLoop(bool b)
{
    LOG(Media, "HTMLMediaElement::setLoop(%p) - %s", this, boolString(b));
    setBooleanAttribute(loopAttr, b);
}

bool HTMLMediaElement::controls() const
{
    Frame* frame = document().frame();

    // always show controls when scripting is disabled
    if (frame && !frame->script().canExecuteScripts(NotAboutToExecuteScript))
        return true;

    return hasAttributeWithoutSynchronization(controlsAttr);
}

void HTMLMediaElement::setControls(bool b)
{
    LOG(Media, "HTMLMediaElement::setControls(%p) - %s", this, boolString(b));
    setBooleanAttribute(controlsAttr, b);
}

double HTMLMediaElement::volume() const
{
    return m_volume;
}

ExceptionOr<void> HTMLMediaElement::setVolume(double volume)
{
    LOG(Media, "HTMLMediaElement::setVolume(%p) - %f", this, volume);

    if (!(volume >= 0 && volume <= 1))
        return Exception { IndexSizeError };

#if !PLATFORM(IOS)
    if (m_volume == volume)
        return { };

    m_volume = volume;
    m_volumeInitialized = true;
    updateVolume();
    scheduleEvent(eventNames().volumechangeEvent);
#endif
    return { };
}

bool HTMLMediaElement::muted() const
{
    return m_explicitlyMuted ? m_muted : hasAttributeWithoutSynchronization(mutedAttr);
}

void HTMLMediaElement::setMuted(bool muted)
{
    LOG(Media, "HTMLMediaElement::setMuted(%p) - %s", this, boolString(muted));

    bool mutedStateChanged = m_muted != muted;
    if (mutedStateChanged || !m_explicitlyMuted) {
        if (processingUserGestureForMedia()) {
            removeBehaviorsRestrictionsAfterFirstUserGesture(MediaElementSession::AllRestrictions & ~MediaElementSession::RequireUserGestureToControlControlsManager);

            if (hasAudio() && muted)
                userDidInterfereWithAutoplay();
        }

        m_muted = muted;
        m_explicitlyMuted = true;

        // Avoid recursion when the player reports volume changes.
        if (!processingMediaPlayerCallback()) {
            if (m_player) {
                m_player->setMuted(effectiveMuted());
                if (hasMediaControls())
                    mediaControls()->changedMute();
            }
        }

        if (mutedStateChanged)
            scheduleEvent(eventNames().volumechangeEvent);

        updateShouldPlay();

#if ENABLE(MEDIA_SESSION)
        document().updateIsPlayingMedia(m_elementID);
#else
        document().updateIsPlayingMedia();
#endif

#if ENABLE(WIRELESS_PLAYBACK_TARGET)
        updateMediaState(UpdateState::Asynchronously);
#endif
        m_mediaSession->canProduceAudioChanged();
    }

    scheduleUpdatePlaybackControlsManager();
}

#if USE(AUDIO_SESSION) && PLATFORM(MAC)
void HTMLMediaElement::hardwareMutedStateDidChange(AudioSession* session)
{
    if (!session->isMuted())
        return;

    if (!hasAudio())
        return;

    if (effectiveMuted() || !volume())
        return;

    userDidInterfereWithAutoplay();
}
#endif

void HTMLMediaElement::togglePlayState()
{
    LOG(Media, "HTMLMediaElement::togglePlayState(%p) - canPlay() is %s", this, boolString(canPlay()));

    // We can safely call the internal play/pause methods, which don't check restrictions, because
    // this method is only called from the built-in media controller
    if (canPlay()) {
        updatePlaybackRate();
        playInternal();
    } else
        pauseInternal();
}

void HTMLMediaElement::beginScrubbing()
{
    LOG(Media, "HTMLMediaElement::beginScrubbing(%p) - paused() is %s", this, boolString(paused()));

    if (!paused()) {
        if (ended()) {
            // Because a media element stays in non-paused state when it reaches end, playback resumes
            // when the slider is dragged from the end to another position unless we pause first. Do
            // a "hard pause" so an event is generated, since we want to stay paused after scrubbing finishes.
            pause();
        } else {
            // Not at the end but we still want to pause playback so the media engine doesn't try to
            // continue playing during scrubbing. Pause without generating an event as we will
            // unpause after scrubbing finishes.
            setPausedInternal(true);
        }
    }

    m_mediaSession->removeBehaviorRestriction(MediaElementSession::RequireUserGestureToControlControlsManager);
}

void HTMLMediaElement::endScrubbing()
{
    LOG(Media, "HTMLMediaElement::endScrubbing(%p) - m_pausedInternal is %s", this, boolString(m_pausedInternal));

    if (m_pausedInternal)
        setPausedInternal(false);
}

void HTMLMediaElement::beginScanning(ScanDirection direction)
{
    m_scanType = supportsScanning() ? Scan : Seek;
    m_scanDirection = direction;

    if (m_scanType == Seek) {
        // Scanning by seeking requires the video to be paused during scanning.
        m_actionAfterScan = paused() ? Nothing : Play;
        pause();
    } else {
        // Scanning by scanning requires the video to be playing during scanninging.
        m_actionAfterScan = paused() ? Pause : Nothing;
        play();
        setPlaybackRate(nextScanRate());
    }

    m_scanTimer.start(0_s, m_scanType == Seek ? SeekRepeatDelay : ScanRepeatDelay);
}

void HTMLMediaElement::endScanning()
{
    if (m_scanType == Scan)
        setPlaybackRate(defaultPlaybackRate());

    if (m_actionAfterScan == Play)
        play();
    else if (m_actionAfterScan == Pause)
        pause();

    if (m_scanTimer.isActive())
        m_scanTimer.stop();
}

double HTMLMediaElement::nextScanRate()
{
    double rate = std::min(ScanMaximumRate, fabs(playbackRate() * 2));
    if (m_scanDirection == Backward)
        rate *= -1;
#if PLATFORM(IOS)
    rate = std::min(std::max(rate, minFastReverseRate()), maxFastForwardRate());
#endif
    return rate;
}

void HTMLMediaElement::scanTimerFired()
{
    if (m_scanType == Seek) {
        double seekTime = m_scanDirection == Forward ? SeekTime : -SeekTime;
        setCurrentTime(currentTime() + seekTime);
    } else
        setPlaybackRate(nextScanRate());
}

// The spec says to fire periodic timeupdate events (those sent while playing) every
// "15 to 250ms", we choose the slowest frequency
static const Seconds maxTimeupdateEventFrequency { 250_ms };

void HTMLMediaElement::startPlaybackProgressTimer()
{
    if (m_playbackProgressTimer.isActive())
        return;

    m_previousProgressTime = monotonicallyIncreasingTime();
    m_playbackProgressTimer.startRepeating(maxTimeupdateEventFrequency);
}

void HTMLMediaElement::playbackProgressTimerFired()
{
    ASSERT(m_player);

    if (m_fragmentEndTime.isValid() && currentMediaTime() >= m_fragmentEndTime && requestedPlaybackRate() > 0) {
        m_fragmentEndTime = MediaTime::invalidTime();
        if (!m_mediaController && !m_paused) {
            // changes paused to true and fires a simple event named pause at the media element.
            pauseInternal();
        }
    }

    scheduleTimeupdateEvent(true);

    if (!requestedPlaybackRate())
        return;

    if (!m_paused && hasMediaControls())
        mediaControls()->playbackProgressed();

#if ENABLE(VIDEO_TRACK)
    updateActiveTextTrackCues(currentMediaTime());
#endif

#if ENABLE(MEDIA_SOURCE)
    if (m_mediaSource && !m_player->seeking())
        m_mediaSource->monitorSourceBuffers();
#endif

    if (!seeking() && m_playbackWithoutUserGesture == PlaybackWithoutUserGesture::Started && currentTime() - m_playbackWithoutUserGestureStartedTime->toDouble() > AutoplayInterferenceTimeThreshold) {
        handleAutoplayEvent(AutoplayEvent::DidAutoplayMediaPastThresholdWithoutUserInterference);
        setPlaybackWithoutUserGesture(PlaybackWithoutUserGesture::None);
    }
}

void HTMLMediaElement::scheduleTimeupdateEvent(bool periodicEvent)
{
    MonotonicTime now = MonotonicTime::now();
    Seconds timedelta = now - m_clockTimeAtLastUpdateEvent;

    // throttle the periodic events
    if (periodicEvent && timedelta < maxTimeupdateEventFrequency)
        return;

    // Some media engines make multiple "time changed" callbacks at the same time, but we only want one
    // event at a given time so filter here
    MediaTime movieTime = currentMediaTime();
    if (movieTime != m_lastTimeUpdateEventMovieTime) {
        scheduleEvent(eventNames().timeupdateEvent);
        m_clockTimeAtLastUpdateEvent = now;
        m_lastTimeUpdateEventMovieTime = movieTime;
    }
}

bool HTMLMediaElement::canPlay() const
{
    return paused() || ended() || m_readyState < HAVE_METADATA;
}

double HTMLMediaElement::percentLoaded() const
{
    if (!m_player)
        return 0;
    MediaTime duration = m_player->duration();

    if (!duration || duration.isPositiveInfinite() || duration.isNegativeInfinite())
        return 0;

    MediaTime buffered = MediaTime::zeroTime();
    bool ignored;
    std::unique_ptr<PlatformTimeRanges> timeRanges = m_player->buffered();
    for (unsigned i = 0; i < timeRanges->length(); ++i) {
        MediaTime start = timeRanges->start(i, ignored);
        MediaTime end = timeRanges->end(i, ignored);
        buffered += end - start;
    }
    return buffered.toDouble() / duration.toDouble();
}

#if ENABLE(VIDEO_TRACK)

void HTMLMediaElement::mediaPlayerDidAddAudioTrack(AudioTrackPrivate& track)
{
    if (isPlaying() && !m_mediaSession->playbackPermitted(*this)) {
        pauseInternal();
        setPlaybackWithoutUserGesture(PlaybackWithoutUserGesture::Prevented);
    }

    addAudioTrack(AudioTrack::create(*this, track));
}

void HTMLMediaElement::mediaPlayerDidAddTextTrack(InbandTextTrackPrivate& track)
{
    // 4.8.10.12.2 Sourcing in-band text tracks
    // 1. Associate the relevant data with a new text track and its corresponding new TextTrack object.
    auto textTrack = InbandTextTrack::create(*ActiveDOMObject::scriptExecutionContext(), *this, track);
    textTrack->setMediaElement(this);

    // 2. Set the new text track's kind, label, and language based on the semantics of the relevant data,
    // as defined by the relevant specification. If there is no label in that data, then the label must
    // be set to the empty string.
    // 3. Associate the text track list of cues with the rules for updating the text track rendering appropriate
    // for the format in question.
    // 4. If the new text track's kind is metadata, then set the text track in-band metadata track dispatch type
    // as follows, based on the type of the media resource:
    // 5. Populate the new text track's list of cues with the cues parsed so far, folllowing the guidelines for exposing
    // cues, and begin updating it dynamically as necessary.
    //   - Thess are all done by the media engine.

    // 6. Set the new text track's readiness state to loaded.
    textTrack->setReadinessState(TextTrack::Loaded);

    // 7. Set the new text track's mode to the mode consistent with the user's preferences and the requirements of
    // the relevant specification for the data.
    //  - This will happen in configureTextTracks()
    scheduleDelayedAction(ConfigureTextTracks);

    // 8. Add the new text track to the media element's list of text tracks.
    // 9. Fire an event with the name addtrack, that does not bubble and is not cancelable, and that uses the TrackEvent
    // interface, with the track attribute initialized to the text track's TextTrack object, at the media element's
    // textTracks attribute's TextTrackList object.
    addTextTrack(WTFMove(textTrack));
}

void HTMLMediaElement::mediaPlayerDidAddVideoTrack(VideoTrackPrivate& track)
{
    addVideoTrack(VideoTrack::create(*this, track));
}

void HTMLMediaElement::mediaPlayerDidRemoveAudioTrack(AudioTrackPrivate& track)
{
    track.willBeRemoved();
}

void HTMLMediaElement::mediaPlayerDidRemoveTextTrack(InbandTextTrackPrivate& track)
{
    track.willBeRemoved();
}

void HTMLMediaElement::mediaPlayerDidRemoveVideoTrack(VideoTrackPrivate& track)
{
    track.willBeRemoved();
}

void HTMLMediaElement::closeCaptionTracksChanged()
{
    if (hasMediaControls())
        mediaControls()->closedCaptionTracksChanged();
}

void HTMLMediaElement::addAudioTrack(Ref<AudioTrack>&& track)
{
    audioTracks().append(WTFMove(track));
}

void HTMLMediaElement::addTextTrack(Ref<TextTrack>&& track)
{
    if (!m_requireCaptionPreferencesChangedCallbacks) {
        m_requireCaptionPreferencesChangedCallbacks = true;
        Document& document = this->document();
        document.registerForCaptionPreferencesChangedCallbacks(this);
        if (Page* page = document.page())
            m_captionDisplayMode = page->group().captionPreferences().captionDisplayMode();
    }

    textTracks().append(WTFMove(track));

    closeCaptionTracksChanged();
}

void HTMLMediaElement::addVideoTrack(Ref<VideoTrack>&& track)
{
    videoTracks().append(WTFMove(track));
}

void HTMLMediaElement::removeAudioTrack(AudioTrack& track)
{
    if (m_audioTracks->contains(track))
        m_audioTracks->remove(track);
    track.clearClient();
}

void HTMLMediaElement::removeTextTrack(TextTrack& track, bool scheduleEvent)
{
    TrackDisplayUpdateScope scope { *this };
    if (auto* cues = track.cues())
        textTrackRemoveCues(track, *cues);
    track.clearClient();
    if (m_textTracks && m_textTracks->contains(track))
        m_textTracks->remove(track, scheduleEvent);

    closeCaptionTracksChanged();
}

void HTMLMediaElement::removeVideoTrack(VideoTrack& track)
{
    if (m_videoTracks->contains(track))
        m_videoTracks->remove(track);
    track.clearClient();
}

void HTMLMediaElement::forgetResourceSpecificTracks()
{
    while (m_audioTracks &&  m_audioTracks->length())
        removeAudioTrack(*m_audioTracks->lastItem());

    if (m_textTracks) {
        TrackDisplayUpdateScope scope { *this };
        for (int i = m_textTracks->length() - 1; i >= 0; --i) {
            auto& track = *m_textTracks->item(i);
            if (track.trackType() == TextTrack::InBand)
                removeTextTrack(track, false);
        }
    }

    while (m_videoTracks &&  m_videoTracks->length())
        removeVideoTrack(*m_videoTracks->lastItem());
}

ExceptionOr<TextTrack&> HTMLMediaElement::addTextTrack(const String& kind, const String& label, const String& language)
{
    // 4.8.10.12.4 Text track API
    // The addTextTrack(kind, label, language) method of media elements, when invoked, must run the following steps:

    // 1. If kind is not one of the following strings, then throw a SyntaxError exception and abort these steps
    if (!TextTrack::isValidKindKeyword(kind))
        return Exception { TypeError };

    // 2. If the label argument was omitted, let label be the empty string.
    // 3. If the language argument was omitted, let language be the empty string.
    // 4. Create a new TextTrack object.

    // 5. Create a new text track corresponding to the new object, and set its text track kind to kind, its text
    // track label to label, its text track language to language...
    auto track = TextTrack::create(ActiveDOMObject::scriptExecutionContext(), this, kind, emptyString(), label, language);
    auto& trackReference = track.get();

    // Note, due to side effects when changing track parameters, we have to
    // first append the track to the text track list.

    // 6. Add the new text track to the media element's list of text tracks.
    addTextTrack(WTFMove(track));

    // ... its text track readiness state to the text track loaded state ...
    trackReference.setReadinessState(TextTrack::Loaded);

    // ... its text track mode to the text track hidden mode, and its text track list of cues to an empty list ...
    trackReference.setMode(TextTrack::Mode::Hidden);

    return trackReference;
}

AudioTrackList& HTMLMediaElement::audioTracks()
{
    if (!m_audioTracks)
        m_audioTracks = AudioTrackList::create(this, ActiveDOMObject::scriptExecutionContext());

    return *m_audioTracks;
}

TextTrackList& HTMLMediaElement::textTracks()
{
    if (!m_textTracks)
        m_textTracks = TextTrackList::create(this, ActiveDOMObject::scriptExecutionContext());

    return *m_textTracks;
}

VideoTrackList& HTMLMediaElement::videoTracks()
{
    if (!m_videoTracks)
        m_videoTracks = VideoTrackList::create(this, ActiveDOMObject::scriptExecutionContext());

    return *m_videoTracks;
}

void HTMLMediaElement::didAddTextTrack(HTMLTrackElement& trackElement)
{
    ASSERT(trackElement.hasTagName(trackTag));

    // 4.8.10.12.3 Sourcing out-of-band text tracks
    // When a track element's parent element changes and the new parent is a media element,
    // then the user agent must add the track element's corresponding text track to the
    // media element's list of text tracks ... [continues in TextTrackList::append]
    addTextTrack(trackElement.track());

    // Do not schedule the track loading until parsing finishes so we don't start before all tracks
    // in the markup have been added.
    if (!m_parsingInProgress)
        scheduleDelayedAction(ConfigureTextTracks);

    if (hasMediaControls())
        mediaControls()->closedCaptionTracksChanged();
}

void HTMLMediaElement::didRemoveTextTrack(HTMLTrackElement& trackElement)
{
    ASSERT(trackElement.hasTagName(trackTag));

#if !LOG_DISABLED
    if (trackElement.hasTagName(trackTag)) {
        URL url = trackElement.getNonEmptyURLAttribute(srcAttr);
        LOG(Media, "HTMLMediaElement::didRemoveTrack(%p) - 'src' is %s", this, urlForLoggingMedia(url).utf8().data());
    }
#endif

    auto& textTrack = trackElement.track();

    textTrack.setHasBeenConfigured(false);

    if (!m_textTracks)
        return;

    // 4.8.10.12.3 Sourcing out-of-band text tracks
    // When a track element's parent element changes and the old parent was a media element,
    // then the user agent must remove the track element's corresponding text track from the
    // media element's list of text tracks.
    removeTextTrack(textTrack);

    m_textTracksWhenResourceSelectionBegan.removeFirst(&textTrack);
}

void HTMLMediaElement::configureTextTrackGroup(const TrackGroup& group)
{
    ASSERT(group.tracks.size());

    LOG(Media, "HTMLMediaElement::configureTextTrackGroup(%p)", this);

    Page* page = document().page();
    CaptionUserPreferences* captionPreferences = page ? &page->group().captionPreferences() : 0;
    CaptionUserPreferences::CaptionDisplayMode displayMode = captionPreferences ? captionPreferences->captionDisplayMode() : CaptionUserPreferences::Automatic;

    // First, find the track in the group that should be enabled (if any).
    Vector<RefPtr<TextTrack>> currentlyEnabledTracks;
    RefPtr<TextTrack> trackToEnable;
    RefPtr<TextTrack> defaultTrack;
    RefPtr<TextTrack> fallbackTrack;
    RefPtr<TextTrack> forcedSubitleTrack;
    int highestTrackScore = 0;
    int highestForcedScore = 0;

    // If there is a visible track, it has already been configured so it won't be considered in the loop below. We don't want to choose another
    // track if it is less suitable, and we do want to disable it if another track is more suitable.
    int alreadyVisibleTrackScore = 0;
    if (group.visibleTrack && captionPreferences) {
        alreadyVisibleTrackScore = captionPreferences->textTrackSelectionScore(group.visibleTrack.get(), this);
        currentlyEnabledTracks.append(group.visibleTrack);
    }

    for (size_t i = 0; i < group.tracks.size(); ++i) {
        RefPtr<TextTrack> textTrack = group.tracks[i];

        if (m_processingPreferenceChange && textTrack->mode() == TextTrack::Mode::Showing)
            currentlyEnabledTracks.append(textTrack);

        int trackScore = captionPreferences ? captionPreferences->textTrackSelectionScore(textTrack.get(), this) : 0;
        LOG(Media, "HTMLMediaElement::configureTextTrackGroup(%p) -  '%s' track with language '%s' and BCP 47 language '%s' has score %d", this, textTrack->kindKeyword().string().utf8().data(), textTrack->language().string().utf8().data(), textTrack->validBCP47Language().string().utf8().data(), trackScore);

        if (trackScore) {

            // * If the text track kind is { [subtitles or captions] [descriptions] } and the user has indicated an interest in having a
            // track with this text track kind, text track language, and text track label enabled, and there is no
            // other text track in the media element's list of text tracks with a text track kind of either subtitles
            // or captions whose text track mode is showing
            // ...
            // * If the text track kind is chapters and the text track language is one that the user agent has reason
            // to believe is appropriate for the user, and there is no other text track in the media element's list of
            // text tracks with a text track kind of chapters whose text track mode is showing
            //    Let the text track mode be showing.
            if (trackScore > highestTrackScore && trackScore > alreadyVisibleTrackScore) {
                highestTrackScore = trackScore;
                trackToEnable = textTrack;
            }

            if (!defaultTrack && textTrack->isDefault())
                defaultTrack = textTrack;
            if (!defaultTrack && !fallbackTrack)
                fallbackTrack = textTrack;
            if (textTrack->containsOnlyForcedSubtitles() && trackScore > highestForcedScore) {
                forcedSubitleTrack = textTrack;
                highestForcedScore = trackScore;
            }
        } else if (!group.visibleTrack && !defaultTrack && textTrack->isDefault()) {
            // * If the track element has a default attribute specified, and there is no other text track in the media
            // element's list of text tracks whose text track mode is showing or showing by default
            //    Let the text track mode be showing by default.
            if (group.kind != TrackGroup::CaptionsAndSubtitles || displayMode != CaptionUserPreferences::ForcedOnly)
                defaultTrack = textTrack;
        }
    }

    if (displayMode != CaptionUserPreferences::Manual) {
        if (!trackToEnable && defaultTrack)
            trackToEnable = defaultTrack;

        // If no track matches the user's preferred language, none was marked as 'default', and there is a forced subtitle track
        // in the same language as the language of the primary audio track, enable it.
        if (!trackToEnable && forcedSubitleTrack)
            trackToEnable = forcedSubitleTrack;

        // If no track matches, don't disable an already visible track unless preferences say they all should be off.
        if (group.kind != TrackGroup::CaptionsAndSubtitles || displayMode != CaptionUserPreferences::ForcedOnly) {
            if (!trackToEnable && !defaultTrack && group.visibleTrack)
                trackToEnable = group.visibleTrack;
        }

        // If no track matches the user's preferred language and non was marked 'default', enable the first track
        // because the user has explicitly stated a preference for this kind of track.
        if (!trackToEnable && fallbackTrack)
            trackToEnable = fallbackTrack;

        if (trackToEnable)
            m_subtitleTrackLanguage = trackToEnable->language();
        else
            m_subtitleTrackLanguage = emptyString();
    }

    if (currentlyEnabledTracks.size()) {
        for (size_t i = 0; i < currentlyEnabledTracks.size(); ++i) {
            RefPtr<TextTrack> textTrack = currentlyEnabledTracks[i];
            if (textTrack != trackToEnable)
                textTrack->setMode(TextTrack::Mode::Disabled);
        }
    }

    if (trackToEnable) {
        trackToEnable->setMode(TextTrack::Mode::Showing);

        // If user preferences indicate we should always display captions, make sure we reflect the
        // proper status via the webkitClosedCaptionsVisible API call:
        if (!webkitClosedCaptionsVisible() && closedCaptionsVisible() && displayMode == CaptionUserPreferences::AlwaysOn)
            m_webkitLegacyClosedCaptionOverride = true;
    }

    m_processingPreferenceChange = false;
}

static JSC::JSValue controllerJSValue(JSC::ExecState& exec, JSDOMGlobalObject& globalObject, HTMLMediaElement& media)
{
    JSC::VM& vm = globalObject.vm();
    auto scope = DECLARE_THROW_SCOPE(vm);
    auto mediaJSWrapper = toJS(&exec, &globalObject, media);

    // Retrieve the controller through the JS object graph
    JSC::JSObject* mediaJSWrapperObject = jsDynamicDowncast<JSC::JSObject*>(vm, mediaJSWrapper);
    if (!mediaJSWrapperObject)
        return JSC::jsNull();

    JSC::Identifier controlsHost = JSC::Identifier::fromString(&vm, "controlsHost");
    JSC::JSValue controlsHostJSWrapper = mediaJSWrapperObject->get(&exec, controlsHost);
    RETURN_IF_EXCEPTION(scope, JSC::jsNull());

    JSC::JSObject* controlsHostJSWrapperObject = jsDynamicDowncast<JSC::JSObject*>(vm, controlsHostJSWrapper);
    if (!controlsHostJSWrapperObject)
        return JSC::jsNull();

    JSC::Identifier controllerID = JSC::Identifier::fromString(&vm, "controller");
    JSC::JSValue controllerJSWrapper = controlsHostJSWrapperObject->get(&exec, controllerID);
    RETURN_IF_EXCEPTION(scope, JSC::jsNull());

    return controllerJSWrapper;
}

void HTMLMediaElement::ensureMediaControlsShadowRoot()
{
    ASSERT(!m_creatingControls);
    m_creatingControls = true;
    ensureUserAgentShadowRoot();
    m_creatingControls = false;
}

void HTMLMediaElement::updateCaptionContainer()
{
    LOG(Media, "HTMLMediaElement::updateCaptionContainer(%p)", this);
#if ENABLE(MEDIA_CONTROLS_SCRIPT)
    if (m_haveSetUpCaptionContainer)
        return;

    Page* page = document().page();
    if (!page)
        return;

    DOMWrapperWorld& world = ensureIsolatedWorld();

    if (!ensureMediaControlsInjectedScript())
        return;

    ensureMediaControlsShadowRoot();

    if (!m_mediaControlsHost)
        m_mediaControlsHost = MediaControlsHost::create(this);

    ScriptController& scriptController = document().frame()->script();
    JSDOMGlobalObject* globalObject = JSC::jsCast<JSDOMGlobalObject*>(scriptController.globalObject(world));
    JSC::VM& vm = globalObject->vm();
    JSC::JSLockHolder lock(vm);
    auto scope = DECLARE_CATCH_SCOPE(vm);
    JSC::ExecState* exec = globalObject->globalExec();

    JSC::JSValue controllerValue = controllerJSValue(*exec, *globalObject, *this);
    JSC::JSObject* controllerObject = jsDynamicDowncast<JSC::JSObject*>(vm, controllerValue);
    if (!controllerObject)
        return;

    // The media controls script must provide a method on the Controller object with the following details.
    // Name: updateCaptionContainer
    // Parameters:
    //     None
    // Return value:
    //     None
    JSC::JSValue methodValue = controllerObject->get(exec, JSC::Identifier::fromString(exec, "updateCaptionContainer"));
    JSC::JSObject* methodObject = jsDynamicDowncast<JSC::JSObject*>(vm, methodValue);
    if (!methodObject)
        return;

    JSC::CallData callData;
    JSC::CallType callType = methodObject->methodTable()->getCallData(methodObject, callData);
    if (callType == JSC::CallType::None)
        return;

    JSC::MarkedArgumentBuffer noArguments;
    JSC::call(exec, methodObject, callType, callData, controllerObject, noArguments);
    scope.clearException();

    m_haveSetUpCaptionContainer = true;
#endif
}

void HTMLMediaElement::layoutSizeChanged()
{
#if ENABLE(MEDIA_CONTROLS_SCRIPT)
    if (auto* frameView = document().view()) {
        auto task = [this, protectedThis = makeRef(*this)] {
            if (ShadowRoot* root = userAgentShadowRoot())
                root->dispatchEvent(Event::create("resize", false, false));
        };
        frameView->queuePostLayoutCallback(WTFMove(task));
    }
#endif

    if (!m_receivedLayoutSizeChanged) {
        m_receivedLayoutSizeChanged = true;
        scheduleUpdatePlaybackControlsManager();
    }

    // If the video is a candidate for main content, we should register it for viewport visibility callbacks
    // if it hasn't already been registered.
    if (renderer() && m_mediaSession && !m_mediaSession->wantsToObserveViewportVisibilityForAutoplay() && m_mediaSession->wantsToObserveViewportVisibilityForMediaControls())
        renderer()->registerForVisibleInViewportCallback();
}

void HTMLMediaElement::visibilityDidChange()
{
    updateShouldAutoplay();
}

void HTMLMediaElement::setSelectedTextTrack(TextTrack* trackToSelect)
{
    TextTrackList& trackList = textTracks();
    if (!trackList.length())
        return;

    if (trackToSelect == TextTrack::captionMenuAutomaticItem()) {
        if (m_captionDisplayMode != CaptionUserPreferences::Automatic)
            m_textTracks->scheduleChangeEvent();
    } else if (trackToSelect == TextTrack::captionMenuOffItem()) {
        for (int i = 0, length = trackList.length(); i < length; ++i)
            trackList.item(i)->setMode(TextTrack::Mode::Disabled);

        if (m_captionDisplayMode != CaptionUserPreferences::ForcedOnly && !trackList.isChangeEventScheduled())
            m_textTracks->scheduleChangeEvent();
    } else {
        if (!trackToSelect || !trackList.contains(*trackToSelect))
            return;

        for (int i = 0, length = trackList.length(); i < length; ++i) {
            auto& track = *trackList.item(i);
            if (&track != trackToSelect)
                track.setMode(TextTrack::Mode::Disabled);
            else
                track.setMode(TextTrack::Mode::Showing);
        }
    }

    if (!document().page())
        return;

    auto& captionPreferences = document().page()->group().captionPreferences();
    CaptionUserPreferences::CaptionDisplayMode displayMode;
    if (trackToSelect == TextTrack::captionMenuOffItem())
        displayMode = CaptionUserPreferences::ForcedOnly;
    else if (trackToSelect == TextTrack::captionMenuAutomaticItem())
        displayMode = CaptionUserPreferences::Automatic;
    else {
        displayMode = CaptionUserPreferences::AlwaysOn;
        if (trackToSelect->validBCP47Language().length())
            captionPreferences.setPreferredLanguage(trackToSelect->validBCP47Language());
    }

    captionPreferences.setCaptionDisplayMode(displayMode);
}

void HTMLMediaElement::configureTextTracks()
{
    TrackGroup captionAndSubtitleTracks(TrackGroup::CaptionsAndSubtitles);
    TrackGroup descriptionTracks(TrackGroup::Description);
    TrackGroup chapterTracks(TrackGroup::Chapter);
    TrackGroup metadataTracks(TrackGroup::Metadata);
    TrackGroup otherTracks(TrackGroup::Other);

    if (!m_textTracks)
        return;

    for (size_t i = 0; i < m_textTracks->length(); ++i) {
        RefPtr<TextTrack> textTrack = m_textTracks->item(i);
        if (!textTrack)
            continue;

        auto kind = textTrack->kind();
        TrackGroup* currentGroup;
        if (kind == TextTrack::Kind::Subtitles || kind == TextTrack::Kind::Captions || kind == TextTrack::Kind::Forced)
            currentGroup = &captionAndSubtitleTracks;
        else if (kind == TextTrack::Kind::Descriptions)
            currentGroup = &descriptionTracks;
        else if (kind == TextTrack::Kind::Chapters)
            currentGroup = &chapterTracks;
        else if (kind == TextTrack::Kind::Metadata)
            currentGroup = &metadataTracks;
        else
            currentGroup = &otherTracks;

        if (!currentGroup->visibleTrack && textTrack->mode() == TextTrack::Mode::Showing)
            currentGroup->visibleTrack = textTrack;
        if (!currentGroup->defaultTrack && textTrack->isDefault())
            currentGroup->defaultTrack = textTrack;

        // Do not add this track to the group if it has already been automatically configured
        // as we only want to call configureTextTrack once per track so that adding another
        // track after the initial configuration doesn't reconfigure every track - only those
        // that should be changed by the new addition. For example all metadata tracks are
        // disabled by default, and we don't want a track that has been enabled by script
        // to be disabled automatically when a new metadata track is added later.
        if (textTrack->hasBeenConfigured())
            continue;

        if (textTrack->language().length())
            currentGroup->hasSrcLang = true;
        currentGroup->tracks.append(textTrack);
    }

    if (captionAndSubtitleTracks.tracks.size())
        configureTextTrackGroup(captionAndSubtitleTracks);
    if (descriptionTracks.tracks.size())
        configureTextTrackGroup(descriptionTracks);
    if (chapterTracks.tracks.size())
        configureTextTrackGroup(chapterTracks);
    if (metadataTracks.tracks.size())
        configureTextTrackGroup(metadataTracks);
    if (otherTracks.tracks.size())
        configureTextTrackGroup(otherTracks);

    updateCaptionContainer();
    configureTextTrackDisplay();
    if (hasMediaControls())
        mediaControls()->closedCaptionTracksChanged();
}
#endif

bool HTMLMediaElement::havePotentialSourceChild()
{
    // Stash the current <source> node and next nodes so we can restore them after checking
    // to see there is another potential.
    RefPtr<HTMLSourceElement> currentSourceNode = m_currentSourceNode;
    RefPtr<HTMLSourceElement> nextNode = m_nextChildNodeToConsider;

    URL nextURL = selectNextSourceChild(0, 0, DoNothing);

    m_currentSourceNode = currentSourceNode;
    m_nextChildNodeToConsider = nextNode;

    return nextURL.isValid();
}

URL HTMLMediaElement::selectNextSourceChild(ContentType* contentType, String* keySystem, InvalidURLAction actionIfInvalid)
{
    UNUSED_PARAM(keySystem);
#if !LOG_DISABLED
    // Don't log if this was just called to find out if there are any valid <source> elements.
    bool shouldLog = actionIfInvalid != DoNothing;
    if (shouldLog)
        LOG(Media, "HTMLMediaElement::selectNextSourceChild(%p)", this);
#endif

    if (!m_nextChildNodeToConsider) {
#if !LOG_DISABLED
        if (shouldLog)
            LOG(Media, "HTMLMediaElement::selectNextSourceChild(%p) - end of list, stopping", this);
#endif
        return URL();
    }

    // Because the DOM may be mutated in the course of the following algorithm,
    // keep strong references to each of the child source nodes, and verify that
    // each still is a child of this media element before using.
    Vector<Ref<HTMLSourceElement>> potentialSourceNodes;
    auto sources = childrenOfType<HTMLSourceElement>(*this);
    for (auto next = m_nextChildNodeToConsider ? sources.beginAt(*m_nextChildNodeToConsider) : sources.begin(), end = sources.end(); next != end; ++next)
        potentialSourceNodes.append(*next);

    for (auto& source : potentialSourceNodes) {
        if (source->parentNode() != this)
            continue;

        // If candidate does not have a src attribute, or if its src attribute's value is the empty string ... jump down to the failed step below
        auto mediaURL = source->getNonEmptyURLAttribute(srcAttr);
        String type;
#if !LOG_DISABLED
        if (shouldLog)
            LOG(Media, "HTMLMediaElement::selectNextSourceChild(%p) - 'src' is %s", this, urlForLoggingMedia(mediaURL).utf8().data());
#endif
        if (mediaURL.isEmpty())
            goto CheckAgain;

        if (auto* media = source->parsedMediaAttribute()) {
#if !LOG_DISABLED
            if (shouldLog)
                LOG(Media, "HTMLMediaElement::selectNextSourceChild(%p) - 'media' is %s", this, source->attributeWithoutSynchronization(mediaAttr).string().utf8().data());
#endif
            auto* renderer = this->renderer();
            LOG(MediaQueries, "HTMLMediaElement %p selectNextSourceChild evaluating media queries", this);
            if (!MediaQueryEvaluator { "screen", document(), renderer ? &renderer->style() : nullptr }.evaluate(*media))
                goto CheckAgain;
        }

        type = source->attributeWithoutSynchronization(typeAttr);
        if (type.isEmpty() && mediaURL.protocolIsData())
            type = mimeTypeFromDataURL(mediaURL);
        if (!type.isEmpty()) {
#if !LOG_DISABLED
            if (shouldLog)
                LOG(Media, "HTMLMediaElement::selectNextSourceChild(%p) - 'type' is '%s' - key system is '%s'", this, type.utf8().data(), system.utf8().data());
#endif
            MediaEngineSupportParameters parameters;
            parameters.type = ContentType(type);
            parameters.url = mediaURL;
#if ENABLE(MEDIA_SOURCE)
            parameters.isMediaSource = mediaURL.protocolIs(mediaSourceBlobProtocol);
#endif
#if ENABLE(MEDIA_STREAM)
            parameters.isMediaStream = mediaURL.protocolIs(mediaStreamBlobProtocol);
#endif
            if (!document().settings().allowMediaContentTypesRequiringHardwareSupportAsFallback() || Traversal<HTMLSourceElement>::nextSkippingChildren(source))
                parameters.contentTypesRequiringHardwareSupport = mediaContentTypesRequiringHardwareSupport();

            if (!MediaPlayer::supportsType(parameters, this))
                goto CheckAgain;
        }

        // Is it safe to load this url?
        if (!isSafeToLoadURL(mediaURL, actionIfInvalid) || !dispatchBeforeLoadEvent(mediaURL.string()))
            goto CheckAgain;

        // A 'beforeload' event handler can mutate the DOM, so check to see if the source element is still a child node.
        if (source->parentNode() != this) {
            LOG(Media, "HTMLMediaElement::selectNextSourceChild(%p) - 'beforeload' removed current element", this);
            continue;
        }

        // Making it this far means the <source> looks reasonable.
        if (contentType)
            *contentType = ContentType(type);
        m_nextChildNodeToConsider = Traversal<HTMLSourceElement>::nextSkippingChildren(source);
        m_currentSourceNode = WTFMove(source);

#if !LOG_DISABLED
        if (shouldLog)
            LOG(Media, "HTMLMediaElement::selectNextSourceChild(%p) -> %p, %s", this, m_currentSourceNode.get(), urlForLoggingMedia(mediaURL).utf8().data());
#endif

        return mediaURL;

CheckAgain:
        if (actionIfInvalid == Complain)
            source->scheduleErrorEvent();
    }

    m_currentSourceNode = nullptr;
    m_nextChildNodeToConsider = nullptr;

#if !LOG_DISABLED
    if (shouldLog)
        LOG(Media, "HTMLMediaElement::selectNextSourceChild(%p) -> %p, failed", this, m_currentSourceNode.get());
#endif
    return URL();
}

void HTMLMediaElement::sourceWasAdded(HTMLSourceElement& source)
{
    LOG(Media, "HTMLMediaElement::sourceWasAdded(%p) - %p", this, &source);

#if !LOG_DISABLED
    if (source.hasTagName(sourceTag)) {
        URL url = source.getNonEmptyURLAttribute(srcAttr);
        LOG(Media, "HTMLMediaElement::sourceWasAdded(%p) - 'src' is %s", this, urlForLoggingMedia(url).utf8().data());
    }
#endif

    // We should only consider a <source> element when there is not src attribute at all.
    if (hasAttributeWithoutSynchronization(srcAttr))
        return;

    // 4.8.8 - If a source element is inserted as a child of a media element that has no src
    // attribute and whose networkState has the value NETWORK_EMPTY, the user agent must invoke
    // the media element's resource selection algorithm.
    if (m_networkState == NETWORK_EMPTY) {
        m_nextChildNodeToConsider = &source;
#if PLATFORM(IOS)
        if (m_mediaSession->dataLoadingPermitted(*this))
#endif
            selectMediaResource();
        return;
    }

    if (m_currentSourceNode && &source == Traversal<HTMLSourceElement>::nextSibling(*m_currentSourceNode)) {
        LOG(Media, "HTMLMediaElement::sourceWasAdded(%p) - <source> inserted immediately after current source", this);
        m_nextChildNodeToConsider = &source;
        return;
    }

    if (m_nextChildNodeToConsider)
        return;

    // 4.8.9.5, resource selection algorithm, source elements section:
    // 21. Wait until the node after pointer is a node other than the end of the list. (This step might wait forever.)
    // 22. Asynchronously await a stable state...
    // 23. Set the element's delaying-the-load-event flag back to true (this delays the load event again, in case
    // it hasn't been fired yet).
    setShouldDelayLoadEvent(true);

    // 24. Set the networkState back to NETWORK_LOADING.
    m_networkState = NETWORK_LOADING;

    // 25. Jump back to the find next candidate step above.
    m_nextChildNodeToConsider = &source;
    scheduleNextSourceChild();
}

void HTMLMediaElement::sourceWasRemoved(HTMLSourceElement& source)
{
    LOG(Media, "HTMLMediaElement::sourceWasRemoved(%p) - %p", this, &source);

#if !LOG_DISABLED
    if (source.hasTagName(sourceTag)) {
        URL url = source.getNonEmptyURLAttribute(srcAttr);
        LOG(Media, "HTMLMediaElement::sourceWasRemoved(%p) - 'src' is %s", this, urlForLoggingMedia(url).utf8().data());
    }
#endif

    if (&source != m_currentSourceNode && &source != m_nextChildNodeToConsider)
        return;

    if (&source == m_nextChildNodeToConsider) {
        m_nextChildNodeToConsider = m_currentSourceNode ? Traversal<HTMLSourceElement>::nextSibling(*m_currentSourceNode) : nullptr;
        LOG(Media, "HTMLMediaElement::sourceRemoved(%p) - m_nextChildNodeToConsider set to %p", this, m_nextChildNodeToConsider.get());
    } else if (&source == m_currentSourceNode) {
        // Clear the current source node pointer, but don't change the movie as the spec says:
        // 4.8.8 - Dynamically modifying a source element and its attribute when the element is already
        // inserted in a video or audio element will have no effect.
        m_currentSourceNode = nullptr;
        LOG(Media, "HTMLMediaElement::sourceRemoved(%p) - m_currentSourceNode set to 0", this);
    }
}

void HTMLMediaElement::mediaPlayerTimeChanged(MediaPlayer*)
{
    LOG(Media, "HTMLMediaElement::mediaPlayerTimeChanged(%p)", this);

#if ENABLE(VIDEO_TRACK)
    updateActiveTextTrackCues(currentMediaTime());
#endif

    beginProcessingMediaPlayerCallback();

    invalidateCachedTime();
    bool wasSeeking = seeking();

    // 4.8.10.9 step 14 & 15.  Needed if no ReadyState change is associated with the seek.
    if (m_seekRequested && m_readyState >= HAVE_CURRENT_DATA && !m_player->seeking())
        finishSeek();

    // Always call scheduleTimeupdateEvent when the media engine reports a time discontinuity,
    // it will only queue a 'timeupdate' event if we haven't already posted one at the current
    // movie time.
    else
        scheduleTimeupdateEvent(false);

    MediaTime now = currentMediaTime();
    MediaTime dur = durationMediaTime();
    double playbackRate = requestedPlaybackRate();

    // When the current playback position reaches the end of the media resource then the user agent must follow these steps:
    if (dur && dur.isValid() && !dur.isPositiveInfinite() && !dur.isNegativeInfinite()) {
        // If the media element has a loop attribute specified and does not have a current media controller,
        if (loop() && !m_mediaController && playbackRate > 0) {
            m_sentEndEvent = false;
            // then seek to the earliest possible position of the media resource and abort these steps when the direction of
            // playback is forwards,
            if (now >= dur)
                seekInternal(MediaTime::zeroTime());
        } else if ((now <= MediaTime::zeroTime() && playbackRate < 0) || (now >= dur && playbackRate > 0)) {
            // If the media element does not have a current media controller, and the media element
            // has still ended playback and paused is false,
            if (!m_mediaController && !m_paused) {
                // changes paused to true and fires a simple event named pause at the media element.
                m_paused = true;
                scheduleEvent(eventNames().pauseEvent);
                m_mediaSession->clientWillPausePlayback();
            }
            // Queue a task to fire a simple event named ended at the media element.
            if (!m_sentEndEvent) {
                m_sentEndEvent = true;
                scheduleEvent(eventNames().endedEvent);
                if (!wasSeeking)
                    addBehaviorRestrictionsOnEndIfNecessary();

                setPlaybackWithoutUserGesture(PlaybackWithoutUserGesture::None);
            }
            // If the media element has a current media controller, then report the controller state
            // for the media element's current media controller.
            updateMediaController();
        } else
            m_sentEndEvent = false;
    } else {
#if ENABLE(MEDIA_STREAM)
        if (m_mediaStreamSrcObject) {
            // http://w3c.github.io/mediacapture-main/#event-mediastream-inactive
            // 6. MediaStreams in Media Elements
            // When the MediaStream state moves from the active to the inactive state, the User Agent
            // must raise an ended event on the HTMLMediaElement and set its ended attribute to true.
            // Note that once ended equals true the HTMLMediaElement will not play media even if new
            // MediaStreamTrack's are added to the MediaStream (causing it to return to the active
            // state) unless autoplay is true or the web application restarts the element, e.g.,
            // by calling play()
            if (!m_sentEndEvent && m_player && m_player->ended()) {
                m_sentEndEvent = true;
                scheduleEvent(eventNames().endedEvent);
                if (!wasSeeking)
                    addBehaviorRestrictionsOnEndIfNecessary();
                m_paused = true;
                setPlaying(false);
            }
        } else
#endif
        m_sentEndEvent = false;
    }

    updatePlayState(UpdateState::Asynchronously);
    endProcessingMediaPlayerCallback();
}

void HTMLMediaElement::addBehaviorRestrictionsOnEndIfNecessary()
{
    if (isFullscreen())
        return;

    m_mediaSession->addBehaviorRestriction(MediaElementSession::RequireUserGestureToControlControlsManager);
    m_playbackControlsManagerBehaviorRestrictionsTimer.stop();
    m_playbackControlsManagerBehaviorRestrictionsTimer.startOneShot(hideMediaControlsAfterEndedDelay);
}

void HTMLMediaElement::handleSeekToPlaybackPosition(double position)
{
#if PLATFORM(MAC)
    // FIXME: This should ideally use faskSeek, but this causes MediaRemote's playhead to flicker upon release.
    // Please see <rdar://problem/28457219> for more details.
    seek(MediaTime::createWithDouble(position));
    m_seekToPlaybackPositionEndedTimer.stop();
    m_seekToPlaybackPositionEndedTimer.startOneShot(500_ms);

    if (!m_isScrubbingRemotely) {
        m_isScrubbingRemotely = true;
        if (!paused())
            pauseInternal();
    }
#else
    fastSeek(position);
#endif
}

void HTMLMediaElement::seekToPlaybackPositionEndedTimerFired()
{
#if PLATFORM(MAC)
    if (!m_isScrubbingRemotely)
        return;

    PlatformMediaSessionManager::sharedManager().sessionDidEndRemoteScrubbing(*m_mediaSession);
    m_isScrubbingRemotely = false;
    m_seekToPlaybackPositionEndedTimer.stop();
#endif
}

void HTMLMediaElement::mediaPlayerVolumeChanged(MediaPlayer*)
{
    LOG(Media, "HTMLMediaElement::mediaPlayerVolumeChanged(%p)", this);

    beginProcessingMediaPlayerCallback();
    if (m_player) {
        double vol = m_player->volume();
        if (vol != m_volume) {
            m_volume = vol;
            updateVolume();
            scheduleEvent(eventNames().volumechangeEvent);
        }
    }
    endProcessingMediaPlayerCallback();
}

void HTMLMediaElement::mediaPlayerMuteChanged(MediaPlayer*)
{
    LOG(Media, "HTMLMediaElement::mediaPlayerMuteChanged(%p)", this);

    beginProcessingMediaPlayerCallback();
    if (m_player)
        setMuted(m_player->muted());
    endProcessingMediaPlayerCallback();
}

void HTMLMediaElement::mediaPlayerDurationChanged(MediaPlayer* player)
{
    LOG(Media, "HTMLMediaElement::mediaPlayerDurationChanged(%p)", this);

    beginProcessingMediaPlayerCallback();

    scheduleEvent(eventNames().durationchangeEvent);
    mediaPlayerCharacteristicChanged(player);

    MediaTime now = currentMediaTime();
    MediaTime dur = durationMediaTime();
    if (now > dur)
        seekInternal(dur);

    endProcessingMediaPlayerCallback();
}

void HTMLMediaElement::mediaPlayerRateChanged(MediaPlayer*)
{
    beginProcessingMediaPlayerCallback();

    // Stash the rate in case the one we tried to set isn't what the engine is
    // using (eg. it can't handle the rate we set)
    m_reportedPlaybackRate = m_player->rate();

    LOG(Media, "HTMLMediaElement::mediaPlayerRateChanged(%p) - rate: %lf", this, m_reportedPlaybackRate);

    if (m_playing)
        invalidateCachedTime();

    updateSleepDisabling();

    endProcessingMediaPlayerCallback();
}

void HTMLMediaElement::mediaPlayerPlaybackStateChanged(MediaPlayer*)
{
    LOG(Media, "HTMLMediaElement::mediaPlayerPlaybackStateChanged(%p)", this);

    if (!m_player || m_pausedInternal)
        return;

    beginProcessingMediaPlayerCallback();
    if (m_player->paused())
        pauseInternal();
    else
        playInternal();
    endProcessingMediaPlayerCallback();
}

void HTMLMediaElement::mediaPlayerSawUnsupportedTracks(MediaPlayer*)
{
    LOG(Media, "HTMLMediaElement::mediaPlayerSawUnsupportedTracks(%p)", this);

    // The MediaPlayer came across content it cannot completely handle.
    // This is normally acceptable except when we are in a standalone
    // MediaDocument. If so, tell the document what has happened.
    if (is<MediaDocument>(document()))
        downcast<MediaDocument>(document()).mediaElementSawUnsupportedTracks();
}

void HTMLMediaElement::mediaPlayerResourceNotSupported(MediaPlayer*)
{
    LOG(Media, "HTMLMediaElement::mediaPlayerResourceNotSupported(%p)", this);

    // The MediaPlayer came across content which no installed engine supports.
    mediaLoadingFailed(MediaPlayer::FormatError);
}

// MediaPlayerPresentation methods
void HTMLMediaElement::mediaPlayerRepaint(MediaPlayer*)
{
    beginProcessingMediaPlayerCallback();
    updateDisplayState();
    if (auto* renderer = this->renderer())
        renderer->repaint();
    endProcessingMediaPlayerCallback();
}

void HTMLMediaElement::mediaPlayerSizeChanged(MediaPlayer*)
{
    LOG(Media, "HTMLMediaElement::mediaPlayerSizeChanged(%p)", this);

    if (is<MediaDocument>(document()) && m_player)
        downcast<MediaDocument>(document()).mediaElementNaturalSizeChanged(expandedIntSize(m_player->naturalSize()));

    beginProcessingMediaPlayerCallback();
    if (m_readyState > HAVE_NOTHING)
        scheduleResizeEventIfSizeChanged();
    updateRenderer();

#if USE(HOLE_PUNCH_GSTREAMER) || USE(HOLE_PUNCH_EXTERNAL)
    if (renderer()) {
        IntRect windowRect = document().view()->contentsToScreen(renderer()->absoluteBoundingBoxRect(true));
        //style() is having relative values w.r.t immediate container. Hence we need to substract left,top values from immediate container to get correct x,y values.
        player()->setPosition(IntPoint(windowRect.x() - renderer()->style().left().intValue(),windowRect.y() -renderer()->style().top().intValue()));
    }
#endif

    endProcessingMediaPlayerCallback();
}

bool HTMLMediaElement::mediaPlayerRenderingCanBeAccelerated(MediaPlayer*)
{
    auto* renderer = this->renderer();
    return is<RenderVideo>(renderer)
        && downcast<RenderVideo>(*renderer).view().compositor().canAccelerateVideoRendering(downcast<RenderVideo>(*renderer));
}

void HTMLMediaElement::mediaPlayerRenderingModeChanged(MediaPlayer*)
{
    LOG(Media, "HTMLMediaElement::mediaPlayerRenderingModeChanged(%p)", this);

    // Kick off a fake recalcStyle that will update the compositing tree.
    invalidateStyleAndLayerComposition();
}

bool HTMLMediaElement::mediaPlayerAcceleratedCompositingEnabled()
{
    return document().settings().acceleratedCompositingEnabled();
}

#if PLATFORM(WIN) && USE(AVFOUNDATION)

GraphicsDeviceAdapter* HTMLMediaElement::mediaPlayerGraphicsDeviceAdapter(const MediaPlayer*) const
{
    auto* page = document().page();
    if (!page)
        return nullptr;
    return page->chrome().client().graphicsDeviceAdapter();
}

#endif

void HTMLMediaElement::mediaEngineWasUpdated()
{
    LOG(Media, "HTMLMediaElement::mediaEngineWasUpdated(%p)", this);
    beginProcessingMediaPlayerCallback();
    updateRenderer();
    endProcessingMediaPlayerCallback();

    m_mediaSession->mediaEngineUpdated(*this);

#if ENABLE(WEB_AUDIO)
    if (m_audioSourceNode && audioSourceProvider()) {
        m_audioSourceNode->lock();
        audioSourceProvider()->setClient(m_audioSourceNode);
        m_audioSourceNode->unlock();
    }
#endif

#if PLATFORM(IOS) || (PLATFORM(MAC) && ENABLE(VIDEO_PRESENTATION_MODE))
    if (!m_player)
        return;
    m_player->setVideoFullscreenFrame(m_videoFullscreenFrame);
    m_player->setVideoFullscreenGravity(m_videoFullscreenGravity);
    m_player->setVideoFullscreenLayer(m_videoFullscreenLayer.get());
#endif

#if ENABLE(WIRELESS_PLAYBACK_TARGET)
    updateMediaState(UpdateState::Asynchronously);
#endif
}

void HTMLMediaElement::mediaPlayerEngineUpdated(MediaPlayer*)
{
    LOG(Media, "HTMLMediaElement::mediaPlayerEngineUpdated(%p)", this);

#if ENABLE(MEDIA_SOURCE)
    m_droppedVideoFrames = 0;
#endif

    m_havePreparedToPlay = false;

    scheduleDelayedAction(MediaEngineUpdated);
}

void HTMLMediaElement::mediaPlayerFirstVideoFrameAvailable(MediaPlayer*)
{
    LOG(Media, "HTMLMediaElement::mediaPlayerFirstVideoFrameAvailable(%p) - current display mode = %i", this, (int)displayMode());

    beginProcessingMediaPlayerCallback();
    if (displayMode() == PosterWaitingForVideo) {
        setDisplayMode(Video);
        mediaPlayerRenderingModeChanged(m_player.get());
    }
    endProcessingMediaPlayerCallback();
}

void HTMLMediaElement::mediaPlayerCharacteristicChanged(MediaPlayer*)
{
    LOG(Media, "HTMLMediaElement::mediaPlayerCharacteristicChanged(%p)", this);

    beginProcessingMediaPlayerCallback();

#if ENABLE(VIDEO_TRACK)
    if (m_captionDisplayMode == CaptionUserPreferences::Automatic && m_subtitleTrackLanguage != m_player->languageOfPrimaryAudioTrack())
        markCaptionAndSubtitleTracksAsUnconfigured(AfterDelay);
#endif

    if (potentiallyPlaying() && displayMode() == PosterWaitingForVideo) {
        setDisplayMode(Video);
        mediaPlayerRenderingModeChanged(m_player.get());
    }

    if (hasMediaControls())
        mediaControls()->reset();
    updateRenderer();

    if (!paused() && !m_mediaSession->playbackPermitted(*this)) {
        pauseInternal();
        setPlaybackWithoutUserGesture(PlaybackWithoutUserGesture::Prevented);
    }

#if ENABLE(MEDIA_SESSION)
    document().updateIsPlayingMedia(m_elementID);
#else
    document().updateIsPlayingMedia();
#endif

    m_hasEverHadAudio |= hasAudio();
    m_hasEverHadVideo |= hasVideo();

    m_mediaSession->canProduceAudioChanged();

    endProcessingMediaPlayerCallback();
}

Ref<TimeRanges> HTMLMediaElement::buffered() const
{
    if (!m_player)
        return TimeRanges::create();

#if ENABLE(MEDIA_SOURCE)
    if (m_mediaSource)
        return TimeRanges::create(*m_mediaSource->buffered());
#endif

    return TimeRanges::create(*m_player->buffered());
}

double HTMLMediaElement::maxBufferedTime() const
{
    auto bufferedRanges = buffered();
    unsigned numRanges = bufferedRanges->length();
    if (!numRanges)
        return 0;
    return bufferedRanges.get().ranges().end(numRanges - 1).toDouble();
}

Ref<TimeRanges> HTMLMediaElement::played()
{
    if (m_playing) {
        MediaTime time = currentMediaTime();
        if (time > m_lastSeekTime)
            addPlayedRange(m_lastSeekTime, time);
    }

    if (!m_playedTimeRanges)
        m_playedTimeRanges = TimeRanges::create();

    return m_playedTimeRanges->copy();
}

Ref<TimeRanges> HTMLMediaElement::seekable() const
{
#if ENABLE(MEDIA_SOURCE)
    if (m_mediaSource)
        return m_mediaSource->seekable();
#endif

    if (m_player)
        return TimeRanges::create(*m_player->seekable());

    return TimeRanges::create();
}

double HTMLMediaElement::seekableTimeRangesLastModifiedTime() const
{
    return m_player ? m_player->seekableTimeRangesLastModifiedTime() : 0;
}

double HTMLMediaElement::liveUpdateInterval() const
{
    return m_player ? m_player->liveUpdateInterval() : 0;
}

bool HTMLMediaElement::potentiallyPlaying() const
{
    if (isBlockedOnMediaController())
        return false;

    if (!couldPlayIfEnoughData())
        return false;

    if (m_readyState >= HAVE_FUTURE_DATA)
        return true;

    return m_readyStateMaximum >= HAVE_FUTURE_DATA && m_readyState < HAVE_FUTURE_DATA;
}

bool HTMLMediaElement::couldPlayIfEnoughData() const
{
    if (paused())
        return false;

    if (endedPlayback())
        return false;

    if (stoppedDueToErrors())
        return false;

    if (pausedForUserInteraction())
        return false;

    return true;
}

bool HTMLMediaElement::endedPlayback() const
{
    MediaTime dur = durationMediaTime();
    if (!m_player || !dur.isValid())
        return false;

    // 4.8.10.8 Playing the media resource

    // A media element is said to have ended playback when the element's
    // readyState attribute is HAVE_METADATA or greater,
    if (m_readyState < HAVE_METADATA)
        return false;

    // and the current playback position is the end of the media resource and the direction
    // of playback is forwards, Either the media element does not have a loop attribute specified,
    // or the media element has a current media controller.
    MediaTime now = currentMediaTime();
    if (requestedPlaybackRate() > 0)
        return dur > MediaTime::zeroTime() && now >= dur && (!loop() || m_mediaController);

    // or the current playback position is the earliest possible position and the direction
    // of playback is backwards
    if (requestedPlaybackRate() < 0)
        return now <= MediaTime::zeroTime();

    return false;
}

bool HTMLMediaElement::stoppedDueToErrors() const
{
    if (m_readyState >= HAVE_METADATA && m_error) {
        RefPtr<TimeRanges> seekableRanges = seekable();
        if (!seekableRanges->contain(currentTime()))
            return true;
    }

    return false;
}

bool HTMLMediaElement::pausedForUserInteraction() const
{
    if (m_mediaSession->state() == PlatformMediaSession::Interrupted)
        return true;

    return false;
}

MediaTime HTMLMediaElement::minTimeSeekable() const
{
    return m_player ? m_player->minTimeSeekable() : MediaTime::zeroTime();
}

MediaTime HTMLMediaElement::maxTimeSeekable() const
{
    return m_player ? m_player->maxTimeSeekable() : MediaTime::zeroTime();
}

void HTMLMediaElement::updateVolume()
{
    if (!m_player)
        return;
#if PLATFORM(IOS)
    // Only the user can change audio volume so update the cached volume and post the changed event.
    float volume = m_player->volume();
    if (m_volume != volume) {
        m_volume = volume;
        scheduleEvent(eventNames().volumechangeEvent);
    }
#else
    // Avoid recursion when the player reports volume changes.
    if (!processingMediaPlayerCallback()) {
        Page* page = document().page();
        double volumeMultiplier = page ? page->mediaVolume() : 1;
        bool shouldMute = effectiveMuted();

        if (m_mediaController) {
            volumeMultiplier *= m_mediaController->volume();
            shouldMute = m_mediaController->muted() || (page && page->isAudioMuted());
        }

#if ENABLE(MEDIA_SESSION)
        if (m_shouldDuck)
            volumeMultiplier *= 0.25;
#endif

        m_player->setMuted(shouldMute);
        m_player->setVolume(m_volume * volumeMultiplier);
    }

#if ENABLE(MEDIA_SESSION)
    document().updateIsPlayingMedia(m_elementID);
#else
    document().updateIsPlayingMedia();
#endif

    if (hasMediaControls())
        mediaControls()->changedVolume();
#endif
}

void HTMLMediaElement::updatePlayState(UpdateState updateState)
{
    if (updateState == UpdateState::Asynchronously) {
        scheduleDelayedAction(UpdatePlayState);
        return;
    }

    if (!m_player)
        return;

    if (m_pausedInternal) {
        if (!m_player->paused())
            m_player->pause();
        refreshCachedTime();
        m_playbackProgressTimer.stop();
        if (hasMediaControls())
            mediaControls()->playbackStopped();
        return;
    }

    bool shouldBePlaying = potentiallyPlaying();
    bool playerPaused = m_player->paused();

    LOG(Media, "HTMLMediaElement::updatePlayState(%p) - shouldBePlaying = %s, playerPaused = %s", this, boolString(shouldBePlaying), boolString(playerPaused));

    if (shouldBePlaying) {
        scheduleUpdatePlaybackControlsManager();

        setDisplayMode(Video);
        invalidateCachedTime();

        if (playerPaused) {
            m_mediaSession->clientWillBeginPlayback();

            if (m_mediaSession->requiresFullscreenForVideoPlayback(*this) && !isFullscreen())
                enterFullscreen();

            // Set rate, muted before calling play in case they were set before the media engine was setup.
            // The media engine should just stash the rate and muted values since it isn't already playing.
            m_player->setRate(requestedPlaybackRate());
            m_player->setMuted(effectiveMuted());

            if (m_firstTimePlaying) {
                // Log that a media element was played.
                if (auto* page = document().page())
                    page->diagnosticLoggingClient().logDiagnosticMessage(isVideo() ? DiagnosticLoggingKeys::videoKey() : DiagnosticLoggingKeys::audioKey(), DiagnosticLoggingKeys::playedKey(), ShouldSample::No);
                m_firstTimePlaying = false;
            }

            m_player->play();
        }

        if (hasMediaControls())
            mediaControls()->playbackStarted();

        startPlaybackProgressTimer();
        setPlaying(true);
    } else {
        scheduleUpdatePlaybackControlsManager();

        if (!playerPaused)
            m_player->pause();
        refreshCachedTime();

        m_playbackProgressTimer.stop();
        setPlaying(false);
        MediaTime time = currentMediaTime();
        if (time > m_lastSeekTime)
            addPlayedRange(m_lastSeekTime, time);

        if (couldPlayIfEnoughData())
            prepareToPlay();

        if (hasMediaControls())
            mediaControls()->playbackStopped();
    }

    updateMediaController();
    updateRenderer();

    m_hasEverHadAudio |= hasAudio();
    m_hasEverHadVideo |= hasVideo();
}

void HTMLMediaElement::setPlaying(bool playing)
{
    if (playing && m_mediaSession)
        m_mediaSession->removeBehaviorRestriction(MediaElementSession::RequirePlaybackToControlControlsManager);

    if (m_playing == playing)
        return;

    m_playing = playing;

#if ENABLE(MEDIA_SESSION)
    document().updateIsPlayingMedia(m_elementID);
#else
    document().updateIsPlayingMedia();
#endif

#if ENABLE(WIRELESS_PLAYBACK_TARGET)
    updateMediaState(UpdateState::Asynchronously);
#endif
}

void HTMLMediaElement::setPausedInternal(bool b)
{
    m_pausedInternal = b;
    updatePlayState(UpdateState::Asynchronously);
}

void HTMLMediaElement::stopPeriodicTimers()
{
    m_progressEventTimer.stop();
    m_playbackProgressTimer.stop();
}

void HTMLMediaElement::userCancelledLoad()
{
    LOG(Media, "HTMLMediaElement::userCancelledLoad(%p)", this);

    // FIXME: We should look to reconcile the iOS and non-iOS code (below).
#if PLATFORM(IOS)
    if (m_networkState == NETWORK_EMPTY || m_readyState >= HAVE_METADATA)
        return;
#else
    if (m_networkState == NETWORK_EMPTY || m_completelyLoaded)
        return;
#endif

    // If the media data fetching process is aborted by the user:

    // 1 - The user agent should cancel the fetching process.
    clearMediaPlayer(EveryDelayedAction);

    // 2 - Set the error attribute to a new MediaError object whose code attribute is set to MEDIA_ERR_ABORTED.
    m_error = MediaError::create(MediaError::MEDIA_ERR_ABORTED);

    // 3 - Queue a task to fire a simple event named error at the media element.
    scheduleEvent(eventNames().abortEvent);

#if ENABLE(MEDIA_SOURCE)
    detachMediaSource();
#endif

    // 4 - If the media element's readyState attribute has a value equal to HAVE_NOTHING, set the
    // element's networkState attribute to the NETWORK_EMPTY value and queue a task to fire a
    // simple event named emptied at the element. Otherwise, set the element's networkState
    // attribute to the NETWORK_IDLE value.
    if (m_readyState == HAVE_NOTHING) {
        m_networkState = NETWORK_EMPTY;
        scheduleEvent(eventNames().emptiedEvent);
    }
    else
        m_networkState = NETWORK_IDLE;

    // 5 - Set the element's delaying-the-load-event flag to false. This stops delaying the load event.
    setShouldDelayLoadEvent(false);

    // 6 - Abort the overall resource selection algorithm.
    m_currentSourceNode = nullptr;

    // Reset m_readyState since m_player is gone.
    m_readyState = HAVE_NOTHING;
    updateMediaController();
#if ENABLE(VIDEO_TRACK)
    updateActiveTextTrackCues(MediaTime::zeroTime());
#endif
}

void HTMLMediaElement::clearMediaPlayer(DelayedActionType flags)
{
    LOG(Media, "HTMLMediaElement::clearMediaPlayer(%p) - flags = %s", this, actionName(flags).utf8().data());

#if ENABLE(MEDIA_STREAM)
    if (!m_settingMediaStreamSrcObject)
        m_mediaStreamSrcObject = nullptr;
#endif

#if ENABLE(MEDIA_SOURCE)
    detachMediaSource();
#endif

    m_blob = nullptr;

#if ENABLE(VIDEO_TRACK)
    forgetResourceSpecificTracks();
#endif

#if ENABLE(WIRELESS_PLAYBACK_TARGET)
    if (hasEventListeners(eventNames().webkitplaybacktargetavailabilitychangedEvent)) {
        m_hasPlaybackTargetAvailabilityListeners = false;
        m_mediaSession->setHasPlaybackTargetAvailabilityListeners(*this, false);

        // Send an availability event in case scripts want to hide the picker when the element
        // doesn't support playback to a target.
        enqueuePlaybackTargetAvailabilityChangedEvent();
    }

    if (m_isPlayingToWirelessTarget) {
        m_isPlayingToWirelessTarget = false;
        scheduleEvent(eventNames().webkitcurrentplaybacktargetiswirelesschangedEvent);
    }
#endif

    if (m_isWaitingUntilMediaCanStart) {
        m_isWaitingUntilMediaCanStart = false;
        document().removeMediaCanStartListener(this);
    }

    if (m_player) {
        m_player->invalidate();
        m_player = nullptr;
    }
    updatePlaybackControlsManager();

    stopPeriodicTimers();
    m_pendingActionTimer.stop();

    clearFlags(m_pendingActionFlags, flags);
    m_loadState = WaitingForSource;

#if ENABLE(VIDEO_TRACK)
    if (m_textTracks)
        configureTextTrackDisplay();
#endif

    m_mediaSession->clientCharacteristicsChanged();
    m_mediaSession->canProduceAudioChanged();

    m_resourceSelectionTaskQueue.cancelAllTasks();

    updateSleepDisabling();
}

bool HTMLMediaElement::canSuspendForDocumentSuspension() const
{
    return true;
}

const char* HTMLMediaElement::activeDOMObjectName() const
{
    return "HTMLMediaElement";
}

void HTMLMediaElement::stopWithoutDestroyingMediaPlayer()
{
    LOG(Media, "HTMLMediaElement::stopWithoutDestroyingMediaPlayer(%p)", this);

    if (m_videoFullscreenMode != VideoFullscreenModeNone)
        exitFullscreen();

    setPreparedToReturnVideoLayerToInline(true);

    updatePlaybackControlsManager();
    m_inActiveDocument = false;

    // Stop the playback without generating events
    setPlaying(false);
    setPausedInternal(true);
    m_mediaSession->clientWillPausePlayback();

    setPlaybackWithoutUserGesture(PlaybackWithoutUserGesture::None);

    userCancelledLoad();

    updateRenderer();

    stopPeriodicTimers();

    updateSleepDisabling();
}

void HTMLMediaElement::contextDestroyed()
{
    m_seekTaskQueue.close();
    m_shadowDOMTaskQueue.close();
    m_promiseTaskQueue.close();
    m_pauseAfterDetachedTaskQueue.close();
    m_updatePlaybackControlsManagerQueue.close();
#if ENABLE(ENCRYPTED_MEDIA)
    m_encryptedMediaQueue.close();
#endif

    m_pendingPlayPromises.clear();

    ActiveDOMObject::contextDestroyed();
}

void HTMLMediaElement::stop()
{
    LOG(Media, "HTMLMediaElement::stop(%p)", this);

    Ref<HTMLMediaElement> protectedThis(*this);
    stopWithoutDestroyingMediaPlayer();

    m_asyncEventQueue.close();
    m_promiseTaskQueue.close();
    m_updatePlaybackControlsManagerQueue.close();

    // Once an active DOM object has been stopped it can not be restarted, so we can deallocate
    // the media player now. Note that userCancelledLoad will already called clearMediaPlayer
    // if the media was not fully loaded, but we need the same cleanup if the file was completely
    // loaded and calling it again won't cause any problems.
    clearMediaPlayer(EveryDelayedAction);

    m_mediaSession->stopSession();
}

void HTMLMediaElement::suspend(ReasonForSuspension why)
{
    LOG(Media, "HTMLMediaElement::suspend(%p)", this);
    Ref<HTMLMediaElement> protectedThis(*this);

    switch (why)
    {
        case PageCache:
            stopWithoutDestroyingMediaPlayer();
            m_asyncEventQueue.suspend();
            setShouldBufferData(false);
            m_mediaSession->addBehaviorRestriction(MediaElementSession::RequirePageConsentToResumeMedia);
            break;
        case JavaScriptDebuggerPaused:
        case PageWillBeSuspended:
        case WillDeferLoading:
            // Do nothing, we don't pause media playback in these cases.
            break;
    }
}

void HTMLMediaElement::resume()
{
    LOG(Media, "HTMLMediaElement::resume(%p)", this);

    m_inActiveDocument = true;

    m_asyncEventQueue.resume();

    setShouldBufferData(true);

    if (!m_mediaSession->pageAllowsPlaybackAfterResuming(*this))
        document().addMediaCanStartListener(this);
    else
        setPausedInternal(false);

    m_mediaSession->removeBehaviorRestriction(MediaElementSession::RequirePageConsentToResumeMedia);

    if (m_error && m_error->code() == MediaError::MEDIA_ERR_ABORTED) {
        // Restart the load if it was aborted in the middle by moving the document to the page cache.
        // m_error is only left at MEDIA_ERR_ABORTED when the document becomes inactive (it is set to
        //  MEDIA_ERR_ABORTED while the abortEvent is being sent, but cleared immediately afterwards).
        // This behavior is not specified but it seems like a sensible thing to do.
        // As it is not safe to immedately start loading now, let's schedule a load.
        prepareForLoad();
    }

    updateRenderer();
}

bool HTMLMediaElement::hasPendingActivity() const
{
    return (hasAudio() && isPlaying()) || m_asyncEventQueue.hasPendingEvents() || m_creatingControls;
}

void HTMLMediaElement::mediaVolumeDidChange()
{
    LOG(Media, "HTMLMediaElement::mediaVolumeDidChange(%p)", this);
    updateVolume();
}

void HTMLMediaElement::visibilityStateChanged()
{
    m_elementIsHidden = document().hidden() && m_videoFullscreenMode != VideoFullscreenModePictureInPicture;
    LOG(Media, "HTMLMediaElement::visibilityStateChanged(%p) - visible = %s", this, boolString(!m_elementIsHidden));
    updateSleepDisabling();
    m_mediaSession->visibilityChanged();
    if (m_player)
        m_player->setVisible(!m_elementIsHidden);

    bool isPlayingAudio = isPlaying() && hasAudio() && !muted() && volume();
    if (!isPlayingAudio) {
        if (m_elementIsHidden) {
            RELEASE_LOG_IF_ALLOWED("visibilityStateChanged() Suspending playback after going to the background");
            m_mediaSession->beginInterruption(PlatformMediaSession::EnteringBackground);
        } else {
            RELEASE_LOG_IF_ALLOWED("visibilityStateChanged() Resuming playback after entering foreground");
            m_mediaSession->endInterruption(PlatformMediaSession::MayResumePlaying);
        }
    }
}

#if ENABLE(VIDEO_TRACK)
bool HTMLMediaElement::requiresTextTrackRepresentation() const
{
    return (m_videoFullscreenMode != VideoFullscreenModeNone) && m_player ? m_player->requiresTextTrackRepresentation() : false;
}

void HTMLMediaElement::setTextTrackRepresentation(TextTrackRepresentation* representation)
{
    if (m_player)
        m_player->setTextTrackRepresentation(representation);
}

void HTMLMediaElement::syncTextTrackBounds()
{
    if (m_player)
        m_player->syncTextTrackBounds();
}
#endif // ENABLE(VIDEO_TRACK)

#if ENABLE(WIRELESS_PLAYBACK_TARGET)
void HTMLMediaElement::webkitShowPlaybackTargetPicker()
{
    LOG(Media, "HTMLMediaElement::webkitShowPlaybackTargetPicker(%p)", this);
    if (processingUserGestureForMedia())
        removeBehaviorsRestrictionsAfterFirstUserGesture();
    m_mediaSession->showPlaybackTargetPicker(*this);
}

bool HTMLMediaElement::webkitCurrentPlaybackTargetIsWireless() const
{
    return m_isPlayingToWirelessTarget;
}

void HTMLMediaElement::wirelessRoutesAvailableDidChange()
{
    enqueuePlaybackTargetAvailabilityChangedEvent();
}

void HTMLMediaElement::mediaPlayerCurrentPlaybackTargetIsWirelessChanged(MediaPlayer*)
{
    m_isPlayingToWirelessTarget = m_player && m_player->isCurrentPlaybackTargetWireless();

    LOG(Media, "HTMLMediaElement::mediaPlayerCurrentPlaybackTargetIsWirelessChanged(%p) - webkitCurrentPlaybackTargetIsWireless = %s", this, boolString(m_isPlayingToWirelessTarget));
    ASSERT(m_player);
    configureMediaControls();
    scheduleEvent(eventNames().webkitcurrentplaybacktargetiswirelesschangedEvent);
    m_mediaSession->isPlayingToWirelessPlaybackTargetChanged(m_isPlayingToWirelessTarget);
    m_mediaSession->canProduceAudioChanged();
    updateMediaState(UpdateState::Asynchronously);
    updateSleepDisabling();
}

bool HTMLMediaElement::dispatchEvent(Event& event)
{
    if (event.type() == eventNames().webkitcurrentplaybacktargetiswirelesschangedEvent) {
        m_failedToPlayToWirelessTarget = false;
        scheduleDelayedAction(CheckPlaybackTargetCompatablity);
    }
    return HTMLElement::dispatchEvent(event);
}

bool HTMLMediaElement::addEventListener(const AtomicString& eventType, Ref<EventListener>&& listener, const AddEventListenerOptions& options)
{
    if (eventType != eventNames().webkitplaybacktargetavailabilitychangedEvent)
        return Node::addEventListener(eventType, WTFMove(listener), options);

    bool isFirstAvailabilityChangedListener = !hasEventListeners(eventNames().webkitplaybacktargetavailabilitychangedEvent);
    if (!Node::addEventListener(eventType, WTFMove(listener), options))
        return false;

    if (isFirstAvailabilityChangedListener) {
        m_hasPlaybackTargetAvailabilityListeners = true;
        m_mediaSession->setHasPlaybackTargetAvailabilityListeners(*this, true);
    }

    LOG(Media, "HTMLMediaElement::addEventListener(%p) - 'webkitplaybacktargetavailabilitychanged'", this);

    enqueuePlaybackTargetAvailabilityChangedEvent(); // Ensure the event listener gets at least one event.
    return true;
}

bool HTMLMediaElement::removeEventListener(const AtomicString& eventType, EventListener& listener, const ListenerOptions& options)
{
    if (eventType != eventNames().webkitplaybacktargetavailabilitychangedEvent)
        return Node::removeEventListener(eventType, listener, options);

    if (!Node::removeEventListener(eventType, listener, options))
        return false;

    bool didRemoveLastAvailabilityChangedListener = !hasEventListeners(eventNames().webkitplaybacktargetavailabilitychangedEvent);
    LOG(Media, "HTMLMediaElement::removeEventListener(%p) - removed last listener = %s", this, boolString(didRemoveLastAvailabilityChangedListener));
    if (didRemoveLastAvailabilityChangedListener) {
        m_hasPlaybackTargetAvailabilityListeners = false;
        m_mediaSession->setHasPlaybackTargetAvailabilityListeners(*this, false);
        updateMediaState(UpdateState::Asynchronously);
    }

    return true;
}

void HTMLMediaElement::enqueuePlaybackTargetAvailabilityChangedEvent()
{
    bool hasTargets = m_mediaSession->hasWirelessPlaybackTargets(*this);
    LOG(Media, "HTMLMediaElement::enqueuePlaybackTargetAvailabilityChangedEvent(%p) - hasTargets = %s", this, boolString(hasTargets));
    auto event = WebKitPlaybackTargetAvailabilityEvent::create(eventNames().webkitplaybacktargetavailabilitychangedEvent, hasTargets);
    event->setTarget(this);
    m_asyncEventQueue.enqueueEvent(WTFMove(event));
    updateMediaState(UpdateState::Asynchronously);
}

void HTMLMediaElement::setWirelessPlaybackTarget(Ref<MediaPlaybackTarget>&& device)
{
    LOG(Media, "HTMLMediaElement::setWirelessPlaybackTarget(%p)", this);
    if (m_player)
        m_player->setWirelessPlaybackTarget(WTFMove(device));
}

bool HTMLMediaElement::canPlayToWirelessPlaybackTarget() const
{
    bool canPlay = m_player && m_player->canPlayToWirelessPlaybackTarget();

    LOG(Media, "HTMLMediaElement::canPlayToWirelessPlaybackTarget(%p) - returning %s", this, boolString(canPlay));

    return canPlay;
}

bool HTMLMediaElement::isPlayingToWirelessPlaybackTarget() const
{
    return m_isPlayingToWirelessTarget;
}

void HTMLMediaElement::setShouldPlayToPlaybackTarget(bool shouldPlay)
{
    LOG(Media, "HTMLMediaElement::setShouldPlayToPlaybackTarget(%p) - shouldPlay = %s", this, boolString(shouldPlay));

    if (m_player)
        m_player->setShouldPlayToPlaybackTarget(shouldPlay);
}
#else // ENABLE(WIRELESS_PLAYBACK_TARGET)

bool HTMLMediaElement::webkitCurrentPlaybackTargetIsWireless() const
{
    return false;
}

#endif // ENABLE(WIRELESS_PLAYBACK_TARGET)

double HTMLMediaElement::minFastReverseRate() const
{
    return m_player ? m_player->minFastReverseRate() : 0;
}

double HTMLMediaElement::maxFastForwardRate() const
{
    return m_player ? m_player->maxFastForwardRate() : 0;
}

bool HTMLMediaElement::isFullscreen() const
{
    if (m_videoFullscreenMode != VideoFullscreenModeNone)
        return true;

#if ENABLE(FULLSCREEN_API)
    if (document().webkitIsFullScreen() && document().webkitCurrentFullScreenElement() == this)
        return true;
#endif

    return false;
}

bool HTMLMediaElement::isStandardFullscreen() const
{
#if ENABLE(FULLSCREEN_API)
    if (document().webkitIsFullScreen() && document().webkitCurrentFullScreenElement() == this)
        return true;
#endif

    return m_videoFullscreenMode == VideoFullscreenModeStandard;
}

void HTMLMediaElement::toggleStandardFullscreenState()
{
    LOG(Media, "HTMLMediaElement::toggleStandardFullscreenState(%p) - isStandardFullscreen() is %s", this, boolString(isStandardFullscreen()));

    if (isStandardFullscreen())
        exitFullscreen();
    else
        enterFullscreen();
}

void HTMLMediaElement::enterFullscreen(VideoFullscreenMode mode)
{
    LOG(Media, "HTMLMediaElement::enterFullscreen(%p)", this);
    ASSERT(mode != VideoFullscreenModeNone);

    if (m_videoFullscreenMode == mode)
        return;

    m_temporarilyAllowingInlinePlaybackAfterFullscreen = false;

#if ENABLE(FULLSCREEN_API)
    if (document().settings().fullScreenEnabled()) {
        if (mode == VideoFullscreenModeStandard) {
            document().requestFullScreenForElement(this, Document::ExemptIFrameAllowFullScreenRequirement);
            return;
        }

        // If this media element is not going to standard fullscreen mode but there's
        // an element that's currently in full screen in the document, exit full screen
        // if it contains this media element.
        if (Element* fullscreenElement = document().webkitCurrentFullScreenElement()) {
            if (fullscreenElement->contains(this))
                document().webkitCancelFullScreen();
        }
    }
#endif

    fullscreenModeChanged(mode);
    configureMediaControls();
    if (hasMediaControls())
        mediaControls()->enteredFullscreen();
    if (document().page() && is<HTMLVideoElement>(*this)) {
        HTMLVideoElement& asVideo = downcast<HTMLVideoElement>(*this);
        if (document().page()->chrome().client().supportsVideoFullscreen(m_videoFullscreenMode)) {
            document().page()->chrome().client().enterVideoFullscreenForVideoElement(asVideo, m_videoFullscreenMode);
            scheduleEvent(eventNames().webkitbeginfullscreenEvent);
        }
    }
}

void HTMLMediaElement::enterFullscreen()
{
    enterFullscreen(VideoFullscreenModeStandard);
}

void HTMLMediaElement::exitFullscreen()
{
    LOG(Media, "HTMLMediaElement::exitFullscreen(%p)", this);

#if ENABLE(FULLSCREEN_API)
    if (document().settings().fullScreenEnabled() && document().webkitCurrentFullScreenElement() == this) {
        if (document().webkitIsFullScreen())
            document().webkitCancelFullScreen();
        return;
    }
#endif

    ASSERT(m_videoFullscreenMode != VideoFullscreenModeNone);
    VideoFullscreenMode oldVideoFullscreenMode = m_videoFullscreenMode;
    fullscreenModeChanged(VideoFullscreenModeNone);
#if ENABLE(MEDIA_CONTROLS_SCRIPT)
    updateMediaControlsAfterPresentationModeChange();
#endif
    if (hasMediaControls())
        mediaControls()->exitedFullscreen();

    if (!document().page() || !is<HTMLVideoElement>(*this))
        return;

    if (!paused() && m_mediaSession->requiresFullscreenForVideoPlayback(*this)) {
        if (!document().settings().allowsInlineMediaPlaybackAfterFullscreen() || isVideoTooSmallForInlinePlayback())
            pauseInternal();
        else {
            // Allow inline playback, but set a flag so pausing and starting again (e.g. when scrubbing or looping) won't go back to fullscreen.
            // Also set the controls attribute so the user will be able to control playback.
            m_temporarilyAllowingInlinePlaybackAfterFullscreen = true;
            setControls(true);
        }
    }

#if PLATFORM(MAC) && ENABLE(VIDEO_PRESENTATION_MODE)
    if (document().activeDOMObjectsAreSuspended() || document().activeDOMObjectsAreStopped())
        document().page()->chrome().client().exitVideoFullscreenToModeWithoutAnimation(downcast<HTMLVideoElement>(*this), VideoFullscreenModeNone);
    else
#endif
    if (document().page()->chrome().client().supportsVideoFullscreen(oldVideoFullscreenMode)) {
        document().page()->chrome().client().exitVideoFullscreenForVideoElement(downcast<HTMLVideoElement>(*this));
        scheduleEvent(eventNames().webkitendfullscreenEvent);
    }
}

void HTMLMediaElement::willBecomeFullscreenElement()
{
#if PLATFORM(MAC) && ENABLE(VIDEO_PRESENTATION_MODE)
    HTMLMediaElementEnums::VideoFullscreenMode oldVideoFullscreenMode = m_videoFullscreenMode;
#endif

    fullscreenModeChanged(VideoFullscreenModeStandard);

#if PLATFORM(MAC) && ENABLE(VIDEO_PRESENTATION_MODE)
    switch (oldVideoFullscreenMode) {
    case VideoFullscreenModeNone:
    case VideoFullscreenModeStandard:
        // Don't need to do anything if we are not in any special fullscreen mode or it's already
        // in standard fullscreen mode.
        break;
    case VideoFullscreenModePictureInPicture:
        if (is<HTMLVideoElement>(*this))
            downcast<HTMLVideoElement>(this)->exitToFullscreenModeWithoutAnimationIfPossible(oldVideoFullscreenMode, VideoFullscreenModeStandard);
        break;
    }
#endif

    Element::willBecomeFullscreenElement();
}

void HTMLMediaElement::didBecomeFullscreenElement()
{
    if (hasMediaControls())
        mediaControls()->enteredFullscreen();
}

void HTMLMediaElement::willStopBeingFullscreenElement()
{
    if (hasMediaControls())
        mediaControls()->exitedFullscreen();

    if (fullscreenMode() == VideoFullscreenModeStandard)
        fullscreenModeChanged(VideoFullscreenModeNone);
}

PlatformMedia HTMLMediaElement::platformMedia() const
{
    return m_player ? m_player->platformMedia() : NoPlatformMedia;
}

PlatformLayer* HTMLMediaElement::platformLayer() const
{
    return m_player ? m_player->platformLayer() : nullptr;
}

void HTMLMediaElement::setPreparedToReturnVideoLayerToInline(bool value)
{
    m_preparedForInline = value;
    if (m_preparedForInline && m_preparedForInlineCompletionHandler) {
        m_preparedForInlineCompletionHandler();
        m_preparedForInlineCompletionHandler = nullptr;
    }
}

void HTMLMediaElement::waitForPreparedForInlineThen(WTF::Function<void()>&& completionHandler)
{
    ASSERT(!m_preparedForInlineCompletionHandler);
    if (m_preparedForInline)  {
        completionHandler();
        return;
    }

    m_preparedForInlineCompletionHandler = WTFMove(completionHandler);
}

#if PLATFORM(IOS) || (PLATFORM(MAC) && ENABLE(VIDEO_PRESENTATION_MODE))

bool HTMLMediaElement::isVideoLayerInline()
{
    return !m_videoFullscreenLayer;
};

void HTMLMediaElement::setVideoFullscreenLayer(PlatformLayer* platformLayer, WTF::Function<void()>&& completionHandler)
{
    m_videoFullscreenLayer = platformLayer;
    if (!m_player) {
        completionHandler();
        return;
    }

    m_player->setVideoFullscreenLayer(platformLayer, WTFMove(completionHandler));
    invalidateStyleAndLayerComposition();
#if ENABLE(VIDEO_TRACK)
    updateTextTrackDisplay();
#endif
}

void HTMLMediaElement::setVideoFullscreenFrame(FloatRect frame)
{
    m_videoFullscreenFrame = frame;
    if (m_player)
        m_player->setVideoFullscreenFrame(frame);
}

void HTMLMediaElement::setVideoFullscreenGravity(MediaPlayer::VideoGravity gravity)
{
    m_videoFullscreenGravity = gravity;
    if (m_player)
        m_player->setVideoFullscreenGravity(gravity);
}

#else

bool HTMLMediaElement::isVideoLayerInline()
{
    return true;
};

#endif

bool HTMLMediaElement::hasClosedCaptions() const
{
    if (m_player && m_player->hasClosedCaptions())
        return true;

#if ENABLE(VIDEO_TRACK)
    if (!m_textTracks)
        return false;

    for (unsigned i = 0; i < m_textTracks->length(); ++i) {
        auto& track = *m_textTracks->item(i);
        if (track.readinessState() == TextTrack::FailedToLoad)
            continue;
        if (track.kind() == TextTrack::Kind::Captions || track.kind() == TextTrack::Kind::Subtitles)
            return true;
    }
#endif

    return false;
}

bool HTMLMediaElement::closedCaptionsVisible() const
{
    return m_closedCaptionsVisible;
}

#if ENABLE(VIDEO_TRACK)

void HTMLMediaElement::updateTextTrackDisplay()
{
#if ENABLE(MEDIA_CONTROLS_SCRIPT)
    ensureMediaControlsShadowRoot();
    ASSERT(m_mediaControlsHost);
    m_mediaControlsHost->updateTextTrackContainer();
#else
    if (!hasMediaControls() && !createMediaControls())
        return;

    mediaControls()->updateTextTrackDisplay();
#endif
}

#endif

void HTMLMediaElement::setClosedCaptionsVisible(bool closedCaptionVisible)
{
    LOG(Media, "HTMLMediaElement::setClosedCaptionsVisible(%p) - %s", this, boolString(closedCaptionVisible));

    m_closedCaptionsVisible = false;

    if (!m_player || !hasClosedCaptions())
        return;

    m_closedCaptionsVisible = closedCaptionVisible;
    m_player->setClosedCaptionsVisible(closedCaptionVisible);

#if ENABLE(VIDEO_TRACK)
    markCaptionAndSubtitleTracksAsUnconfigured(Immediately);
    updateTextTrackDisplay();
#else
    if (hasMediaControls())
        mediaControls()->changedClosedCaptionsVisibility();
#endif
}

void HTMLMediaElement::setWebkitClosedCaptionsVisible(bool visible)
{
    m_webkitLegacyClosedCaptionOverride = visible;
    setClosedCaptionsVisible(visible);
}

bool HTMLMediaElement::webkitClosedCaptionsVisible() const
{
    return m_webkitLegacyClosedCaptionOverride && m_closedCaptionsVisible;
}


bool HTMLMediaElement::webkitHasClosedCaptions() const
{
    return hasClosedCaptions();
}

#if ENABLE(MEDIA_STATISTICS)
unsigned HTMLMediaElement::webkitAudioDecodedByteCount() const
{
    if (!m_player)
        return 0;
    return m_player->audioDecodedByteCount();
}

unsigned HTMLMediaElement::webkitVideoDecodedByteCount() const
{
    if (!m_player)
        return 0;
    return m_player->videoDecodedByteCount();
}
#endif

void HTMLMediaElement::mediaCanStart(Document& document)
{
    ASSERT_UNUSED(document, &document == &this->document());
    LOG(Media, "HTMLMediaElement::mediaCanStart(%p) - m_isWaitingUntilMediaCanStart = %s, m_pausedInternal = %s",
        this, boolString(m_isWaitingUntilMediaCanStart), boolString(m_pausedInternal) );

    ASSERT(m_isWaitingUntilMediaCanStart || m_pausedInternal);
    if (m_isWaitingUntilMediaCanStart) {
        m_isWaitingUntilMediaCanStart = false;
        selectMediaResource();
    }
    if (m_pausedInternal)
        setPausedInternal(false);
}

bool HTMLMediaElement::isURLAttribute(const Attribute& attribute) const
{
    return attribute.name() == srcAttr || HTMLElement::isURLAttribute(attribute);
}

void HTMLMediaElement::setShouldDelayLoadEvent(bool shouldDelay)
{
    if (m_shouldDelayLoadEvent == shouldDelay)
        return;

    LOG(Media, "HTMLMediaElement::setShouldDelayLoadEvent(%p) - %s", this, boolString(shouldDelay));

    m_shouldDelayLoadEvent = shouldDelay;
    if (shouldDelay)
        document().incrementLoadEventDelayCount();
    else
        document().decrementLoadEventDelayCount();
}

static String& sharedMediaCacheDirectory()
{
    static NeverDestroyed<String> sharedMediaCacheDirectory;
    return sharedMediaCacheDirectory;
}

void HTMLMediaElement::setMediaCacheDirectory(const String& path)
{
    sharedMediaCacheDirectory() = path;
}

const String& HTMLMediaElement::mediaCacheDirectory()
{
    return sharedMediaCacheDirectory();
}

HashSet<RefPtr<SecurityOrigin>> HTMLMediaElement::originsInMediaCache(const String& path)
{
    return MediaPlayer::originsInMediaCache(path);
}

void HTMLMediaElement::clearMediaCache(const String& path, std::chrono::system_clock::time_point modifiedSince)
{
    MediaPlayer::clearMediaCache(path, modifiedSince);
}

void HTMLMediaElement::clearMediaCacheForOrigins(const String& path, const HashSet<RefPtr<SecurityOrigin>>& origins)
{
    MediaPlayer::clearMediaCacheForOrigins(path, origins);
}

void HTMLMediaElement::resetMediaEngines()
{
    MediaPlayer::resetMediaEngines();
}

void HTMLMediaElement::privateBrowsingStateDidChange()
{
    if (!m_player)
        return;

    bool privateMode = document().page() && document().page()->usesEphemeralSession();
    LOG(Media, "HTMLMediaElement::privateBrowsingStateDidChange(%p) - %s", this, boolString(privateMode));
    m_player->setPrivateBrowsingMode(privateMode);
}

MediaControls* HTMLMediaElement::mediaControls() const
{
#if ENABLE(MEDIA_CONTROLS_SCRIPT)
    return nullptr;
#else
    ShadowRoot* root = userAgentShadowRoot();
    if (!root)
        return nullptr;

    return childrenOfType<MediaControls>(*root).first();
#endif
}

bool HTMLMediaElement::hasMediaControls() const
{
#if ENABLE(MEDIA_CONTROLS_SCRIPT)
    return false;
#else

    if (ShadowRoot* userAgent = userAgentShadowRoot()) {
        Node* node = childrenOfType<MediaControls>(*root).first();
        ASSERT_WITH_SECURITY_IMPLICATION(!node || node->isMediaControls());
        return node;
    }

    return false;
#endif
}

bool HTMLMediaElement::createMediaControls()
{
#if ENABLE(MEDIA_CONTROLS_SCRIPT)
    ensureMediaControlsShadowRoot();
    return false;
#else
    if (hasMediaControls())
        return true;

    RefPtr<MediaControls> mediaControls = MediaControls::create(document());
    if (!mediaControls)
        return false;

    mediaControls->setMediaController(m_mediaController ? m_mediaController.get() : static_cast<MediaControllerInterface*>(this));
    mediaControls->reset();
    if (isFullscreen())
        mediaControls->enteredFullscreen();

    ensureUserAgentShadowRoot().appendChild(mediaControls);

    if (!controls() || !isConnected())
        mediaControls->hide();

    return true;
#endif
}

bool HTMLMediaElement::shouldForceControlsDisplay() const
{
    // Always create controls for autoplay video that requires user gesture due to being in low power mode.
    return isVideo() && autoplay() && m_mediaSession->hasBehaviorRestriction(MediaElementSession::RequireUserGestureForVideoDueToLowPowerMode);
}

void HTMLMediaElement::configureMediaControls()
{
    bool requireControls = controls();

    // Always create controls for video when fullscreen playback is required.
    if (isVideo() && m_mediaSession->requiresFullscreenForVideoPlayback(*this))
        requireControls = true;

    if (shouldForceControlsDisplay())
        requireControls = true;

    // Always create controls when in full screen mode.
    if (isFullscreen())
        requireControls = true;

#if ENABLE(WIRELESS_PLAYBACK_TARGET)
    if (m_isPlayingToWirelessTarget)
        requireControls = true;
#endif

#if ENABLE(MEDIA_CONTROLS_SCRIPT)
    if (!requireControls || !isConnected() || !inActiveDocument())
        return;

    ensureMediaControlsShadowRoot();
#else
    if (!requireControls || !isConnected() || !inActiveDocument()) {
        if (hasMediaControls())
            mediaControls()->hide();
        return;
    }

    if (!hasMediaControls() && !createMediaControls())
        return;

    mediaControls()->show();
#endif
}

#if ENABLE(VIDEO_TRACK)
void HTMLMediaElement::configureTextTrackDisplay(TextTrackVisibilityCheckType checkType)
{
    ASSERT(m_textTracks);

    if (m_processingPreferenceChange)
        return;

    if (document().activeDOMObjectsAreStopped())
        return;

    bool haveVisibleTextTrack = false;
    for (unsigned i = 0; i < m_textTracks->length(); ++i) {
        if (m_textTracks->item(i)->mode() == TextTrack::Mode::Showing) {
            haveVisibleTextTrack = true;
            break;
        }
    }

    if (checkType == CheckTextTrackVisibility && m_haveVisibleTextTrack == haveVisibleTextTrack) {
        updateActiveTextTrackCues(currentMediaTime());
        return;
    }

    m_haveVisibleTextTrack = haveVisibleTextTrack;
    m_closedCaptionsVisible = m_haveVisibleTextTrack;

#if ENABLE(MEDIA_CONTROLS_SCRIPT)
    if (!m_haveVisibleTextTrack)
        return;

    ensureMediaControlsShadowRoot();
#else
    if (!m_haveVisibleTextTrack && !hasMediaControls())
        return;
    if (!hasMediaControls() && !createMediaControls())
        return;

    mediaControls()->changedClosedCaptionsVisibility();

    updateTextTrackDisplay();
    updateActiveTextTrackCues(currentMediaTime());
#endif
}

void HTMLMediaElement::captionPreferencesChanged()
{
    if (!isVideo())
        return;

    if (hasMediaControls())
        mediaControls()->textTrackPreferencesChanged();

#if ENABLE(MEDIA_CONTROLS_SCRIPT)
    if (m_mediaControlsHost)
        m_mediaControlsHost->updateCaptionDisplaySizes();
#endif

    if (m_player)
        m_player->tracksChanged();

    if (!document().page())
        return;

    CaptionUserPreferences::CaptionDisplayMode displayMode = document().page()->group().captionPreferences().captionDisplayMode();
    if (m_captionDisplayMode == displayMode)
        return;

    m_captionDisplayMode = displayMode;
    setWebkitClosedCaptionsVisible(m_captionDisplayMode == CaptionUserPreferences::AlwaysOn);
}

void HTMLMediaElement::markCaptionAndSubtitleTracksAsUnconfigured(ReconfigureMode mode)
{
    if (!m_textTracks)
        return;

    LOG(Media, "HTMLMediaElement::markCaptionAndSubtitleTracksAsUnconfigured(%p)", this);

    // Mark all tracks as not "configured" so that configureTextTracks()
    // will reconsider which tracks to display in light of new user preferences
    // (e.g. default tracks should not be displayed if the user has turned off
    // captions and non-default tracks should be displayed based on language
    // preferences if the user has turned captions on).
    for (unsigned i = 0; i < m_textTracks->length(); ++i) {
        auto& track = *m_textTracks->item(i);
        auto kind = track.kind();
        if (kind == TextTrack::Kind::Subtitles || kind == TextTrack::Kind::Captions)
            track.setHasBeenConfigured(false);
    }

    m_processingPreferenceChange = true;
    clearFlags(m_pendingActionFlags, ConfigureTextTracks);
    if (mode == Immediately)
        configureTextTracks();
    else
        scheduleDelayedAction(ConfigureTextTracks);
}

#endif

void HTMLMediaElement::createMediaPlayer()
{
    LOG(Media, "HTMLMediaElement::createMediaPlayer(%p)", this);

#if ENABLE(WEB_AUDIO)
    if (m_audioSourceNode)
        m_audioSourceNode->lock();
#endif

#if ENABLE(MEDIA_SOURCE)
    detachMediaSource();
#endif

#if ENABLE(VIDEO_TRACK)
    forgetResourceSpecificTracks();
#endif
    m_player = MediaPlayer::create(*this);
    scheduleUpdatePlaybackControlsManager();

#if ENABLE(WEB_AUDIO)
    if (m_audioSourceNode) {
        // When creating the player, make sure its AudioSourceProvider knows about the MediaElementAudioSourceNode.
        if (audioSourceProvider())
            audioSourceProvider()->setClient(m_audioSourceNode);

        m_audioSourceNode->unlock();
    }
#endif

#if ENABLE(WIRELESS_PLAYBACK_TARGET)
    if (hasEventListeners(eventNames().webkitplaybacktargetavailabilitychangedEvent)) {
        m_hasPlaybackTargetAvailabilityListeners = true;
        m_mediaSession->setHasPlaybackTargetAvailabilityListeners(*this, true);
        enqueuePlaybackTargetAvailabilityChangedEvent(); // Ensure the event listener gets at least one event.
    }
#endif

    updateSleepDisabling();
}

#if ENABLE(WEB_AUDIO)
void HTMLMediaElement::setAudioSourceNode(MediaElementAudioSourceNode* sourceNode)
{
    m_audioSourceNode = sourceNode;

    if (audioSourceProvider())
        audioSourceProvider()->setClient(m_audioSourceNode);
}

AudioSourceProvider* HTMLMediaElement::audioSourceProvider()
{
    if (m_player)
        return m_player->audioSourceProvider();

    return 0;
}
#endif

const String& HTMLMediaElement::mediaGroup() const
{
    return m_mediaGroup;
}

void HTMLMediaElement::setMediaGroup(const String& group)
{
    if (m_mediaGroup == group)
        return;
    m_mediaGroup = group;

    // When a media element is created with a mediagroup attribute, and when a media element's mediagroup
    // attribute is set, changed, or removed, the user agent must run the following steps:
    // 1. Let m [this] be the media element in question.
    // 2. Let m have no current media controller, if it currently has one.
    setController(nullptr);

    // 3. If m's mediagroup attribute is being removed, then abort these steps.
    if (group.isEmpty())
        return;

    // 4. If there is another media element whose Document is the same as m's Document (even if one or both
    // of these elements are not actually in the Document),
    HashSet<HTMLMediaElement*> elements = documentToElementSetMap().get(&document());
    for (auto& element : elements) {
        if (element == this)
            continue;

        // and which also has a mediagroup attribute, and whose mediagroup attribute has the same value as
        // the new value of m's mediagroup attribute,
        if (element->mediaGroup() == group) {
            //  then let controller be that media element's current media controller.
            setController(element->controller());
            return;
        }
    }

    // Otherwise, let controller be a newly created MediaController.
    setController(MediaController::create(document()));
}

MediaController* HTMLMediaElement::controller() const
{
    return m_mediaController.get();
}

void HTMLMediaElement::setController(RefPtr<MediaController>&& controller)
{
    if (m_mediaController)
        m_mediaController->removeMediaElement(*this);

    m_mediaController = WTFMove(controller);

    if (m_mediaController)
        m_mediaController->addMediaElement(*this);

    if (hasMediaControls())
        mediaControls()->setMediaController(m_mediaController ? m_mediaController.get() : static_cast<MediaControllerInterface*>(this));
}

void HTMLMediaElement::setControllerForBindings(MediaController* controller)
{
    // 4.8.10.11.2 Media controllers: controller attribute.
    // On setting, it must first remove the element's mediagroup attribute, if any,
    setMediaGroup({ });
    // and then set the current media controller to the given value.
    setController(controller);
}

void HTMLMediaElement::updateMediaController()
{
    if (m_mediaController)
        m_mediaController->reportControllerState();
}

bool HTMLMediaElement::isBlocked() const
{
    // A media element is a blocked media element if its readyState attribute is in the
    // HAVE_NOTHING state, the HAVE_METADATA state, or the HAVE_CURRENT_DATA state,
    if (m_readyState <= HAVE_CURRENT_DATA)
        return true;

    // or if the element has paused for user interaction.
    return pausedForUserInteraction();
}

bool HTMLMediaElement::isBlockedOnMediaController() const
{
    if (!m_mediaController)
        return false;

    // A media element is blocked on its media controller if the MediaController is a blocked
    // media controller,
    if (m_mediaController->isBlocked())
        return true;

    // or if its media controller position is either before the media resource's earliest possible
    // position relative to the MediaController's timeline or after the end of the media resource
    // relative to the MediaController's timeline.
    double mediaControllerPosition = m_mediaController->currentTime();
    if (mediaControllerPosition < 0 || mediaControllerPosition > duration())
        return true;

    return false;
}

void HTMLMediaElement::prepareMediaFragmentURI()
{
    MediaFragmentURIParser fragmentParser(m_currentSrc);
    MediaTime dur = durationMediaTime();

    MediaTime start = fragmentParser.startTime();
    if (start.isValid() && start > MediaTime::zeroTime()) {
        m_fragmentStartTime = start;
        if (m_fragmentStartTime > dur)
            m_fragmentStartTime = dur;
    } else
        m_fragmentStartTime = MediaTime::invalidTime();

    MediaTime end = fragmentParser.endTime();
    if (end.isValid() && end > MediaTime::zeroTime() && (!m_fragmentStartTime.isValid() || end > m_fragmentStartTime)) {
        m_fragmentEndTime = end;
        if (m_fragmentEndTime > dur)
            m_fragmentEndTime = dur;
    } else
        m_fragmentEndTime = MediaTime::invalidTime();

    if (m_fragmentStartTime.isValid() && m_readyState < HAVE_FUTURE_DATA)
        prepareToPlay();
}

void HTMLMediaElement::applyMediaFragmentURI()
{
    if (m_fragmentStartTime.isValid()) {
        m_sentEndEvent = false;
        seek(m_fragmentStartTime);
    }
}

void HTMLMediaElement::updateSleepDisabling()
{
    SleepType shouldDisableSleep = this->shouldDisableSleep();
    if (shouldDisableSleep == SleepType::None && m_sleepDisabler)
        m_sleepDisabler = nullptr;
    else if (shouldDisableSleep != SleepType::None) {
        auto type = shouldDisableSleep == SleepType::Display ? PAL::SleepDisabler::Type::Display : PAL::SleepDisabler::Type::System;
        if (!m_sleepDisabler || m_sleepDisabler->type() != type)
            m_sleepDisabler = PAL::SleepDisabler::create("com.apple.WebCore: HTMLMediaElement playback", type);
    }

    if (m_player)
        m_player->setShouldDisableSleep(shouldDisableSleep == SleepType::Display);
}

HTMLMediaElement::SleepType HTMLMediaElement::shouldDisableSleep() const
{
#if !PLATFORM(COCOA)
    return SleepType::None;
#endif
    if (!m_player || m_player->paused() || loop())
        return SleepType::None;

#if ENABLE(WIRELESS_PLAYBACK_TARGET)
    // If the media is playing remotely, we can't know definitively whether it has audio or video tracks.
    if (m_isPlayingToWirelessTarget)
        return SleepType::System;
#endif

#if ENABLE(MEDIA_STREAM)
    if (m_mediaStreamSrcObject) {
        // Do not block system from sleeping if element is only rendering local (capture) sources.
        if (WTF::allOf(m_mediaStreamSrcObject->getTracks(), [] (RefPtr<MediaStreamTrack>& track) { return track && track->isCaptureTrack(); }))
            return SleepType::None;
    }
#endif

    if (!hasVideo() || !hasAudio())
        return SleepType::None;

    if (m_elementIsHidden)
        return SleepType::System;

    return SleepType::Display;
}

String HTMLMediaElement::mediaPlayerReferrer() const
{
    Frame* frame = document().frame();
    if (!frame)
        return String();

    return SecurityPolicy::generateReferrerHeader(document().referrerPolicy(), m_currentSrc, frame->loader().outgoingReferrer());
}

String HTMLMediaElement::mediaPlayerUserAgent() const
{
    Frame* frame = document().frame();
    if (!frame)
        return String();

    return frame->loader().userAgent(m_currentSrc);
}

#if ENABLE(AVF_CAPTIONS)

static inline PlatformTextTrack::TrackKind toPlatform(TextTrack::Kind kind)
{
    switch (kind) {
    case TextTrack::Kind::Captions:
        return PlatformTextTrack::Caption;
    case TextTrack::Kind::Chapters:
        return PlatformTextTrack::Chapter;
    case TextTrack::Kind::Descriptions:
        return PlatformTextTrack::Description;
    case TextTrack::Kind::Forced:
        return PlatformTextTrack::Forced;
    case TextTrack::Kind::Metadata:
        return PlatformTextTrack::MetaData;
    case TextTrack::Kind::Subtitles:
        return PlatformTextTrack::Subtitle;
    }
    ASSERT_NOT_REACHED();
    return PlatformTextTrack::Caption;
}

static inline PlatformTextTrack::TrackMode toPlatform(TextTrack::Mode mode)
{
    switch (mode) {
    case TextTrack::Mode::Disabled:
        return PlatformTextTrack::Disabled;
    case TextTrack::Mode::Hidden:
        return PlatformTextTrack::Hidden;
    case TextTrack::Mode::Showing:
        return PlatformTextTrack::Showing;
    }
    ASSERT_NOT_REACHED();
    return PlatformTextTrack::Disabled;
}

Vector<RefPtr<PlatformTextTrack>> HTMLMediaElement::outOfBandTrackSources()
{
    Vector<RefPtr<PlatformTextTrack>> outOfBandTrackSources;
    for (auto& trackElement : childrenOfType<HTMLTrackElement>(*this)) {
        URL url = trackElement.getNonEmptyURLAttribute(srcAttr);
        if (url.isEmpty())
            continue;

        if (!isAllowedToLoadMediaURL(*this, url, trackElement.isInUserAgentShadowTree()))
            continue;

        auto& track = trackElement.track();
        auto kind = track.kind();

        // FIXME: The switch statement below preserves existing behavior where we ignore chapters and metadata tracks.
        // If we confirm this behavior is valuable, we should remove this comment. Otherwise, remove both comment and switch.
        switch (kind) {
        case TextTrack::Kind::Captions:
        case TextTrack::Kind::Descriptions:
        case TextTrack::Kind::Forced:
        case TextTrack::Kind::Subtitles:
            break;
        case TextTrack::Kind::Chapters:
        case TextTrack::Kind::Metadata:
            continue;
        }

        outOfBandTrackSources.append(PlatformTextTrack::createOutOfBand(trackElement.label(), trackElement.srclang(), url.string(), toPlatform(track.mode()), toPlatform(kind), track.uniqueId(), trackElement.isDefault()));
    }

    return outOfBandTrackSources;
}

#endif

bool HTMLMediaElement::mediaPlayerNeedsSiteSpecificHacks() const
{
    return document().settings().needsSiteSpecificQuirks();
}

String HTMLMediaElement::mediaPlayerDocumentHost() const
{
    return document().url().host();
}

void HTMLMediaElement::mediaPlayerEnterFullscreen()
{
    enterFullscreen();
}

void HTMLMediaElement::mediaPlayerExitFullscreen()
{
    exitFullscreen();
}

bool HTMLMediaElement::mediaPlayerIsFullscreen() const
{
    return isFullscreen();
}

bool HTMLMediaElement::mediaPlayerIsFullscreenPermitted() const
{
    return m_mediaSession->fullscreenPermitted(*this);
}

bool HTMLMediaElement::mediaPlayerIsVideo() const
{
    return isVideo();
}

LayoutRect HTMLMediaElement::mediaPlayerContentBoxRect() const
{
    auto* renderer = this->renderer();
    if (!renderer)
        return { };
    return renderer->enclosingBox().contentBoxRect();
}

float HTMLMediaElement::mediaPlayerContentsScale() const
{
    if (auto page = document().page())
        return page->pageScaleFactor() * page->deviceScaleFactor();
    return 1;
}

void HTMLMediaElement::mediaPlayerSetSize(const IntSize& size)
{
    setIntegralAttribute(widthAttr, size.width());
    setIntegralAttribute(heightAttr, size.height());
}

void HTMLMediaElement::mediaPlayerPause()
{
    pause();
}

void HTMLMediaElement::mediaPlayerPlay()
{
    play();
}

bool HTMLMediaElement::mediaPlayerPlatformVolumeConfigurationRequired() const
{
    return !m_volumeInitialized;
}

bool HTMLMediaElement::mediaPlayerIsPaused() const
{
    return paused();
}

bool HTMLMediaElement::mediaPlayerIsLooping() const
{
    return loop();
}

CachedResourceLoader* HTMLMediaElement::mediaPlayerCachedResourceLoader()
{
    return &document().cachedResourceLoader();
}

RefPtr<PlatformMediaResourceLoader> HTMLMediaElement::mediaPlayerCreateResourceLoader()
{
    auto mediaResourceLoader = adoptRef(*new MediaResourceLoader(document(), *this, crossOrigin()));

    m_lastMediaResourceLoaderForTesting = mediaResourceLoader->createWeakPtr();

    return WTFMove(mediaResourceLoader);
}

const MediaResourceLoader* HTMLMediaElement::lastMediaResourceLoaderForTesting() const
{
    return m_lastMediaResourceLoaderForTesting.get();
}

bool HTMLMediaElement::mediaPlayerShouldUsePersistentCache() const
{
    if (Page* page = document().page())
        return !page->usesEphemeralSession() && !page->isResourceCachingDisabled();

    return false;
}

const String& HTMLMediaElement::mediaPlayerMediaCacheDirectory() const
{
    return mediaCacheDirectory();
}

bool HTMLMediaElement::mediaPlayerShouldWaitForResponseToAuthenticationChallenge(const AuthenticationChallenge& challenge)
{
    Frame* frame = document().frame();
    if (!frame)
        return false;

    Page* page = frame->page();
    if (!page)
        return false;

    ResourceRequest request(m_currentSrc);
    ResourceLoadNotifier& notifier = frame->loader().notifier();
    DocumentLoader* documentLoader = document().loader();
    unsigned long identifier = page->progress().createUniqueIdentifier();

    notifier.assignIdentifierToInitialRequest(identifier, documentLoader, request);
    notifier.didReceiveAuthenticationChallenge(identifier, documentLoader, challenge);

    return true;
}

String HTMLMediaElement::sourceApplicationIdentifier() const
{
    if (Frame* frame = document().frame()) {
        if (NetworkingContext* networkingContext = frame->loader().networkingContext())
            return networkingContext->sourceApplicationIdentifier();
    }
    return emptyString();
}

Vector<String> HTMLMediaElement::mediaPlayerPreferredAudioCharacteristics() const
{
    if (Page* page = document().page())
        return page->group().captionPreferences().preferredAudioCharacteristics();
    return Vector<String>();
}

#if PLATFORM(IOS)
String HTMLMediaElement::mediaPlayerNetworkInterfaceName() const
{
    return document().settings().networkInterfaceName();
}

bool HTMLMediaElement::mediaPlayerGetRawCookies(const URL& url, Vector<Cookie>& cookies) const
{
    return getRawCookies(document(), url, cookies);
}
#endif

bool HTMLMediaElement::mediaPlayerIsInMediaDocument() const
{
    return document().isMediaDocument();
}

void HTMLMediaElement::mediaPlayerEngineFailedToLoad() const
{
    if (!m_player)
        return;

    if (auto* page = document().page())
        page->diagnosticLoggingClient().logDiagnosticMessageWithValue(DiagnosticLoggingKeys::engineFailedToLoadKey(), m_player->engineDescription(), m_player->platformErrorCode(), 4, ShouldSample::No);
}

double HTMLMediaElement::mediaPlayerRequestedPlaybackRate() const
{
    return potentiallyPlaying() ? requestedPlaybackRate() : 0;
}

const Vector<ContentType>& HTMLMediaElement::mediaContentTypesRequiringHardwareSupport() const
{
    return document().settings().mediaContentTypesRequiringHardwareSupport();
}

bool HTMLMediaElement::mediaPlayerShouldCheckHardwareSupport() const
{
    if (!document().settings().allowMediaContentTypesRequiringHardwareSupportAsFallback())
        return true;

    if (m_loadState == LoadingFromSourceElement && m_currentSourceNode && !m_nextChildNodeToConsider)
        return false;

    if (m_loadState == LoadingFromSrcAttr)
        return false;

    return true;
}

#if USE(GSTREAMER)
void HTMLMediaElement::requestInstallMissingPlugins(const String& details, const String& description, MediaPlayerRequestInstallMissingPluginsCallback& callback)
{
    if (!document().page())
        return;

    document().page()->chrome().client().requestInstallMissingMediaPlugins(details, description, callback);
}
#endif

void HTMLMediaElement::removeBehaviorsRestrictionsAfterFirstUserGesture(MediaElementSession::BehaviorRestrictions mask)
{
    MediaElementSession::BehaviorRestrictions restrictionsToRemove = mask &
        (MediaElementSession::RequireUserGestureForLoad
#if ENABLE(WIRELESS_PLAYBACK_TARGET)
        | MediaElementSession::RequireUserGestureToShowPlaybackTargetPicker
        | MediaElementSession::RequireUserGestureToAutoplayToExternalDevice
#endif
        | MediaElementSession::RequireUserGestureForLoad
        | MediaElementSession::RequireUserGestureForVideoRateChange
        | MediaElementSession::RequireUserGestureForAudioRateChange
        | MediaElementSession::RequireUserGestureForFullscreen
        | MediaElementSession::RequireUserGestureForVideoDueToLowPowerMode
        | MediaElementSession::InvisibleAutoplayNotPermitted
        | MediaElementSession::RequireUserGestureToControlControlsManager);

    m_mediaSession->removeBehaviorRestriction(restrictionsToRemove);
    document().topDocument().noteUserInteractionWithMediaElement();
}

void HTMLMediaElement::updateRateChangeRestrictions()
{
    const auto& document = this->document();
    if (!document.ownerElement() && document.isMediaDocument())
        return;

    const auto& topDocument = document.topDocument();
    if (topDocument.videoPlaybackRequiresUserGesture())
        m_mediaSession->addBehaviorRestriction(MediaElementSession::RequireUserGestureForVideoRateChange);
    else
        m_mediaSession->removeBehaviorRestriction(MediaElementSession::RequireUserGestureForVideoRateChange);

    if (topDocument.audioPlaybackRequiresUserGesture())
        m_mediaSession->addBehaviorRestriction(MediaElementSession::RequireUserGestureForAudioRateChange);
    else
        m_mediaSession->removeBehaviorRestriction(MediaElementSession::RequireUserGestureForAudioRateChange);
}

#if ENABLE(MEDIA_SOURCE)
RefPtr<VideoPlaybackQuality> HTMLMediaElement::getVideoPlaybackQuality()
{
    DOMWindow* domWindow = document().domWindow();
    double timestamp = domWindow ? 1000 * domWindow->nowTimestamp() : 0;

    if (!m_player)
        return VideoPlaybackQuality::create(timestamp, 0, 0, 0, 0);

    return VideoPlaybackQuality::create(timestamp,
        m_droppedVideoFrames + m_player->totalVideoFrames(),
        m_droppedVideoFrames + m_player->droppedVideoFrames(),
        m_player->corruptedVideoFrames(),
        m_player->totalFrameDelay().toDouble());
}
#endif

#if ENABLE(MEDIA_CONTROLS_SCRIPT)
DOMWrapperWorld& HTMLMediaElement::ensureIsolatedWorld()
{
    if (!m_isolatedWorld)
        m_isolatedWorld = DOMWrapperWorld::create(commonVM());
    return *m_isolatedWorld;
}

bool HTMLMediaElement::ensureMediaControlsInjectedScript()
{
    LOG(Media, "HTMLMediaElement::ensureMediaControlsInjectedScript(%p)", this);
    Page* page = document().page();
    if (!page)
        return false;

    String mediaControlsScript = RenderTheme::singleton().mediaControlsScript();
    if (!mediaControlsScript.length())
        return false;

    DOMWrapperWorld& world = ensureIsolatedWorld();
    ScriptController& scriptController = document().frame()->script();
    JSDOMGlobalObject* globalObject = JSC::jsCast<JSDOMGlobalObject*>(scriptController.globalObject(world));
    JSC::VM& vm = globalObject->vm();
    JSC::JSLockHolder lock(vm);
    auto scope = DECLARE_CATCH_SCOPE(vm);
    JSC::ExecState* exec = globalObject->globalExec();

    JSC::JSValue functionValue = globalObject->get(exec, JSC::Identifier::fromString(exec, "createControls"));
    if (functionValue.isFunction())
        return true;

#ifndef NDEBUG
    // Setting a scriptURL allows the source to be debuggable in the inspector.
    URL scriptURL = URL(ParsedURLString, ASCIILiteral("mediaControlsScript"));
#else
    URL scriptURL;
#endif
    scriptController.evaluateInWorld(ScriptSourceCode(mediaControlsScript, scriptURL), world);
    if (UNLIKELY(scope.exception())) {
        scope.clearException();
        return false;
    }

    return true;
}

void HTMLMediaElement::updatePageScaleFactorJSProperty()
{
    Page* page = document().page();
    if (!page)
        return;

    setControllerJSProperty("pageScaleFactor", JSC::jsNumber(page->pageScaleFactor()));
}

void HTMLMediaElement::updateUsesLTRUserInterfaceLayoutDirectionJSProperty()
{
    Page* page = document().page();
    if (!page)
        return;

    bool usesLTRUserInterfaceLayoutDirectionProperty = page->userInterfaceLayoutDirection() == UserInterfaceLayoutDirection::LTR;
    setControllerJSProperty("usesLTRUserInterfaceLayoutDirection", JSC::jsBoolean(usesLTRUserInterfaceLayoutDirectionProperty));
}

void HTMLMediaElement::setControllerJSProperty(const char* propertyName, JSC::JSValue propertyValue)
{
    DOMWrapperWorld& world = ensureIsolatedWorld();
    ScriptController& scriptController = document().frame()->script();
    JSDOMGlobalObject* globalObject = JSC::jsCast<JSDOMGlobalObject*>(scriptController.globalObject(world));
    JSC::ExecState* exec = globalObject->globalExec();
    JSC::JSLockHolder lock(exec);

    JSC::JSValue controllerValue = controllerJSValue(*exec, *globalObject, *this);
    if (controllerValue.isNull())
        return;

    JSC::PutPropertySlot propertySlot(controllerValue);
    JSC::JSObject* controllerObject = controllerValue.toObject(exec);
    if (!controllerObject)
        return;

    controllerObject->methodTable()->put(controllerObject, exec, JSC::Identifier::fromString(exec, propertyName), propertyValue, propertySlot);
}

void HTMLMediaElement::didAddUserAgentShadowRoot(ShadowRoot* root)
{
    LOG(Media, "HTMLMediaElement::didAddUserAgentShadowRoot(%p)", this);

    Page* page = document().page();
    if (!page)
        return;

    DOMWrapperWorld& world = ensureIsolatedWorld();

    if (!ensureMediaControlsInjectedScript())
        return;

    ScriptController& scriptController = document().frame()->script();
    JSDOMGlobalObject* globalObject = JSC::jsCast<JSDOMGlobalObject*>(scriptController.globalObject(world));
    JSC::VM& vm = globalObject->vm();
    JSC::JSLockHolder lock(vm);
    auto scope = DECLARE_CATCH_SCOPE(vm);
    JSC::ExecState* exec = globalObject->globalExec();

    // The media controls script must provide a method with the following details.
    // Name: createControls
    // Parameters:
    //     1. The ShadowRoot element that will hold the controls.
    //     2. This object (and HTMLMediaElement).
    //     3. The MediaControlsHost object.
    // Return value:
    //     A reference to the created media controller instance.

    JSC::JSValue functionValue = globalObject->get(exec, JSC::Identifier::fromString(exec, "createControls"));
    if (functionValue.isUndefinedOrNull())
        return;

    if (!m_mediaControlsHost)
        m_mediaControlsHost = MediaControlsHost::create(this);

    auto mediaJSWrapper = toJS(exec, globalObject, *this);
    auto mediaControlsHostJSWrapper = toJS(exec, globalObject, *m_mediaControlsHost);

    JSC::MarkedArgumentBuffer argList;
    argList.append(toJS(exec, globalObject, root));
    argList.append(mediaJSWrapper);
    argList.append(mediaControlsHostJSWrapper);

    JSC::JSObject* function = functionValue.toObject(exec);
    scope.assertNoException();
    JSC::CallData callData;
    JSC::CallType callType = function->methodTable()->getCallData(function, callData);
    if (callType == JSC::CallType::None)
        return;

    JSC::JSValue controllerValue = JSC::call(exec, function, callType, callData, globalObject, argList);
    scope.clearException();
    JSC::JSObject* controllerObject = jsDynamicDowncast<JSC::JSObject*>(vm, controllerValue);
    if (!controllerObject)
        return;

    // Connect the Media, MediaControllerHost, and Controller so the GC knows about their relationship
    JSC::JSObject* mediaJSWrapperObject = mediaJSWrapper.toObject(exec);
    scope.assertNoException();
    JSC::Identifier controlsHost = JSC::Identifier::fromString(&exec->vm(), "controlsHost");

    ASSERT(!mediaJSWrapperObject->hasProperty(exec, controlsHost));

    mediaJSWrapperObject->putDirect(exec->vm(), controlsHost, mediaControlsHostJSWrapper, JSC::DontDelete | JSC::DontEnum | JSC::ReadOnly);

    JSC::JSObject* mediaControlsHostJSWrapperObject = jsDynamicDowncast<JSC::JSObject*>(vm, mediaControlsHostJSWrapper);
    if (!mediaControlsHostJSWrapperObject)
        return;

    JSC::Identifier controller = JSC::Identifier::fromString(&exec->vm(), "controller");

    ASSERT(!controllerObject->hasProperty(exec, controller));

    mediaControlsHostJSWrapperObject->putDirect(exec->vm(), controller, controllerValue, JSC::DontDelete | JSC::DontEnum | JSC::ReadOnly);

    updatePageScaleFactorJSProperty();
    updateUsesLTRUserInterfaceLayoutDirectionJSProperty();

    if (UNLIKELY(scope.exception()))
        scope.clearException();
}

void HTMLMediaElement::setMediaControlsDependOnPageScaleFactor(bool dependsOnPageScale)
{
    LOG(Media, "MediaElement::setMediaControlsDependPageScaleFactor(%p) = %s", this, boolString(dependsOnPageScale));

    if (document().settings().mediaControlsScaleWithPageZoom()) {
        LOG(Media, "MediaElement::setMediaControlsDependPageScaleFactor(%p) forced to false by Settings value", this);
        m_mediaControlsDependOnPageScaleFactor = false;
        return;
    }

    if (m_mediaControlsDependOnPageScaleFactor == dependsOnPageScale)
        return;

    m_mediaControlsDependOnPageScaleFactor = dependsOnPageScale;

    if (m_mediaControlsDependOnPageScaleFactor)
        document().registerForPageScaleFactorChangedCallbacks(this);
    else
        document().unregisterForPageScaleFactorChangedCallbacks(this);
}

void HTMLMediaElement::updateMediaControlsAfterPresentationModeChange()
{
    // Don't execute script if the controls script hasn't been injected yet, or we have
    // stopped/suspended the object.
    if (!m_mediaControlsHost || document().activeDOMObjectsAreSuspended() || document().activeDOMObjectsAreStopped())
        return;

    DOMWrapperWorld& world = ensureIsolatedWorld();
    ScriptController& scriptController = document().frame()->script();
    JSDOMGlobalObject* globalObject = JSC::jsCast<JSDOMGlobalObject*>(scriptController.globalObject(world));
    JSC::VM& vm = globalObject->vm();
    JSC::JSLockHolder lock(vm);
    auto scope = DECLARE_THROW_SCOPE(vm);
    JSC::ExecState* exec = globalObject->globalExec();

    JSC::JSValue controllerValue = controllerJSValue(*exec, *globalObject, *this);
    JSC::JSObject* controllerObject = controllerValue.toObject(exec);

    RETURN_IF_EXCEPTION(scope, void());

    JSC::JSValue functionValue = controllerObject->get(exec, JSC::Identifier::fromString(exec, "handlePresentationModeChange"));
    if (UNLIKELY(scope.exception()) || functionValue.isUndefinedOrNull())
        return;

    JSC::JSObject* function = functionValue.toObject(exec);
    scope.assertNoException();
    JSC::CallData callData;
    JSC::CallType callType = function->methodTable()->getCallData(function, callData);
    if (callType == JSC::CallType::None)
        return;

    JSC::MarkedArgumentBuffer argList;
    JSC::call(exec, function, callType, callData, controllerObject, argList);
}

void HTMLMediaElement::pageScaleFactorChanged()
{
    updatePageScaleFactorJSProperty();
}

void HTMLMediaElement::userInterfaceLayoutDirectionChanged()
{
    updateUsesLTRUserInterfaceLayoutDirectionJSProperty();
}

String HTMLMediaElement::getCurrentMediaControlsStatus()
{
    DOMWrapperWorld& world = ensureIsolatedWorld();
    ensureMediaControlsShadowRoot();

    ScriptController& scriptController = document().frame()->script();
    JSDOMGlobalObject* globalObject = JSC::jsCast<JSDOMGlobalObject*>(scriptController.globalObject(world));
    JSC::VM& vm = globalObject->vm();
    JSC::JSLockHolder lock(vm);
    auto scope = DECLARE_THROW_SCOPE(vm);
    JSC::ExecState* exec = globalObject->globalExec();

    JSC::JSValue controllerValue = controllerJSValue(*exec, *globalObject, *this);
    JSC::JSObject* controllerObject = controllerValue.toObject(exec);

    RETURN_IF_EXCEPTION(scope, emptyString());

    JSC::JSValue functionValue = controllerObject->get(exec, JSC::Identifier::fromString(exec, "getCurrentControlsStatus"));
    if (UNLIKELY(scope.exception()) || functionValue.isUndefinedOrNull())
        return emptyString();

    JSC::JSObject* function = functionValue.toObject(exec);
    scope.assertNoException();
    JSC::CallData callData;
    JSC::CallType callType = function->methodTable()->getCallData(function, callData);
    JSC::MarkedArgumentBuffer argList;
    if (callType == JSC::CallType::None)
        return emptyString();

    JSC::JSValue outputValue = JSC::call(exec, function, callType, callData, controllerObject, argList);

    RETURN_IF_EXCEPTION(scope, emptyString());

    return outputValue.getString(exec);
}
#endif // ENABLE(MEDIA_CONTROLS_SCRIPT)

unsigned long long HTMLMediaElement::fileSize() const
{
    if (m_player)
        return m_player->fileSize();

    return 0;
}

PlatformMediaSession::MediaType HTMLMediaElement::mediaType() const
{
    if (m_player && m_readyState >= HAVE_METADATA) {
        if (hasVideo() && hasAudio() && !muted())
            return PlatformMediaSession::VideoAudio;
        return hasVideo() ? PlatformMediaSession::Video : PlatformMediaSession::Audio;
    }

    return presentationType();
}

PlatformMediaSession::MediaType HTMLMediaElement::presentationType() const
{
    if (hasTagName(HTMLNames::videoTag))
        return muted() ? PlatformMediaSession::Video : PlatformMediaSession::VideoAudio;

    return PlatformMediaSession::Audio;
}

PlatformMediaSession::DisplayType HTMLMediaElement::displayType() const
{
    if (m_videoFullscreenMode == VideoFullscreenModeStandard)
        return PlatformMediaSession::Fullscreen;
    if (m_videoFullscreenMode & VideoFullscreenModePictureInPicture)
        return PlatformMediaSession::Optimized;
    if (m_videoFullscreenMode == VideoFullscreenModeNone)
        return PlatformMediaSession::Normal;

    ASSERT_NOT_REACHED();
    return PlatformMediaSession::Normal;
}

PlatformMediaSession::CharacteristicsFlags HTMLMediaElement::characteristics() const
{
    if (m_readyState < HAVE_METADATA)
        return PlatformMediaSession::HasNothing;

    PlatformMediaSession::CharacteristicsFlags state = PlatformMediaSession::HasNothing;
    if (isVideo() && hasVideo())
        state |= PlatformMediaSession::HasVideo;
    if (this->hasAudio())
        state |= PlatformMediaSession::HasAudio;

    return state;
}

bool HTMLMediaElement::canProduceAudio() const
{
#if ENABLE(WIRELESS_PLAYBACK_TARGET)
    // Because the remote target could unmute playback without notifying us, we must assume
    // that we may be playing audio.
    if (m_isPlayingToWirelessTarget)
        return true;
#endif

    if (muted())
        return false;

    return m_player && m_readyState >= HAVE_METADATA && hasAudio();
}

bool HTMLMediaElement::isSuspended() const
{
    return document().activeDOMObjectsAreSuspended() || document().activeDOMObjectsAreStopped();
}

#if ENABLE(MEDIA_SOURCE)
size_t HTMLMediaElement::maximumSourceBufferSize(const SourceBuffer& buffer) const
{
    return m_mediaSession->maximumMediaSourceBufferSize(buffer);
}
#endif

void HTMLMediaElement::suspendPlayback()
{
    LOG(Media, "HTMLMediaElement::suspendPlayback(%p) - paused = %s", this, boolString(paused()));
    if (!paused())
        pause();
}

void HTMLMediaElement::resumeAutoplaying()
{
    LOG(Media, "HTMLMediaElement::resumeAutoplaying(%p) - paused = %s", this, boolString(paused()));
    m_autoplaying = true;

    if (canTransitionFromAutoplayToPlay())
        play();
}

void HTMLMediaElement::mayResumePlayback(bool shouldResume)
{
    LOG(Media, "HTMLMediaElement::mayResumePlayback(%p) - paused = %s", this, boolString(paused()));
    if (paused() && shouldResume)
        play();
}

String HTMLMediaElement::mediaSessionTitle() const
{
    if (hasAttributeWithoutSynchronization(titleAttr))
        return attributeWithoutSynchronization(titleAttr);

    return m_currentSrc;
}

void HTMLMediaElement::didReceiveRemoteControlCommand(PlatformMediaSession::RemoteControlCommandType command, const PlatformMediaSession::RemoteCommandArgument* argument)
{
    LOG(Media, "HTMLMediaElement::didReceiveRemoteControlCommand(%p) - %i", this, static_cast<int>(command));

    UserGestureIndicator remoteControlUserGesture(ProcessingUserGesture, &document());
    switch (command) {
    case PlatformMediaSession::PlayCommand:
        play();
        break;
    case PlatformMediaSession::StopCommand:
    case PlatformMediaSession::PauseCommand:
        pause();
        break;
    case PlatformMediaSession::TogglePlayPauseCommand:
        canPlay() ? play() : pause();
        break;
    case PlatformMediaSession::BeginSeekingBackwardCommand:
        beginScanning(Backward);
        break;
    case PlatformMediaSession::BeginSeekingForwardCommand:
        beginScanning(Forward);
        break;
    case PlatformMediaSession::EndSeekingBackwardCommand:
    case PlatformMediaSession::EndSeekingForwardCommand:
        endScanning();
        break;
    case PlatformMediaSession::SeekToPlaybackPositionCommand:
        ASSERT(argument);
        if (argument)
            handleSeekToPlaybackPosition(argument->asDouble);
        break;
    default:
        { } // Do nothing
    }
}

static bool needsSeekingSupportQuirk(Document& document)
{
    if (!document.settings().needsSiteSpecificQuirks())
        return false;

    String host = document.topDocument().url().host();
    return equalLettersIgnoringASCIICase(host, "netflix.com") || host.endsWithIgnoringASCIICase(".netflix.com");
}

bool HTMLMediaElement::supportsSeeking() const
{
    return !needsSeekingSupportQuirk(document()) && !isLiveStream();
}

bool HTMLMediaElement::shouldOverrideBackgroundPlaybackRestriction(PlatformMediaSession::InterruptionType type) const
{
    if (type == PlatformMediaSession::EnteringBackground) {
#if ENABLE(WIRELESS_PLAYBACK_TARGET)
        if (m_isPlayingToWirelessTarget) {
            LOG(Media, "HTMLMediaElement::shouldOverrideBackgroundPlaybackRestriction(%p) - returning true because m_isPlayingToWirelessTarget is true", this);
            return true;
        }
#endif
        if (m_videoFullscreenMode & VideoFullscreenModePictureInPicture)
            return true;
#if PLATFORM(IOS) || (PLATFORM(MAC) && ENABLE(VIDEO_PRESENTATION_MODE))
        if (m_videoFullscreenMode == VideoFullscreenModeStandard && supportsPictureInPicture() && isPlaying())
            return true;
#endif
    } else if (type == PlatformMediaSession::SuspendedUnderLock) {
#if ENABLE(WIRELESS_PLAYBACK_TARGET)
        if (m_isPlayingToWirelessTarget) {
            LOG(Media, "HTMLMediaElement::shouldOverrideBackgroundPlaybackRestriction(%p) - returning true because m_isPlayingToWirelessTarget is true", this);
            return true;
        }
#endif
    }
    return false;
}

bool HTMLMediaElement::processingUserGestureForMedia() const
{
    return document().processingUserGestureForMedia();
}

#if ENABLE(WIRELESS_PLAYBACK_TARGET)
void HTMLMediaElement::updateMediaState(UpdateState updateState)
{
    if (updateState == UpdateState::Asynchronously) {
        scheduleDelayedAction(CheckMediaState);
        return;
    }

    MediaProducer::MediaStateFlags state = mediaState();
    if (m_mediaState == state)
        return;

    m_mediaState = state;
    m_mediaSession->mediaStateDidChange(*this, m_mediaState);
#if ENABLE(MEDIA_SESSION)
    document().updateIsPlayingMedia(m_elementID);
#else
    document().updateIsPlayingMedia();
#endif
}
#endif

MediaProducer::MediaStateFlags HTMLMediaElement::mediaState() const
{
    MediaStateFlags state = IsNotPlaying;

    bool hasActiveVideo = isVideo() && hasVideo();
    bool hasAudio = this->hasAudio();
#if ENABLE(WIRELESS_PLAYBACK_TARGET)
    if (m_isPlayingToWirelessTarget)
        state |= IsPlayingToExternalDevice;

    if (m_hasPlaybackTargetAvailabilityListeners) {
        state |= HasPlaybackTargetAvailabilityListener;
        if (!m_mediaSession->wirelessVideoPlaybackDisabled(*this))
            state |= RequiresPlaybackTargetMonitoring;
    }

    bool requireUserGesture = m_mediaSession->hasBehaviorRestriction(MediaElementSession::RequireUserGestureToAutoplayToExternalDevice);
    if (m_readyState >= HAVE_METADATA && !requireUserGesture && !m_failedToPlayToWirelessTarget)
        state |= ExternalDeviceAutoPlayCandidate;

    if (hasActiveVideo || hasAudio)
        state |= HasAudioOrVideo;

    if (hasActiveVideo && endedPlayback())
        state |= DidPlayToEnd;
#endif

    if (!isPlaying())
        return state;

    if (hasAudio && !muted() && volume())
        state |= IsPlayingAudio;

    if (hasActiveVideo)
        state |= IsPlayingVideo;

    return state;
}

void HTMLMediaElement::handleAutoplayEvent(AutoplayEvent event)
{
    if (Page* page = document().page()) {
        bool hasAudio = this->hasAudio() && !muted() && volume();
        page->chrome().client().handleAutoplayEvent(event, hasAudio ? AutoplayEventFlags::HasAudio : OptionSet<AutoplayEventFlags>());
    }
}

void HTMLMediaElement::userDidInterfereWithAutoplay()
{
    if (m_playbackWithoutUserGesture != PlaybackWithoutUserGesture::Started)
        return;

    // Only consider interference in the first 10 seconds of automatic playback.
    if (currentTime() - m_playbackWithoutUserGestureStartedTime->toDouble() > AutoplayInterferenceTimeThreshold)
        return;

    handleAutoplayEvent(AutoplayEvent::UserDidInterfereWithPlayback);
    setPlaybackWithoutUserGesture(PlaybackWithoutUserGesture::None);
}

void HTMLMediaElement::setPlaybackWithoutUserGesture(PlaybackWithoutUserGesture playbackWithoutUserGesture)
{
    m_playbackWithoutUserGesture = playbackWithoutUserGesture;

    switch (playbackWithoutUserGesture) {
    case PlaybackWithoutUserGesture::Started:
        m_playbackWithoutUserGestureStartedTime = currentMediaTime();
        break;
    case PlaybackWithoutUserGesture::None:
        m_playbackWithoutUserGestureStartedTime = std::nullopt;
        break;
    case PlaybackWithoutUserGesture::Prevented:
        m_playbackWithoutUserGestureStartedTime = std::nullopt;

        dispatchPlayPauseEventsIfNeedsQuirks();
        handleAutoplayEvent(AutoplayEvent::DidPreventMediaFromPlaying);

        break;
    }
}

void HTMLMediaElement::pageMutedStateDidChange()
{
    updateVolume();

    if (Page* page = document().page()) {
        if (hasAudio() && !muted() && page->isAudioMuted())
            userDidInterfereWithAutoplay();
    }
}

bool HTMLMediaElement::effectiveMuted() const
{
    return muted() || (document().page() && document().page()->isAudioMuted());
}

bool HTMLMediaElement::doesHaveAttribute(const AtomicString& attribute, AtomicString* value) const
{
    QualifiedName attributeName(nullAtom(), attribute, nullAtom());

    auto& elementValue = attributeWithoutSynchronization(attributeName);
    if (elementValue.isNull())
        return false;

    if (attributeName == HTMLNames::x_itunes_inherit_uri_query_componentAttr && !document().settings().enableInheritURIQueryComponent())
        return false;

    if (value)
        *value = elementValue;

    return true;
}

void HTMLMediaElement::setShouldBufferData(bool shouldBuffer)
{
    if (m_player)
        m_player->setShouldBufferData(shouldBuffer);
}

void HTMLMediaElement::purgeBufferedDataIfPossible()
{
#if PLATFORM(IOS)
    if (!MemoryPressureHandler::singleton().isUnderMemoryPressure() && PlatformMediaSessionManager::sharedManager().sessionCanLoadMedia(*m_mediaSession))
        return;

    if (m_isPlayingToWirelessTarget) {
        LOG(Media, "HTMLMediaElement::purgeBufferedDataIfPossible(%p) - early return because m_isPlayingToWirelessTarget is true", this);
        return;
    }

    // This is called to relieve memory pressure. Turning off buffering causes the media playback
    // daemon to release memory associated with queued-up video frames.
    // We turn it back on right away, but new frames won't get loaded unless playback is resumed.
    setShouldBufferData(false);
    setShouldBufferData(true);
#endif
}

bool HTMLMediaElement::canSaveMediaData() const
{
    if (m_player)
        return m_player->canSaveMediaData();

    return false;
}

#if ENABLE(MEDIA_SESSION)
double HTMLMediaElement::playerVolume() const
{
    return m_player ? m_player->volume() : 0;
}

MediaSession* HTMLMediaElement::session() const
{
    MediaSession* session = m_session.get();
    if (session && session == &document().defaultMediaSession())
        return nullptr;

    return session;
}

void HTMLMediaElement::setSession(MediaSession* session)
{
    // 6.1. Extensions to the HTMLMediaElement interface
    // 1. Let m be the media element in question.
    // 2. Let old media session be m’s current media session, if it has one, and null otherwise.
    // 3. Let m’s current media session be the new value or the top-level browsing context’s media session if the new value is null.
    // 4. Let new media session be m’s current media session.

    // 5. Update media sessions: If old media session and new media session are the same (whether both null or both the same media session), then terminate these steps.
    if (m_session.get() == session)
        return;

    if (m_session) {
        // 6. If m is an audio-producing participant of old media session, then pause m and remove m from old media session’s list of audio-producing participants.
        if (m_session->isMediaElementActive(*this))
            pause();

        m_session->removeMediaElement(*this);

        // 7. If old media session is not null and no longer has one or more audio-producing participants, then run the media session deactivation algorithm for old media session.
        if (!m_session->hasActiveMediaElements())
            m_session->deactivate();
    }

    if (session)
        setSessionInternal(*session);
    else
        setSessionInternal(document().defaultMediaSession());
}

void HTMLMediaElement::setSessionInternal(MediaSession& session)
{
    m_session = &session;
    session.addMediaElement(*this);
    m_kind = session.kind();
}

void HTMLMediaElement::setShouldDuck(bool duck)
{
    if (m_shouldDuck == duck)
        return;

    m_shouldDuck = duck;
    updateVolume();
}

#endif

void HTMLMediaElement::allowsMediaDocumentInlinePlaybackChanged()
{
    if (potentiallyPlaying() && m_mediaSession->requiresFullscreenForVideoPlayback(*this) && !isFullscreen())
        enterFullscreen();
}

bool HTMLMediaElement::isVideoTooSmallForInlinePlayback()
{
    auto* renderer = this->renderer();

    if (!renderer || !is<RenderVideo>(*renderer))
        return true;

    IntRect videoBox = downcast<RenderVideo>(*renderer).videoBox();
    return (videoBox.width() <= 1 || videoBox.height() <= 1);
}

void HTMLMediaElement::isVisibleInViewportChanged()
{
    updateShouldAutoplay();
    scheduleUpdatePlaybackControlsManager();
}

void HTMLMediaElement::updateShouldAutoplay()
{
    if (!autoplay())
        return;

    if (!m_mediaSession->hasBehaviorRestriction(MediaElementSession::InvisibleAutoplayNotPermitted))
        return;

    bool canAutoplay = mediaSession().autoplayPermitted();
    if (canAutoplay
        && m_mediaSession->state() == PlatformMediaSession::Interrupted
        && m_mediaSession->interruptionType() == PlatformMediaSession::InvisibleAutoplay)
        m_mediaSession->endInterruption(PlatformMediaSession::MayResumePlaying);
    else if (!canAutoplay
        && m_mediaSession->state() != PlatformMediaSession::Interrupted)
        m_mediaSession->beginInterruption(PlatformMediaSession::InvisibleAutoplay);
}

void HTMLMediaElement::updateShouldPlay()
{
    if (!paused() && !m_mediaSession->playbackPermitted(*this)) {
        pauseInternal();
        setPlaybackWithoutUserGesture(PlaybackWithoutUserGesture::Prevented);
    } else if (canTransitionFromAutoplayToPlay())
        play();
}

void HTMLMediaElement::resetPlaybackSessionState()
{
    if (m_mediaSession)
        m_mediaSession->resetPlaybackSessionState();
}

bool HTMLMediaElement::isVisibleInViewport() const
{
    auto renderer = this->renderer();
    return renderer && renderer->visibleInViewportState() == VisibleInViewportState::Yes;
}

void HTMLMediaElement::updatePlaybackControlsManager()
{
    Page* page = document().page();
    if (!page)
        return;

    // FIXME: Ensure that the renderer here should be up to date.
    if (auto bestMediaElement = bestMediaElementForShowingPlaybackControlsManager(MediaElementSession::PlaybackControlsPurpose::ControlsManager))
        page->chrome().client().setUpPlaybackControlsManager(*bestMediaElement);
    else
        page->chrome().client().clearPlaybackControlsManager();
}

void HTMLMediaElement::scheduleUpdatePlaybackControlsManager()
{
    if (!m_updatePlaybackControlsManagerQueue.hasPendingTasks())
        m_updatePlaybackControlsManagerQueue.enqueueTask(std::bind(&HTMLMediaElement::updatePlaybackControlsManager, this));
}

void HTMLMediaElement::playbackControlsManagerBehaviorRestrictionsTimerFired()
{
    if (m_playbackControlsManagerBehaviorRestrictionsQueue.hasPendingTasks())
        return;

    if (!m_mediaSession->hasBehaviorRestriction(MediaElementSession::RequireUserGestureToControlControlsManager))
        return;

    RefPtr<HTMLMediaElement> protectedThis(this);
    m_playbackControlsManagerBehaviorRestrictionsQueue.enqueueTask([protectedThis] () {
        MediaElementSession* mediaElementSession = protectedThis->m_mediaSession.get();
        if (protectedThis->isPlaying() || mediaElementSession->state() == PlatformMediaSession::Autoplaying || mediaElementSession->state() == PlatformMediaSession::Playing)
            return;

        mediaElementSession->addBehaviorRestriction(MediaElementSession::RequirePlaybackToControlControlsManager);
        protectedThis->scheduleUpdatePlaybackControlsManager();
    });
}

bool HTMLMediaElement::shouldOverrideBackgroundLoadingRestriction() const
{
#if ENABLE(WIRELESS_PLAYBACK_TARGET)
    if (isPlayingToWirelessPlaybackTarget())
        return true;
#endif

    return m_videoFullscreenMode == VideoFullscreenModePictureInPicture;
}

void HTMLMediaElement::fullscreenModeChanged(VideoFullscreenMode mode)
{
    if (m_videoFullscreenMode == mode)
        return;

    m_videoFullscreenMode = mode;
    visibilityStateChanged();
    m_mediaSession->scheduleClientDataBufferingCheck();
    scheduleUpdatePlaybackControlsManager();
}

}

#endif<|MERGE_RESOLUTION|>--- conflicted
+++ resolved
@@ -146,10 +146,7 @@
 #endif
 
 #if ENABLE(ENCRYPTED_MEDIA)
-<<<<<<< HEAD
 #include "MediaEncryptedEvent.h"
-=======
->>>>>>> e30edeb8
 #include "MediaKeys.h"
 #endif
 
@@ -2577,7 +2574,6 @@
 MediaKeys* HTMLMediaElement::mediaKeys() const
 {
     return m_mediaKeys.get();
-<<<<<<< HEAD
 }
 
 void HTMLMediaElement::setMediaKeys(MediaKeys* mediaKeys, Ref<DeferredPromise>&& promise)
@@ -2679,89 +2675,6 @@
 {
     if (m_player)
         m_player->cdmInstanceDetached(instance);
-=======
-}
-
-void HTMLMediaElement::setMediaKeys(MediaKeys* mediaKeys, Ref<DeferredPromise>&& promise)
-{
-    // https://w3c.github.io/encrypted-media/#dom-htmlmediaelement-setmediakeys
-    // W3C Editor's Draft 23 June 2017
-
-    // 1. If this object's attaching media keys value is true, return a promise rejected with an InvalidStateError.
-    if (m_attachingMediaKeys) {
-        promise->reject(InvalidStateError);
-        return;
-    }
-
-    // 2. If mediaKeys and the mediaKeys attribute are the same object, return a resolved promise.
-    if (mediaKeys == m_mediaKeys) {
-        promise->resolve();
-        return;
-    }
-
-    // 3. Let this object's attaching media keys value be true.
-    m_attachingMediaKeys = true;
-
-    // 4. Let promise be a new promise.
-    // 5. Run the following steps in parallel:
-    m_encryptedMediaQueue.enqueueTask([this, mediaKeys = RefPtr<MediaKeys>(mediaKeys), promise = WTFMove(promise)]() mutable {
-        // 5.1. If all the following conditions hold:
-        //      - mediaKeys is not null,
-        //      - the CDM instance represented by mediaKeys is already in use by another media element
-        //      - the user agent is unable to use it with this element
-        //      then let this object's attaching media keys value be false and reject promise with a QuotaExceededError.
-        // FIXME: ^
-
-        // 5.2. If the mediaKeys attribute is not null, run the following steps:
-        if (m_mediaKeys) {
-            // 5.2.1. If the user agent or CDM do not support removing the association, let this object's attaching media keys value be false and reject promise with a NotSupportedError.
-            // 5.2.2. If the association cannot currently be removed, let this object's attaching media keys value be false and reject promise with an InvalidStateError.
-            // 5.2.3. Stop using the CDM instance represented by the mediaKeys attribute to decrypt media data and remove the association with the media element.
-            // 5.2.4. If the preceding step failed, let this object's attaching media keys value be false and reject promise with the appropriate error name.
-            // FIXME: ^
-
-            m_mediaKeys->detachCDMClient(*this);
-            if (m_player)
-                m_player->cdmInstanceDetached(m_mediaKeys->cdmInstance());
-        }
-
-        // 5.3. If mediaKeys is not null, run the following steps:
-        if (mediaKeys) {
-            // 5.3.1. Associate the CDM instance represented by mediaKeys with the media element for decrypting media data.
-            mediaKeys->attachCDMClient(*this);
-            if (m_player)
-                m_player->cdmInstanceAttached(m_mediaKeys->cdmInstance());
-
-            // 5.3.2. If the preceding step failed, run the following steps:
-            //   5.3.2.1. Set the mediaKeys attribute to null.
-            //   5.3.2.2. Let this object's attaching media keys value be false.
-            //   5.3.2.3. Reject promise with a new DOMException whose name is the appropriate error name.
-            // FIXME: ^
-
-            // 5.3.3. Queue a task to run the Attempt to Resume Playback If Necessary algorithm on the media element.
-            m_encryptedMediaQueue.enqueueTask([this] {
-                attemptToResumePlaybackIfNecessary();
-            });
-        }
-
-        // 5.4. Set the mediaKeys attribute to mediaKeys.
-        // 5.5. Let this object's attaching media keys value be false.
-        // 5.6. Resolve promise.
-        m_mediaKeys = WTFMove(mediaKeys);
-        m_attachingMediaKeys = false;
-        promise->resolve();
-    });
-
-    // 6. Return promise.
-}
-
-void HTMLMediaElement::attemptToResumePlaybackIfNecessary()
-{
-    // https://w3c.github.io/encrypted-media/#resume-playback
-    // W3C Editor's Draft 23 June 2017
-
-    notImplemented();
->>>>>>> e30edeb8
 }
 
 void HTMLMediaElement::cdmClientAttemptToResumePlaybackIfNecessary()
