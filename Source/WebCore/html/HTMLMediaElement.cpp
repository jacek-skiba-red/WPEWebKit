--- conflicted
+++ resolved
@@ -2628,7 +2628,6 @@
 MediaKeys* HTMLMediaElement::mediaKeys() const
 {
     return m_mediaKeys.get();
-<<<<<<< HEAD
 }
 
 void HTMLMediaElement::setMediaKeys(MediaKeys* mediaKeys, Ref<DeferredPromise>&& promise)
@@ -2722,101 +2721,6 @@
 
 void HTMLMediaElement::cdmClientAttemptToResumePlaybackIfNecessary()
 {
-=======
-}
-
-void HTMLMediaElement::setMediaKeys(MediaKeys* mediaKeys, Ref<DeferredPromise>&& promise)
-{
-    // https://w3c.github.io/encrypted-media/#dom-htmlmediaelement-setmediakeys
-    // W3C Editor's Draft 09 November 2016
-
-    // 1. If mediaKeys and the mediaKeys attribute are the same object, return a resolved promise.
-    if (mediaKeys == m_mediaKeys) {
-        promise->resolve();
-        return;
-    }
-
-    // 2. If this object's attaching media keys value is true, return a promise rejected with an InvalidStateError.
-    if (m_attachingMediaKeys) {
-        promise->reject(INVALID_STATE_ERR);
-        return;
-    }
-
-    // 3. Let this object's attaching media keys value be true.
-    m_attachingMediaKeys = true;
-
-    // 4. Let promise be a new promise.
-    // 5. Run the following steps in parallel:
-    m_encryptedMediaQueue.enqueueTask([this, mediaKeys = RefPtr<MediaKeys>(mediaKeys), promise = WTFMove(promise)]() mutable {
-        // 5.1. If all the following conditions hold:
-        //      - mediaKeys is not null,
-        //      - the CDM instance represented by mediaKeys is already in use by another media element
-        //      - the user agent is unable to use it with this element
-        //      then let this object's attaching media keys value be false and reject promise with a QuotaExceededError.
-        // FIXME: ^
-
-        // 5.2. If the mediaKeys attribute is not null, run the following steps:
-        if (m_mediaKeys) {
-            // 5.2.1. If the user agent or CDM do not support removing the association, let this object's attaching media keys value be false and reject promise with a NotSupportedError.
-            // 5.2.2. If the association cannot currently be removed, let this object's attaching media keys value be false and reject promise with an InvalidStateError.
-            // 5.2.3. Stop using the CDM instance represented by the mediaKeys attribute to decrypt media data and remove the association with the media element.
-            // 5.2.4. If the preceding step failed, let this object's attaching media keys value be false and reject promise with the appropriate error name.
-            // FIXME: ^
-
-            m_mediaKeys->detachCDMClient(*this);
-        }
-
-        // 5.3. If mediaKeys is not null, run the following steps:
-        if (mediaKeys) {
-            // 5.3.1. Associate the CDM instance represented by mediaKeys with the media element for decrypting media data.
-            // 5.3.2. If the preceding step failed, run the following steps:
-            //   5.3.2.1. Set the mediaKeys attribute to null.
-            //   5.3.2.2. Let this object's attaching media keys value be false.
-            //   5.3.2.3. Reject promise with a new DOMException whose name is the appropriate error name.
-            // 5.3.3. Queue a task to run the Attempt to Resume Playback If Necessary algorithm on the media element.
-            // FIXME: ^
-
-            mediaKeys->attachCDMClient(*this);
-        }
-
-        // 5.4. Set the mediaKeys attribute to mediaKeys.
-        // 5.5. Let this object's attaching media keys value be false.
-        // 5.6. Resolve promise.
-        m_mediaKeys = WTFMove(mediaKeys);
-        m_attachingMediaKeys = false;
-        promise->resolve();
-    });
-
-    // 6. Return promise.
-}
-
-bool HTMLMediaElement::mediaPlayerInitializationDataEncountered(const String& initDataType, RefPtr<ArrayBuffer>&& initData)
-{
-    // https://w3c.github.io/encrypted-media/#initdata-encountered
-    // W3C Editor's Draft 09 November 2016
-
-    // 1. Let the media element be the specified HTMLMediaElement object.
-    // 2. Let initDataType be the empty string.
-    // 3. Let initData be null.
-    // 4. If the media data is CORS-same-origin and not mixed content, run the following steps:
-    //   4.1. Let initDataType be the string representing the Initialization Data Type of the Initialization Data.
-    //   4.2. Let initData be the Initialization Data.
-    // FIXME: ^
-
-    // 5. Queue a task to create an event named encrypted that does not bubble and is not cancellable using the MediaEncryptedEvent
-    //    interface with its type attribute set to message and its isTrusted attribute initialized to true, and dispatch it at the media element.
-    //    The event interface MediaEncryptedEvent has:
-    //      initDataType = initDataType
-    //      initData = initData
-    MediaEncryptedEventInit initializer { initDataType, WTFMove(initData) };
-    m_asyncEventQueue.enqueueEvent(MediaEncryptedEvent::create(eventNames().encryptedEvent, initializer, Event::IsTrusted::Yes));
-
-    return true;
-}
-
-void HTMLMediaElement::cdmClientAttemptToResumePlaybackIfNecessary()
-{
->>>>>>> 3dab5231
     // https://w3c.github.io/encrypted-media/#resume-playback
     // W3C Editor's Draft 09 November 2016
 
@@ -2840,7 +2744,6 @@
         m_player->attemptToDecryptWithInstance(instance);
 }
 
-<<<<<<< HEAD
 #if USE(OCDM)
 void HTMLMediaElement::emitSession(String& sessionId)
 {
@@ -2849,8 +2752,6 @@
 }
 #endif
 
-=======
->>>>>>> 3dab5231
 void HTMLMediaElement::attemptToDecrypt()
 {
     // https://w3c.github.io/encrypted-media/#attempt-to-decrypt
