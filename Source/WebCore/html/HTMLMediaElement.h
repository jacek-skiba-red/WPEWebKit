--- conflicted
+++ resolved
@@ -647,14 +647,8 @@
     void attemptToResumePlaybackIfNecessary();
 
     // CDMClient
-<<<<<<< HEAD
-    void cdmClientInstanceAttached(const CDMInstance&) override;
-    void cdmClientInstanceDetached(const CDMInstance&) override;
     void cdmClientAttemptToResumePlaybackIfNecessary() final;
-    void cdmClientAttemptToDecryptWithInstance(const CDMInstance&) override;
-=======
-    void cdmClientAttemptToResumePlaybackIfNecessary() final;
->>>>>>> c80db0a1
+    void cdmClientAttemptToDecryptWithInstance(const CDMInstance&) final;
 #endif
     
 #if ENABLE(WIRELESS_PLAYBACK_TARGET)
