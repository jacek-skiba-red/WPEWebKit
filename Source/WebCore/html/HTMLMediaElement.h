/*
 * Copyright (C) 2007-2017 Apple Inc. All rights reserved.
 *
 * Redistribution and use in source and binary forms, with or without
 * modification, are permitted provided that the following conditions
 * are met:
 * 1. Redistributions of source code must retain the above copyright
 *    notice, this list of conditions and the following disclaimer.
 * 2. Redistributions in binary form must reproduce the above copyright
 *    notice, this list of conditions and the following disclaimer in the
 *    documentation and/or other materials provided with the distribution.
 *
 * THIS SOFTWARE IS PROVIDED BY APPLE INC. ``AS IS'' AND ANY
 * EXPRESS OR IMPLIED WARRANTIES, INCLUDING, BUT NOT LIMITED TO, THE
 * IMPLIED WARRANTIES OF MERCHANTABILITY AND FITNESS FOR A PARTICULAR
 * PURPOSE ARE DISCLAIMED.  IN NO EVENT SHALL APPLE INC. OR
 * CONTRIBUTORS BE LIABLE FOR ANY DIRECT, INDIRECT, INCIDENTAL, SPECIAL,
 * EXEMPLARY, OR CONSEQUENTIAL DAMAGES (INCLUDING, BUT NOT LIMITED TO,
 * PROCUREMENT OF SUBSTITUTE GOODS OR SERVICES; LOSS OF USE, DATA, OR
 * PROFITS; OR BUSINESS INTERRUPTION) HOWEVER CAUSED AND ON ANY THEORY
 * OF LIABILITY, WHETHER IN CONTRACT, STRICT LIABILITY, OR TORT
 * (INCLUDING NEGLIGENCE OR OTHERWISE) ARISING IN ANY WAY OUT OF THE USE
 * OF THIS SOFTWARE, EVEN IF ADVISED OF THE POSSIBILITY OF SUCH DAMAGE.
 */

#pragma once

#if ENABLE(VIDEO)

#include "ActiveDOMObject.h"
#include "AutoplayEvent.h"
#include "GenericEventQueue.h"
#include "GenericTaskQueue.h"
#include "HTMLElement.h"
#include "HTMLMediaElementEnums.h"
#include "MediaCanStartListener.h"
#include "MediaControllerInterface.h"
#include "MediaElementSession.h"
#include "MediaProducer.h"
#include "UserInterfaceLayoutDirection.h"
#include "VisibilityChangeClient.h"
#include <wtf/WeakPtr.h>

#if ENABLE(VIDEO_TRACK)
#include "AudioTrack.h"
#include "CaptionUserPreferences.h"
#include "PODIntervalTree.h"
#include "TextTrack.h"
#include "TextTrackCue.h"
#include "VTTCue.h"
#include "VideoTrack.h"
#endif

<<<<<<< HEAD
#if ENABLE(ENCRYPTED_MEDIA)
#include "CDMClient.h"
=======
#if USE(AUDIO_SESSION) && PLATFORM(MAC)
#include "AudioSession.h"
>>>>>>> 97a6a9fe
#endif

#ifndef NDEBUG
#include <wtf/StringPrintStream.h>
#endif

namespace WebCore {

class AudioSourceProvider;
class AudioTrackList;
class AudioTrackPrivate;
class Blob;
class DOMError;
class DeferredPromise;
class DisplaySleepDisabler;
class Event;
class HTMLSourceElement;
class HTMLTrackElement;
class InbandTextTrackPrivate;
class MediaController;
class MediaControls;
class MediaControlsHost;
class MediaElementAudioSourceNode;
class MediaError;
class MediaKeys;
class MediaPlayer;
class MediaResourceLoader;
class MediaSession;
class MediaSource;
class MediaStream;
class RenderMedia;
class ScriptExecutionContext;
class SourceBuffer;
class TextTrackList;
class TimeRanges;
class VideoPlaybackQuality;
class VideoTrackList;
class VideoTrackPrivate;
class WebKitMediaKeys;

template<typename> class DOMPromise;

#if ENABLE(VIDEO_TRACK)
using CueIntervalTree = PODIntervalTree<MediaTime, TextTrackCue*>;
using CueInterval = CueIntervalTree::IntervalType;
using CueList = Vector<CueInterval>;
#endif

using MediaProvider = std::optional<Variant<
#if ENABLE(MEDIA_STREAM)
    RefPtr<MediaStream>,
#endif
#if ENABLE(MEDIA_SOURCE)
    RefPtr<MediaSource>,
#endif
    RefPtr<Blob>>>;

class HTMLMediaElement
    : public HTMLElement
    , public ActiveDOMObject
    , public MediaControllerInterface
    , public MediaPlayerSupportsTypeClient
    , public PlatformMediaSessionClient
    , private MediaCanStartListener
    , private MediaPlayerClient
    , private MediaProducer
    , private VisibilityChangeClient
#if ENABLE(VIDEO_TRACK)
    , private AudioTrackClient
    , private TextTrackClient
    , private VideoTrackClient
#endif
<<<<<<< HEAD
#if ENABLE(ENCRYPTED_MEDIA)
    , private CDMClient
=======
#if USE(AUDIO_SESSION) && PLATFORM(MAC)
    , private AudioSession::MutedStateObserver
>>>>>>> 97a6a9fe
#endif
{
public:
    MediaPlayer* player() const { return m_player.get(); }

    virtual bool isVideo() const { return false; }
    bool hasVideo() const override { return false; }
    bool hasAudio() const override;

    static HashSet<HTMLMediaElement*>& allMediaElements();

    static HTMLMediaElement* bestMediaElementForShowingPlaybackControlsManager(MediaElementSession::PlaybackControlsPurpose);

    void rewind(double timeDelta);
    WEBCORE_EXPORT void returnToRealtime() override;

    // Eventually overloaded in HTMLVideoElement
    bool supportsFullscreen(HTMLMediaElementEnums::VideoFullscreenMode) const override { return false; };

    bool supportsScanning() const override;

    bool canSaveMediaData() const;

    bool doesHaveAttribute(const AtomicString&, AtomicString* value = nullptr) const override;

    WEBCORE_EXPORT PlatformMedia platformMedia() const;
    PlatformLayer* platformLayer() const;
    bool isVideoLayerInline();
    void setPreparedToReturnVideoLayerToInline(bool);
    void waitForPreparedForInlineThen(std::function<void()> completionHandler = [] { });
#if PLATFORM(IOS) || (PLATFORM(MAC) && ENABLE(VIDEO_PRESENTATION_MODE))
    void setVideoFullscreenLayer(PlatformLayer*, std::function<void()> completionHandler = [] { });
    PlatformLayer* videoFullscreenLayer() const { return m_videoFullscreenLayer.get(); }
    void setVideoFullscreenFrame(FloatRect);
    void setVideoFullscreenGravity(MediaPlayerEnums::VideoGravity);
    MediaPlayerEnums::VideoGravity videoFullscreenGravity() const { return m_videoFullscreenGravity; }
#endif

    using HTMLMediaElementEnums::DelayedActionType;
    void scheduleDelayedAction(DelayedActionType);
    void scheduleResolvePendingPlayPromises();
    void rejectPendingPlayPromises(DOMError&);
    void resolvePendingPlayPromises();
    void scheduleNotifyAboutPlaying();
    void notifyAboutPlaying();
    
    MediaPlayerEnums::MovieLoadType movieLoadType() const;
    
    bool inActiveDocument() const { return m_inActiveDocument; }

    const Document* hostingDocument() const override { return &document(); }

// DOM API
// error state
    WEBCORE_EXPORT MediaError* error() const;

    void setSrc(const String&);
    const URL& currentSrc() const { return m_currentSrc; }

    const MediaProvider& srcObject() const { return m_mediaProvider; }
    void setSrcObject(MediaProvider&&);

    WEBCORE_EXPORT void setCrossOrigin(const AtomicString&);
    WEBCORE_EXPORT String crossOrigin() const;

// network state
    using HTMLMediaElementEnums::NetworkState;
    WEBCORE_EXPORT NetworkState networkState() const;

    WEBCORE_EXPORT String preload() const;
    WEBCORE_EXPORT void setPreload(const String&);

    Ref<TimeRanges> buffered() const override;
    WEBCORE_EXPORT void load();
    WEBCORE_EXPORT String canPlayType(const String& mimeType, const String& keySystem = String(), const URL& = URL()) const;

// ready state
    using HTMLMediaElementEnums::ReadyState;
    ReadyState readyState() const override;
    WEBCORE_EXPORT bool seeking() const;

// playback state
    WEBCORE_EXPORT double currentTime() const override;
    void setCurrentTime(double) override;
    double currentTimeForBindings() const { return currentTime(); }
    WEBCORE_EXPORT ExceptionOr<void> setCurrentTimeForBindings(double);
    WEBCORE_EXPORT double getStartDate() const;
    WEBCORE_EXPORT double duration() const override;
    WEBCORE_EXPORT bool paused() const override;
    double defaultPlaybackRate() const override;
    void setDefaultPlaybackRate(double) override;
    WEBCORE_EXPORT double playbackRate() const override;
    void setPlaybackRate(double) override;

// MediaTime versions of playback state
    MediaTime currentMediaTime() const;
    void setCurrentTime(const MediaTime&);
    MediaTime durationMediaTime() const;
    WEBCORE_EXPORT void fastSeek(const MediaTime&);

    void updatePlaybackRate();
    WEBCORE_EXPORT bool webkitPreservesPitch() const;
    WEBCORE_EXPORT void setWebkitPreservesPitch(bool);
    Ref<TimeRanges> played() override;
    Ref<TimeRanges> seekable() const override;
    WEBCORE_EXPORT bool ended() const;
    bool autoplay() const;
    bool isAutoplaying() const { return m_autoplaying; }
    bool loop() const;
    void setLoop(bool b);

    void play(DOMPromise<void>&&);

    WEBCORE_EXPORT void play() override;
    WEBCORE_EXPORT void pause() override;
    void setShouldBufferData(bool) override;
    WEBCORE_EXPORT void fastSeek(double);
    double minFastReverseRate() const;
    double maxFastForwardRate() const;

    void purgeBufferedDataIfPossible();

// captions
    WEBCORE_EXPORT bool webkitHasClosedCaptions() const;
    WEBCORE_EXPORT bool webkitClosedCaptionsVisible() const;
    WEBCORE_EXPORT void setWebkitClosedCaptionsVisible(bool);

    bool elementIsHidden() const override { return m_elementIsHidden; }

#if ENABLE(MEDIA_STATISTICS)
// Statistics
    unsigned webkitAudioDecodedByteCount() const;
    unsigned webkitVideoDecodedByteCount() const;
#endif

#if ENABLE(MEDIA_SOURCE)
//  Media Source.
    void detachMediaSource();
    void incrementDroppedFrameCount() { ++m_droppedVideoFrames; }
    size_t maximumSourceBufferSize(const SourceBuffer&) const;
#endif

#if ENABLE(LEGACY_ENCRYPTED_MEDIA_V1)
    ExceptionOr<void> webkitGenerateKeyRequest(const String& keySystem, const RefPtr<Uint8Array>& initData, const String&);
    ExceptionOr<void> webkitAddKey(const String& keySystem, Uint8Array& key, const RefPtr<Uint8Array>& initData, const String& sessionId);
    ExceptionOr<void> webkitCancelKeyRequest(const String& keySystem, const String& sessionId);
#endif

#if ENABLE(LEGACY_ENCRYPTED_MEDIA)
    WebKitMediaKeys* webkitKeys() const { return m_webKitMediaKeys.get(); }
    void webkitSetMediaKeys(WebKitMediaKeys*);

    void keyAdded();
#endif

#if ENABLE(ENCRYPTED_MEDIA)
    MediaKeys* mediaKeys() const;

    void setMediaKeys(MediaKeys*, Ref<DeferredPromise>&&);
#endif

// controls
    WEBCORE_EXPORT bool controls() const;
    WEBCORE_EXPORT void setControls(bool);
    WEBCORE_EXPORT double volume() const override;
    ExceptionOr<void> setVolume(double) override;
    WEBCORE_EXPORT bool muted() const override;
    WEBCORE_EXPORT void setMuted(bool) override;

    WEBCORE_EXPORT void togglePlayState();
    WEBCORE_EXPORT void beginScrubbing() override;
    WEBCORE_EXPORT void endScrubbing() override;

    void beginScanning(ScanDirection) override;
    void endScanning() override;
    double nextScanRate();

    WEBCORE_EXPORT bool canPlay() const override;

    double percentLoaded() const;

    bool shouldForceControlsDisplay() const;

#if ENABLE(VIDEO_TRACK)
    ExceptionOr<TextTrack&> addTextTrack(const String& kind, const String& label, const String& language);

    AudioTrackList& audioTracks();
    TextTrackList& textTracks();
    VideoTrackList& videoTracks();

    CueList currentlyActiveCues() const { return m_currentlyActiveCues; }

    void addAudioTrack(Ref<AudioTrack>&&);
    void addTextTrack(Ref<TextTrack>&&);
    void addVideoTrack(Ref<VideoTrack>&&);
    void removeAudioTrack(AudioTrack&);
    void removeTextTrack(TextTrack&, bool scheduleEvent = true);
    void removeVideoTrack(VideoTrack&);
    void forgetResourceSpecificTracks();
    void closeCaptionTracksChanged();
    void notifyMediaPlayerOfTextTrackChanges();

    virtual void didAddTextTrack(HTMLTrackElement&);
    virtual void didRemoveTextTrack(HTMLTrackElement&);

    void mediaPlayerDidAddAudioTrack(AudioTrackPrivate&) final;
    void mediaPlayerDidAddTextTrack(InbandTextTrackPrivate&) final;
    void mediaPlayerDidAddVideoTrack(VideoTrackPrivate&) final;
    void mediaPlayerDidRemoveAudioTrack(AudioTrackPrivate&) final;
    void mediaPlayerDidRemoveTextTrack(InbandTextTrackPrivate&) final;
    void mediaPlayerDidRemoveVideoTrack(VideoTrackPrivate&) final;

#if ENABLE(AVF_CAPTIONS)
    Vector<RefPtr<PlatformTextTrack>> outOfBandTrackSources() final;
#endif

    struct TrackGroup;
    void configureTextTrackGroupForLanguage(const TrackGroup&) const;
    void configureTextTracks();
    void configureTextTrackGroup(const TrackGroup&);

    void setSelectedTextTrack(TextTrack*);

    bool textTracksAreReady() const;
    using HTMLMediaElementEnums::TextTrackVisibilityCheckType;
    void configureTextTrackDisplay(TextTrackVisibilityCheckType checkType = CheckTextTrackVisibility);
    void updateTextTrackDisplay();

    // AudioTrackClient
    void audioTrackEnabledChanged(AudioTrack&) final;

    void textTrackReadyStateChanged(TextTrack*);

    // TextTrackClient
    void textTrackKindChanged(TextTrack&) override;
    void textTrackModeChanged(TextTrack&) override;
    void textTrackAddCues(TextTrack&, const TextTrackCueList&) override;
    void textTrackRemoveCues(TextTrack&, const TextTrackCueList&) override;
    void textTrackAddCue(TextTrack&, TextTrackCue&) override;
    void textTrackRemoveCue(TextTrack&, TextTrackCue&) override;

    // VideoTrackClient
    void videoTrackSelectedChanged(VideoTrack&) final;

    bool requiresTextTrackRepresentation() const;
    void setTextTrackRepresentation(TextTrackRepresentation*);
    void syncTextTrackBounds();
#endif

#if ENABLE(WIRELESS_PLAYBACK_TARGET)
    void webkitShowPlaybackTargetPicker();
    bool addEventListener(const AtomicString& eventType, Ref<EventListener>&&, const AddEventListenerOptions&) override;
    bool removeEventListener(const AtomicString& eventType, EventListener&, const ListenerOptions&) override;

    void wirelessRoutesAvailableDidChange() override;
    bool canPlayToWirelessPlaybackTarget() const override;
    bool isPlayingToWirelessPlaybackTarget() const override;
    void setWirelessPlaybackTarget(Ref<MediaPlaybackTarget>&&) override;
    void setShouldPlayToPlaybackTarget(bool) override;
#endif
    bool webkitCurrentPlaybackTargetIsWireless() const;

    // EventTarget function.
    // Both Node (via HTMLElement) and ActiveDOMObject define this method, which
    // causes an ambiguity error at compile time. This class's constructor
    // ensures that both implementations return document, so return the result
    // of one of them here.
    using HTMLElement::scriptExecutionContext;

    bool hasSingleSecurityOrigin() const { return !m_player || m_player->hasSingleSecurityOrigin(); }
    
    WEBCORE_EXPORT bool isFullscreen() const override;
    bool isStandardFullscreen() const;
    void toggleStandardFullscreenState();

    using MediaPlayerEnums::VideoFullscreenMode;
    VideoFullscreenMode fullscreenMode() const { return m_videoFullscreenMode; }
    virtual void fullscreenModeChanged(VideoFullscreenMode);

    void enterFullscreen(VideoFullscreenMode);
    void enterFullscreen() override;
    WEBCORE_EXPORT void exitFullscreen();

    bool hasClosedCaptions() const override;
    bool closedCaptionsVisible() const override;
    void setClosedCaptionsVisible(bool) override;

    MediaControls* mediaControls() const;

    void sourceWasRemoved(HTMLSourceElement*);
    void sourceWasAdded(HTMLSourceElement*);

    void privateBrowsingStateDidChange() override;

    // Media cache management.
    WEBCORE_EXPORT static void setMediaCacheDirectory(const String&);
    WEBCORE_EXPORT static const String& mediaCacheDirectory();
    WEBCORE_EXPORT static HashSet<RefPtr<SecurityOrigin>> originsInMediaCache(const String&);
    WEBCORE_EXPORT static void clearMediaCache(const String&, std::chrono::system_clock::time_point modifiedSince = { });
    WEBCORE_EXPORT static void clearMediaCacheForOrigins(const String&, const HashSet<RefPtr<SecurityOrigin>>&);
    static void resetMediaEngines();

    bool isPlaying() const { return m_playing; }

    bool hasPendingActivity() const override;

#if ENABLE(WEB_AUDIO)
    MediaElementAudioSourceNode* audioSourceNode() { return m_audioSourceNode; }
    void setAudioSourceNode(MediaElementAudioSourceNode*);

    AudioSourceProvider* audioSourceProvider();
#endif

    using HTMLMediaElementEnums::InvalidURLAction;
    bool isSafeToLoadURL(const URL&, InvalidURLAction);

    const String& mediaGroup() const;
    void setMediaGroup(const String&);

    MediaController* controller() const;
    void setController(RefPtr<MediaController>&&);

    MediaController* controllerForBindings() const { return controller(); }
    void setControllerForBindings(MediaController*);

    void enteredOrExitedFullscreen() { configureMediaControls(); }

    unsigned long long fileSize() const;

    void mediaLoadingFailed(MediaPlayerEnums::NetworkState);
    void mediaLoadingFailedFatally(MediaPlayerEnums::NetworkState);

#if ENABLE(MEDIA_SESSION)
    WEBCORE_EXPORT double playerVolume() const;

    const String& kind() const { return m_kind; }
    void setKind(const String& kind) { m_kind = kind; }

    MediaSession* session() const;
    void setSession(MediaSession*);

    void setShouldDuck(bool);

    static HTMLMediaElement* elementWithID(uint64_t);
    uint64_t elementID() const { return m_elementID; }
#endif

#if ENABLE(MEDIA_SOURCE)
    RefPtr<VideoPlaybackQuality> getVideoPlaybackQuality();
#endif

    MediaPlayerEnums::Preload preloadValue() const { return m_preload; }
    MediaElementSession& mediaSession() const { return *m_mediaSession; }

#if ENABLE(MEDIA_CONTROLS_SCRIPT)
    void pageScaleFactorChanged();
    void userInterfaceLayoutDirectionChanged();
    WEBCORE_EXPORT String getCurrentMediaControlsStatus();

    MediaControlsHost* mediaControlsHost() { return m_mediaControlsHost.get(); }
#endif

    bool isDisablingSleep() const { return m_sleepDisabler.get(); }

    double maxBufferedTime() const;

    MediaProducer::MediaStateFlags mediaState() const override;

    void layoutSizeChanged();
    void visibilityDidChange();

    void allowsMediaDocumentInlinePlaybackChanged();
    void updateShouldPlay();

    RenderMedia* renderer() const;

    void resetPlaybackSessionState();
    bool isVisibleInViewport() const;
    bool hasEverNotifiedAboutPlaying() const;
    void setShouldDelayLoadEvent(bool);

    bool hasEverHadAudio() const { return m_hasEverHadAudio; }
    bool hasEverHadVideo() const { return m_hasEverHadVideo; }

    double playbackStartedTime() const { return m_playbackStartedTime; }

    bool isTemporarilyAllowingInlinePlaybackAfterFullscreen() const {return m_temporarilyAllowingInlinePlaybackAfterFullscreen; }

    void isVisibleInViewportChanged();

    WEBCORE_EXPORT const MediaResourceLoader* lastMediaResourceLoaderForTesting() const;

#if ENABLE(MEDIA_STREAM)
    bool hasMediaStreamSrcObject() const { return !!m_mediaStreamSrcObject; }
#endif

protected:
    HTMLMediaElement(const QualifiedName&, Document&, bool createdByParser);
    virtual ~HTMLMediaElement();

    void parseAttribute(const QualifiedName&, const AtomicString&) override;
    void finishParsingChildren() override;
    bool isURLAttribute(const Attribute&) const override;
    void willAttachRenderers() override;
    void didAttachRenderers() override;
    void willDetachRenderers() override;
    void didDetachRenderers() override;

    void didMoveToNewDocument(Document& oldDocument) override;

    enum DisplayMode { Unknown, None, Poster, PosterWaitingForVideo, Video };
    DisplayMode displayMode() const { return m_displayMode; }
    virtual void setDisplayMode(DisplayMode mode) { m_displayMode = mode; }
    
    bool isMediaElement() const final { return true; }

#if ENABLE(VIDEO_TRACK)
    bool ignoreTrackDisplayUpdateRequests() const { return m_ignoreTrackDisplayUpdate > 0 || !m_textTracks || !m_cueTree.size(); }
    void beginIgnoringTrackDisplayUpdateRequests();
    void endIgnoringTrackDisplayUpdateRequests();
#endif

    RenderPtr<RenderElement> createElementRenderer(RenderStyle&&, const RenderTreePosition&) override;

#if ENABLE(MEDIA_CONTROLS_SCRIPT)
    bool mediaControlsDependOnPageScaleFactor() const { return m_mediaControlsDependOnPageScaleFactor; }
    void setMediaControlsDependOnPageScaleFactor(bool);
    void updateMediaControlsAfterPresentationModeChange();
#endif

    void scheduleEvent(const AtomicString& eventName);

private:
    void createMediaPlayer();

    bool alwaysCreateUserAgentShadowRoot() const override { return true; }

    bool supportsFocus() const override;
    bool isMouseFocusable() const override;
    bool rendererIsNeeded(const RenderStyle&) override;
    bool childShouldCreateRenderer(const Node&) const override;
    InsertionNotificationRequest insertedInto(ContainerNode&) override;
    void finishedInsertingSubtree() override;
    void removedFrom(ContainerNode&) override;
    void didRecalcStyle(Style::Change) override;

    void willBecomeFullscreenElement() override;
    void didBecomeFullscreenElement() override;
    void willStopBeingFullscreenElement() override;

    // ActiveDOMObject API.
    const char* activeDOMObjectName() const override;
    bool canSuspendForDocumentSuspension() const override;
    void suspend(ReasonForSuspension) override;
    void resume() override;
    void stop() override;
    void stopWithoutDestroyingMediaPlayer();
    void contextDestroyed() override;
    
    void mediaVolumeDidChange() override;

    void visibilityStateChanged() override;

    virtual void updateDisplayState() { }
    
    void setReadyState(MediaPlayerEnums::ReadyState);
    void setNetworkState(MediaPlayerEnums::NetworkState);

    double effectivePlaybackRate() const;
    double requestedPlaybackRate() const;

    void mediaPlayerNetworkStateChanged(MediaPlayer*) override;
    void mediaPlayerReadyStateChanged(MediaPlayer*) override;
    void mediaPlayerTimeChanged(MediaPlayer*) override;
    void mediaPlayerVolumeChanged(MediaPlayer*) override;
    void mediaPlayerMuteChanged(MediaPlayer*) override;
    void mediaPlayerDurationChanged(MediaPlayer*) override;
    void mediaPlayerRateChanged(MediaPlayer*) override;
    void mediaPlayerPlaybackStateChanged(MediaPlayer*) override;
    void mediaPlayerSawUnsupportedTracks(MediaPlayer*) override;
    void mediaPlayerResourceNotSupported(MediaPlayer*) override;
    void mediaPlayerRepaint(MediaPlayer*) override;
    void mediaPlayerSizeChanged(MediaPlayer*) override;
    bool mediaPlayerRenderingCanBeAccelerated(MediaPlayer*) override;
    void mediaPlayerRenderingModeChanged(MediaPlayer*) override;
    bool mediaPlayerAcceleratedCompositingEnabled() override;
    void mediaPlayerEngineUpdated(MediaPlayer*) override;
    void mediaEngineWasUpdated();

    void mediaPlayerFirstVideoFrameAvailable(MediaPlayer*) override;
    void mediaPlayerCharacteristicChanged(MediaPlayer*) override;

#if ENABLE(LEGACY_ENCRYPTED_MEDIA_V1)
    void mediaPlayerKeyAdded(MediaPlayer*, const String& keySystem, const String& sessionId) override;
    void mediaPlayerKeyError(MediaPlayer*, const String& keySystem, const String& sessionId, MediaPlayerClient::MediaKeyErrorCode, unsigned short systemCode) override;
    void mediaPlayerKeyMessage(MediaPlayer*, const String& keySystem, const String& sessionId, const unsigned char* message, unsigned messageLength, const URL& defaultURL) override;
    bool mediaPlayerKeyNeeded(MediaPlayer*, const String& keySystem, const String& sessionId, const unsigned char* initData, unsigned initDataLength) override;
#endif

#if ENABLE(LEGACY_ENCRYPTED_MEDIA)
    RefPtr<ArrayBuffer> mediaPlayerCachedKeyForKeyId(const String& keyId) const override;
    bool mediaPlayerKeyNeeded(MediaPlayer*, Uint8Array*) override;
    String mediaPlayerMediaKeysStorageDirectory() const override;
#endif

#if ENABLE(ENCRYPTED_MEDIA)
    bool mediaPlayerInitializationDataEncountered(const String&, RefPtr<ArrayBuffer>&&) override;
    void cdmClientAttemptToResumePlaybackIfNecessary() override;
    void cdmClientAttemptToDecryptWithKeys(const Vector<std::pair<Ref<SharedBuffer>, Ref<SharedBuffer>>>&) override;
#if USE(OCDM)
    void emitSession(String&);
#endif
    void attemptToDecrypt();
#endif
    
#if ENABLE(WIRELESS_PLAYBACK_TARGET)
    void mediaPlayerCurrentPlaybackTargetIsWirelessChanged(MediaPlayer*) override;
    void enqueuePlaybackTargetAvailabilityChangedEvent();

    using EventTarget::dispatchEvent;
    bool dispatchEvent(Event&) override;
#endif

#if ENABLE(MEDIA_SESSION)
    void setSessionInternal(MediaSession&);
#endif

    String mediaPlayerReferrer() const override;
    String mediaPlayerUserAgent() const override;

    bool mediaPlayerNeedsSiteSpecificHacks() const override;
    String mediaPlayerDocumentHost() const override;

    void mediaPlayerEnterFullscreen() override;
    void mediaPlayerExitFullscreen() override;
    bool mediaPlayerIsFullscreen() const override;
    bool mediaPlayerIsFullscreenPermitted() const override;
    bool mediaPlayerIsVideo() const override;
    LayoutRect mediaPlayerContentBoxRect() const override;
    float mediaPlayerContentsScale() const override;
    void mediaPlayerSetSize(const IntSize&) override;
    void mediaPlayerPause() override;
    void mediaPlayerPlay() override;
    bool mediaPlayerPlatformVolumeConfigurationRequired() const override;
    bool mediaPlayerIsPaused() const override;
    bool mediaPlayerIsLooping() const override;
    CachedResourceLoader* mediaPlayerCachedResourceLoader() override;
    RefPtr<PlatformMediaResourceLoader> mediaPlayerCreateResourceLoader() override;
    bool mediaPlayerShouldUsePersistentCache() const override;
    const String& mediaPlayerMediaCacheDirectory() const override;

#if PLATFORM(WIN) && USE(AVFOUNDATION)
    GraphicsDeviceAdapter* mediaPlayerGraphicsDeviceAdapter(const MediaPlayer*) const override;
#endif

    void mediaPlayerActiveSourceBuffersChanged(const MediaPlayer*) override;

    bool mediaPlayerShouldWaitForResponseToAuthenticationChallenge(const AuthenticationChallenge&) override;
    void mediaPlayerHandlePlaybackCommand(PlatformMediaSession::RemoteControlCommandType command) override { didReceiveRemoteControlCommand(command, nullptr); }
    String sourceApplicationIdentifier() const override;
    String mediaPlayerSourceApplicationIdentifier() const override { return sourceApplicationIdentifier(); }
    Vector<String> mediaPlayerPreferredAudioCharacteristics() const override;

#if PLATFORM(IOS)
    String mediaPlayerNetworkInterfaceName() const override;
    bool mediaPlayerGetRawCookies(const URL&, Vector<Cookie>&) const override;
#endif

    bool mediaPlayerIsInMediaDocument() const final;
    void mediaPlayerEngineFailedToLoad() const final;

    double mediaPlayerRequestedPlaybackRate() const final;
    VideoFullscreenMode mediaPlayerFullscreenMode() const final { return fullscreenMode(); }
    bool mediaPlayerShouldDisableSleep() const final { return shouldDisableSleep(); }

#if USE(GSTREAMER)
    void requestInstallMissingPlugins(const String& details, const String& description, MediaPlayerRequestInstallMissingPluginsCallback&) final;
#endif

    void pendingActionTimerFired();
    void progressEventTimerFired();
    void playbackProgressTimerFired();
    void scanTimerFired();
    void seekTask();
    void startPlaybackProgressTimer();
    void startProgressEventTimer();
    void stopPeriodicTimers();

    void seek(const MediaTime&);
    void seekInternal(const MediaTime&);
    void seekWithTolerance(const MediaTime&, const MediaTime& negativeTolerance, const MediaTime& positiveTolerance, bool fromDOM);
    void finishSeek();
    void clearSeeking();
    void addPlayedRange(const MediaTime& start, const MediaTime& end);
    
    void scheduleTimeupdateEvent(bool periodicEvent);
    virtual void scheduleResizeEvent() { }
    virtual void scheduleResizeEventIfSizeChanged() { }

    void selectMediaResource();
    void loadResource(const URL&, ContentType&, const String& keySystem);
    void scheduleNextSourceChild();
    void loadNextSourceChild();
    void userCancelledLoad();
    void clearMediaPlayer(DelayedActionType flags);
    bool havePotentialSourceChild();
    void noneSupported();
    void cancelPendingEventsAndCallbacks();
    void waitForSourceChange();
    void prepareToPlay();

    URL selectNextSourceChild(ContentType*, String* keySystem, InvalidURLAction);

#if ENABLE(VIDEO_TRACK)
    void updateActiveTextTrackCues(const MediaTime&);
    HTMLTrackElement* showingTrackWithSameKind(HTMLTrackElement*) const;

    enum ReconfigureMode {
        Immediately,
        AfterDelay,
    };
    void markCaptionAndSubtitleTracksAsUnconfigured(ReconfigureMode);
    void captionPreferencesChanged() override;
#endif

    // These "internal" functions do not check user gesture restrictions.
    bool playInternal();
    void pauseInternal();

    void prepareForLoad();
    void allowVideoRendering();

    bool processingMediaPlayerCallback() const { return m_processingMediaPlayerCallback > 0; }
    void beginProcessingMediaPlayerCallback() { ++m_processingMediaPlayerCallback; }
    void endProcessingMediaPlayerCallback() { ASSERT(m_processingMediaPlayerCallback); --m_processingMediaPlayerCallback; }

    enum class UpdateState { Asynchronously, Synchronously };

    void updatePlayState(UpdateState updateState = UpdateState::Synchronously);
    void updateVolume();
    void setPlaying(bool);
    bool potentiallyPlaying() const;
    bool endedPlayback() const;
    bool stoppedDueToErrors() const;
    bool pausedForUserInteraction() const;
    bool couldPlayIfEnoughData() const;
    void dispatchPlayPauseEventsIfNeedsQuirks();
    SuccessOr<MediaPlaybackDenialReason> canTransitionFromAutoplayToPlay() const;

    enum class PlaybackWithoutUserGesture { None, Started, Prevented };
    void setPlaybackWithoutUserGesture(PlaybackWithoutUserGesture);
    void userDidInterfereWithAutoplay();
    void handleAutoplayEvent(AutoplayEvent);

    MediaTime minTimeSeekable() const;
    MediaTime maxTimeSeekable() const;

    // Pauses playback without changing any states or generating events
    void setPausedInternal(bool);

    void setPlaybackRateInternal(double);

    void mediaCanStart(Document&) final;

    void invalidateCachedTime() const;
    void refreshCachedTime() const;

    bool hasMediaControls() const;
    bool createMediaControls();
    void configureMediaControls();

    void prepareMediaFragmentURI();
    void applyMediaFragmentURI();

    void changeNetworkStateFromLoadingToIdle();

    void removeBehaviorsRestrictionsAfterFirstUserGesture(MediaElementSession::BehaviorRestrictions mask = MediaElementSession::AllRestrictions);

    void updateMediaController();
    bool isBlocked() const;
    bool isBlockedOnMediaController() const;
    bool hasCurrentSrc() const override { return !m_currentSrc.isEmpty(); }
    bool isLiveStream() const override { return movieLoadType() == MediaPlayerEnums::LiveStream; }

    void updateSleepDisabling();
    bool shouldDisableSleep() const;

#if ENABLE(MEDIA_CONTROLS_SCRIPT)
    void didAddUserAgentShadowRoot(ShadowRoot*) override;
    DOMWrapperWorld& ensureIsolatedWorld();
    bool ensureMediaControlsInjectedScript();
#endif

    PlatformMediaSession::MediaType mediaType() const override;
    PlatformMediaSession::MediaType presentationType() const override;
    PlatformMediaSession::DisplayType displayType() const override;
    PlatformMediaSession::CharacteristicsFlags characteristics() const final;

    void suspendPlayback() override;
    void resumeAutoplaying() override;
    void mayResumePlayback(bool shouldResume) override;
    String mediaSessionTitle() const override;
    double mediaSessionDuration() const override { return duration(); }
    double mediaSessionCurrentTime() const override { return currentTime(); }
    bool canReceiveRemoteControlCommands() const override { return true; }
    void didReceiveRemoteControlCommand(PlatformMediaSession::RemoteControlCommandType, const PlatformMediaSession::RemoteCommandArgument*) override;
    bool supportsSeeking() const override;
    bool shouldOverrideBackgroundPlaybackRestriction(PlatformMediaSession::InterruptionType) const override;
    bool shouldOverrideBackgroundLoadingRestriction() const override;
    bool canProduceAudio() const final;

    void pageMutedStateDidChange() override;

#if USE(AUDIO_SESSION) && PLATFORM(MAC)
    void hardwareMutedStateDidChange(AudioSession*) final;
#endif

    bool effectiveMuted() const;

    void registerWithDocument(Document&);
    void unregisterWithDocument(Document&);

    void updateCaptionContainer();
    void ensureMediaControlsShadowRoot();

#if ENABLE(WIRELESS_PLAYBACK_TARGET)
    void prepareForDocumentSuspension() final;
    void resumeFromDocumentSuspension() final;

    void updateMediaState(UpdateState updateState = UpdateState::Synchronously);
    bool hasPlaybackTargetAvailabilityListeners() const { return m_hasPlaybackTargetAvailabilityListeners; }
#endif

    bool isVideoTooSmallForInlinePlayback();
    void updateShouldAutoplay();

    void pauseAfterDetachedTask();
    void updatePlaybackControlsManager();
    void scheduleUpdatePlaybackControlsManager();
    void playbackControlsManagerBehaviorRestrictionsTimerFired();

    void updateRenderer();

    void updatePageScaleFactorJSProperty();
    void updateUsesLTRUserInterfaceLayoutDirectionJSProperty();
    void setControllerJSProperty(const char*, JSC::JSValue);

    void addBehaviorRestrictionsOnEndIfNecessary();
    void handleSeekToPlaybackPosition(double);
    void seekToPlaybackPositionEndedTimerFired();

    Timer m_pendingActionTimer;
    Timer m_progressEventTimer;
    Timer m_playbackProgressTimer;
    Timer m_scanTimer;
    Timer m_playbackControlsManagerBehaviorRestrictionsTimer;
    Timer m_seekToPlaybackPositionEndedTimer;
    GenericTaskQueue<Timer> m_seekTaskQueue;
    GenericTaskQueue<Timer> m_shadowDOMTaskQueue;
    GenericTaskQueue<Timer> m_promiseTaskQueue;
    GenericTaskQueue<Timer> m_pauseAfterDetachedTaskQueue;
    GenericTaskQueue<Timer> m_updatePlaybackControlsManagerQueue;
    GenericTaskQueue<Timer> m_playbackControlsManagerBehaviorRestrictionsQueue;
    GenericTaskQueue<Timer> m_resourceSelectionTaskQueue;
    RefPtr<TimeRanges> m_playedTimeRanges;
    GenericEventQueue m_asyncEventQueue;

    Vector<DOMPromise<void>> m_pendingPlayPromises;

    double m_requestedPlaybackRate { 1 };
    double m_reportedPlaybackRate { 1 };
    double m_defaultPlaybackRate { 1 };
    bool m_webkitPreservesPitch { true };
    NetworkState m_networkState { NETWORK_EMPTY };
    ReadyState m_readyState { HAVE_NOTHING };
    ReadyState m_readyStateMaximum { HAVE_NOTHING };
    URL m_currentSrc;

    RefPtr<MediaError> m_error;

    struct PendingSeek {
        PendingSeek(const MediaTime& now, const MediaTime& targetTime, const MediaTime& negativeTolerance, const MediaTime& positiveTolerance)
            : now(now)
            , targetTime(targetTime)
            , negativeTolerance(negativeTolerance)
            , positiveTolerance(positiveTolerance)
        {
        }
        MediaTime now;
        MediaTime targetTime;
        MediaTime negativeTolerance;
        MediaTime positiveTolerance;
    };
    std::unique_ptr<PendingSeek> m_pendingSeek;
    SeekType m_pendingSeekType { NoSeek };

    double m_volume { 1 };
    bool m_volumeInitialized { false };
    MediaTime m_lastSeekTime;
    
    double m_previousProgressTime { std::numeric_limits<double>::max() };
    double m_playbackStartedTime { 0 };

    // The last time a timeupdate event was sent (based on monotonic clock).
    MonotonicTime m_clockTimeAtLastUpdateEvent;

    // The last time a timeupdate event was sent in movie time.
    MediaTime m_lastTimeUpdateEventMovieTime;
    
    // Loading state.
    enum LoadState { WaitingForSource, LoadingFromSrcAttr, LoadingFromSourceElement };
    LoadState m_loadState { WaitingForSource };
    RefPtr<HTMLSourceElement> m_currentSourceNode;
    RefPtr<Node> m_nextChildNodeToConsider;

    VideoFullscreenMode m_videoFullscreenMode { VideoFullscreenModeNone };
    bool m_preparedForInline;
    std::function<void()> m_preparedForInlineCompletionHandler;

    bool m_temporarilyAllowingInlinePlaybackAfterFullscreen { false };

#if PLATFORM(IOS) || (PLATFORM(MAC) && ENABLE(VIDEO_PRESENTATION_MODE))
    RetainPtr<PlatformLayer> m_videoFullscreenLayer;
    FloatRect m_videoFullscreenFrame;
    MediaPlayerEnums::VideoGravity m_videoFullscreenGravity { MediaPlayer::VideoGravityResizeAspect };
#endif

    RefPtr<MediaPlayer> m_player;

    MediaPlayerEnums::Preload m_preload { MediaPlayer::Auto };

    DisplayMode m_displayMode { Unknown };

    // Counter incremented while processing a callback from the media player, so we can avoid
    // calling the media engine recursively.
    int m_processingMediaPlayerCallback { 0 };

#if ENABLE(MEDIA_SESSION)
    String m_kind;
    RefPtr<MediaSession> m_session;
    bool m_shouldDuck { false };
    uint64_t m_elementID;
#endif

#if ENABLE(MEDIA_SOURCE)
    RefPtr<MediaSource> m_mediaSource;
    unsigned m_droppedVideoFrames { 0 };
#endif

    mutable MediaTime m_cachedTime;
    mutable double m_clockTimeAtLastCachedTimeUpdate { 0 };
    mutable double m_minimumClockTimeToUpdateCachedTime { 0 };

    MediaTime m_fragmentStartTime;
    MediaTime m_fragmentEndTime;

    using PendingActionFlags = unsigned;
    PendingActionFlags m_pendingActionFlags { 0 };

    enum ActionAfterScanType { Nothing, Play, Pause };
    ActionAfterScanType m_actionAfterScan { Nothing };

    enum ScanType { Seek, Scan };
    ScanType m_scanType { Scan };
    ScanDirection m_scanDirection { Forward };

    bool m_firstTimePlaying : 1;
    bool m_playing : 1;
    bool m_isWaitingUntilMediaCanStart : 1;
    bool m_shouldDelayLoadEvent : 1;
    bool m_haveFiredLoadedData : 1;
    bool m_inActiveDocument : 1;
    bool m_autoplaying : 1;
    bool m_muted : 1;
    bool m_explicitlyMuted : 1;
    bool m_initiallyMuted : 1;
    bool m_paused : 1;
    bool m_seeking : 1;

    // data has not been loaded since sending a "stalled" event
    bool m_sentStalledEvent : 1;

    // time has not changed since sending an "ended" event
    bool m_sentEndEvent : 1;

    bool m_pausedInternal : 1;

    // Not all media engines provide enough information about a file to be able to
    // support progress events so setting m_sendProgressEvents disables them 
    bool m_sendProgressEvents : 1;

    bool m_closedCaptionsVisible : 1;
    bool m_webkitLegacyClosedCaptionOverride : 1;
    bool m_completelyLoaded : 1;
    bool m_havePreparedToPlay : 1;
    bool m_parsingInProgress : 1;
    bool m_elementIsHidden : 1;
    bool m_creatingControls : 1;
    bool m_receivedLayoutSizeChanged : 1;
    bool m_hasEverNotifiedAboutPlaying : 1;

    bool m_hasEverHadAudio : 1;
    bool m_hasEverHadVideo : 1;

#if ENABLE(MEDIA_CONTROLS_SCRIPT)
    bool m_mediaControlsDependOnPageScaleFactor : 1;
    bool m_haveSetUpCaptionContainer : 1;
#endif

    bool m_isScrubbingRemotely : 1;

#if ENABLE(VIDEO_TRACK)
    bool m_tracksAreReady : 1;
    bool m_haveVisibleTextTrack : 1;
    bool m_processingPreferenceChange : 1;

    PlaybackWithoutUserGesture m_playbackWithoutUserGesture;
    std::optional<MediaTime> m_playbackWithoutUserGestureStartedTime;

    String m_subtitleTrackLanguage;
    MediaTime m_lastTextTrackUpdateTime { -1, 1 };

    CaptionUserPreferences::CaptionDisplayMode m_captionDisplayMode { CaptionUserPreferences::Automatic };

    RefPtr<AudioTrackList> m_audioTracks;
    RefPtr<TextTrackList> m_textTracks;
    RefPtr<VideoTrackList> m_videoTracks;
    Vector<RefPtr<TextTrack>> m_textTracksWhenResourceSelectionBegan;

    CueIntervalTree m_cueTree;

    CueList m_currentlyActiveCues;
    int m_ignoreTrackDisplayUpdate { 0 };

    bool m_requireCaptionPreferencesChangedCallbacks { false };
#endif

#if ENABLE(WEB_AUDIO)
    // This is a weak reference, since m_audioSourceNode holds a reference to us.
    // The value is set just after the MediaElementAudioSourceNode is created.
    // The value is cleared in MediaElementAudioSourceNode::~MediaElementAudioSourceNode().
    MediaElementAudioSourceNode* m_audioSourceNode { nullptr };
#endif

    String m_mediaGroup;
    friend class MediaController;
    RefPtr<MediaController> m_mediaController;

    std::unique_ptr<DisplaySleepDisabler> m_sleepDisabler;

    WeakPtr<const MediaResourceLoader> m_lastMediaResourceLoaderForTesting;

    friend class TrackDisplayUpdateScope;

    RefPtr<Blob> m_blob;
    MediaProvider m_mediaProvider;

#if ENABLE(LEGACY_ENCRYPTED_MEDIA)
    RefPtr<WebKitMediaKeys> m_webKitMediaKeys;
#endif
#if ENABLE(ENCRYPTED_MEDIA)
    RefPtr<MediaKeys> m_mediaKeys;
    bool m_attachingMediaKeys { false };
    // encrypted block queue
    bool m_decryptionBlockedWaitingForKey { false };
    // playback blocked waiting for key
    bool m_playbackBlockedWaitingForKey { false };
    GenericTaskQueue<Timer> m_encryptedMediaQueue;
#endif

    std::unique_ptr<MediaElementSession> m_mediaSession;
    size_t m_reportedExtraMemoryCost { 0 };

#if ENABLE(MEDIA_CONTROLS_SCRIPT)
    friend class MediaControlsHost;
    RefPtr<MediaControlsHost> m_mediaControlsHost;
    RefPtr<DOMWrapperWorld> m_isolatedWorld;
#endif

#if ENABLE(MEDIA_STREAM)
    RefPtr<MediaStream> m_mediaStreamSrcObject;
    bool m_settingMediaStreamSrcObject { false };
#endif

#if ENABLE(WIRELESS_PLAYBACK_TARGET)
    MediaProducer::MediaStateFlags m_mediaState { MediaProducer::IsNotPlaying };
    bool m_hasPlaybackTargetAvailabilityListeners { false };
    bool m_failedToPlayToWirelessTarget { false };
    bool m_isPlayingToWirelessTarget { false };
#endif
};

#if ENABLE(VIDEO_TRACK) && !defined(NDEBUG)

// Template specialization required by PodIntervalTree in debug mode.
template <> struct ValueToString<TextTrackCue*> {
    static String string(TextTrackCue* const& cue)
    {
        String text;
        if (cue->isRenderable())
            text = toVTTCue(cue)->text();
        return String::format("%p id=%s interval=%s-->%s cue=%s)", cue, cue->id().utf8().data(), toString(cue->startTime()).utf8().data(), toString(cue->endTime()).utf8().data(), text.utf8().data());
    }
};

#endif

#ifndef NDEBUG

template<> struct ValueToString<MediaTime> {
    static String string(const MediaTime& time)
    {
        return toString(time);
    }
};

#endif

} // namespace WebCore

SPECIALIZE_TYPE_TRAITS_BEGIN(WebCore::HTMLMediaElement)
    static bool isType(const WebCore::Element& element) { return element.isMediaElement(); }
    static bool isType(const WebCore::Node& node) { return is<WebCore::Element>(node) && isType(downcast<WebCore::Element>(node)); }
SPECIALIZE_TYPE_TRAITS_END()

#endif<|MERGE_RESOLUTION|>--- conflicted
+++ resolved
@@ -51,13 +51,12 @@
 #include "VideoTrack.h"
 #endif
 
-<<<<<<< HEAD
+#if USE(AUDIO_SESSION) && PLATFORM(MAC)
+#include "AudioSession.h"
+#endif
+
 #if ENABLE(ENCRYPTED_MEDIA)
 #include "CDMClient.h"
-=======
-#if USE(AUDIO_SESSION) && PLATFORM(MAC)
-#include "AudioSession.h"
->>>>>>> 97a6a9fe
 #endif
 
 #ifndef NDEBUG
@@ -130,13 +129,11 @@
     , private TextTrackClient
     , private VideoTrackClient
 #endif
-<<<<<<< HEAD
+#if USE(AUDIO_SESSION) && PLATFORM(MAC)
+    , private AudioSession::MutedStateObserver
+#endif
 #if ENABLE(ENCRYPTED_MEDIA)
     , private CDMClient
-=======
-#if USE(AUDIO_SESSION) && PLATFORM(MAC)
-    , private AudioSession::MutedStateObserver
->>>>>>> 97a6a9fe
 #endif
 {
 public:
