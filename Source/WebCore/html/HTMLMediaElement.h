--- conflicted
+++ resolved
@@ -644,13 +644,11 @@
     bool mediaPlayerInitializationDataEncountered(const String&, RefPtr<ArrayBuffer>&&) override;
     void cdmClientAttemptToResumePlaybackIfNecessary() override;
     void cdmClientAttemptToDecryptWithInstance(const CDMInstance&) override;
-<<<<<<< HEAD
+    void attemptToDecrypt();
+
 #if USE(OCDM)
     void emitSession(String&);
 #endif
-=======
->>>>>>> 3dab5231
-    void attemptToDecrypt();
 #endif
     
 #if ENABLE(WIRELESS_PLAYBACK_TARGET)
