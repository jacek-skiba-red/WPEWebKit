--- conflicted
+++ resolved
@@ -86,8 +86,5 @@
     return "AudioTrackList";
 }
 
-<<<<<<< HEAD
-=======
 } // namespace WebCore
->>>>>>> 20415689
 #endif