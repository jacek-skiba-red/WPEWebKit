/*
 * Copyright (C) 2012-2014 Apple Inc.  All rights reserved.
 *
 * Redistribution and use in source and binary forms, with or without
 * modification, are permitted provided that the following conditions
 * are met:
 * 1. Redistributions of source code must retain the above copyright
 *    notice, this list of conditions and the following disclaimer.
 * 2. Redistributions in binary form must reproduce the above copyright
 *    notice, this list of conditions and the following disclaimer in the
 *    documentation and/or other materials provided with the distribution.
 *
 * THIS SOFTWARE IS PROVIDED BY APPLE INC. ``AS IS'' AND ANY
 * EXPRESS OR IMPLIED WARRANTIES, INCLUDING, BUT NOT LIMITED TO, THE
 * IMPLIED WARRANTIES OF MERCHANTABILITY AND FITNESS FOR A PARTICULAR
 * PURPOSE ARE DISCLAIMED.  IN NO EVENT SHALL APPLE INC. OR
 * CONTRIBUTORS BE LIABLE FOR ANY DIRECT, INDIRECT, INCIDENTAL, SPECIAL,
 * EXEMPLARY, OR CONSEQUENTIAL DAMAGES (INCLUDING, BUT NOT LIMITED TO,
 * PROCUREMENT OF SUBSTITUTE GOODS OR SERVICES; LOSS OF USE, DATA, OR
 * PROFITS; OR BUSINESS INTERRUPTION) HOWEVER CAUSED AND ON ANY THEORY
 * OF LIABILITY, WHETHER IN CONTRACT, STRICT LIABILITY, OR TORT
 * (INCLUDING NEGLIGENCE OR OTHERWISE) ARISING IN ANY WAY OUT OF THE USE
 * OF THIS SOFTWARE, EVEN IF ADVISED OF THE POSSIBILITY OF SUCH DAMAGE.
 */

#include "config.h"
#include "InbandGenericTextTrack.h"

#if ENABLE(VIDEO_TRACK)

#include "HTMLMediaElement.h"
#include "InbandTextTrackPrivate.h"
#include "Logging.h"
#include "VTTRegionList.h"
#include <math.h>
#include <wtf/text/CString.h>

namespace WebCore {

void GenericTextTrackCueMap::add(GenericCueData& cueData, TextTrackCueGeneric& cue)
{
    m_dataToCueMap.add(&cueData, &cue);
    m_cueToDataMap.add(&cue, &cueData);
}

TextTrackCueGeneric* GenericTextTrackCueMap::find(GenericCueData& cueData)
{
    return m_dataToCueMap.get(&cueData);
}

GenericCueData* GenericTextTrackCueMap::find(TextTrackCue& cue)
{
    return m_cueToDataMap.get(&cue);
}

void GenericTextTrackCueMap::remove(GenericCueData& cueData)
{
    if (auto cue = m_dataToCueMap.take(&cueData))
        m_cueToDataMap.remove(cue);
}

void GenericTextTrackCueMap::remove(TextTrackCue& cue)
{
    if (auto data = m_cueToDataMap.take(&cue))
        m_dataToCueMap.remove(data);
}

Ref<InbandGenericTextTrack> InbandGenericTextTrack::create(ScriptExecutionContext* context, TextTrackClient* client, PassRefPtr<InbandTextTrackPrivate> playerPrivate)
{
    return adoptRef(*new InbandGenericTextTrack(context, client, playerPrivate));
}

InbandGenericTextTrack::InbandGenericTextTrack(ScriptExecutionContext* context, TextTrackClient* client, PassRefPtr<InbandTextTrackPrivate> trackPrivate)
    : InbandTextTrack(context, client, trackPrivate)
{
}

InbandGenericTextTrack::~InbandGenericTextTrack()
{
}

void InbandGenericTextTrack::updateCueFromCueData(TextTrackCueGeneric* cue, GenericCueData* cueData)
{
    cue->willChange();

    cue->setStartTime(cueData->startTime());
    MediaTime endTime = cueData->endTime();
    if (endTime.isPositiveInfinite() && mediaElement())
        endTime = mediaElement()->durationMediaTime();
    cue->setEndTime(endTime);
    cue->setText(cueData->content());
    cue->setId(cueData->id());
    cue->setBaseFontSizeRelativeToVideoHeight(cueData->baseFontSize());
    cue->setFontSizeMultiplier(cueData->relativeFontSize());
    cue->setFontName(cueData->fontName());

    if (cueData->position() > 0)
        cue->setPosition(std::round(cueData->position()));
    if (cueData->line() > 0)
        cue->setLine(std::round(cueData->line()));
    if (cueData->size() > 0)
        cue->setSize(std::round(cueData->size()));
    if (cueData->backgroundColor().isValid())
        cue->setBackgroundColor(cueData->backgroundColor().rgb());
    if (cueData->foregroundColor().isValid())
        cue->setForegroundColor(cueData->foregroundColor().rgb());
    if (cueData->highlightColor().isValid())
        cue->setHighlightColor(cueData->highlightColor().rgb());

    if (cueData->align() == GenericCueData::Start)
        cue->setAlign(ASCIILiteral("start"));
    else if (cueData->align() == GenericCueData::Middle)
        cue->setAlign(ASCIILiteral("middle"));
    else if (cueData->align() == GenericCueData::End)
        cue->setAlign(ASCIILiteral("end"));
    cue->setSnapToLines(false);

    cue->didChange();
}

void InbandGenericTextTrack::addGenericCue(InbandTextTrackPrivate* trackPrivate, PassRefPtr<GenericCueData> prpCueData)
{
    ASSERT_UNUSED(trackPrivate, trackPrivate == m_private);

    RefPtr<GenericCueData> cueData = prpCueData;
    if (m_cueMap.find(*cueData))
        return;

<<<<<<< HEAD
    RefPtr<TextTrackCueGeneric> cue = TextTrackCueGeneric::create(*scriptExecutionContext(), cueData->startTime(), cueData->endTime(), cueData->content());
    updateCueFromCueData(cue.get(), cueData.get());
    if (hasCue(cue.get(), TextTrackCue::IgnoreDuration)) {
        LOG(Media, "InbandGenericTextTrack::addGenericCue ignoring already added cue: start=%.2f, end=%.2f, content=\"%s\"", cueData->startTime().toDouble(), cueData->endTime().toDouble(), cueData->content().utf8().data());
=======
    auto cue = TextTrackCueGeneric::create(*scriptExecutionContext(), cueData->startTime(), cueData->endTime(), cueData->content());
    updateCueFromCueData(cue.ptr(), cueData.get());
    if (hasCue(cue.ptr(), TextTrackCue::IgnoreDuration)) {
        LOG(Media, "InbandGenericTextTrack::addGenericCue ignoring already added cue: start=%s, end=%s, content=\"%s\"\n", toString(cueData->startTime()).utf8().data(), toString(cueData->endTime()).utf8().data(), cueData->content().utf8().data());
>>>>>>> 0d97058f
        return;
    }

    LOG(Media, "InbandGenericTextTrack::addGenericCue added cue: start=%.2f, end=%.2f, content=\"%s\"", cueData->startTime().toDouble(), cueData->endTime().toDouble(), cueData->content().utf8().data());

    if (cueData->status() != GenericCueData::Complete)
        m_cueMap.add(*cueData, cue);

    addCue(WTFMove(cue));
}

void InbandGenericTextTrack::updateGenericCue(InbandTextTrackPrivate*, GenericCueData* cueData)
{
    auto* cue = m_cueMap.find(*cueData);
    if (!cue)
        return;

    updateCueFromCueData(cue, cueData);

    if (cueData->status() == GenericCueData::Complete)
        m_cueMap.remove(*cueData);
}

void InbandGenericTextTrack::removeGenericCue(InbandTextTrackPrivate*, GenericCueData* cueData)
{
    auto* cue = m_cueMap.find(*cueData);
    if (cue) {
<<<<<<< HEAD
        LOG(Media, "InbandGenericTextTrack::removeGenericCue removing cue: start=%.2f, end=%.2f, content=\"%s\"",  cueData->startTime().toDouble(), cueData->endTime().toDouble(), cueData->content().utf8().data());
        removeCue(cue.get(), IGNORE_EXCEPTION);
    } else {
        LOG(Media, "InbandGenericTextTrack::removeGenericCue UNABLE to find cue: start=%.2f, end=%.2f, content=\"%s\"", cueData->startTime().toDouble(), cueData->endTime().toDouble(), cueData->content().utf8().data());
        m_cueMap.remove(cueData);
=======
        LOG(Media, "InbandGenericTextTrack::removeGenericCue removing cue: start=%s, end=%s, content=\"%s\"\n",  toString(cueData->startTime()).utf8().data(), toString(cueData->endTime()).utf8().data(), cueData->content().utf8().data());
        removeCue(*cue);
    } else {
        LOG(Media, "InbandGenericTextTrack::removeGenericCue UNABLE to find cue: start=%.2f, end=%.2f, content=\"%s\"\n", cueData->startTime().toDouble(), cueData->endTime().toDouble(), cueData->content().utf8().data());
>>>>>>> 0d97058f
    }
}

ExceptionOr<void> InbandGenericTextTrack::removeCue(TextTrackCue& cue)
{
    auto result = TextTrack::removeCue(cue);
    if (!result.hasException())
        m_cueMap.remove(cue);
    return result;
}

WebVTTParser& InbandGenericTextTrack::parser()
{
    if (!m_webVTTParser)
        m_webVTTParser = std::make_unique<WebVTTParser>(static_cast<WebVTTParserClient*>(this), scriptExecutionContext());
    return *m_webVTTParser;
}

void InbandGenericTextTrack::parseWebVTTCueData(InbandTextTrackPrivate* trackPrivate, const ISOWebVTTCue& cueData)
{
    ASSERT_UNUSED(trackPrivate, trackPrivate == m_private);
    parser().parseCueData(cueData);
}

void InbandGenericTextTrack::parseWebVTTFileHeader(InbandTextTrackPrivate* trackPrivate, String header)
{
    ASSERT_UNUSED(trackPrivate, trackPrivate == m_private);
    parser().parseFileHeader(header);
}

void InbandGenericTextTrack::newCuesParsed()
{
    Vector<RefPtr<WebVTTCueData>> cues;
    parser().getNewCues(cues);

    for (auto& cueData : cues) {
        auto vttCue = VTTCue::create(*scriptExecutionContext(), *cueData);

        if (hasCue(vttCue.ptr(), TextTrackCue::IgnoreDuration)) {
            LOG(Media, "InbandGenericTextTrack::newCuesParsed ignoring already added cue: start=%.2f, end=%.2f, content=\"%s\"", vttCue->startTime(), vttCue->endTime(), vttCue->text().utf8().data());
            return;
        }
        addCue(WTFMove(vttCue));
    }
}

void InbandGenericTextTrack::newRegionsParsed()
{
    Vector<RefPtr<VTTRegion>> newRegions;
    parser().getNewRegions(newRegions);

    for (auto& region : newRegions) {
        region->setTrack(this);
        regions()->add(region);
    }
}

void InbandGenericTextTrack::fileFailedToParse()
{
    LOG(Media, "Error parsing WebVTT stream.");
}

} // namespace WebCore

#endif<|MERGE_RESOLUTION|>--- conflicted
+++ resolved
@@ -126,17 +126,10 @@
     if (m_cueMap.find(*cueData))
         return;
 
-<<<<<<< HEAD
-    RefPtr<TextTrackCueGeneric> cue = TextTrackCueGeneric::create(*scriptExecutionContext(), cueData->startTime(), cueData->endTime(), cueData->content());
-    updateCueFromCueData(cue.get(), cueData.get());
-    if (hasCue(cue.get(), TextTrackCue::IgnoreDuration)) {
-        LOG(Media, "InbandGenericTextTrack::addGenericCue ignoring already added cue: start=%.2f, end=%.2f, content=\"%s\"", cueData->startTime().toDouble(), cueData->endTime().toDouble(), cueData->content().utf8().data());
-=======
     auto cue = TextTrackCueGeneric::create(*scriptExecutionContext(), cueData->startTime(), cueData->endTime(), cueData->content());
     updateCueFromCueData(cue.ptr(), cueData.get());
     if (hasCue(cue.ptr(), TextTrackCue::IgnoreDuration)) {
         LOG(Media, "InbandGenericTextTrack::addGenericCue ignoring already added cue: start=%s, end=%s, content=\"%s\"\n", toString(cueData->startTime()).utf8().data(), toString(cueData->endTime()).utf8().data(), cueData->content().utf8().data());
->>>>>>> 0d97058f
         return;
     }
 
@@ -164,18 +157,10 @@
 {
     auto* cue = m_cueMap.find(*cueData);
     if (cue) {
-<<<<<<< HEAD
-        LOG(Media, "InbandGenericTextTrack::removeGenericCue removing cue: start=%.2f, end=%.2f, content=\"%s\"",  cueData->startTime().toDouble(), cueData->endTime().toDouble(), cueData->content().utf8().data());
-        removeCue(cue.get(), IGNORE_EXCEPTION);
-    } else {
-        LOG(Media, "InbandGenericTextTrack::removeGenericCue UNABLE to find cue: start=%.2f, end=%.2f, content=\"%s\"", cueData->startTime().toDouble(), cueData->endTime().toDouble(), cueData->content().utf8().data());
-        m_cueMap.remove(cueData);
-=======
         LOG(Media, "InbandGenericTextTrack::removeGenericCue removing cue: start=%s, end=%s, content=\"%s\"\n",  toString(cueData->startTime()).utf8().data(), toString(cueData->endTime()).utf8().data(), cueData->content().utf8().data());
         removeCue(*cue);
     } else {
         LOG(Media, "InbandGenericTextTrack::removeGenericCue UNABLE to find cue: start=%.2f, end=%.2f, content=\"%s\"\n", cueData->startTime().toDouble(), cueData->endTime().toDouble(), cueData->content().utf8().data());
->>>>>>> 0d97058f
     }
 }
 
