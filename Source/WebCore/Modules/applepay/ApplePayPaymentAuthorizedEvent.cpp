/*
 * Copyright (C) 2016 Apple Inc. All rights reserved.
 *
 * Redistribution and use in source and binary forms, with or without
 * modification, are permitted provided that the following conditions
 * are met:
 * 1. Redistributions of source code must retain the above copyright
 *    notice, this list of conditions and the following disclaimer.
 * 2. Redistributions in binary form must reproduce the above copyright
 *    notice, this list of conditions and the following disclaimer in the
 *    documentation and/or other materials provided with the distribution.
 *
 * THIS SOFTWARE IS PROVIDED BY APPLE INC. AND ITS CONTRIBUTORS ``AS IS''
 * AND ANY EXPRESS OR IMPLIED WARRANTIES, INCLUDING, BUT NOT LIMITED TO,
 * THE IMPLIED WARRANTIES OF MERCHANTABILITY AND FITNESS FOR A PARTICULAR
 * PURPOSE ARE DISCLAIMED. IN NO EVENT SHALL APPLE INC. OR ITS CONTRIBUTORS
 * BE LIABLE FOR ANY DIRECT, INDIRECT, INCIDENTAL, SPECIAL, EXEMPLARY, OR
 * CONSEQUENTIAL DAMAGES (INCLUDING, BUT NOT LIMITED TO, PROCUREMENT OF
 * SUBSTITUTE GOODS OR SERVICES; LOSS OF USE, DATA, OR PROFITS; OR BUSINESS
 * INTERRUPTION) HOWEVER CAUSED AND ON ANY THEORY OF LIABILITY, WHETHER IN
 * CONTRACT, STRICT LIABILITY, OR TORT (INCLUDING NEGLIGENCE OR OTHERWISE)
 * ARISING IN ANY WAY OUT OF THE USE OF THIS SOFTWARE, EVEN IF ADVISED OF
 * THE POSSIBILITY OF SUCH DAMAGE.
 */

#include "config.h"
#include "ApplePayPaymentAuthorizedEvent.h"

#if ENABLE(APPLE_PAY)

#include "Payment.h"

namespace WebCore {

ApplePayPaymentAuthorizedEvent::ApplePayPaymentAuthorizedEvent(const AtomicString& type, unsigned version, const Payment& payment)
<<<<<<< HEAD
    : Event(type, false, false)
=======
    : Event(type, CanBubble::No, IsCancelable::No)
>>>>>>> 20415689
    , m_payment(payment.toApplePayPayment(version))
{
}

ApplePayPaymentAuthorizedEvent::~ApplePayPaymentAuthorizedEvent() = default;

EventInterface ApplePayPaymentAuthorizedEvent::eventInterface() const
{
    return ApplePayPaymentAuthorizedEventInterfaceType;
}

}

#endif<|MERGE_RESOLUTION|>--- conflicted
+++ resolved
@@ -33,11 +33,7 @@
 namespace WebCore {
 
 ApplePayPaymentAuthorizedEvent::ApplePayPaymentAuthorizedEvent(const AtomicString& type, unsigned version, const Payment& payment)
-<<<<<<< HEAD
-    : Event(type, false, false)
-=======
     : Event(type, CanBubble::No, IsCancelable::No)
->>>>>>> 20415689
     , m_payment(payment.toApplePayPayment(version))
 {
 }
