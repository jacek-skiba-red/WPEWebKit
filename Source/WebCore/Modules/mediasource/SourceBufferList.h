--- conflicted
+++ resolved
@@ -43,11 +43,7 @@
 
 class SourceBuffer;
 
-<<<<<<< HEAD
-class SourceBufferList : public RefCounted<SourceBufferList>, public ScriptWrappable, public EventTargetWithInlineData {
-=======
 class SourceBufferList final : public RefCounted<SourceBufferList>, public EventTargetWithInlineData {
->>>>>>> 30f049cf
 public:
     static Ref<SourceBufferList> create(ScriptExecutionContext* context)
     {
