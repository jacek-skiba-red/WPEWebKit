/*
 * Copyright (C) 2013 Google Inc. All rights reserved.
 * Copyright (C) 2013-2017 Apple Inc. All rights reserved.
 *
 * Redistribution and use in source and binary forms, with or without
 * modification, are permitted provided that the following conditions are
 * met:
 *
 *     * Redistributions of source code must retain the above copyright
 * notice, this list of conditions and the following disclaimer.
 *     * Redistributions in binary form must reproduce the above
 * copyright notice, this list of conditions and the following disclaimer
 * in the documentation and/or other materials provided with the
 * distribution.
 *     * Neither the name of Google Inc. nor the names of its
 * contributors may be used to endorse or promote products derived from
 * this software without specific prior written permission.
 *
 * THIS SOFTWARE IS PROVIDED BY THE COPYRIGHT HOLDERS AND CONTRIBUTORS
 * "AS IS" AND ANY EXPRESS OR IMPLIED WARRANTIES, INCLUDING, BUT NOT
 * LIMITED TO, THE IMPLIED WARRANTIES OF MERCHANTABILITY AND FITNESS FOR
 * A PARTICULAR PURPOSE ARE DISCLAIMED. IN NO EVENT SHALL THE COPYRIGHT
 * OWNER OR CONTRIBUTORS BE LIABLE FOR ANY DIRECT, INDIRECT, INCIDENTAL,
 * SPECIAL, EXEMPLARY, OR CONSEQUENTIAL DAMAGES (INCLUDING, BUT NOT
 * LIMITED TO, PROCUREMENT OF SUBSTITUTE GOODS OR SERVICES; LOSS OF USE,
 * DATA, OR PROFITS; OR BUSINESS INTERRUPTION) HOWEVER CAUSED AND ON ANY
 * THEORY OF LIABILITY, WHETHER IN CONTRACT, STRICT LIABILITY, OR TORT
 * (INCLUDING NEGLIGENCE OR OTHERWISE) ARISING IN ANY WAY OUT OF THE USE
 * OF THIS SOFTWARE, EVEN IF ADVISED OF THE POSSIBILITY OF SUCH DAMAGE.
 */

#include "config.h"
#include "SourceBuffer.h"

#if ENABLE(MEDIA_SOURCE)

#include "AudioTrackList.h"
#include "BufferSource.h"
#include "Event.h"
#include "EventNames.h"
#include "GenericEventQueue.h"
#include "HTMLMediaElement.h"
#include "InbandTextTrack.h"
#include "Logging.h"
#include "MediaDescription.h"
#include "MediaSample.h"
#include "MediaSource.h"
#include "SampleMap.h"
#include "SourceBufferList.h"
#include "SourceBufferPrivate.h"
#include "TextTrackList.h"
#include "TimeRanges.h"
#include "VideoTrackList.h"
#include <limits>
#include <map>
#include <runtime/JSCInlines.h>
#include <runtime/JSLock.h>
#include <runtime/VM.h>
#include <wtf/CurrentTime.h>

namespace WebCore {

static const double ExponentialMovingAverageCoefficient = 0.1;

struct SourceBuffer::TrackBuffer {
    MediaTime lastDecodeTimestamp;
    MediaTime lastFrameDuration;
    MediaTime highestPresentationTimestamp;
    MediaTime lastEnqueuedPresentationTime;
    MediaTime lastEnqueuedDecodeEndTime;
    bool needRandomAccessFlag { true };
    bool enabled { false };
    bool needsReenqueueing { false };
    SampleMap samples;
    DecodeOrderSampleMap::MapType decodeQueue;
    RefPtr<MediaDescription> description;
    PlatformTimeRanges buffered;

    TrackBuffer()
        : lastDecodeTimestamp(MediaTime::invalidTime())
        , lastFrameDuration(MediaTime::invalidTime())
        , highestPresentationTimestamp(MediaTime::invalidTime())
        , lastEnqueuedPresentationTime(MediaTime::invalidTime())
        , lastEnqueuedDecodeEndTime(MediaTime::invalidTime())
    {
    }
};

Ref<SourceBuffer> SourceBuffer::create(Ref<SourceBufferPrivate>&& sourceBufferPrivate, MediaSource* source)
{
    auto sourceBuffer = adoptRef(*new SourceBuffer(WTFMove(sourceBufferPrivate), source));
    sourceBuffer->suspendIfNeeded();
    return sourceBuffer;
}

SourceBuffer::SourceBuffer(Ref<SourceBufferPrivate>&& sourceBufferPrivate, MediaSource* source)
    : ActiveDOMObject(source->scriptExecutionContext())
    , m_private(WTFMove(sourceBufferPrivate))
    , m_source(source)
    , m_asyncEventQueue(*this)
    , m_appendBufferTimer(*this, &SourceBuffer::appendBufferTimerFired)
    , m_appendWindowStart(MediaTime::zeroTime())
    , m_appendWindowEnd(MediaTime::positiveInfiniteTime())
    , m_groupStartTimestamp(MediaTime::invalidTime())
    , m_groupEndTimestamp(MediaTime::zeroTime())
    , m_buffered(TimeRanges::create())
    , m_appendState(WaitingForSegment)
    , m_timeOfBufferingMonitor(monotonicallyIncreasingTime())
    , m_pendingRemoveStart(MediaTime::invalidTime())
    , m_pendingRemoveEnd(MediaTime::invalidTime())
    , m_removeTimer(*this, &SourceBuffer::removeTimerFired)
{
    ASSERT(m_source);

    m_private->setClient(this);
}

SourceBuffer::~SourceBuffer()
{
    ASSERT(isRemoved());

    m_private->setClient(nullptr);
}

// Allow hasCurrentTime() to be off by as much as the length of two 24fps video frames
MediaTime& SourceBuffer::currentTimeFudgeFactor() const
{
    static NeverDestroyed<MediaTime> fudgeFactorVideo(2002, 24000);
    static NeverDestroyed<MediaTime> fudgeFactorAudio(MediaTime::createWithDouble(0.03));

    return (hasAudio())?fudgeFactorAudio:fudgeFactorVideo;
}

ExceptionOr<Ref<TimeRanges>> SourceBuffer::buffered() const
{
    // Section 3.1 buffered attribute steps.
    // https://dvcs.w3.org/hg/html-media/raw-file/default/media-source/media-source.html#attributes-1
    // 1. If this object has been removed from the sourceBuffers attribute of the parent media source then throw an
    //    InvalidStateError exception and abort these steps.
    if (isRemoved())
        return Exception { InvalidStateError };

    // 2. Return a new static normalized TimeRanges object for the media segments buffered.
    return m_buffered->copy();
}

double SourceBuffer::timestampOffset() const
{
    return m_timestampOffset.toDouble();
}

ExceptionOr<void> SourceBuffer::setTimestampOffset(double offset)
{
    // Section 3.1 timestampOffset attribute setter steps.
    // https://dvcs.w3.org/hg/html-media/raw-file/default/media-source/media-source.html#attributes-1
    // 1. Let new timestamp offset equal the new value being assigned to this attribute.
    // 2. If this object has been removed from the sourceBuffers attribute of the parent media source, then throw an
    //    InvalidStateError exception and abort these steps.
    // 3. If the updating attribute equals true, then throw an InvalidStateError exception and abort these steps.
    if (isRemoved() || m_updating)
        return Exception { InvalidStateError };

    // 4. If the readyState attribute of the parent media source is in the "ended" state then run the following steps:
    // 4.1 Set the readyState attribute of the parent media source to "open"
    // 4.2 Queue a task to fire a simple event named sourceopen at the parent media source.
    m_source->openIfInEndedState();

    // 5. If the append state equals PARSING_MEDIA_SEGMENT, then throw an InvalidStateError and abort these steps.
    if (m_appendState == ParsingMediaSegment)
        return Exception { InvalidStateError };

    MediaTime newTimestampOffset = MediaTime::createWithDouble(offset);

    // 6. If the mode attribute equals "sequence", then set the group start timestamp to new timestamp offset.
    if (m_mode == AppendMode::Sequence)
        m_groupStartTimestamp = newTimestampOffset;

    // 7. Update the attribute to the new value.
    m_timestampOffset = newTimestampOffset;

    return { };
}

double SourceBuffer::appendWindowStart() const
{
    return m_appendWindowStart.toDouble();
}

ExceptionOr<void> SourceBuffer::setAppendWindowStart(double newValue)
{
    // Section 3.1 appendWindowStart attribute setter steps.
    // W3C Editor's Draft 16 September 2016
    // https://rawgit.com/w3c/media-source/45627646344eea0170dd1cbc5a3d508ca751abb8/media-source-respec.html#dom-sourcebuffer-appendwindowstart
    // 1. If this object has been removed from the sourceBuffers attribute of the parent media source,
    //    then throw an InvalidStateError  exception and abort these steps.
    // 2. If the updating attribute equals true, then throw an InvalidStateError exception and abort these steps.
    if (isRemoved() || m_updating)
        return Exception { InvalidStateError };

    // 3. If the new value is less than 0 or greater than or equal to appendWindowEnd then
    //    throw an TypeError exception and abort these steps.
    if (newValue < 0 || newValue >= m_appendWindowEnd.toDouble())
        return Exception { TypeError };

    // 4. Update the attribute to the new value.
    m_appendWindowStart = MediaTime::createWithDouble(newValue);

    return { };
}

double SourceBuffer::appendWindowEnd() const
{
    return m_appendWindowEnd.toDouble();
}

ExceptionOr<void> SourceBuffer::setAppendWindowEnd(double newValue)
{
    // Section 3.1 appendWindowEnd attribute setter steps.
    // W3C Editor's Draft 16 September 2016
    // https://rawgit.com/w3c/media-source/45627646344eea0170dd1cbc5a3d508ca751abb8/media-source-respec.html#dom-sourcebuffer-appendwindowend
    // 1. If this object has been removed from the sourceBuffers attribute of the parent media source,
    //    then throw an InvalidStateError exception and abort these steps.
    // 2. If the updating attribute equals true, then throw an InvalidStateError exception and abort these steps.
    if (isRemoved() || m_updating)
        return Exception { InvalidStateError };

    // 3. If the new value equals NaN, then throw an TypeError and abort these steps.
    // 4. If the new value is less than or equal to appendWindowStart then throw an TypeError exception
    //    and abort these steps.
    if (std::isnan(newValue) || newValue <= m_appendWindowStart.toDouble())
        return Exception { TypeError };

    // 5.. Update the attribute to the new value.
    m_appendWindowEnd = MediaTime::createWithDouble(newValue);

    return { };
}

ExceptionOr<void> SourceBuffer::appendBuffer(const BufferSource& data)
{
    return appendBufferInternal(static_cast<const unsigned char*>(data.data()), data.length());
}

void SourceBuffer::resetParserState()
{
    // Section 3.5.2 Reset Parser State algorithm steps.
    // http://www.w3.org/TR/2014/CR-media-source-20140717/#sourcebuffer-reset-parser-state
    // 1. If the append state equals PARSING_MEDIA_SEGMENT and the input buffer contains some complete coded frames,
    //    then run the coded frame processing algorithm until all of these complete coded frames have been processed.
    // FIXME: If any implementation will work in pulling mode (instead of async push to SourceBufferPrivate, and forget)
    //     this should be handled somehow either here, or in m_private->abort();

    // 2. Unset the last decode timestamp on all track buffers.
    // 3. Unset the last frame duration on all track buffers.
    // 4. Unset the highest presentation timestamp on all track buffers.
    // 5. Set the need random access point flag on all track buffers to true.
    for (auto& trackBufferPair : m_trackBufferMap.values()) {
        trackBufferPair.lastDecodeTimestamp = MediaTime::invalidTime();
        trackBufferPair.lastFrameDuration = MediaTime::invalidTime();
        trackBufferPair.highestPresentationTimestamp = MediaTime::invalidTime();
        trackBufferPair.needRandomAccessFlag = true;
    }
    // 6. Remove all bytes from the input buffer.
    // Note: this is handled by abortIfUpdating()
    // 7. Set append state to WAITING_FOR_SEGMENT.
    m_appendState = WaitingForSegment;

    m_private->resetParserState();
}

ExceptionOr<void> SourceBuffer::abort()
{
    // Section 3.2 abort() method steps.
    // https://rawgit.com/w3c/media-source/45627646344eea0170dd1cbc5a3d508ca751abb8/media-source-respec.html#dom-sourcebuffer-abort
    // 1. If this object has been removed from the sourceBuffers attribute of the parent media source
    //    then throw an InvalidStateError exception and abort these steps.
    // 2. If the readyState attribute of the parent media source is not in the "open" state
    //    then throw an InvalidStateError exception and abort these steps.
    if (isRemoved() || !m_source->isOpen())
        return Exception { InvalidStateError };

    // 3. If the range removal algorithm is running, then throw an InvalidStateError exception and abort these steps.
    if (m_removeTimer.isActive())
        return Exception { InvalidStateError };

    // 4. If the sourceBuffer.updating attribute equals true, then run the following steps: ...
    abortIfUpdating();

    // 5. Run the reset parser state algorithm.
    resetParserState();

    // 6. Set appendWindowStart to the presentation start time.
    m_appendWindowStart = MediaTime::zeroTime();

    // 7. Set appendWindowEnd to positive Infinity.
    m_appendWindowEnd = MediaTime::positiveInfiniteTime();

    return { };
}

ExceptionOr<void> SourceBuffer::remove(double start, double end)
{
    return remove(MediaTime::createWithDouble(start), MediaTime::createWithDouble(end));
}

ExceptionOr<void> SourceBuffer::remove(const MediaTime& start, const MediaTime& end)
{
    LOG(MediaSource, "SourceBuffer::remove(%p) - start(%lf), end(%lf)", this, start.toDouble(), end.toDouble());

    // https://rawgit.com/w3c/media-source/45627646344eea0170dd1cbc5a3d508ca751abb8/media-source-respec.html#dom-sourcebuffer-remove
    // Section 3.2 remove() method steps.
    // 1. If this object has been removed from the sourceBuffers attribute of the parent media source then throw
    //    an InvalidStateError exception and abort these steps.
    // 2. If the updating attribute equals true, then throw an InvalidStateError exception and abort these steps.
    if (isRemoved() || m_updating)
        return Exception { InvalidStateError };

    // 3. If duration equals NaN, then throw a TypeError exception and abort these steps.
    // 4. If start is negative or greater than duration, then throw a TypeError exception and abort these steps.
    // 5. If end is less than or equal to start or end equals NaN, then throw a TypeError exception and abort these steps.
    if (m_source->duration().isInvalid()
        || end.isInvalid()
        || start.isInvalid()
        || start < MediaTime::zeroTime()
        || start > m_source->duration()
        || end <= start) {
        return Exception { TypeError };
    }

    // 6. If the readyState attribute of the parent media source is in the "ended" state then run the following steps:
    // 6.1. Set the readyState attribute of the parent media source to "open"
    // 6.2. Queue a task to fire a simple event named sourceopen at the parent media source .
    m_source->openIfInEndedState();

    // 7. Run the range removal algorithm with start and end as the start and end of the removal range.
    rangeRemoval(start, end);

    return { };
}

void SourceBuffer::rangeRemoval(const MediaTime& start, const MediaTime& end)
{
    // 3.5.7 Range Removal
    // https://rawgit.com/w3c/media-source/7bbe4aa33c61ec025bc7acbd80354110f6a000f9/media-source.html#sourcebuffer-range-removal
    // 1. Let start equal the starting presentation timestamp for the removal range.
    // 2. Let end equal the end presentation timestamp for the removal range.
    // 3. Set the updating attribute to true.
    m_updating = true;

    // 4. Queue a task to fire a simple event named updatestart at this SourceBuffer object.
    scheduleEvent(eventNames().updatestartEvent);

    // 5. Return control to the caller and run the rest of the steps asynchronously.
    m_pendingRemoveStart = start;
    m_pendingRemoveEnd = end;
    m_removeTimer.startOneShot(0_s);
}

void SourceBuffer::abortIfUpdating()
{
    // Section 3.2 abort() method step 4 substeps.
    // https://rawgit.com/w3c/media-source/45627646344eea0170dd1cbc5a3d508ca751abb8/media-source-respec.html#dom-sourcebuffer-abort

    if (!m_updating)
        return;

    // 4.1. Abort the buffer append algorithm if it is running.
    m_appendBufferTimer.stop();
    m_pendingAppendData.clear();
    m_private->abort();

    // 4.2. Set the updating attribute to false.
    m_updating = false;

    // 4.3. Queue a task to fire a simple event named abort at this SourceBuffer object.
    scheduleEvent(eventNames().abortEvent);

    // 4.4. Queue a task to fire a simple event named updateend at this SourceBuffer object.
    scheduleEvent(eventNames().updateendEvent);
}

MediaTime SourceBuffer::highestPresentationTimestamp() const
{
    MediaTime highestTime;
    for (auto& trackBuffer : m_trackBufferMap.values()) {
        auto lastSampleIter = trackBuffer.samples.presentationOrder().rbegin();
        if (lastSampleIter == trackBuffer.samples.presentationOrder().rend())
            continue;
        highestTime = std::max(highestTime, lastSampleIter->first);
    }
    return highestTime;
}

void SourceBuffer::readyStateChanged()
{
    updateBufferedFromTrackBuffers();
}

void SourceBuffer::removedFromMediaSource()
{
    if (isRemoved())
        return;

    abortIfUpdating();

    for (auto& trackBufferPair : m_trackBufferMap.values()) {
        trackBufferPair.samples.clear();
        trackBufferPair.decodeQueue.clear();
    }

    m_private->removedFromMediaSource();
    m_source = nullptr;
}

void SourceBuffer::seekToTime(const MediaTime& time)
{
    LOG(MediaSource, "SourceBuffer::seekToTime(%p) - time(%s)", this, toString(time).utf8().data());

    for (auto& trackBufferPair : m_trackBufferMap) {
        TrackBuffer& trackBuffer = trackBufferPair.value;
        const AtomicString& trackID = trackBufferPair.key;

        trackBuffer.needsReenqueueing = true;
        reenqueueMediaForTime(trackBuffer, trackID, time);
    }
}

MediaTime SourceBuffer::sourceBufferPrivateFastSeekTimeForMediaTime(const MediaTime& targetTime, const MediaTime& negativeThreshold, const MediaTime& positiveThreshold)
{
    MediaTime seekTime = targetTime;
    MediaTime lowerBoundTime = targetTime - negativeThreshold;
    MediaTime upperBoundTime = targetTime + positiveThreshold;

    for (auto& trackBuffer : m_trackBufferMap.values()) {
        // Find the sample which contains the target time time.
        auto futureSyncSampleIterator = trackBuffer.samples.decodeOrder().findSyncSampleAfterPresentationTime(targetTime, positiveThreshold);
        auto pastSyncSampleIterator = trackBuffer.samples.decodeOrder().findSyncSamplePriorToPresentationTime(targetTime, negativeThreshold);
        auto upperBound = trackBuffer.samples.decodeOrder().end();
        auto lowerBound = trackBuffer.samples.decodeOrder().rend();

        if (futureSyncSampleIterator == upperBound && pastSyncSampleIterator == lowerBound)
            continue;

        MediaTime futureSeekTime = MediaTime::positiveInfiniteTime();
        if (futureSyncSampleIterator != upperBound) {
            RefPtr<MediaSample>& sample = futureSyncSampleIterator->second;
            futureSeekTime = sample->presentationTime();
        }

        MediaTime pastSeekTime = MediaTime::negativeInfiniteTime();
        if (pastSyncSampleIterator != lowerBound) {
            RefPtr<MediaSample>& sample = pastSyncSampleIterator->second;
            pastSeekTime = sample->presentationTime();
        }

        MediaTime trackSeekTime = abs(targetTime - futureSeekTime) < abs(targetTime - pastSeekTime) ? futureSeekTime : pastSeekTime;
        if (abs(targetTime - trackSeekTime) > abs(targetTime - seekTime))
            seekTime = trackSeekTime;
    }

    return seekTime;
}

bool SourceBuffer::hasPendingActivity() const
{
    return m_source || m_asyncEventQueue.hasPendingEvents();
}

void SourceBuffer::stop()
{
    m_appendBufferTimer.stop();
    m_removeTimer.stop();
}

bool SourceBuffer::canSuspendForDocumentSuspension() const
{
    return !hasPendingActivity();
}

const char* SourceBuffer::activeDOMObjectName() const
{
    return "SourceBuffer";
}

bool SourceBuffer::isRemoved() const
{
    return !m_source;
}

void SourceBuffer::scheduleEvent(const AtomicString& eventName)
{
    auto event = Event::create(eventName, false, false);
    event->setTarget(this);

    m_asyncEventQueue.enqueueEvent(WTFMove(event));
}

ExceptionOr<void> SourceBuffer::appendBufferInternal(const unsigned char* data, unsigned size)
{
    // Section 3.2 appendBuffer()
    // https://dvcs.w3.org/hg/html-media/raw-file/default/media-source/media-source.html#widl-SourceBuffer-appendBuffer-void-ArrayBufferView-data

    // Step 1 is enforced by the caller.
    // 2. Run the prepare append algorithm.
    // Section 3.5.4 Prepare AppendAlgorithm

    // 1. If the SourceBuffer has been removed from the sourceBuffers attribute of the parent media source
    // then throw an InvalidStateError exception and abort these steps.
    // 2. If the updating attribute equals true, then throw an InvalidStateError exception and abort these steps.
    if (isRemoved() || m_updating)
        return Exception { InvalidStateError };

    // 3. If the readyState attribute of the parent media source is in the "ended" state then run the following steps:
    // 3.1. Set the readyState attribute of the parent media source to "open"
    // 3.2. Queue a task to fire a simple event named sourceopen at the parent media source .
    m_source->openIfInEndedState();

    // 4. Run the coded frame eviction algorithm.
    evictCodedFrames(size);

    // FIXME: enable this code when MSE libraries have been updated to support it.
#if USE(GSTREAMER)
    // 5. If the buffer full flag equals true, then throw a QuotaExceededError exception and abort these step.
    if (m_bufferFull) {
<<<<<<< HEAD
        WTFLogAlways("WARNING: SourceBuffer::appendBufferInternal(%p) -  buffer full, failing with QUOTA_EXCEEDED_ERR error", this);
        return Exception { QUOTA_EXCEEDED_ERR };
=======
        LOG(MediaSource, "SourceBuffer::appendBufferInternal(%p) -  buffer full, failing with QuotaExceededError error", this);
        return Exception { QuotaExceededError };
>>>>>>> 76cbf4aa
    }
#endif

    // NOTE: Return to 3.2 appendBuffer()
    // 3. Add data to the end of the input buffer.
    m_pendingAppendData.append(data, size);

    // 4. Set the updating attribute to true.
    m_updating = true;

    // 5. Queue a task to fire a simple event named updatestart at this SourceBuffer object.
    scheduleEvent(eventNames().updatestartEvent);

    // 6. Asynchronously run the buffer append algorithm.
    m_appendBufferTimer.startOneShot(0_s);

    reportExtraMemoryAllocated();

    return { };
}

void SourceBuffer::appendBufferTimerFired()
{
    if (isRemoved())
        return;

    ASSERT(m_updating);

    // Section 3.5.5 Buffer Append Algorithm
    // https://dvcs.w3.org/hg/html-media/raw-file/default/media-source/media-source.html#sourcebuffer-buffer-append

    // 1. Run the segment parser loop algorithm.
    size_t appendSize = m_pendingAppendData.size();
    if (!appendSize) {
        // Resize buffer for 0 byte appends so we always have a valid pointer.
        // We need to convey all appends, even 0 byte ones to |m_private| so
        // that it can clear its end of stream state if necessary.
        m_pendingAppendData.resize(1);
    }

    // Section 3.5.1 Segment Parser Loop
    // https://dvcs.w3.org/hg/html-media/raw-file/tip/media-source/media-source.html#sourcebuffer-segment-parser-loop
    // When the segment parser loop algorithm is invoked, run the following steps:

    // 1. Loop Top: If the input buffer is empty, then jump to the need more data step below.
    if (!m_pendingAppendData.size()) {
        sourceBufferPrivateAppendComplete(AppendSucceeded);
        return;
    }

    m_private->append(m_pendingAppendData.data(), appendSize);
    m_pendingAppendData.clear();
}

void SourceBuffer::sourceBufferPrivateAppendComplete(AppendResult result)
{
    if (isRemoved())
        return;

    // Resolve the changes it TrackBuffers' buffered ranges
    // into the SourceBuffer's buffered ranges
    updateBufferedFromTrackBuffers();

    // Section 3.5.5 Buffer Append Algorithm, ctd.
    // https://dvcs.w3.org/hg/html-media/raw-file/default/media-source/media-source.html#sourcebuffer-buffer-append

    // 2. If the input buffer contains bytes that violate the SourceBuffer byte stream format specification,
    // then run the append error algorithm with the decode error parameter set to true and abort this algorithm.
    if (result == ParsingFailed) {
        LOG(MediaSource, "SourceBuffer::sourceBufferPrivateAppendComplete(%p) - result = ParsingFailed", this);
        appendError(true);
        return;
    }

    // NOTE: Steps 3 - 6 enforced by sourceBufferPrivateDidReceiveInitializationSegment() and
    // sourceBufferPrivateDidReceiveSample below.

    // 7. Need more data: Return control to the calling algorithm.

    // NOTE: return to Section 3.5.5
    // 2.If the segment parser loop algorithm in the previous step was aborted, then abort this algorithm.
    if (result != AppendSucceeded)
        return;

    // 3. Set the updating attribute to false.
    m_updating = false;

    // 4. Queue a task to fire a simple event named update at this SourceBuffer object.
    scheduleEvent(eventNames().updateEvent);

    // 5. Queue a task to fire a simple event named updateend at this SourceBuffer object.
    scheduleEvent(eventNames().updateendEvent);

    if (m_source)
        m_source->monitorSourceBuffers();

    MediaTime currentMediaTime = m_source->currentTime();
    for (auto& trackBufferPair : m_trackBufferMap) {
        TrackBuffer& trackBuffer = trackBufferPair.value;
        const AtomicString& trackID = trackBufferPair.key;

        if (trackBuffer.needsReenqueueing) {
            LOG(MediaSource, "SourceBuffer::sourceBufferPrivateAppendComplete(%p) - reenqueuing at time (%s)", this, toString(currentMediaTime).utf8().data());
            reenqueueMediaForTime(trackBuffer, trackID, currentMediaTime);
        } else
            provideMediaData(trackBuffer, trackID);
    }

    reportExtraMemoryAllocated();
    if (extraMemoryCost() > this->maximumBufferSize())
        m_bufferFull = true;

    LOG(Media, "SourceBuffer::sourceBufferPrivateAppendComplete(%p) - buffered = %s", this, toString(m_buffered->ranges()).utf8().data());
}

void SourceBuffer::sourceBufferPrivateDidReceiveRenderingError(int error)
{
#if LOG_DISABLED
    UNUSED_PARAM(error);
#endif

    LOG(MediaSource, "SourceBuffer::sourceBufferPrivateDidReceiveRenderingError(%p) - result = %i", this, error);

    if (!isRemoved())
        m_source->streamEndedWithError(MediaSource::EndOfStreamError::Decode);
}

static bool decodeTimeComparator(const PresentationOrderSampleMap::MapType::value_type& a, const PresentationOrderSampleMap::MapType::value_type& b)
{
    return a.second->decodeTime() < b.second->decodeTime();
}

static PlatformTimeRanges removeSamplesFromTrackBuffer(const DecodeOrderSampleMap::MapType& samples, SourceBuffer::TrackBuffer& trackBuffer, const SourceBuffer* buffer, const char* logPrefix)
{
#if !LOG_DISABLED
    MediaTime earliestSample = MediaTime::positiveInfiniteTime();
    MediaTime latestSample = MediaTime::zeroTime();
    size_t bytesRemoved = 0;
#else
    UNUSED_PARAM(logPrefix);
    UNUSED_PARAM(buffer);
#endif

#if USE(GSTREAMER)
    MediaTime microsecond = MediaTime::createWithDouble(0.000001);
#endif
    PlatformTimeRanges erasedRanges;
    for (auto sampleIt : samples) {
        const DecodeOrderSampleMap::KeyType& decodeKey = sampleIt.first;
#if !LOG_DISABLED
        size_t startBufferSize = trackBuffer.samples.sizeInBytes();
#endif

        RefPtr<MediaSample>& sample = sampleIt.second;
        LOG(MediaSource, "SourceBuffer::%s(%p) - removing sample(%s)", logPrefix, buffer, toString(*sampleIt.second).utf8().data());

        // Remove the erased samples from the TrackBuffer sample map.
        trackBuffer.samples.removeSample(sample.get());

        // Also remove the erased samples from the TrackBuffer decodeQueue.
        trackBuffer.decodeQueue.erase(decodeKey);

        auto startTime = sample->presentationTime();
#if USE(GSTREAMER)
        auto endTime = startTime + sample->duration() + microsecond;
#else
        auto endTime = startTime + sample->duration();
#endif
        erasedRanges.add(startTime, endTime);

#if !LOG_DISABLED
        bytesRemoved += startBufferSize - trackBuffer.samples.sizeInBytes();
        if (startTime < earliestSample)
            earliestSample = startTime;
        if (endTime > latestSample)
            latestSample = endTime;
#endif
    }

    // Because we may have added artificial padding in the buffered ranges when adding samples, we may
    // need to remove that padding when removing those same samples. Walk over the erased ranges looking
    // for unbuffered areas and expand erasedRanges to encompass those areas.
    PlatformTimeRanges additionalErasedRanges;
    for (unsigned i = 0; i < erasedRanges.length(); ++i) {
        auto erasedStart = erasedRanges.start(i);
        auto erasedEnd = erasedRanges.end(i);
        auto startIterator = trackBuffer.samples.presentationOrder().reverseFindSampleBeforePresentationTime(erasedStart);
        if (startIterator == trackBuffer.samples.presentationOrder().rend())
            additionalErasedRanges.add(MediaTime::zeroTime(), erasedStart);
        else {
            auto& previousSample = *startIterator->second;
            if (previousSample.presentationTime() + previousSample.duration() < erasedStart)
                additionalErasedRanges.add(previousSample.presentationTime() + previousSample.duration(), erasedStart);
        }

        auto endIterator = trackBuffer.samples.presentationOrder().findSampleStartingOnOrAfterPresentationTime(erasedEnd);
        if (endIterator == trackBuffer.samples.presentationOrder().end())
            additionalErasedRanges.add(erasedEnd, MediaTime::positiveInfiniteTime());
        else {
            auto& nextSample = *endIterator->second;
            if (nextSample.presentationTime() > erasedEnd)
                additionalErasedRanges.add(erasedEnd, nextSample.presentationTime());
        }
    }
    if (additionalErasedRanges.length())
        erasedRanges.unionWith(additionalErasedRanges);

#if !LOG_DISABLED
    if (bytesRemoved)
        LOG(MediaSource, "SourceBuffer::%s(%p) removed %zu bytes, start(%lf), end(%lf)", logPrefix, buffer, bytesRemoved, earliestSample.toDouble(), latestSample.toDouble());
#endif

    return erasedRanges;
}

void SourceBuffer::removeCodedFrames(const MediaTime& start, const MediaTime& end)
{
    LOG(MediaSource, "SourceBuffer::removeCodedFrames(%p) - start(%s), end(%s)", this, toString(start).utf8().data(), toString(end).utf8().data());

    // 3.5.9 Coded Frame Removal Algorithm
    // https://dvcs.w3.org/hg/html-media/raw-file/tip/media-source/media-source.html#sourcebuffer-coded-frame-removal

    // 1. Let start be the starting presentation timestamp for the removal range.
    MediaTime durationMediaTime = m_source->duration();
    MediaTime currentMediaTime = m_source->currentTime();

    // 2. Let end be the end presentation timestamp for the removal range.
    // 3. For each track buffer in this source buffer, run the following steps:
    for (auto& trackBuffer : m_trackBufferMap.values()) {
        // 3.1. Let remove end timestamp be the current value of duration
        // 3.2 If this track buffer has a random access point timestamp that is greater than or equal to end, then update
        // remove end timestamp to that random access point timestamp.
        // NOTE: Step 3.2 will be incorrect for any random access point timestamp whose decode time is later than the sample at end,
        // but whose presentation time is less than the sample at end. Skip this step until step 3.3 below.

        // NOTE: To handle MediaSamples which may be an amalgamation of multiple shorter samples, find samples whose presentation
        // interval straddles the start and end times, and divide them if possible:
        auto divideSampleIfPossibleAtPresentationTime = [&] (const MediaTime& time) {
            auto sampleIterator = trackBuffer.samples.presentationOrder().findSampleContainingPresentationTime(time);
            if (sampleIterator == trackBuffer.samples.presentationOrder().end())
                return;
            RefPtr<MediaSample> sample = sampleIterator->second;
            if (!sample->isDivisable())
                return;
            std::pair<RefPtr<MediaSample>, RefPtr<MediaSample>> replacementSamples = sample->divide(time);
            if (!replacementSamples.first || !replacementSamples.second)
                return;
            LOG(MediaSource, "SourceBuffer::removeCodedFrames(%p) - splitting sample (%s) into\n\t(%s)\n\t(%s)", this,
                toString(sample).utf8().data(),
                toString(replacementSamples.first).utf8().data(),
                toString(replacementSamples.second).utf8().data());
            trackBuffer.samples.removeSample(sample.get());
            trackBuffer.samples.addSample(*replacementSamples.first);
            trackBuffer.samples.addSample(*replacementSamples.second);
        };
        divideSampleIfPossibleAtPresentationTime(start);
        divideSampleIfPossibleAtPresentationTime(end);

        auto removePresentationStart = trackBuffer.samples.presentationOrder().findSampleContainingOrAfterPresentationTime(start);
        auto removePresentationEnd = trackBuffer.samples.presentationOrder().findSampleStartingAfterPresentationTime(end);
        if (start == end)
            continue;

        // 3.3 Remove all media data, from this track buffer, that contain starting timestamps greater than or equal to
        // start and less than the remove end timestamp.
        // NOTE: frames must be removed in decode order, so that all dependant frames between the frame to be removed
        // and the next sync sample frame are removed. But we must start from the first sample in decode order, not
        // presentation order.
        auto minmaxDecodeTimeIterPair = std::minmax_element(removePresentationStart, removePresentationEnd, decodeTimeComparator);
        auto& firstSample = *minmaxDecodeTimeIterPair.first->second;
        auto& lastSample = *minmaxDecodeTimeIterPair.second->second;
        auto removeDecodeStart = trackBuffer.samples.decodeOrder().findSampleWithDecodeKey({firstSample.decodeTime(), firstSample.presentationTime()});
        auto removeDecodeLast = trackBuffer.samples.decodeOrder().findSampleWithDecodeKey({lastSample.decodeTime(), lastSample.presentationTime()});
        auto removeDecodeEnd = trackBuffer.samples.decodeOrder().findSyncSampleAfterDecodeIterator(removeDecodeLast);

        DecodeOrderSampleMap::MapType erasedSamples(removeDecodeStart, removeDecodeEnd);
        PlatformTimeRanges erasedRanges = removeSamplesFromTrackBuffer(erasedSamples, trackBuffer, this, "removeCodedFrames");

        // Only force the TrackBuffer to re-enqueue if the removed ranges overlap with enqueued and possibly
        // not yet displayed samples.
        if (trackBuffer.lastEnqueuedPresentationTime.isValid() && currentMediaTime < trackBuffer.lastEnqueuedPresentationTime) {
            PlatformTimeRanges possiblyEnqueuedRanges(currentMediaTime, trackBuffer.lastEnqueuedPresentationTime);
            possiblyEnqueuedRanges.intersectWith(erasedRanges);
            if (possiblyEnqueuedRanges.length())
                trackBuffer.needsReenqueueing = true;
        }

        erasedRanges.invert();
        trackBuffer.buffered.intersectWith(erasedRanges);
        setBufferedDirty(true);

        // 3.4 If this object is in activeSourceBuffers, the current playback position is greater than or equal to start
        // and less than the remove end timestamp, and HTMLMediaElement.readyState is greater than HAVE_METADATA, then set
        // the HTMLMediaElement.readyState attribute to HAVE_METADATA and stall playback.
        if (m_active && currentMediaTime >= start && currentMediaTime < end && m_private->readyState() > MediaPlayer::HaveMetadata)
            m_private->setReadyState(MediaPlayer::HaveMetadata);
    }
    
    updateBufferedFromTrackBuffers();

    // 4. If buffer full flag equals true and this object is ready to accept more bytes, then set the buffer full flag to false.
    // No-op

    LOG(Media, "SourceBuffer::removeCodedFrames(%p) - buffered = %s", this, toString(m_buffered->ranges()).utf8().data());
}

void SourceBuffer::removeTimerFired()
{
    if (isRemoved())
        return;

    ASSERT(m_updating);
    ASSERT(m_pendingRemoveStart.isValid());
    ASSERT(m_pendingRemoveStart < m_pendingRemoveEnd);

    // Section 3.5.7 Range Removal
    // http://w3c.github.io/media-source/#sourcebuffer-range-removal

    // 6. Run the coded frame removal algorithm with start and end as the start and end of the removal range.
    removeCodedFrames(m_pendingRemoveStart, m_pendingRemoveEnd);

    // 7. Set the updating attribute to false.
    m_updating = false;
    m_pendingRemoveStart = MediaTime::invalidTime();
    m_pendingRemoveEnd = MediaTime::invalidTime();

    // 8. Queue a task to fire a simple event named update at this SourceBuffer object.
    scheduleEvent(eventNames().updateEvent);

    // 9. Queue a task to fire a simple event named updateend at this SourceBuffer object.
    scheduleEvent(eventNames().updateendEvent);
}

void SourceBuffer::evictCodedFrames(size_t newDataSize)
{
    // 3.5.13 Coded Frame Eviction Algorithm
    // http://www.w3.org/TR/media-source/#sourcebuffer-coded-frame-eviction

    if (isRemoved())
        return;

    // This algorithm is run to free up space in this source buffer when new data is appended.
    // 1. Let new data equal the data that is about to be appended to this SourceBuffer.
    // 2. If the buffer full flag equals false, then abort these steps.
    if (!m_bufferFull)
    {
        LOG(MediaSource, "SourceBuffer::evictCodedFrames(%p) - buffer is not full, current buffer size %zu", this, extraMemoryCost());
        return;
    }

    size_t maximumBufferSize = this->maximumBufferSize();

    // 3. Let removal ranges equal a list of presentation time ranges that can be evicted from
    // the presentation to make room for the new data.

    // NOTE: begin by removing data from the beginning of the buffered ranges, 30 seconds at
    // a time, up to 30 seconds before currentTime.
    MediaTime thirtySeconds = MediaTime(30, 1);
    MediaTime currentTime = m_source->currentTime();
    MediaTime maximumRangeEnd = currentTime - thirtySeconds;

#if !LOG_DISABLED
    LOG(MediaSource, "SourceBuffer::evictCodedFrames(%p) - currentTime = %lf, require %zu bytes, maximum buffer size is %zu", this, m_source->currentTime().toDouble(), extraMemoryCost() + newDataSize, maximumBufferSize);
    size_t initialBufferedSize = extraMemoryCost();
#endif

    MediaTime rangeStart = MediaTime::zeroTime();
    MediaTime rangeEnd = rangeStart + thirtySeconds;
    while (rangeStart < maximumRangeEnd) {
        // 4. For each range in removal ranges, run the coded frame removal algorithm with start and
        // end equal to the removal range start and end timestamp respectively.
        removeCodedFrames(rangeStart, std::min(rangeEnd, maximumRangeEnd));
        if (extraMemoryCost() + newDataSize < maximumBufferSize) {
            LOG(MediaSource, "SourceBuffer::evictCodedFrames(%p) - the buffer is not full anymore.", this);
            m_bufferFull = false;
            break;
        }

        rangeStart += thirtySeconds;
        rangeEnd += thirtySeconds;
    }

    if (!m_bufferFull) {
        LOG(MediaSource, "SourceBuffer::evictCodedFrames(%p) - evicted %zu bytes", this, initialBufferedSize - extraMemoryCost());
        return;
    }

    // If there still isn't enough free space and there buffers in time ranges after the current range (ie. there is a gap after
    // the current buffered range), delete 30 seconds at a time from duration back to the current time range or 30 seconds after
    // currenTime whichever we hit first.
    auto buffered = m_buffered->ranges();
    size_t currentTimeRange = buffered.find(currentTime);
    if (currentTimeRange == buffered.length() - 1) {
        LOG(MediaSource, "SourceBuffer::evictCodedFrames(%p) - evicted %zu bytes but FAILED to free enough", this, initialBufferedSize - extraMemoryCost());
        return;
    }

    MediaTime minimumRangeStart = currentTime + thirtySeconds;
    LOG(MediaSource, "SourceBuffer::evictCodedFrames(%p) - minimumRangeStart: %f, duration: %f", this, minimumRangeStart.toDouble(), m_source->duration().toDouble());

    rangeEnd = m_source->duration();
    rangeStart = rangeEnd - thirtySeconds;

    auto removeFramesWhileFull = [&] (PlatformTimeRanges& ranges) {
        for (int i = ranges.length()-1; i >= 0; --i)
        {
            LOG(MediaSource, "SourceBuffer::evictCodedFrames(%p) - removing coded frames in range [%f, %f)", this, ranges.start(i).toDouble(), ranges.end(i).toDouble());
            removeCodedFrames(ranges.start(i), ranges.end(i));
            if (extraMemoryCost() + newDataSize < maximumBufferSize) {
                LOG(MediaSource, "SourceBuffer::evictCodedFrames(%p) - buffer is not full anymore.", this);
                m_bufferFull = false;
                break;
            }
        }
    };

    const auto safeToRemoveRange = PlatformTimeRanges(minimumRangeStart, rangeEnd);
    while (rangeStart > minimumRangeStart) {
        LOG(MediaSource, "SourceBuffer::evictCodedFrames(%p) - evicting: extraMemoryCost: %zu, rangeStart: %f, rangeEnd: %f",
                this, extraMemoryCost(), rangeStart.toDouble(), rangeEnd.toDouble());

        auto removalRange = PlatformTimeRanges(rangeStart, rangeEnd);
        removalRange.intersectWith(safeToRemoveRange);
        auto intersectedRanges = removalRange;
        intersectedRanges.intersectWith(buffered);

        removeFramesWhileFull(intersectedRanges);

        if (m_bufferFull == false)
            break;

        rangeStart -= thirtySeconds;
        rangeEnd -= thirtySeconds;
    }

    if (m_bufferFull && currentTimeRange == notFound)
    {
        LOG(MediaSource, "SourceBuffer::evictCodedFrames(%p) - We tried hard to evict, but the buffer is still full and current time is unbuffered, let's try to remove more buffered data.", this);
        removeFramesWhileFull(buffered);
    }

    LOG(MediaSource, "SourceBuffer::evictCodedFrames(%p) - evicted %zu bytes%s", this, initialBufferedSize - extraMemoryCost(), m_bufferFull ? " but FAILED to free enough" : "");
}

size_t SourceBuffer::maxBufferSizeVideo = 0;
size_t SourceBuffer::maxBufferSizeAudio = 0;
size_t SourceBuffer::maxBufferSizeText = 0;

static void maximumBufferSizeDefaults(size_t& maxBufferSizeVideo, size_t& maxBufferSizeAudio, size_t& maxBufferSizeText)
{
    // Syntax: Case insensitive, full type (audio, video, text), compact type (a, v, t),
    //         wildcard (*), unit multipliers (M=Mb, K=Kb, <empty>=bytes).
    // Examples: MSE_MAX_BUFFER_SIZE='V:50M,audio:12k,TeXT:500K'
    //           MSE_MAX_BUFFER_SIZE='*:100M'
    //           MSE_MAX_BUFFER_SIZE='video:90M,T:100000'

    String s(getenv("MSE_MAX_BUFFER_SIZE"));
    if (!s.isEmpty()) {
        Vector<String> entries;
        s.split(',', false, entries);
        for (const String& entry : entries) {
            Vector<String> keyvalue;
            entry.split(':', false, keyvalue);
            if (keyvalue.size() != 2)
                continue;
            String key = keyvalue[0].stripWhiteSpace().convertToLowercaseWithoutLocale();
            String value = keyvalue[1].stripWhiteSpace().convertToLowercaseWithoutLocale();
            size_t units = 1;
            if (value.endsWith('k'))
                units = 1024;
            else if (value.endsWith('m'))
                units = 1024 * 1024;
            if (units != 1)
                value = value.substring(0, value.length()-1);
            bool ok = false;
            size_t size = size_t(value.toUInt64(&ok));
            if (!ok)
                continue;

            if (key == "a" || key == "audio" || key == "*")
                maxBufferSizeAudio = size * units;
            if (key == "v" || key == "video" || key == "*")
                maxBufferSizeVideo = size * units;
            if (key == "t" || key == "text" || key == "*")
                maxBufferSizeText = size * units;
        }
    }

    if (maxBufferSizeAudio == 0)
        maxBufferSizeAudio = 3 * 1024 * 1024;
    if (maxBufferSizeVideo == 0)
        maxBufferSizeVideo = 30 * 1024 * 1024;
    if (maxBufferSizeText == 0)
        maxBufferSizeText = 1 * 1024 * 1024;
}

size_t SourceBuffer::maximumBufferSize() const
{
    if (isRemoved())
        return 0;

    if (!maxBufferSizeVideo)
        maximumBufferSizeDefaults(maxBufferSizeVideo, maxBufferSizeAudio, maxBufferSizeText);

    if (m_videoTracks && m_videoTracks->length() > 0)
        return maxBufferSizeVideo;
    if (m_audioTracks && m_audioTracks->length() > 0)
        return maxBufferSizeAudio;
    return maxBufferSizeText;
}

VideoTrackList& SourceBuffer::videoTracks()
{
    if (!m_videoTracks)
        m_videoTracks = VideoTrackList::create(m_source->mediaElement(), scriptExecutionContext());
    return *m_videoTracks;
}

AudioTrackList& SourceBuffer::audioTracks()
{
    if (!m_audioTracks)
        m_audioTracks = AudioTrackList::create(m_source->mediaElement(), scriptExecutionContext());
    return *m_audioTracks;
}

TextTrackList& SourceBuffer::textTracks()
{
    if (!m_textTracks)
        m_textTracks = TextTrackList::create(m_source->mediaElement(), scriptExecutionContext());
    return *m_textTracks;
}

void SourceBuffer::setActive(bool active)
{
    if (m_active == active)
        return;

    m_active = active;
    m_private->setActive(active);
    if (!isRemoved())
        m_source->sourceBufferDidChangeActiveState(*this, active);
}

void SourceBuffer::sourceBufferPrivateDidReceiveInitializationSegment(const InitializationSegment& segment)
{
    if (isRemoved())
        return;

    LOG(MediaSource, "SourceBuffer::sourceBufferPrivateDidReceiveInitializationSegment(%p)", this);

    // 3.5.8 Initialization Segment Received (ctd)
    // https://rawgit.com/w3c/media-source/c3ad59c7a370d04430969ba73d18dc9bcde57a33/index.html#sourcebuffer-init-segment-received [Editor's Draft 09 January 2015]

    // 1. Update the duration attribute if it currently equals NaN:
    if (m_source->duration().isInvalid()) {
        // ↳ If the initialization segment contains a duration:
        //   Run the duration change algorithm with new duration set to the duration in the initialization segment.
        // ↳ Otherwise:
        //   Run the duration change algorithm with new duration set to positive Infinity.
        MediaTime newDuration = segment.duration.isValid() ? segment.duration : MediaTime::positiveInfiniteTime();
        m_source->setDurationInternal(newDuration);
    }

    // 2. If the initialization segment has no audio, video, or text tracks, then run the append error algorithm
    // with the decode error parameter set to true and abort these steps.
    if (segment.audioTracks.isEmpty() && segment.videoTracks.isEmpty() && segment.textTracks.isEmpty()) {
        appendError(true);
        return;
    }

    // 3. If the first initialization segment flag is true, then run the following steps:
    if (m_receivedFirstInitializationSegment) {

        // 3.1. Verify the following properties. If any of the checks fail then run the append error algorithm
        // with the decode error parameter set to true and abort these steps.
        if (!validateInitializationSegment(segment)) {
            appendError(true);
            return;
        }
        // 3.2 Add the appropriate track descriptions from this initialization segment to each of the track buffers.
        ASSERT(segment.audioTracks.size() == audioTracks().length());
        for (auto& audioTrackInfo : segment.audioTracks) {
            if (audioTracks().length() == 1) {
                audioTracks().item(0)->setPrivate(*audioTrackInfo.track);
                break;
            }

            auto audioTrack = audioTracks().getTrackById(audioTrackInfo.track->id());
            ASSERT(audioTrack);
            audioTrack->setPrivate(*audioTrackInfo.track);
        }

        ASSERT(segment.videoTracks.size() == videoTracks().length());
        for (auto& videoTrackInfo : segment.videoTracks) {
            if (videoTracks().length() == 1) {
                videoTracks().item(0)->setPrivate(*videoTrackInfo.track);
                break;
            }

            auto videoTrack = videoTracks().getTrackById(videoTrackInfo.track->id());
            ASSERT(videoTrack);
            videoTrack->setPrivate(*videoTrackInfo.track);
        }

        ASSERT(segment.textTracks.size() == textTracks().length());
        for (auto& textTrackInfo : segment.textTracks) {
            if (textTracks().length() == 1) {
                downcast<InbandTextTrack>(*textTracks().item(0)).setPrivate(*textTrackInfo.track);
                break;
            }

            auto textTrack = textTracks().getTrackById(textTrackInfo.track->id());
            ASSERT(textTrack);
            downcast<InbandTextTrack>(*textTrack).setPrivate(*textTrackInfo.track);
        }

        // 3.3 Set the need random access point flag on all track buffers to true.
        for (auto& trackBuffer : m_trackBufferMap.values())
            trackBuffer.needRandomAccessFlag = true;
    }

    // 4. Let active track flag equal false.
    bool activeTrackFlag = false;

    // 5. If the first initialization segment flag is false, then run the following steps:
    if (!m_receivedFirstInitializationSegment) {
        // 5.1 If the initialization segment contains tracks with codecs the user agent does not support,
        // then run the append error algorithm with the decode error parameter set to true and abort these steps.
        // NOTE: This check is the responsibility of the SourceBufferPrivate.

        // 5.2 For each audio track in the initialization segment, run following steps:
        for (auto& audioTrackInfo : segment.audioTracks) {
            // FIXME: Implement steps 5.2.1-5.2.8.1 as per Editor's Draft 09 January 2015, and reorder this
            // 5.2.1 Let new audio track be a new AudioTrack object.
            // 5.2.2 Generate a unique ID and assign it to the id property on new video track.
            auto newAudioTrack = AudioTrack::create(*this, *audioTrackInfo.track);
            newAudioTrack->setSourceBuffer(this);

            // 5.2.3 If audioTracks.length equals 0, then run the following steps:
            if (!audioTracks().length()) {
                // 5.2.3.1 Set the enabled property on new audio track to true.
                newAudioTrack->setEnabled(true);

                // 5.2.3.2 Set active track flag to true.
                activeTrackFlag = true;
            }

            // 5.2.4 Add new audio track to the audioTracks attribute on this SourceBuffer object.
            // 5.2.5 Queue a task to fire a trusted event named addtrack, that does not bubble and is
            // not cancelable, and that uses the TrackEvent interface, at the AudioTrackList object
            // referenced by the audioTracks attribute on this SourceBuffer object.
            audioTracks().append(newAudioTrack.copyRef());

            // 5.2.6 Add new audio track to the audioTracks attribute on the HTMLMediaElement.
            // 5.2.7 Queue a task to fire a trusted event named addtrack, that does not bubble and is
            // not cancelable, and that uses the TrackEvent interface, at the AudioTrackList object
            // referenced by the audioTracks attribute on the HTMLMediaElement.
            m_source->mediaElement()->audioTracks().append(newAudioTrack.copyRef());

            // 5.2.8 Create a new track buffer to store coded frames for this track.
            ASSERT(!m_trackBufferMap.contains(newAudioTrack->id()));
            auto& trackBuffer = m_trackBufferMap.add(newAudioTrack->id(), TrackBuffer()).iterator->value;

            // 5.2.9 Add the track description for this track to the track buffer.
            trackBuffer.description = audioTrackInfo.description;

            m_audioCodecs.append(trackBuffer.description->codec());
        }

        // 5.3 For each video track in the initialization segment, run following steps:
        for (auto& videoTrackInfo : segment.videoTracks) {
            // FIXME: Implement steps 5.3.1-5.3.8.1 as per Editor's Draft 09 January 2015, and reorder this
            // 5.3.1 Let new video track be a new VideoTrack object.
            // 5.3.2 Generate a unique ID and assign it to the id property on new video track.
            auto newVideoTrack = VideoTrack::create(*this, *videoTrackInfo.track);
            newVideoTrack->setSourceBuffer(this);

            // 5.3.3 If videoTracks.length equals 0, then run the following steps:
            if (!videoTracks().length()) {
                // 5.3.3.1 Set the selected property on new video track to true.
                newVideoTrack->setSelected(true);

                // 5.3.3.2 Set active track flag to true.
                activeTrackFlag = true;
            }

            // 5.3.4 Add new video track to the videoTracks attribute on this SourceBuffer object.
            // 5.3.5 Queue a task to fire a trusted event named addtrack, that does not bubble and is
            // not cancelable, and that uses the TrackEvent interface, at the VideoTrackList object
            // referenced by the videoTracks attribute on this SourceBuffer object.
            videoTracks().append(newVideoTrack.copyRef());

            // 5.3.6 Add new video track to the videoTracks attribute on the HTMLMediaElement.
            // 5.3.7 Queue a task to fire a trusted event named addtrack, that does not bubble and is
            // not cancelable, and that uses the TrackEvent interface, at the VideoTrackList object
            // referenced by the videoTracks attribute on the HTMLMediaElement.
            m_source->mediaElement()->videoTracks().append(newVideoTrack.copyRef());

            // 5.3.8 Create a new track buffer to store coded frames for this track.
            ASSERT(!m_trackBufferMap.contains(newVideoTrack->id()));
            auto& trackBuffer = m_trackBufferMap.add(newVideoTrack->id(), TrackBuffer()).iterator->value;

            // 5.3.9 Add the track description for this track to the track buffer.
            trackBuffer.description = videoTrackInfo.description;

            m_videoCodecs.append(trackBuffer.description->codec());
        }

        // 5.4 For each text track in the initialization segment, run following steps:
        for (auto& textTrackInfo : segment.textTracks) {
            auto& textTrackPrivate = *textTrackInfo.track;

            // FIXME: Implement steps 5.4.1-5.4.8.1 as per Editor's Draft 09 January 2015, and reorder this
            // 5.4.1 Let new text track be a new TextTrack object with its properties populated with the
            // appropriate information from the initialization segment.
            auto newTextTrack = InbandTextTrack::create(*scriptExecutionContext(), *this, textTrackPrivate);

            // 5.4.2 If the mode property on new text track equals "showing" or "hidden", then set active
            // track flag to true.
            if (textTrackPrivate.mode() != InbandTextTrackPrivate::Disabled)
                activeTrackFlag = true;

            // 5.4.3 Add new text track to the textTracks attribute on this SourceBuffer object.
            // 5.4.4 Queue a task to fire a trusted event named addtrack, that does not bubble and is
            // not cancelable, and that uses the TrackEvent interface, at textTracks attribute on this
            // SourceBuffer object.
            textTracks().append(newTextTrack.get());

            // 5.4.5 Add new text track to the textTracks attribute on the HTMLMediaElement.
            // 5.4.6 Queue a task to fire a trusted event named addtrack, that does not bubble and is
            // not cancelable, and that uses the TrackEvent interface, at the TextTrackList object
            // referenced by the textTracks attribute on the HTMLMediaElement.
            m_source->mediaElement()->textTracks().append(WTFMove(newTextTrack));

            // 5.4.7 Create a new track buffer to store coded frames for this track.
            ASSERT(!m_trackBufferMap.contains(textTrackPrivate.id()));
            auto& trackBuffer = m_trackBufferMap.add(textTrackPrivate.id(), TrackBuffer()).iterator->value;

            // 5.4.8 Add the track description for this track to the track buffer.
            trackBuffer.description = textTrackInfo.description;

            m_textCodecs.append(trackBuffer.description->codec());
        }

        // 5.5 If active track flag equals true, then run the following steps:
        if (activeTrackFlag) {
            // 5.5.1 Add this SourceBuffer to activeSourceBuffers.
            // 5.5.2 Queue a task to fire a simple event named addsourcebuffer at activeSourceBuffers
            setActive(true);
        }

        // 5.6 Set first initialization segment flag to true.
        m_receivedFirstInitializationSegment = true;
    }

    // 6. If the HTMLMediaElement.readyState attribute is HAVE_NOTHING, then run the following steps:
    if (m_private->readyState() == MediaPlayer::HaveNothing) {
        // 6.1 If one or more objects in sourceBuffers have first initialization segment flag set to false, then abort these steps.
        for (auto& sourceBuffer : *m_source->sourceBuffers()) {
            if (!sourceBuffer->m_receivedFirstInitializationSegment)
                return;
        }

        // 6.2 Set the HTMLMediaElement.readyState attribute to HAVE_METADATA.
        // 6.3 Queue a task to fire a simple event named loadedmetadata at the media element.
        m_private->setReadyState(MediaPlayer::HaveMetadata);
    }

    // 7. If the active track flag equals true and the HTMLMediaElement.readyState
    // attribute is greater than HAVE_CURRENT_DATA, then set the HTMLMediaElement.readyState
    // attribute to HAVE_METADATA.
    if (activeTrackFlag && m_private->readyState() > MediaPlayer::HaveCurrentData)
        m_private->setReadyState(MediaPlayer::HaveMetadata);
}

bool SourceBuffer::validateInitializationSegment(const InitializationSegment& segment)
{
    // FIXME: ordering of all 3.5.X (X>=7) functions needs to be updated to post-[24 July 2014 Editor's Draft] version
    // 3.5.8 Initialization Segment Received (ctd)
    // https://rawgit.com/w3c/media-source/c3ad59c7a370d04430969ba73d18dc9bcde57a33/index.html#sourcebuffer-init-segment-received [Editor's Draft 09 January 2015]

    // Note: those are checks from step 3.1
    //   * The number of audio, video, and text tracks match what was in the first initialization segment.
    if (segment.audioTracks.size() != audioTracks().length()
        || segment.videoTracks.size() != videoTracks().length()
        || segment.textTracks.size() != textTracks().length())
        return false;

    //   * The codecs for each track, match what was specified in the first initialization segment.
    for (auto& audioTrackInfo : segment.audioTracks) {
        if (!m_audioCodecs.contains(audioTrackInfo.description->codec()))
            return false;
    }

    for (auto& videoTrackInfo : segment.videoTracks) {
        if (!m_videoCodecs.contains(videoTrackInfo.description->codec()))
            return false;
    }

    for (auto& textTrackInfo : segment.textTracks) {
        if (!m_textCodecs.contains(textTrackInfo.description->codec()))
            return false;
    }

    //   * If more than one track for a single type are present (ie 2 audio tracks), then the Track
    //   IDs match the ones in the first initialization segment.
    if (segment.audioTracks.size() >= 2) {
        for (auto& audioTrackInfo : segment.audioTracks) {
            if (!m_trackBufferMap.contains(audioTrackInfo.track->id()))
                return false;
        }
    }

    if (segment.videoTracks.size() >= 2) {
        for (auto& videoTrackInfo : segment.videoTracks) {
            if (!m_trackBufferMap.contains(videoTrackInfo.track->id()))
                return false;
        }
    }

    if (segment.textTracks.size() >= 2) {
        for (auto& textTrackInfo : segment.videoTracks) {
            if (!m_trackBufferMap.contains(textTrackInfo.track->id()))
                return false;
        }
    }

    return true;
}

class SampleLessThanComparator {
public:
    bool operator()(std::pair<MediaTime, RefPtr<MediaSample>> value1, std::pair<MediaTime, RefPtr<MediaSample>> value2)
    {
        return value1.first < value2.first;
    }

    bool operator()(MediaTime value1, std::pair<MediaTime, RefPtr<MediaSample>> value2)
    {
        return value1 < value2.first;
    }

    bool operator()(std::pair<MediaTime, RefPtr<MediaSample>> value1, MediaTime value2)
    {
        return value1.first < value2;
    }
};

void SourceBuffer::appendError(bool decodeErrorParam)
{
    // 3.5.3 Append Error Algorithm
    // https://rawgit.com/w3c/media-source/c3ad59c7a370d04430969ba73d18dc9bcde57a33/index.html#sourcebuffer-append-error [Editor's Draft 09 January 2015]

    ASSERT(m_updating);
    // 1. Run the reset parser state algorithm.
    resetParserState();

    // 2. Set the updating attribute to false.
    m_updating = false;

    // 3. Queue a task to fire a simple event named error at this SourceBuffer object.
    scheduleEvent(eventNames().errorEvent);

    // 4. Queue a task to fire a simple event named updateend at this SourceBuffer object.
    scheduleEvent(eventNames().updateendEvent);

    // 5. If decode error is true, then run the end of stream algorithm with the error parameter set to "decode".
    if (decodeErrorParam)
        m_source->streamEndedWithError(MediaSource::EndOfStreamError::Decode);
}

void SourceBuffer::sourceBufferPrivateDidReceiveSample(MediaSample& sample)
{
    if (isRemoved())
        return;

    // 3.5.1 Segment Parser Loop
    // 6.1 If the first initialization segment received flag is false, then run the append error algorithm
    //     with the decode error parameter set to true and abort this algorithm.
    // Note: current design makes SourceBuffer somehow ignorant of append state - it's more a thing
    //  of SourceBufferPrivate. That's why this check can't really be done in appendInternal.
    //  unless we force some kind of design with state machine switching.
    if (!m_receivedFirstInitializationSegment) {
        appendError(true);
        return;
    }

    // 3.5.8 Coded Frame Processing
    // http://www.w3.org/TR/media-source/#sourcebuffer-coded-frame-processing

    // When complete coded frames have been parsed by the segment parser loop then the following steps
    // are run:
    // 1. For each coded frame in the media segment run the following steps:
    // 1.1. Loop Top
    do {
        MediaTime presentationTimestamp;
        MediaTime decodeTimestamp;

        if (m_shouldGenerateTimestamps) {
            // ↳ If generate timestamps flag equals true:
            // 1. Let presentation timestamp equal 0.
            presentationTimestamp = MediaTime::zeroTime();

            // 2. Let decode timestamp equal 0.
            decodeTimestamp = MediaTime::zeroTime();
        } else {
            // ↳ Otherwise:
            // 1. Let presentation timestamp be a double precision floating point representation of
            // the coded frame's presentation timestamp in seconds.
            presentationTimestamp = sample.presentationTime();

            // 2. Let decode timestamp be a double precision floating point representation of the coded frame's
            // decode timestamp in seconds.
            decodeTimestamp = sample.decodeTime();
        }

        // 1.2 Let frame duration be a double precision floating point representation of the coded frame's
        // duration in seconds.
        MediaTime frameDuration = sample.duration();

        // 1.3 If mode equals "sequence" and group start timestamp is set, then run the following steps:
        if (m_mode == AppendMode::Sequence && m_groupStartTimestamp.isValid()) {
            // 1.3.1 Set timestampOffset equal to group start timestamp - presentation timestamp.
            m_timestampOffset = m_groupStartTimestamp;

            // 1.3.2 Set group end timestamp equal to group start timestamp.
            m_groupEndTimestamp = m_groupStartTimestamp;

            // 1.3.3 Set the need random access point flag on all track buffers to true.
            for (auto& trackBuffer : m_trackBufferMap.values())
                trackBuffer.needRandomAccessFlag = true;

            // 1.3.4 Unset group start timestamp.
            m_groupStartTimestamp = MediaTime::invalidTime();
        }

        // 1.4 If timestampOffset is not 0, then run the following steps:
        if (m_timestampOffset) {
            // 1.4.1 Add timestampOffset to the presentation timestamp.
            presentationTimestamp += m_timestampOffset;

            // 1.4.2 Add timestampOffset to the decode timestamp.
            decodeTimestamp += m_timestampOffset;
        }

        // 1.5 Let track buffer equal the track buffer that the coded frame will be added to.
        AtomicString trackID = sample.trackID();
        auto it = m_trackBufferMap.find(trackID);
        if (it == m_trackBufferMap.end()) {
            // The client managed to append a sample with a trackID not present in the initialization
            // segment. This would be a good place to post an message to the developer console.
            didDropSample();
            return;
        }
        TrackBuffer& trackBuffer = it->value;

        // 1.6 ↳ If last decode timestamp for track buffer is set and decode timestamp is less than last
        // decode timestamp:
        // OR
        // ↳ If last decode timestamp for track buffer is set and the difference between decode timestamp and
        // last decode timestamp is greater than 2 times last frame duration:
        if (trackBuffer.lastDecodeTimestamp.isValid() && (decodeTimestamp < trackBuffer.lastDecodeTimestamp
            || abs(decodeTimestamp - trackBuffer.lastDecodeTimestamp) > (trackBuffer.lastFrameDuration * 2))) {

            // 1.6.1:
            if (m_mode == AppendMode::Segments) {
                // ↳ If mode equals "segments":
                // Set group end timestamp to presentation timestamp.
                m_groupEndTimestamp = presentationTimestamp;
            } else {
                // ↳ If mode equals "sequence":
                // Set group start timestamp equal to the group end timestamp.
                m_groupStartTimestamp = m_groupEndTimestamp;
            }

            for (auto& trackBuffer : m_trackBufferMap.values()) {
                // 1.6.2 Unset the last decode timestamp on all track buffers.
                trackBuffer.lastDecodeTimestamp = MediaTime::invalidTime();
                // 1.6.3 Unset the last frame duration on all track buffers.
                trackBuffer.lastFrameDuration = MediaTime::invalidTime();
                // 1.6.4 Unset the highest presentation timestamp on all track buffers.
                trackBuffer.highestPresentationTimestamp = MediaTime::invalidTime();
                // 1.6.5 Set the need random access point flag on all track buffers to true.
                trackBuffer.needRandomAccessFlag = true;
            }

            // 1.6.6 Jump to the Loop Top step above to restart processing of the current coded frame.
            continue;
        }

        if (m_mode == AppendMode::Sequence) {
            // Use the generated timestamps instead of the sample's timestamps.
            sample.setTimestamps(presentationTimestamp, decodeTimestamp);
        } else if (m_timestampOffset) {
            // Reflect the timestamp offset into the sample.
            sample.offsetTimestampsBy(m_timestampOffset);
        }

        // 1.7 Let frame end timestamp equal the sum of presentation timestamp and frame duration.
        MediaTime frameEndTimestamp = presentationTimestamp + frameDuration;

        // 1.8 If presentation timestamp is less than appendWindowStart, then set the need random access
        // point flag to true, drop the coded frame, and jump to the top of the loop to start processing
        // the next coded frame.
        // 1.9 If frame end timestamp is greater than appendWindowEnd, then set the need random access
        // point flag to true, drop the coded frame, and jump to the top of the loop to start processing
        // the next coded frame.
        if (presentationTimestamp < m_appendWindowStart || frameEndTimestamp > m_appendWindowEnd) {
            trackBuffer.needRandomAccessFlag = true;
            didDropSample();
            return;
        }


        // 1.10 If the decode timestamp is less than the presentation start time, then run the end of stream
        // algorithm with the error parameter set to "decode", and abort these steps.
        // NOTE: Until <https://www.w3.org/Bugs/Public/show_bug.cgi?id=27487> is resolved, we will only check
        // the presentation timestamp.
        MediaTime presentationStartTime = MediaTime::zeroTime();
        if (presentationTimestamp < presentationStartTime) {
            LOG(MediaSource, "SourceBuffer::sourceBufferPrivateDidReceiveSample(%p) - failing because presentationTimestamp < presentationStartTime", this);
            m_source->streamEndedWithError(MediaSource::EndOfStreamError::Decode);
            return;
        }

        // 1.11 If the need random access point flag on track buffer equals true, then run the following steps:
        if (trackBuffer.needRandomAccessFlag) {
            // 1.11.1 If the coded frame is not a random access point, then drop the coded frame and jump
            // to the top of the loop to start processing the next coded frame.
            if (!sample.isSync()) {
                didDropSample();
                return;
            }

            // 1.11.2 Set the need random access point flag on track buffer to false.
            trackBuffer.needRandomAccessFlag = false;
        }

        // 1.12 Let spliced audio frame be an unset variable for holding audio splice information
        // 1.13 Let spliced timed text frame be an unset variable for holding timed text splice information
        // FIXME: Add support for sample splicing.

        SampleMap erasedSamples;
        MediaTime microsecond(1, 1000000);

        // 1.14 If last decode timestamp for track buffer is unset and presentation timestamp falls
        // falls within the presentation interval of a coded frame in track buffer, then run the
        // following steps:
        if (trackBuffer.lastDecodeTimestamp.isInvalid()) {
            auto iter = trackBuffer.samples.presentationOrder().findSampleContainingPresentationTime(presentationTimestamp);
            if (iter != trackBuffer.samples.presentationOrder().end()) {
                // 1.14.1 Let overlapped frame be the coded frame in track buffer that matches the condition above.
                RefPtr<MediaSample> overlappedFrame = iter->second;

                // 1.14.2 If track buffer contains audio coded frames:
                // Run the audio splice frame algorithm and if a splice frame is returned, assign it to
                // spliced audio frame.
                // FIXME: Add support for sample splicing.

                // If track buffer contains video coded frames:
                if (trackBuffer.description && trackBuffer.description->isVideo()) {
                    // 1.14.2.1 Let overlapped frame presentation timestamp equal the presentation timestamp
                    // of overlapped frame.
                    MediaTime overlappedFramePresentationTimestamp = overlappedFrame->presentationTime();

                    // 1.14.2.2 Let remove window timestamp equal overlapped frame presentation timestamp
                    // plus 1 microsecond.
                    MediaTime removeWindowTimestamp = overlappedFramePresentationTimestamp + microsecond;

                    // 1.14.2.3 If the presentation timestamp is less than the remove window timestamp,
                    // then remove overlapped frame and any coded frames that depend on it from track buffer.
                    if (presentationTimestamp < removeWindowTimestamp)
                        erasedSamples.addSample(*iter->second);
                }

                // If track buffer contains timed text coded frames:
                // Run the text splice frame algorithm and if a splice frame is returned, assign it to spliced timed text frame.
                // FIXME: Add support for sample splicing.
            }
        }

        // 1.15 Remove existing coded frames in track buffer:
        // If highest presentation timestamp for track buffer is not set:
        if (trackBuffer.highestPresentationTimestamp.isInvalid()) {
            // Remove all coded frames from track buffer that have a presentation timestamp greater than or
            // equal to presentation timestamp and less than frame end timestamp.
            auto iter_pair = trackBuffer.samples.presentationOrder().findSamplesBetweenPresentationTimes(presentationTimestamp, frameEndTimestamp);
            if (iter_pair.first != trackBuffer.samples.presentationOrder().end())
                erasedSamples.addRange(iter_pair.first, iter_pair.second);
        }

        // If highest presentation timestamp for track buffer is set and less than or equal to presentation timestamp
        if (trackBuffer.highestPresentationTimestamp.isValid() && trackBuffer.highestPresentationTimestamp <= presentationTimestamp) {
            // Remove all coded frames from track buffer that have a presentation timestamp greater than highest
            // presentation timestamp and less than or equal to frame end timestamp.
            do {
                // NOTE: Searching from the end of the trackBuffer will be vastly more efficient if the search range is
                // near the end of the buffered range. Use a linear-backwards search if the search range is within one
                // frame duration of the end:
                unsigned bufferedLength = trackBuffer.buffered.length();
                if (!bufferedLength)
                    break;

                MediaTime highestBufferedTime = trackBuffer.buffered.maximumBufferedTime();

                PresentationOrderSampleMap::iterator_range range;
                if (highestBufferedTime - trackBuffer.highestPresentationTimestamp < trackBuffer.lastFrameDuration)
                    range = trackBuffer.samples.presentationOrder().findSamplesWithinPresentationRangeFromEnd(trackBuffer.highestPresentationTimestamp, frameEndTimestamp);
                else
                    range = trackBuffer.samples.presentationOrder().findSamplesWithinPresentationRange(trackBuffer.highestPresentationTimestamp, frameEndTimestamp);

                if (range.first != trackBuffer.samples.presentationOrder().end())
                    erasedSamples.addRange(range.first, range.second);
            } while(false);
        }

        // 1.16 Remove decoding dependencies of the coded frames removed in the previous step:
        DecodeOrderSampleMap::MapType dependentSamples;
        if (!erasedSamples.empty()) {
            // If detailed information about decoding dependencies is available:
            // FIXME: Add support for detailed dependency information

            // Otherwise: Remove all coded frames between the coded frames removed in the previous step
            // and the next random access point after those removed frames.
            auto firstDecodeIter = trackBuffer.samples.decodeOrder().findSampleWithDecodeKey(erasedSamples.decodeOrder().begin()->first);
            auto lastDecodeIter = trackBuffer.samples.decodeOrder().findSampleWithDecodeKey(erasedSamples.decodeOrder().rbegin()->first);
            auto nextSyncIter = trackBuffer.samples.decodeOrder().findSyncSampleAfterDecodeIterator(lastDecodeIter);
            dependentSamples.insert(firstDecodeIter, nextSyncIter);

            PlatformTimeRanges erasedRanges = removeSamplesFromTrackBuffer(dependentSamples, trackBuffer, this, "sourceBufferPrivateDidReceiveSample");

            // Only force the TrackBuffer to re-enqueue if the removed ranges overlap with enqueued and possibly
            // not yet displayed samples.
            MediaTime currentMediaTime = m_source->currentTime();
            if (currentMediaTime < trackBuffer.lastEnqueuedPresentationTime) {
                PlatformTimeRanges possiblyEnqueuedRanges(currentMediaTime, trackBuffer.lastEnqueuedPresentationTime);
                possiblyEnqueuedRanges.intersectWith(erasedRanges);
                if (possiblyEnqueuedRanges.length())
                    trackBuffer.needsReenqueueing = true;
            }

            erasedRanges.invert();
            trackBuffer.buffered.intersectWith(erasedRanges);
            setBufferedDirty(true);
        }

        // 1.17 If spliced audio frame is set:
        // Add spliced audio frame to the track buffer.
        // If spliced timed text frame is set:
        // Add spliced timed text frame to the track buffer.
        // FIXME: Add support for sample splicing.

        // Otherwise:
        // Add the coded frame with the presentation timestamp, decode timestamp, and frame duration to the track buffer.
        trackBuffer.samples.addSample(sample);

        if (trackBuffer.lastEnqueuedDecodeEndTime.isInvalid() || decodeTimestamp >= trackBuffer.lastEnqueuedDecodeEndTime) {
            DecodeOrderSampleMap::KeyType decodeKey(sample.decodeTime(), sample.presentationTime());
            trackBuffer.decodeQueue.insert(DecodeOrderSampleMap::MapType::value_type(decodeKey, &sample));
        }

        // 1.18 Set last decode timestamp for track buffer to decode timestamp.
        trackBuffer.lastDecodeTimestamp = decodeTimestamp;

        // 1.19 Set last frame duration for track buffer to frame duration.
        trackBuffer.lastFrameDuration = frameDuration;

        // 1.20 If highest presentation timestamp for track buffer is unset or frame end timestamp is greater
        // than highest presentation timestamp, then set highest presentation timestamp for track buffer
        // to frame end timestamp.
        if (trackBuffer.highestPresentationTimestamp.isInvalid() || frameEndTimestamp > trackBuffer.highestPresentationTimestamp)
            trackBuffer.highestPresentationTimestamp = frameEndTimestamp;

        // 1.21 If frame end timestamp is greater than group end timestamp, then set group end timestamp equal
        // to frame end timestamp.
        if (m_groupEndTimestamp.isInvalid() || frameEndTimestamp > m_groupEndTimestamp)
            m_groupEndTimestamp = frameEndTimestamp;

        // 1.22 If generate timestamps flag equals true, then set timestampOffset equal to frame end timestamp.
        if (m_shouldGenerateTimestamps)
            m_timestampOffset = frameEndTimestamp;

        // Eliminate small gaps between buffered ranges by coalescing
        // disjoint ranges separated by less than a "fudge factor".
        auto presentationEndTime = presentationTimestamp + frameDuration;
        auto nearestToPresentationStartTime = trackBuffer.buffered.nearest(presentationTimestamp);
        if (nearestToPresentationStartTime.isValid() && (presentationTimestamp - nearestToPresentationStartTime).isBetween(MediaTime::zeroTime(), currentTimeFudgeFactor()))
            presentationTimestamp = nearestToPresentationStartTime;

        auto nearestToPresentationEndTime = trackBuffer.buffered.nearest(presentationEndTime);
        if (nearestToPresentationEndTime.isValid() && (nearestToPresentationEndTime - presentationEndTime).isBetween(MediaTime::zeroTime(), currentTimeFudgeFactor()))
            presentationEndTime = nearestToPresentationEndTime;

        trackBuffer.buffered.add(presentationTimestamp, presentationEndTime);
        m_bufferedSinceLastMonitor += frameDuration.toDouble();
        setBufferedDirty(true);

        break;
    } while (1);

    // Steps 2-4 will be handled by MediaSource::monitorSourceBuffers()

    // 5. If the media segment contains data beyond the current duration, then run the duration change algorithm with new
    // duration set to the maximum of the current duration and the group end timestamp.
    if (m_groupEndTimestamp > m_source->duration())
        m_source->setDurationInternal(m_groupEndTimestamp);
}

bool SourceBuffer::hasAudio() const
{
    return m_audioTracks && m_audioTracks->length();
}

bool SourceBuffer::hasVideo() const
{
    return m_videoTracks && m_videoTracks->length();
}

bool SourceBuffer::sourceBufferPrivateHasAudio() const
{
    return hasAudio();
}

bool SourceBuffer::sourceBufferPrivateHasVideo() const
{
    return hasVideo();
}

void SourceBuffer::videoTrackSelectedChanged(VideoTrack& track)
{
    // 2.4.5 Changes to selected/enabled track state
    // If the selected video track changes, then run the following steps:
    // 1. If the SourceBuffer associated with the previously selected video track is not associated with
    // any other enabled tracks, run the following steps:
    if (!track.selected()
        && (!m_videoTracks || !m_videoTracks->isAnyTrackEnabled())
        && (!m_audioTracks || !m_audioTracks->isAnyTrackEnabled())
        && (!m_textTracks || !m_textTracks->isAnyTrackEnabled())) {
        // 1.1 Remove the SourceBuffer from activeSourceBuffers.
        // 1.2 Queue a task to fire a simple event named removesourcebuffer at activeSourceBuffers
        setActive(false);
    } else if (track.selected()) {
        // 2. If the SourceBuffer associated with the newly selected video track is not already in activeSourceBuffers,
        // run the following steps:
        // 2.1 Add the SourceBuffer to activeSourceBuffers.
        // 2.2 Queue a task to fire a simple event named addsourcebuffer at activeSourceBuffers
        setActive(true);
    }

    if (m_videoTracks && m_videoTracks->contains(track))
        m_videoTracks->scheduleChangeEvent();

    if (!isRemoved())
        m_source->mediaElement()->videoTrackSelectedChanged(track);
}

void SourceBuffer::audioTrackEnabledChanged(AudioTrack& track)
{
    // 2.4.5 Changes to selected/enabled track state
    // If an audio track becomes disabled and the SourceBuffer associated with this track is not
    // associated with any other enabled or selected track, then run the following steps:
    if (!track.enabled()
        && (!m_videoTracks || !m_videoTracks->isAnyTrackEnabled())
        && (!m_audioTracks || !m_audioTracks->isAnyTrackEnabled())
        && (!m_textTracks || !m_textTracks->isAnyTrackEnabled())) {
        // 1. Remove the SourceBuffer associated with the audio track from activeSourceBuffers
        // 2. Queue a task to fire a simple event named removesourcebuffer at activeSourceBuffers
        setActive(false);
    } else if (track.enabled()) {
        // If an audio track becomes enabled and the SourceBuffer associated with this track is
        // not already in activeSourceBuffers, then run the following steps:
        // 1. Add the SourceBuffer associated with the audio track to activeSourceBuffers
        // 2. Queue a task to fire a simple event named addsourcebuffer at activeSourceBuffers
        setActive(true);
    }

    if (m_audioTracks && m_audioTracks->contains(track))
        m_audioTracks->scheduleChangeEvent();

    if (!isRemoved())
        m_source->mediaElement()->audioTrackEnabledChanged(track);
}

void SourceBuffer::textTrackModeChanged(TextTrack& track)
{
    // 2.4.5 Changes to selected/enabled track state
    // If a text track mode becomes "disabled" and the SourceBuffer associated with this track is not
    // associated with any other enabled or selected track, then run the following steps:
    if (track.mode() == TextTrack::Mode::Disabled
        && (!m_videoTracks || !m_videoTracks->isAnyTrackEnabled())
        && (!m_audioTracks || !m_audioTracks->isAnyTrackEnabled())
        && (!m_textTracks || !m_textTracks->isAnyTrackEnabled())) {
        // 1. Remove the SourceBuffer associated with the audio track from activeSourceBuffers
        // 2. Queue a task to fire a simple event named removesourcebuffer at activeSourceBuffers
        setActive(false);
    } else {
        // If a text track mode becomes "showing" or "hidden" and the SourceBuffer associated with this
        // track is not already in activeSourceBuffers, then run the following steps:
        // 1. Add the SourceBuffer associated with the text track to activeSourceBuffers
        // 2. Queue a task to fire a simple event named addsourcebuffer at activeSourceBuffers
        setActive(true);
    }

    if (m_textTracks && m_textTracks->contains(track))
        m_textTracks->scheduleChangeEvent();

    if (!isRemoved())
        m_source->mediaElement()->textTrackModeChanged(track);
}

void SourceBuffer::textTrackAddCue(TextTrack& track, TextTrackCue& cue)
{
    if (!isRemoved())
        m_source->mediaElement()->textTrackAddCue(track, cue);
}

void SourceBuffer::textTrackAddCues(TextTrack& track, const TextTrackCueList& cueList)
{
    if (!isRemoved())
        m_source->mediaElement()->textTrackAddCues(track, cueList);
}

void SourceBuffer::textTrackRemoveCue(TextTrack& track, TextTrackCue& cue)
{
    if (!isRemoved())
        m_source->mediaElement()->textTrackRemoveCue(track, cue);
}

void SourceBuffer::textTrackRemoveCues(TextTrack& track, const TextTrackCueList& cueList)
{
    if (!isRemoved())
        m_source->mediaElement()->textTrackRemoveCues(track, cueList);
}

void SourceBuffer::textTrackKindChanged(TextTrack& track)
{
    if (!isRemoved())
        m_source->mediaElement()->textTrackKindChanged(track);
}

void SourceBuffer::sourceBufferPrivateReenqueSamples(const AtomicString& trackID)
{
    if (isRemoved())
        return;

    LOG(MediaSource, "SourceBuffer::sourceBufferPrivateReenqueSamples(%p)", this);
    auto it = m_trackBufferMap.find(trackID);
    if (it == m_trackBufferMap.end())
        return;

    auto& trackBuffer = it->value;
    trackBuffer.needsReenqueueing = true;
    reenqueueMediaForTime(trackBuffer, trackID, m_source->currentTime());
}

void SourceBuffer::sourceBufferPrivateDidBecomeReadyForMoreSamples(const AtomicString& trackID)
{
    if (isRemoved())
        return;

    LOG(MediaSource, "SourceBuffer::sourceBufferPrivateDidBecomeReadyForMoreSamples(%p)", this);
    auto it = m_trackBufferMap.find(trackID);
    if (it == m_trackBufferMap.end())
        return;

    auto& trackBuffer = it->value;
    if (!trackBuffer.needsReenqueueing && !m_source->isSeeking())
        provideMediaData(trackBuffer, trackID);
}

void SourceBuffer::provideMediaData(TrackBuffer& trackBuffer, const AtomicString& trackID)
{
    if (m_source->isSeeking())
        return;

#if !LOG_DISABLED
    unsigned enqueuedSamples = 0;
#endif

    while (!trackBuffer.decodeQueue.empty()) {
        if (!m_private->isReadyForMoreSamples(trackID)) {
            m_private->notifyClientWhenReadyForMoreSamples(trackID);
            break;
        }

        // FIXME(rdar://problem/20635969): Remove this re-entrancy protection when the aforementioned radar is resolved; protecting
        // against re-entrancy introduces a small inefficency when removing appended samples from the decode queue one at a time
        // rather than when all samples have been enqueued.
        auto sample = trackBuffer.decodeQueue.begin()->second;
        trackBuffer.decodeQueue.erase(trackBuffer.decodeQueue.begin());

        // Do not enqueue samples spanning a significant unbuffered gap.
        // NOTE: one second is somewhat arbitrary. MediaSource::monitorSourceBuffers() is run
        // on the playbackTimer, which is effectively every 350ms. Allowing > 350ms gap between
        // enqueued samples allows for situations where we overrun the end of a buffered range
        // but don't notice for 350s of playback time, and the client can enqueue data for the
        // new current time without triggering this early return.
        // FIXME(135867): Make this gap detection logic less arbitrary.
        MediaTime oneSecond(1, 1);
        if (trackBuffer.lastEnqueuedDecodeEndTime.isValid() && sample->decodeTime() - trackBuffer.lastEnqueuedDecodeEndTime > oneSecond)
            break;

        trackBuffer.lastEnqueuedPresentationTime = sample->presentationTime();
        trackBuffer.lastEnqueuedDecodeEndTime = sample->decodeTime() + sample->duration();
        m_private->enqueueSample(sample.releaseNonNull(), trackID);
#if !LOG_DISABLED
        ++enqueuedSamples;
#endif
    }

    LOG(MediaSource, "SourceBuffer::provideMediaData(%p) - Enqueued %u samples", this, enqueuedSamples);
}

void SourceBuffer::reenqueueMediaForTime(TrackBuffer& trackBuffer, const AtomicString& trackID, const MediaTime& time)
{
    m_private->flush(trackID);
    trackBuffer.decodeQueue.clear();

    // Find the sample which contains the current presentation time.
    auto currentSamplePTSIterator = trackBuffer.samples.presentationOrder().findSampleContainingPresentationTime(time);

    if (currentSamplePTSIterator == trackBuffer.samples.presentationOrder().end())
        currentSamplePTSIterator = trackBuffer.samples.presentationOrder().findSampleStartingOnOrAfterPresentationTime(time);

    if (currentSamplePTSIterator == trackBuffer.samples.presentationOrder().end()
        || (currentSamplePTSIterator->first - time) > currentTimeFudgeFactor())
        return;

    // Seach backward for the previous sync sample.
    DecodeOrderSampleMap::KeyType decodeKey(currentSamplePTSIterator->second->decodeTime(), currentSamplePTSIterator->second->presentationTime());
    auto currentSampleDTSIterator = trackBuffer.samples.decodeOrder().findSampleWithDecodeKey(decodeKey);
    ASSERT(currentSampleDTSIterator != trackBuffer.samples.decodeOrder().end());

    auto reverseCurrentSampleIter = --DecodeOrderSampleMap::reverse_iterator(currentSampleDTSIterator);
    auto reverseLastSyncSampleIter = trackBuffer.samples.decodeOrder().findSyncSamplePriorToDecodeIterator(reverseCurrentSampleIter);
    if (reverseLastSyncSampleIter == trackBuffer.samples.decodeOrder().rend())
        return;

    // Fill the decode queue with the non-displaying samples.
    for (auto iter = reverseLastSyncSampleIter; iter != reverseCurrentSampleIter; --iter) {
        auto copy = iter->second->createNonDisplayingCopy();
        DecodeOrderSampleMap::KeyType decodeKey(copy->decodeTime(), copy->presentationTime());
        trackBuffer.decodeQueue.insert(DecodeOrderSampleMap::MapType::value_type(decodeKey, WTFMove(copy)));
    }

    if (!trackBuffer.decodeQueue.empty()) {
        auto& lastSample = trackBuffer.decodeQueue.rbegin()->second;
        trackBuffer.lastEnqueuedPresentationTime = lastSample->presentationTime();
        trackBuffer.lastEnqueuedDecodeEndTime = lastSample->decodeTime();
    } else {
        trackBuffer.lastEnqueuedPresentationTime = MediaTime::invalidTime();
        trackBuffer.lastEnqueuedDecodeEndTime = MediaTime::invalidTime();
    }

    // Fill the decode queue with the remaining samples.
    for (auto iter = currentSampleDTSIterator; iter != trackBuffer.samples.decodeOrder().end(); ++iter)
        trackBuffer.decodeQueue.insert(*iter);
    provideMediaData(trackBuffer, trackID);

    trackBuffer.needsReenqueueing = false;
}


void SourceBuffer::didDropSample()
{
    if (!isRemoved())
        m_source->mediaElement()->incrementDroppedFrameCount();
}

void SourceBuffer::monitorBufferingRate()
{
    double now = monotonicallyIncreasingTime();
    double interval = now - m_timeOfBufferingMonitor;
    double rateSinceLastMonitor = m_bufferedSinceLastMonitor / interval;

    m_timeOfBufferingMonitor = now;
    m_bufferedSinceLastMonitor = 0;

    m_averageBufferRate += (interval * ExponentialMovingAverageCoefficient) * (rateSinceLastMonitor - m_averageBufferRate);

    LOG(MediaSource, "SourceBuffer::monitorBufferingRate(%p) - m_avegareBufferRate: %lf", this, m_averageBufferRate);
}

void SourceBuffer::updateBufferedFromTrackBuffers()
{
    // 3.1 Attributes, buffered
    // https://rawgit.com/w3c/media-source/45627646344eea0170dd1cbc5a3d508ca751abb8/media-source-respec.html#dom-sourcebuffer-buffered

    // 2. Let highest end time be the largest track buffer ranges end time across all the track buffers managed by this SourceBuffer object.
    MediaTime highestEndTime = MediaTime::negativeInfiniteTime();
    for (auto& trackBuffer : m_trackBufferMap.values()) {
        if (!trackBuffer.buffered.length())
            continue;
        highestEndTime = std::max(highestEndTime, trackBuffer.buffered.maximumBufferedTime());
    }

    // NOTE: Short circuit the following if none of the TrackBuffers have buffered ranges to avoid generating
    // a single range of {0, 0}.
    if (highestEndTime.isNegativeInfinite()) {
        m_buffered->ranges() = PlatformTimeRanges();
        return;
    }

    // 3. Let intersection ranges equal a TimeRange object containing a single range from 0 to highest end time.
    PlatformTimeRanges intersectionRanges { MediaTime::zeroTime(), highestEndTime };

    // 4. For each audio and video track buffer managed by this SourceBuffer, run the following steps:
    for (auto& trackBuffer : m_trackBufferMap.values()) {
        // 4.1 Let track ranges equal the track buffer ranges for the current track buffer.
        PlatformTimeRanges trackRanges = trackBuffer.buffered;
        if (!trackRanges.length())
            continue;

        // 4.2 If readyState is "ended", then set the end time on the last range in track ranges to highest end time.
        if (m_source->isEnded())
            trackRanges.add(trackRanges.maximumBufferedTime(), highestEndTime);

        // 4.3 Let new intersection ranges equal the intersection between the intersection ranges and the track ranges.
        // 4.4 Replace the ranges in intersection ranges with the new intersection ranges.
        intersectionRanges.intersectWith(trackRanges);
    }

    // 5. If intersection ranges does not contain the exact same range information as the current value of this attribute,
    //    then update the current value of this attribute to intersection ranges.
    m_buffered->ranges() = intersectionRanges;
    setBufferedDirty(true);
}

bool SourceBuffer::canPlayThroughRange(PlatformTimeRanges& ranges)
{
    if (isRemoved())
        return false;

    monitorBufferingRate();

    // Assuming no fluctuations in the buffering rate, loading 1 second per second or greater
    // means indefinite playback. This could be improved by taking jitter into account.
    if (m_averageBufferRate > 1)
        return true;

    // Add up all the time yet to be buffered.
    MediaTime currentTime = m_source->currentTime();
    MediaTime duration = m_source->duration();

    PlatformTimeRanges unbufferedRanges = ranges;
    unbufferedRanges.invert();
    unbufferedRanges.intersectWith(PlatformTimeRanges(currentTime, std::max(currentTime, duration)));
    MediaTime unbufferedTime = unbufferedRanges.totalDuration();
    if (!unbufferedTime.isValid())
        return true;

    MediaTime timeRemaining = duration - currentTime;
    return unbufferedTime.toDouble() / m_averageBufferRate < timeRemaining.toDouble();
}

size_t SourceBuffer::extraMemoryCost() const
{
    size_t extraMemoryCost = m_pendingAppendData.capacity();
    for (auto& trackBuffer : m_trackBufferMap.values())
        extraMemoryCost += trackBuffer.samples.sizeInBytes();

    return extraMemoryCost;
}

void SourceBuffer::reportExtraMemoryAllocated()
{
    size_t extraMemoryCost = this->extraMemoryCost();
    if (extraMemoryCost <= m_reportedExtraMemoryCost)
        return;

    size_t extraMemoryCostDelta = extraMemoryCost - m_reportedExtraMemoryCost;
    m_reportedExtraMemoryCost = extraMemoryCost;

    JSC::JSLockHolder lock(scriptExecutionContext()->vm());
    // FIXME: Adopt reportExtraMemoryVisited, and switch to reportExtraMemoryAllocated.
    // https://bugs.webkit.org/show_bug.cgi?id=142595
    scriptExecutionContext()->vm().heap.deprecatedReportExtraMemory(extraMemoryCostDelta);
}

Vector<String> SourceBuffer::bufferedSamplesForTrackID(const AtomicString& trackID)
{
    auto it = m_trackBufferMap.find(trackID);
    if (it == m_trackBufferMap.end())
        return Vector<String>();

    TrackBuffer& trackBuffer = it->value;
    Vector<String> sampleDescriptions;
    for (auto& pair : trackBuffer.samples.decodeOrder())
        sampleDescriptions.append(toString(*pair.second));

    return sampleDescriptions;
}

Vector<String> SourceBuffer::enqueuedSamplesForTrackID(const AtomicString& trackID)
{
    return m_private->enqueuedSamplesForTrackID(trackID);
}

Document& SourceBuffer::document() const
{
    ASSERT(scriptExecutionContext());
    return downcast<Document>(*scriptExecutionContext());
}

ExceptionOr<void> SourceBuffer::setMode(AppendMode newMode)
{
    // 3.1 Attributes - mode
    // http://www.w3.org/TR/media-source/#widl-SourceBuffer-mode

    // On setting, run the following steps:

    // 1. Let new mode equal the new value being assigned to this attribute.
    // 2. If generate timestamps flag equals true and new mode equals "segments", then throw an InvalidAccessError exception and abort these steps.
    if (m_shouldGenerateTimestamps && newMode == AppendMode::Segments)
        return Exception { InvalidAccessError };

    // 3. If this object has been removed from the sourceBuffers attribute of the parent media source, then throw an InvalidStateError exception and abort these steps.
    // 4. If the updating attribute equals true, then throw an InvalidStateError exception and abort these steps.
    if (isRemoved() || m_updating)
        return Exception { InvalidStateError };

    // 5. If the readyState attribute of the parent media source is in the "ended" state then run the following steps:
    if (m_source->isEnded()) {
        // 5.1. Set the readyState attribute of the parent media source to "open"
        // 5.2. Queue a task to fire a simple event named sourceopen at the parent media source.
        m_source->openIfInEndedState();
    }

    // 6. If the append state equals PARSING_MEDIA_SEGMENT, then throw an InvalidStateError and abort these steps.
    if (m_appendState == ParsingMediaSegment)
        return Exception { InvalidStateError };

    // 7. If the new mode equals "sequence", then set the group start timestamp to the group end timestamp.
    if (newMode == AppendMode::Sequence)
        m_groupStartTimestamp = m_groupEndTimestamp;

    // 8. Update the attribute to new mode.
    m_mode = newMode;

    return { };
}

} // namespace WebCore

#endif<|MERGE_RESOLUTION|>--- conflicted
+++ resolved
@@ -522,13 +522,8 @@
 #if USE(GSTREAMER)
     // 5. If the buffer full flag equals true, then throw a QuotaExceededError exception and abort these step.
     if (m_bufferFull) {
-<<<<<<< HEAD
-        WTFLogAlways("WARNING: SourceBuffer::appendBufferInternal(%p) -  buffer full, failing with QUOTA_EXCEEDED_ERR error", this);
-        return Exception { QUOTA_EXCEEDED_ERR };
-=======
         LOG(MediaSource, "SourceBuffer::appendBufferInternal(%p) -  buffer full, failing with QuotaExceededError error", this);
         return Exception { QuotaExceededError };
->>>>>>> 76cbf4aa
     }
 #endif
 
