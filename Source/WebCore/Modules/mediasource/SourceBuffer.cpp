/*
 * Copyright (C) 2013 Google Inc. All rights reserved.
 * Copyright (C) 2013-2017 Apple Inc. All rights reserved.
 *
 * Redistribution and use in source and binary forms, with or without
 * modification, are permitted provided that the following conditions are
 * met:
 *
 *     * Redistributions of source code must retain the above copyright
 * notice, this list of conditions and the following disclaimer.
 *     * Redistributions in binary form must reproduce the above
 * copyright notice, this list of conditions and the following disclaimer
 * in the documentation and/or other materials provided with the
 * distribution.
 *     * Neither the name of Google Inc. nor the names of its
 * contributors may be used to endorse or promote products derived from
 * this software without specific prior written permission.
 *
 * THIS SOFTWARE IS PROVIDED BY THE COPYRIGHT HOLDERS AND CONTRIBUTORS
 * "AS IS" AND ANY EXPRESS OR IMPLIED WARRANTIES, INCLUDING, BUT NOT
 * LIMITED TO, THE IMPLIED WARRANTIES OF MERCHANTABILITY AND FITNESS FOR
 * A PARTICULAR PURPOSE ARE DISCLAIMED. IN NO EVENT SHALL THE COPYRIGHT
 * OWNER OR CONTRIBUTORS BE LIABLE FOR ANY DIRECT, INDIRECT, INCIDENTAL,
 * SPECIAL, EXEMPLARY, OR CONSEQUENTIAL DAMAGES (INCLUDING, BUT NOT
 * LIMITED TO, PROCUREMENT OF SUBSTITUTE GOODS OR SERVICES; LOSS OF USE,
 * DATA, OR PROFITS; OR BUSINESS INTERRUPTION) HOWEVER CAUSED AND ON ANY
 * THEORY OF LIABILITY, WHETHER IN CONTRACT, STRICT LIABILITY, OR TORT
 * (INCLUDING NEGLIGENCE OR OTHERWISE) ARISING IN ANY WAY OUT OF THE USE
 * OF THIS SOFTWARE, EVEN IF ADVISED OF THE POSSIBILITY OF SUCH DAMAGE.
 */

#include "config.h"
#include "SourceBuffer.h"

#if ENABLE(MEDIA_SOURCE)

#include "AudioTrackList.h"
#include "BufferSource.h"
#include "Event.h"
#include "EventNames.h"
#include "ExceptionCode.h"
#include "GenericEventQueue.h"
#include "HTMLMediaElement.h"
#include "InbandTextTrack.h"
#include "Logging.h"
#include "MediaDescription.h"
#include "MediaSample.h"
#include "MediaSource.h"
#include "SampleMap.h"
#include "SourceBufferList.h"
#include "SourceBufferPrivate.h"
#include "TextTrackList.h"
#include "TimeRanges.h"
#include "VideoTrackList.h"
#include <limits>
#include <map>
#include <runtime/JSCInlines.h>
#include <runtime/JSLock.h>
#include <runtime/VM.h>
#include <wtf/CurrentTime.h>
#include <wtf/NeverDestroyed.h>

namespace WebCore {

static const double ExponentialMovingAverageCoefficient = 0.1;

struct SourceBuffer::TrackBuffer {
    MediaTime lastDecodeTimestamp;
    MediaTime lastFrameDuration;
    MediaTime highestPresentationTimestamp;
    MediaTime lastEnqueuedPresentationTime;
    MediaTime lastEnqueuedDecodeEndTime;
    bool needRandomAccessFlag { true };
    bool enabled { false };
    bool needsReenqueueing { false };
    SampleMap samples;
    DecodeOrderSampleMap::MapType decodeQueue;
    RefPtr<MediaDescription> description;
    PlatformTimeRanges buffered;

    TrackBuffer()
        : lastDecodeTimestamp(MediaTime::invalidTime())
        , lastFrameDuration(MediaTime::invalidTime())
        , highestPresentationTimestamp(MediaTime::invalidTime())
        , lastEnqueuedPresentationTime(MediaTime::invalidTime())
        , lastEnqueuedDecodeEndTime(MediaTime::invalidTime())
    {
    }
};

Ref<SourceBuffer> SourceBuffer::create(Ref<SourceBufferPrivate>&& sourceBufferPrivate, MediaSource* source)
{
    auto sourceBuffer = adoptRef(*new SourceBuffer(WTFMove(sourceBufferPrivate), source));
    sourceBuffer->suspendIfNeeded();
    return sourceBuffer;
}

SourceBuffer::SourceBuffer(Ref<SourceBufferPrivate>&& sourceBufferPrivate, MediaSource* source)
    : ActiveDOMObject(source->scriptExecutionContext())
    , m_private(WTFMove(sourceBufferPrivate))
    , m_source(source)
    , m_asyncEventQueue(*this)
    , m_appendBufferTimer(*this, &SourceBuffer::appendBufferTimerFired)
    , m_appendWindowStart(MediaTime::zeroTime())
    , m_appendWindowEnd(MediaTime::positiveInfiniteTime())
    , m_groupStartTimestamp(MediaTime::invalidTime())
    , m_groupEndTimestamp(MediaTime::zeroTime())
    , m_buffered(TimeRanges::create())
    , m_appendState(WaitingForSegment)
    , m_timeOfBufferingMonitor(monotonicallyIncreasingTime())
    , m_pendingRemoveStart(MediaTime::invalidTime())
    , m_pendingRemoveEnd(MediaTime::invalidTime())
    , m_removeTimer(*this, &SourceBuffer::removeTimerFired)
{
    ASSERT(m_source);

    m_private->setClient(this);
}

SourceBuffer::~SourceBuffer()
{
    ASSERT(isRemoved());

    m_private->setClient(nullptr);
}

// Allow hasCurrentTime() to be off by as much as the length of two 24fps video frames
MediaTime& SourceBuffer::currentTimeFudgeFactor() const
{
    static NeverDestroyed<MediaTime> fudgeFactorVideo(2002, 24000);
    static NeverDestroyed<MediaTime> fudgeFactorAudio(MediaTime::createWithDouble(0.03));

    return (hasAudio())?fudgeFactorAudio:fudgeFactorVideo;
}

ExceptionOr<Ref<TimeRanges>> SourceBuffer::buffered() const
{
    // Section 3.1 buffered attribute steps.
    // https://dvcs.w3.org/hg/html-media/raw-file/default/media-source/media-source.html#attributes-1
    // 1. If this object has been removed from the sourceBuffers attribute of the parent media source then throw an
    //    INVALID_STATE_ERR exception and abort these steps.
    if (isRemoved())
        return Exception { INVALID_STATE_ERR };

    // 2. Return a new static normalized TimeRanges object for the media segments buffered.
    return m_buffered->copy();
}

double SourceBuffer::timestampOffset() const
{
    return m_timestampOffset.toDouble();
}

ExceptionOr<void> SourceBuffer::setTimestampOffset(double offset)
{
    // Section 3.1 timestampOffset attribute setter steps.
    // https://dvcs.w3.org/hg/html-media/raw-file/default/media-source/media-source.html#attributes-1
    // 1. Let new timestamp offset equal the new value being assigned to this attribute.
    // 2. If this object has been removed from the sourceBuffers attribute of the parent media source, then throw an
    //    INVALID_STATE_ERR exception and abort these steps.
    // 3. If the updating attribute equals true, then throw an INVALID_STATE_ERR exception and abort these steps.
    if (isRemoved() || m_updating)
        return Exception { INVALID_STATE_ERR };

    // 4. If the readyState attribute of the parent media source is in the "ended" state then run the following steps:
    // 4.1 Set the readyState attribute of the parent media source to "open"
    // 4.2 Queue a task to fire a simple event named sourceopen at the parent media source.
    m_source->openIfInEndedState();

    // 5. If the append state equals PARSING_MEDIA_SEGMENT, then throw an INVALID_STATE_ERR and abort these steps.
    if (m_appendState == ParsingMediaSegment)
        return Exception { INVALID_STATE_ERR };

    MediaTime newTimestampOffset = MediaTime::createWithDouble(offset);

    // 6. If the mode attribute equals "sequence", then set the group start timestamp to new timestamp offset.
    if (m_mode == AppendMode::Sequence)
        m_groupStartTimestamp = newTimestampOffset;

    // 7. Update the attribute to the new value.
    m_timestampOffset = newTimestampOffset;

    return { };
}

double SourceBuffer::appendWindowStart() const
{
    return m_appendWindowStart.toDouble();
}

ExceptionOr<void> SourceBuffer::setAppendWindowStart(double newValue)
{
    // Section 3.1 appendWindowStart attribute setter steps.
    // W3C Editor's Draft 16 September 2016
    // https://rawgit.com/w3c/media-source/45627646344eea0170dd1cbc5a3d508ca751abb8/media-source-respec.html#dom-sourcebuffer-appendwindowstart
    // 1. If this object has been removed from the sourceBuffers attribute of the parent media source,
    //    then throw an InvalidStateError  exception and abort these steps.
    // 2. If the updating attribute equals true, then throw an InvalidStateError exception and abort these steps.
    if (isRemoved() || m_updating)
        return Exception { INVALID_STATE_ERR };

    // 3. If the new value is less than 0 or greater than or equal to appendWindowEnd then
    //    throw an TypeError exception and abort these steps.
    if (newValue < 0 || newValue >= m_appendWindowEnd.toDouble())
        return Exception { TypeError };

    // 4. Update the attribute to the new value.
    m_appendWindowStart = MediaTime::createWithDouble(newValue);

    return { };
}

double SourceBuffer::appendWindowEnd() const
{
    return m_appendWindowEnd.toDouble();
}

ExceptionOr<void> SourceBuffer::setAppendWindowEnd(double newValue)
{
    // Section 3.1 appendWindowEnd attribute setter steps.
    // W3C Editor's Draft 16 September 2016
    // https://rawgit.com/w3c/media-source/45627646344eea0170dd1cbc5a3d508ca751abb8/media-source-respec.html#dom-sourcebuffer-appendwindowend
    // 1. If this object has been removed from the sourceBuffers attribute of the parent media source,
    //    then throw an InvalidStateError exception and abort these steps.
    // 2. If the updating attribute equals true, then throw an InvalidStateError exception and abort these steps.
    if (isRemoved() || m_updating)
        return Exception { INVALID_STATE_ERR };

    // 3. If the new value equals NaN, then throw an TypeError and abort these steps.
    // 4. If the new value is less than or equal to appendWindowStart then throw an TypeError exception
    //    and abort these steps.
    if (std::isnan(newValue) || newValue <= m_appendWindowStart.toDouble())
        return Exception { TypeError };

    // 5.. Update the attribute to the new value.
    m_appendWindowEnd = MediaTime::createWithDouble(newValue);

    return { };
}

ExceptionOr<void> SourceBuffer::appendBuffer(const BufferSource& data)
{
    return appendBufferInternal(static_cast<const unsigned char*>(data.data()), data.length());
}

void SourceBuffer::resetParserState()
{
    // Section 3.5.2 Reset Parser State algorithm steps.
    // http://www.w3.org/TR/2014/CR-media-source-20140717/#sourcebuffer-reset-parser-state
    // 1. If the append state equals PARSING_MEDIA_SEGMENT and the input buffer contains some complete coded frames,
    //    then run the coded frame processing algorithm until all of these complete coded frames have been processed.
    // FIXME: If any implementation will work in pulling mode (instead of async push to SourceBufferPrivate, and forget)
    //     this should be handled somehow either here, or in m_private->abort();

    // 2. Unset the last decode timestamp on all track buffers.
    // 3. Unset the last frame duration on all track buffers.
    // 4. Unset the highest presentation timestamp on all track buffers.
    // 5. Set the need random access point flag on all track buffers to true.
    for (auto& trackBufferPair : m_trackBufferMap.values()) {
        trackBufferPair.lastDecodeTimestamp = MediaTime::invalidTime();
        trackBufferPair.lastFrameDuration = MediaTime::invalidTime();
        trackBufferPair.highestPresentationTimestamp = MediaTime::invalidTime();
        trackBufferPair.needRandomAccessFlag = true;
    }
    // 6. Remove all bytes from the input buffer.
    // Note: this is handled by abortIfUpdating()
    // 7. Set append state to WAITING_FOR_SEGMENT.
    m_appendState = WaitingForSegment;

    m_private->resetParserState();
}

ExceptionOr<void> SourceBuffer::abort()
{
    // Section 3.2 abort() method steps.
    // https://rawgit.com/w3c/media-source/45627646344eea0170dd1cbc5a3d508ca751abb8/media-source-respec.html#dom-sourcebuffer-abort
    // 1. If this object has been removed from the sourceBuffers attribute of the parent media source
    //    then throw an INVALID_STATE_ERR exception and abort these steps.
    // 2. If the readyState attribute of the parent media source is not in the "open" state
    //    then throw an INVALID_STATE_ERR exception and abort these steps.
    if (isRemoved() || !m_source->isOpen())
        return Exception { INVALID_STATE_ERR };

    // 3. If the range removal algorithm is running, then throw an InvalidStateError exception and abort these steps.
    if (m_removeTimer.isActive())
        return Exception { INVALID_STATE_ERR };

    // 4. If the sourceBuffer.updating attribute equals true, then run the following steps: ...
    abortIfUpdating();

    // 5. Run the reset parser state algorithm.
    resetParserState();

    // 6. Set appendWindowStart to the presentation start time.
    m_appendWindowStart = MediaTime::zeroTime();

    // 7. Set appendWindowEnd to positive Infinity.
    m_appendWindowEnd = MediaTime::positiveInfiniteTime();

    return { };
}

ExceptionOr<void> SourceBuffer::remove(double start, double end)
{
    return remove(MediaTime::createWithDouble(start), MediaTime::createWithDouble(end));
}

ExceptionOr<void> SourceBuffer::remove(const MediaTime& start, const MediaTime& end)
{
    LOG(MediaSource, "SourceBuffer::remove(%p) - start(%lf), end(%lf)", this, start.toDouble(), end.toDouble());

    // https://rawgit.com/w3c/media-source/45627646344eea0170dd1cbc5a3d508ca751abb8/media-source-respec.html#dom-sourcebuffer-remove
    // Section 3.2 remove() method steps.
    // 1. If this object has been removed from the sourceBuffers attribute of the parent media source then throw
    //    an InvalidStateError exception and abort these steps.
    // 2. If the updating attribute equals true, then throw an InvalidStateError exception and abort these steps.
    if (isRemoved() || m_updating)
        return Exception { INVALID_STATE_ERR };

    // 3. If duration equals NaN, then throw a TypeError exception and abort these steps.
    // 4. If start is negative or greater than duration, then throw a TypeError exception and abort these steps.
    // 5. If end is less than or equal to start or end equals NaN, then throw a TypeError exception and abort these steps.
    if (m_source->duration().isInvalid()
        || end.isInvalid()
        || start.isInvalid()
        || start < MediaTime::zeroTime()
        || start > m_source->duration()
        || end <= start) {
        return Exception { TypeError };
    }

    // 6. If the readyState attribute of the parent media source is in the "ended" state then run the following steps:
    // 6.1. Set the readyState attribute of the parent media source to "open"
    // 6.2. Queue a task to fire a simple event named sourceopen at the parent media source .
    m_source->openIfInEndedState();

    // 7. Run the range removal algorithm with start and end as the start and end of the removal range.
    rangeRemoval(start, end);

    return { };
}

void SourceBuffer::rangeRemoval(const MediaTime& start, const MediaTime& end)
{
    // 3.5.7 Range Removal
    // https://rawgit.com/w3c/media-source/7bbe4aa33c61ec025bc7acbd80354110f6a000f9/media-source.html#sourcebuffer-range-removal
    // 1. Let start equal the starting presentation timestamp for the removal range.
    // 2. Let end equal the end presentation timestamp for the removal range.
    // 3. Set the updating attribute to true.
    m_updating = true;

    // 4. Queue a task to fire a simple event named updatestart at this SourceBuffer object.
    scheduleEvent(eventNames().updatestartEvent);

    // 5. Return control to the caller and run the rest of the steps asynchronously.
    m_pendingRemoveStart = start;
    m_pendingRemoveEnd = end;
    m_removeTimer.startOneShot(0);
}

void SourceBuffer::abortIfUpdating()
{
    // Section 3.2 abort() method step 4 substeps.
    // https://rawgit.com/w3c/media-source/45627646344eea0170dd1cbc5a3d508ca751abb8/media-source-respec.html#dom-sourcebuffer-abort

    if (!m_updating)
        return;

    // 4.1. Abort the buffer append algorithm if it is running.
    m_appendBufferTimer.stop();
    m_pendingAppendData.clear();
    m_private->abort();

    // 4.2. Set the updating attribute to false.
    m_updating = false;

    // 4.3. Queue a task to fire a simple event named abort at this SourceBuffer object.
    scheduleEvent(eventNames().abortEvent);

    // 4.4. Queue a task to fire a simple event named updateend at this SourceBuffer object.
    scheduleEvent(eventNames().updateendEvent);
}

MediaTime SourceBuffer::highestPresentationTimestamp() const
{
    MediaTime highestTime;
    for (auto& trackBuffer : m_trackBufferMap.values()) {
        auto lastSampleIter = trackBuffer.samples.presentationOrder().rbegin();
        if (lastSampleIter == trackBuffer.samples.presentationOrder().rend())
            continue;
        highestTime = std::max(highestTime, lastSampleIter->first);
    }
    return highestTime;
}

void SourceBuffer::readyStateChanged()
{
    updateBufferedFromTrackBuffers();
}

void SourceBuffer::removedFromMediaSource()
{
    if (isRemoved())
        return;

    abortIfUpdating();

    for (auto& trackBufferPair : m_trackBufferMap.values()) {
        trackBufferPair.samples.clear();
        trackBufferPair.decodeQueue.clear();
    }

    m_private->removedFromMediaSource();
    m_source = nullptr;
}

void SourceBuffer::seekToTime(const MediaTime& time)
{
    LOG(MediaSource, "SourceBuffer::seekToTime(%p) - time(%s)", this, toString(time).utf8().data());

    for (auto& trackBufferPair : m_trackBufferMap) {
        TrackBuffer& trackBuffer = trackBufferPair.value;
        const AtomicString& trackID = trackBufferPair.key;

        trackBuffer.needsReenqueueing = true;
        reenqueueMediaForTime(trackBuffer, trackID, time);
    }
}

MediaTime SourceBuffer::sourceBufferPrivateFastSeekTimeForMediaTime(const MediaTime& targetTime, const MediaTime& negativeThreshold, const MediaTime& positiveThreshold)
{
    MediaTime seekTime = targetTime;
    MediaTime lowerBoundTime = targetTime - negativeThreshold;
    MediaTime upperBoundTime = targetTime + positiveThreshold;

    for (auto& trackBuffer : m_trackBufferMap.values()) {
        // Find the sample which contains the target time time.
        auto futureSyncSampleIterator = trackBuffer.samples.decodeOrder().findSyncSampleAfterPresentationTime(targetTime, positiveThreshold);
        auto pastSyncSampleIterator = trackBuffer.samples.decodeOrder().findSyncSamplePriorToPresentationTime(targetTime, negativeThreshold);
        auto upperBound = trackBuffer.samples.decodeOrder().end();
        auto lowerBound = trackBuffer.samples.decodeOrder().rend();

        if (futureSyncSampleIterator == upperBound && pastSyncSampleIterator == lowerBound)
            continue;

        MediaTime futureSeekTime = MediaTime::positiveInfiniteTime();
        if (futureSyncSampleIterator != upperBound) {
            RefPtr<MediaSample>& sample = futureSyncSampleIterator->second;
            futureSeekTime = sample->presentationTime();
        }

        MediaTime pastSeekTime = MediaTime::negativeInfiniteTime();
        if (pastSyncSampleIterator != lowerBound) {
            RefPtr<MediaSample>& sample = pastSyncSampleIterator->second;
            pastSeekTime = sample->presentationTime();
        }

        MediaTime trackSeekTime = abs(targetTime - futureSeekTime) < abs(targetTime - pastSeekTime) ? futureSeekTime : pastSeekTime;
        if (abs(targetTime - trackSeekTime) > abs(targetTime - seekTime))
            seekTime = trackSeekTime;
    }

    return seekTime;
}

bool SourceBuffer::hasPendingActivity() const
{
    return m_source || m_asyncEventQueue.hasPendingEvents();
}

void SourceBuffer::stop()
{
    m_appendBufferTimer.stop();
    m_removeTimer.stop();
}

bool SourceBuffer::canSuspendForDocumentSuspension() const
{
    return !hasPendingActivity();
}

const char* SourceBuffer::activeDOMObjectName() const
{
    return "SourceBuffer";
}

bool SourceBuffer::isRemoved() const
{
    return !m_source;
}

void SourceBuffer::scheduleEvent(const AtomicString& eventName)
{
    auto event = Event::create(eventName, false, false);
    event->setTarget(this);

    m_asyncEventQueue.enqueueEvent(WTFMove(event));
}

ExceptionOr<void> SourceBuffer::appendBufferInternal(const unsigned char* data, unsigned size)
{
    // Section 3.2 appendBuffer()
    // https://dvcs.w3.org/hg/html-media/raw-file/default/media-source/media-source.html#widl-SourceBuffer-appendBuffer-void-ArrayBufferView-data

    // Step 1 is enforced by the caller.
    // 2. Run the prepare append algorithm.
    // Section 3.5.4 Prepare AppendAlgorithm

    // 1. If the SourceBuffer has been removed from the sourceBuffers attribute of the parent media source
    // then throw an INVALID_STATE_ERR exception and abort these steps.
    // 2. If the updating attribute equals true, then throw an INVALID_STATE_ERR exception and abort these steps.
    if (isRemoved() || m_updating)
        return Exception { INVALID_STATE_ERR };

    // 3. If the readyState attribute of the parent media source is in the "ended" state then run the following steps:
    // 3.1. Set the readyState attribute of the parent media source to "open"
    // 3.2. Queue a task to fire a simple event named sourceopen at the parent media source .
    m_source->openIfInEndedState();

    // 4. Run the coded frame eviction algorithm.
    evictCodedFrames(size);

    // FIXME: enable this code when MSE libraries have been updated to support it.
#if USE(GSTREAMER)
    // 5. If the buffer full flag equals true, then throw a QUOTA_EXCEEDED_ERR exception and abort these step.
    if (m_bufferFull) {
        WTFLogAlways("WARNING: SourceBuffer::appendBufferInternal(%p) -  buffer full, failing with QUOTA_EXCEEDED_ERR error", this);
        return Exception { QUOTA_EXCEEDED_ERR };
    }
#endif

    // NOTE: Return to 3.2 appendBuffer()
    // 3. Add data to the end of the input buffer.
    m_pendingAppendData.append(data, size);

    // 4. Set the updating attribute to true.
    m_updating = true;

    // 5. Queue a task to fire a simple event named updatestart at this SourceBuffer object.
    scheduleEvent(eventNames().updatestartEvent);

    // 6. Asynchronously run the buffer append algorithm.
    m_appendBufferTimer.startOneShot(0);

    reportExtraMemoryAllocated();

    return { };
}

void SourceBuffer::appendBufferTimerFired()
{
    if (isRemoved())
        return;

    ASSERT(m_updating);

    // Section 3.5.5 Buffer Append Algorithm
    // https://dvcs.w3.org/hg/html-media/raw-file/default/media-source/media-source.html#sourcebuffer-buffer-append

    // 1. Run the segment parser loop algorithm.
    size_t appendSize = m_pendingAppendData.size();
    if (!appendSize) {
        // Resize buffer for 0 byte appends so we always have a valid pointer.
        // We need to convey all appends, even 0 byte ones to |m_private| so
        // that it can clear its end of stream state if necessary.
        m_pendingAppendData.resize(1);
    }

    // Section 3.5.1 Segment Parser Loop
    // https://dvcs.w3.org/hg/html-media/raw-file/tip/media-source/media-source.html#sourcebuffer-segment-parser-loop
    // When the segment parser loop algorithm is invoked, run the following steps:

    // 1. Loop Top: If the input buffer is empty, then jump to the need more data step below.
    if (!m_pendingAppendData.size()) {
        sourceBufferPrivateAppendComplete(AppendSucceeded);
        return;
    }

    m_private->append(m_pendingAppendData.data(), appendSize);
    m_pendingAppendData.clear();
}

void SourceBuffer::sourceBufferPrivateAppendComplete(AppendResult result)
{
    if (isRemoved())
        return;

    // Resolve the changes it TrackBuffers' buffered ranges
    // into the SourceBuffer's buffered ranges
    updateBufferedFromTrackBuffers();

    // Section 3.5.5 Buffer Append Algorithm, ctd.
    // https://dvcs.w3.org/hg/html-media/raw-file/default/media-source/media-source.html#sourcebuffer-buffer-append

    // 2. If the input buffer contains bytes that violate the SourceBuffer byte stream format specification,
    // then run the append error algorithm with the decode error parameter set to true and abort this algorithm.
    if (result == ParsingFailed) {
        LOG(MediaSource, "SourceBuffer::sourceBufferPrivateAppendComplete(%p) - result = ParsingFailed", this);
        appendError(true);
        return;
    }

    // NOTE: Steps 3 - 6 enforced by sourceBufferPrivateDidReceiveInitializationSegment() and
    // sourceBufferPrivateDidReceiveSample below.

    // 7. Need more data: Return control to the calling algorithm.

    // NOTE: return to Section 3.5.5
    // 2.If the segment parser loop algorithm in the previous step was aborted, then abort this algorithm.
    if (result != AppendSucceeded)
        return;

    // 3. Set the updating attribute to false.
    m_updating = false;

    // 4. Queue a task to fire a simple event named update at this SourceBuffer object.
    scheduleEvent(eventNames().updateEvent);

    // 5. Queue a task to fire a simple event named updateend at this SourceBuffer object.
    scheduleEvent(eventNames().updateendEvent);

    if (m_source)
        m_source->monitorSourceBuffers();

    MediaTime currentMediaTime = m_source->currentTime();
    for (auto& trackBufferPair : m_trackBufferMap) {
        TrackBuffer& trackBuffer = trackBufferPair.value;
        const AtomicString& trackID = trackBufferPair.key;

        if (trackBuffer.needsReenqueueing) {
            LOG(MediaSource, "SourceBuffer::sourceBufferPrivateAppendComplete(%p) - reenqueuing at time (%s)", this, toString(currentMediaTime).utf8().data());
            reenqueueMediaForTime(trackBuffer, trackID, currentMediaTime);
        } else
            provideMediaData(trackBuffer, trackID);
    }

    reportExtraMemoryAllocated();
    if (extraMemoryCost() > this->maximumBufferSize())
        m_bufferFull = true;

    LOG(Media, "SourceBuffer::sourceBufferPrivateAppendComplete(%p) - buffered = %s", this, toString(m_buffered->ranges()).utf8().data());
}

void SourceBuffer::sourceBufferPrivateDidReceiveRenderingError(int error)
{
#if LOG_DISABLED
    UNUSED_PARAM(error);
#endif

    LOG(MediaSource, "SourceBuffer::sourceBufferPrivateDidReceiveRenderingError(%p) - result = %i", this, error);

    if (!isRemoved())
        m_source->streamEndedWithError(MediaSource::EndOfStreamError::Decode);
}

static bool decodeTimeComparator(const PresentationOrderSampleMap::MapType::value_type& a, const PresentationOrderSampleMap::MapType::value_type& b)
{
    return a.second->decodeTime() < b.second->decodeTime();
}

static PlatformTimeRanges removeSamplesFromTrackBuffer(const DecodeOrderSampleMap::MapType& samples, SourceBuffer::TrackBuffer& trackBuffer, const SourceBuffer* buffer, const char* logPrefix)
{
#if !LOG_DISABLED
    MediaTime earliestSample = MediaTime::positiveInfiniteTime();
    MediaTime latestSample = MediaTime::zeroTime();
    size_t bytesRemoved = 0;
#else
    UNUSED_PARAM(logPrefix);
    UNUSED_PARAM(buffer);
#endif

#if USE(GSTREAMER)
    MediaTime microsecond = MediaTime::createWithDouble(0.000001);
#endif
    PlatformTimeRanges erasedRanges;
    for (auto sampleIt : samples) {
        const DecodeOrderSampleMap::KeyType& decodeKey = sampleIt.first;
#if !LOG_DISABLED
        size_t startBufferSize = trackBuffer.samples.sizeInBytes();
#endif

        RefPtr<MediaSample>& sample = sampleIt.second;
        LOG(MediaSource, "SourceBuffer::%s(%p) - removing sample(%s)", logPrefix, buffer, toString(*sampleIt.second).utf8().data());

        // Remove the erased samples from the TrackBuffer sample map.
        trackBuffer.samples.removeSample(sample.get());

        // Also remove the erased samples from the TrackBuffer decodeQueue.
        trackBuffer.decodeQueue.erase(decodeKey);

        auto startTime = sample->presentationTime();
#if USE(GSTREAMER)
        auto endTime = startTime + sample->duration() + microsecond;
#else
        auto endTime = startTime + sample->duration();
#endif
        erasedRanges.add(startTime, endTime);

#if !LOG_DISABLED
        bytesRemoved += startBufferSize - trackBuffer.samples.sizeInBytes();
        if (startTime < earliestSample)
            earliestSample = startTime;
        if (endTime > latestSample)
            latestSample = endTime;
#endif
    }

    // Because we may have added artificial padding in the buffered ranges when adding samples, we may
    // need to remove that padding when removing those same samples. Walk over the erased ranges looking
    // for unbuffered areas and expand erasedRanges to encompass those areas.
    PlatformTimeRanges additionalErasedRanges;
    for (unsigned i = 0; i < erasedRanges.length(); ++i) {
        auto erasedStart = erasedRanges.start(i);
        auto erasedEnd = erasedRanges.end(i);
        auto startIterator = trackBuffer.samples.presentationOrder().reverseFindSampleBeforePresentationTime(erasedStart);
        if (startIterator == trackBuffer.samples.presentationOrder().rend())
            additionalErasedRanges.add(MediaTime::zeroTime(), erasedStart);
        else {
            auto& previousSample = *startIterator->second;
            if (previousSample.presentationTime() + previousSample.duration() < erasedStart)
                additionalErasedRanges.add(previousSample.presentationTime() + previousSample.duration(), erasedStart);
        }

        auto endIterator = trackBuffer.samples.presentationOrder().findSampleStartingOnOrAfterPresentationTime(erasedEnd);
        if (endIterator == trackBuffer.samples.presentationOrder().end())
            additionalErasedRanges.add(erasedEnd, MediaTime::positiveInfiniteTime());
        else {
            auto& nextSample = *endIterator->second;
            if (nextSample.presentationTime() > erasedEnd)
                additionalErasedRanges.add(erasedEnd, nextSample.presentationTime());
        }
    }
    if (additionalErasedRanges.length())
        erasedRanges.unionWith(additionalErasedRanges);

#if !LOG_DISABLED
    if (bytesRemoved)
        LOG(MediaSource, "SourceBuffer::%s(%p) removed %zu bytes, start(%lf), end(%lf)", logPrefix, buffer, bytesRemoved, earliestSample.toDouble(), latestSample.toDouble());
#endif

    return erasedRanges;
}

void SourceBuffer::removeCodedFrames(const MediaTime& start, const MediaTime& end)
{
    LOG(MediaSource, "SourceBuffer::removeCodedFrames(%p) - start(%s), end(%s)", this, toString(start).utf8().data(), toString(end).utf8().data());

    // 3.5.9 Coded Frame Removal Algorithm
    // https://dvcs.w3.org/hg/html-media/raw-file/tip/media-source/media-source.html#sourcebuffer-coded-frame-removal

    // 1. Let start be the starting presentation timestamp for the removal range.
    MediaTime durationMediaTime = m_source->duration();
    MediaTime currentMediaTime = m_source->currentTime();

    // 2. Let end be the end presentation timestamp for the removal range.
    // 3. For each track buffer in this source buffer, run the following steps:
    for (auto& trackBuffer : m_trackBufferMap.values()) {
        // 3.1. Let remove end timestamp be the current value of duration
        // 3.2 If this track buffer has a random access point timestamp that is greater than or equal to end, then update
        // remove end timestamp to that random access point timestamp.

        // NOTE: To handle MediaSamples which may be an amalgamation of multiple shorter samples, find samples whose presentation
        // interval straddles the start and end times, and divide them if possible:
        auto divideSampleIfPossibleAtPresentationTime = [&] (const MediaTime& time) {
            auto sampleIterator = trackBuffer.samples.presentationOrder().findSampleContainingPresentationTime(time);
            if (sampleIterator == trackBuffer.samples.presentationOrder().end())
                return;
            RefPtr<MediaSample> sample = sampleIterator->second;
            if (!sample->isDivisable())
                return;
            std::pair<RefPtr<MediaSample>, RefPtr<MediaSample>> replacementSamples = sample->divide(time);
            if (!replacementSamples.first || !replacementSamples.second)
                return;
            LOG(MediaSource, "SourceBuffer::removeCodedFrames(%p) - splitting sample (%s) into\n\t(%s)\n\t(%s)", this,
                toString(sample).utf8().data(),
                toString(replacementSamples.first).utf8().data(),
                toString(replacementSamples.second).utf8().data());
            trackBuffer.samples.removeSample(sample.get());
            trackBuffer.samples.addSample(*replacementSamples.first);
            trackBuffer.samples.addSample(*replacementSamples.second);
        };
        divideSampleIfPossibleAtPresentationTime(start);
        divideSampleIfPossibleAtPresentationTime(end);

        // NOTE: findSyncSampleAfterPresentationTime will return the next sync sample on or after the presentation time
        // or decodeOrder().end() if no sync sample exists after that presentation time.
        DecodeOrderSampleMap::iterator removeDecodeEnd = trackBuffer.samples.decodeOrder().findSyncSampleAfterPresentationTime(end);
        PresentationOrderSampleMap::iterator removePresentationEnd;
        if (removeDecodeEnd == trackBuffer.samples.decodeOrder().end())
            removePresentationEnd = trackBuffer.samples.presentationOrder().end();
        else
            removePresentationEnd = trackBuffer.samples.presentationOrder().findSampleWithPresentationTime(removeDecodeEnd->second->presentationTime());

        PresentationOrderSampleMap::iterator removePresentationStart = trackBuffer.samples.presentationOrder().findSampleStartingOnOrAfterPresentationTime(start);
        if (removePresentationStart == removePresentationEnd)
            continue;

        // 3.3 Remove all media data, from this track buffer, that contain starting timestamps greater than or equal to
        // start and less than the remove end timestamp.
        // NOTE: frames must be removed in decode order, so that all dependant frames between the frame to be removed
        // and the next sync sample frame are removed. But we must start from the first sample in decode order, not
        // presentation order.
        PresentationOrderSampleMap::iterator minDecodeTimeIter = std::min_element(removePresentationStart, removePresentationEnd, decodeTimeComparator);
        DecodeOrderSampleMap::KeyType decodeKey(minDecodeTimeIter->second->decodeTime(), minDecodeTimeIter->second->presentationTime());
        DecodeOrderSampleMap::iterator removeDecodeStart = trackBuffer.samples.decodeOrder().findSampleWithDecodeKey(decodeKey);

        DecodeOrderSampleMap::MapType erasedSamples(removeDecodeStart, removeDecodeEnd);
        PlatformTimeRanges erasedRanges = removeSamplesFromTrackBuffer(erasedSamples, trackBuffer, this, "removeCodedFrames");

        // Only force the TrackBuffer to re-enqueue if the removed ranges overlap with enqueued and possibly
        // not yet displayed samples.
        if (trackBuffer.lastEnqueuedPresentationTime.isValid() && currentMediaTime < trackBuffer.lastEnqueuedPresentationTime) {
            PlatformTimeRanges possiblyEnqueuedRanges(currentMediaTime, trackBuffer.lastEnqueuedPresentationTime);
            possiblyEnqueuedRanges.intersectWith(erasedRanges);
            if (possiblyEnqueuedRanges.length())
                trackBuffer.needsReenqueueing = true;
        }

        erasedRanges.invert();
        trackBuffer.buffered.intersectWith(erasedRanges);
        setBufferedDirty(true);

        // 3.4 If this object is in activeSourceBuffers, the current playback position is greater than or equal to start
        // and less than the remove end timestamp, and HTMLMediaElement.readyState is greater than HAVE_METADATA, then set
        // the HTMLMediaElement.readyState attribute to HAVE_METADATA and stall playback.
        if (m_active && currentMediaTime >= start && currentMediaTime < end && m_private->readyState() > MediaPlayer::HaveMetadata)
            m_private->setReadyState(MediaPlayer::HaveMetadata);
    }
    
    updateBufferedFromTrackBuffers();

    // 4. If buffer full flag equals true and this object is ready to accept more bytes, then set the buffer full flag to false.
    // No-op

    LOG(Media, "SourceBuffer::removeCodedFrames(%p) - buffered = %s", this, toString(m_buffered->ranges()).utf8().data());
}

void SourceBuffer::removeTimerFired()
{
    if (isRemoved())
        return;

    ASSERT(m_updating);
    ASSERT(m_pendingRemoveStart.isValid());
    ASSERT(m_pendingRemoveStart < m_pendingRemoveEnd);

    // Section 3.5.7 Range Removal
    // http://w3c.github.io/media-source/#sourcebuffer-range-removal

    // 6. Run the coded frame removal algorithm with start and end as the start and end of the removal range.
    removeCodedFrames(m_pendingRemoveStart, m_pendingRemoveEnd);

    // 7. Set the updating attribute to false.
    m_updating = false;
    m_pendingRemoveStart = MediaTime::invalidTime();
    m_pendingRemoveEnd = MediaTime::invalidTime();

    // 8. Queue a task to fire a simple event named update at this SourceBuffer object.
    scheduleEvent(eventNames().updateEvent);

    // 9. Queue a task to fire a simple event named updateend at this SourceBuffer object.
    scheduleEvent(eventNames().updateendEvent);
}

void SourceBuffer::evictCodedFrames(size_t newDataSize)
{
    // 3.5.13 Coded Frame Eviction Algorithm
    // http://www.w3.org/TR/media-source/#sourcebuffer-coded-frame-eviction

    if (isRemoved())
        return;

    // This algorithm is run to free up space in this source buffer when new data is appended.
    // 1. Let new data equal the data that is about to be appended to this SourceBuffer.
    // 2. If the buffer full flag equals false, then abort these steps.
    if (!m_bufferFull)
    {
        LOG(MediaSource, "SourceBuffer::evictCodedFrames(%p) - buffer is not full, current buffer size %zu", this, extraMemoryCost());
        return;
    }

    size_t maximumBufferSize = this->maximumBufferSize();

    // 3. Let removal ranges equal a list of presentation time ranges that can be evicted from
    // the presentation to make room for the new data.

    // NOTE: begin by removing data from the beginning of the buffered ranges, 30 seconds at
    // a time, up to 30 seconds before currentTime.
    MediaTime thirtySeconds = MediaTime(30, 1);
    MediaTime currentTime = m_source->currentTime();
    MediaTime maximumRangeEnd = currentTime - thirtySeconds;

#if !LOG_DISABLED
    LOG(MediaSource, "SourceBuffer::evictCodedFrames(%p) - currentTime = %lf, require %zu bytes, maximum buffer size is %zu", this, m_source->currentTime().toDouble(), extraMemoryCost() + newDataSize, maximumBufferSize);
    size_t initialBufferedSize = extraMemoryCost();
#endif

    MediaTime rangeStart = MediaTime::zeroTime();
    MediaTime rangeEnd = rangeStart + thirtySeconds;
    while (rangeStart < maximumRangeEnd) {
        // 4. For each range in removal ranges, run the coded frame removal algorithm with start and
        // end equal to the removal range start and end timestamp respectively.
        removeCodedFrames(rangeStart, std::min(rangeEnd, maximumRangeEnd));
        if (extraMemoryCost() + newDataSize < maximumBufferSize) {
            LOG(MediaSource, "SourceBuffer::evictCodedFrames(%p) - the buffer is not full anymore.", this);
            m_bufferFull = false;
            break;
        }

        rangeStart += thirtySeconds;
        rangeEnd += thirtySeconds;
    }

    if (!m_bufferFull) {
        LOG(MediaSource, "SourceBuffer::evictCodedFrames(%p) - evicted %zu bytes", this, initialBufferedSize - extraMemoryCost());
        return;
    }

    // If there still isn't enough free space and there buffers in time ranges after the current range (ie. there is a gap after
    // the current buffered range), delete 30 seconds at a time from duration back to the current time range or 30 seconds after
    // currenTime whichever we hit first.
    auto buffered = m_buffered->ranges();
    size_t currentTimeRange = buffered.find(currentTime);
    if (currentTimeRange == buffered.length() - 1) {
        LOG(MediaSource, "SourceBuffer::evictCodedFrames(%p) - evicted %zu bytes but FAILED to free enough", this, initialBufferedSize - extraMemoryCost());
        return;
    }

    MediaTime minimumRangeStart = currentTime + thirtySeconds;
    LOG(MediaSource, "SourceBuffer::evictCodedFrames(%p) - minimumRangeStart: %f, duration: %f", this, minimumRangeStart.toDouble(), m_source->duration().toDouble());

    rangeEnd = m_source->duration();
    rangeStart = rangeEnd - thirtySeconds;

    auto removeFramesWhileFull = [&] (PlatformTimeRanges& ranges) {
        for (int i = ranges.length()-1; i >= 0; --i)
        {
            LOG(MediaSource, "SourceBuffer::evictCodedFrames(%p) - removing coded frames in range [%f, %f)", this, ranges.start(i).toDouble(), ranges.end(i).toDouble());
            removeCodedFrames(ranges.start(i), ranges.end(i));
            if (extraMemoryCost() + newDataSize < maximumBufferSize) {
                LOG(MediaSource, "SourceBuffer::evictCodedFrames(%p) - buffer is not full anymore.", this);
                m_bufferFull = false;
                break;
            }
        }
    };

    const auto safeToRemoveRange = PlatformTimeRanges(minimumRangeStart, rangeEnd);
    while (rangeStart > minimumRangeStart) {
        LOG(MediaSource, "SourceBuffer::evictCodedFrames(%p) - evicting: extraMemoryCost: %zu, rangeStart: %f, rangeEnd: %f",
                this, extraMemoryCost(), rangeStart.toDouble(), rangeEnd.toDouble());

        auto removalRange = PlatformTimeRanges(rangeStart, rangeEnd);
        removalRange.intersectWith(safeToRemoveRange);
        auto intersectedRanges = removalRange;
        intersectedRanges.intersectWith(buffered);

        removeFramesWhileFull(intersectedRanges);

        if (m_bufferFull == false)
            break;

        rangeStart -= thirtySeconds;
        rangeEnd -= thirtySeconds;
    }

    if (m_bufferFull && currentTimeRange == notFound)
    {
        LOG(MediaSource, "SourceBuffer::evictCodedFrames(%p) - We tried hard to evict, but the buffer is still full and current time is unbuffered, let's try to remove more buffered data.", this);
        removeFramesWhileFull(buffered);
    }

    LOG(MediaSource, "SourceBuffer::evictCodedFrames(%p) - evicted %zu bytes%s", this, initialBufferedSize - extraMemoryCost(), m_bufferFull ? " but FAILED to free enough" : "");
}

size_t SourceBuffer::maxBufferSizeVideo = 0;
size_t SourceBuffer::maxBufferSizeAudio = 0;
size_t SourceBuffer::maxBufferSizeText = 0;

static void maximumBufferSizeDefaults(size_t& maxBufferSizeVideo, size_t& maxBufferSizeAudio, size_t& maxBufferSizeText)
{
    // Syntax: Case insensitive, full type (audio, video, text), compact type (a, v, t),
    //         wildcard (*), unit multipliers (M=Mb, K=Kb, <empty>=bytes).
    // Examples: MSE_MAX_BUFFER_SIZE='V:50M,audio:12k,TeXT:500K'
    //           MSE_MAX_BUFFER_SIZE='*:100M'
    //           MSE_MAX_BUFFER_SIZE='video:90M,T:100000'

    String s(getenv("MSE_MAX_BUFFER_SIZE"));
    if (!s.isEmpty()) {
        Vector<String> entries;
        s.split(',', false, entries);
        for (const String& entry : entries) {
            Vector<String> keyvalue;
            entry.split(':', false, keyvalue);
            if (keyvalue.size() != 2)
                continue;
            String key = keyvalue[0].stripWhiteSpace().convertToLowercaseWithoutLocale();
            String value = keyvalue[1].stripWhiteSpace().convertToLowercaseWithoutLocale();
            size_t units = 1;
            if (value.endsWith('k'))
                units = 1024;
            else if (value.endsWith('m'))
                units = 1024 * 1024;
            if (units != 1)
                value = value.substring(0, value.length()-1);
            bool ok = false;
            size_t size = size_t(value.toUInt64(&ok));
            if (!ok)
                continue;

            if (key == "a" || key == "audio" || key == "*")
                maxBufferSizeAudio = size * units;
            if (key == "v" || key == "video" || key == "*")
                maxBufferSizeVideo = size * units;
            if (key == "t" || key == "text" || key == "*")
                maxBufferSizeText = size * units;
        }
    }

    if (maxBufferSizeAudio == 0)
        maxBufferSizeAudio = 3 * 1024 * 1024;
    if (maxBufferSizeVideo == 0)
        maxBufferSizeVideo = 30 * 1024 * 1024;
    if (maxBufferSizeText == 0)
        maxBufferSizeText = 1 * 1024 * 1024;
}

size_t SourceBuffer::maximumBufferSize() const
{
    if (isRemoved())
        return 0;

    if (!maxBufferSizeVideo)
        maximumBufferSizeDefaults(maxBufferSizeVideo, maxBufferSizeAudio, maxBufferSizeText);

    if (m_videoTracks && m_videoTracks->length() > 0)
        return maxBufferSizeVideo;
    if (m_audioTracks && m_audioTracks->length() > 0)
        return maxBufferSizeAudio;
    return maxBufferSizeText;
}

VideoTrackList& SourceBuffer::videoTracks()
{
    if (!m_videoTracks)
        m_videoTracks = VideoTrackList::create(m_source->mediaElement(), scriptExecutionContext());
    return *m_videoTracks;
}

AudioTrackList& SourceBuffer::audioTracks()
{
    if (!m_audioTracks)
        m_audioTracks = AudioTrackList::create(m_source->mediaElement(), scriptExecutionContext());
    return *m_audioTracks;
}

TextTrackList& SourceBuffer::textTracks()
{
    if (!m_textTracks)
        m_textTracks = TextTrackList::create(m_source->mediaElement(), scriptExecutionContext());
    return *m_textTracks;
}

void SourceBuffer::setActive(bool active)
{
    if (m_active == active)
        return;

    m_active = active;
    m_private->setActive(active);
    if (!isRemoved())
        m_source->sourceBufferDidChangeActiveState(*this, active);
}

void SourceBuffer::sourceBufferPrivateDidReceiveInitializationSegment(const InitializationSegment& segment)
{
    if (isRemoved())
        return;

    LOG(MediaSource, "SourceBuffer::sourceBufferPrivateDidReceiveInitializationSegment(%p)", this);

    // 3.5.8 Initialization Segment Received (ctd)
    // https://rawgit.com/w3c/media-source/c3ad59c7a370d04430969ba73d18dc9bcde57a33/index.html#sourcebuffer-init-segment-received [Editor's Draft 09 January 2015]

    // 1. Update the duration attribute if it currently equals NaN:
    if (m_source->duration().isInvalid()) {
        // ↳ If the initialization segment contains a duration:
        //   Run the duration change algorithm with new duration set to the duration in the initialization segment.
        // ↳ Otherwise:
        //   Run the duration change algorithm with new duration set to positive Infinity.
        MediaTime newDuration = segment.duration.isValid() ? segment.duration : MediaTime::positiveInfiniteTime();
        m_source->setDurationInternal(newDuration);
    }

    // 2. If the initialization segment has no audio, video, or text tracks, then run the append error algorithm
    // with the decode error parameter set to true and abort these steps.
    if (segment.audioTracks.isEmpty() && segment.videoTracks.isEmpty() && segment.textTracks.isEmpty()) {
        appendError(true);
        return;
    }

    // 3. If the first initialization segment flag is true, then run the following steps:
    if (m_receivedFirstInitializationSegment) {

        // 3.1. Verify the following properties. If any of the checks fail then run the append error algorithm
        // with the decode error parameter set to true and abort these steps.
        if (!validateInitializationSegment(segment)) {
            appendError(true);
            return;
        }
        // 3.2 Add the appropriate track descriptions from this initialization segment to each of the track buffers.
        ASSERT(segment.audioTracks.size() == audioTracks().length());
        for (auto& audioTrackInfo : segment.audioTracks) {
            if (audioTracks().length() == 1) {
                audioTracks().item(0)->setPrivate(*audioTrackInfo.track);
                break;
            }

            auto audioTrack = audioTracks().getTrackById(audioTrackInfo.track->id());
            ASSERT(audioTrack);
            audioTrack->setPrivate(*audioTrackInfo.track);
        }

        ASSERT(segment.videoTracks.size() == videoTracks().length());
        for (auto& videoTrackInfo : segment.videoTracks) {
            if (videoTracks().length() == 1) {
                videoTracks().item(0)->setPrivate(*videoTrackInfo.track);
                break;
            }

            auto videoTrack = videoTracks().getTrackById(videoTrackInfo.track->id());
            ASSERT(videoTrack);
            videoTrack->setPrivate(*videoTrackInfo.track);
        }

        ASSERT(segment.textTracks.size() == textTracks().length());
        for (auto& textTrackInfo : segment.textTracks) {
            if (textTracks().length() == 1) {
                downcast<InbandTextTrack>(*textTracks().item(0)).setPrivate(*textTrackInfo.track);
                break;
            }

            auto textTrack = textTracks().getTrackById(textTrackInfo.track->id());
            ASSERT(textTrack);
            downcast<InbandTextTrack>(*textTrack).setPrivate(*textTrackInfo.track);
        }

        // 3.3 Set the need random access point flag on all track buffers to true.
        for (auto& trackBuffer : m_trackBufferMap.values())
            trackBuffer.needRandomAccessFlag = true;
    }

    // 4. Let active track flag equal false.
    bool activeTrackFlag = false;

    // 5. If the first initialization segment flag is false, then run the following steps:
    if (!m_receivedFirstInitializationSegment) {
        // 5.1 If the initialization segment contains tracks with codecs the user agent does not support,
        // then run the append error algorithm with the decode error parameter set to true and abort these steps.
        // NOTE: This check is the responsibility of the SourceBufferPrivate.

        // 5.2 For each audio track in the initialization segment, run following steps:
        for (auto& audioTrackInfo : segment.audioTracks) {
            // FIXME: Implement steps 5.2.1-5.2.8.1 as per Editor's Draft 09 January 2015, and reorder this
            // 5.2.1 Let new audio track be a new AudioTrack object.
            // 5.2.2 Generate a unique ID and assign it to the id property on new video track.
            auto newAudioTrack = AudioTrack::create(*this, *audioTrackInfo.track);
            newAudioTrack->setSourceBuffer(this);

            // 5.2.3 If audioTracks.length equals 0, then run the following steps:
            if (!audioTracks().length()) {
                // 5.2.3.1 Set the enabled property on new audio track to true.
                newAudioTrack->setEnabled(true);

                // 5.2.3.2 Set active track flag to true.
                activeTrackFlag = true;
            }

            // 5.2.4 Add new audio track to the audioTracks attribute on this SourceBuffer object.
            // 5.2.5 Queue a task to fire a trusted event named addtrack, that does not bubble and is
            // not cancelable, and that uses the TrackEvent interface, at the AudioTrackList object
            // referenced by the audioTracks attribute on this SourceBuffer object.
            audioTracks().append(newAudioTrack.copyRef());

            // 5.2.6 Add new audio track to the audioTracks attribute on the HTMLMediaElement.
            // 5.2.7 Queue a task to fire a trusted event named addtrack, that does not bubble and is
            // not cancelable, and that uses the TrackEvent interface, at the AudioTrackList object
            // referenced by the audioTracks attribute on the HTMLMediaElement.
            m_source->mediaElement()->audioTracks().append(newAudioTrack.copyRef());

            // 5.2.8 Create a new track buffer to store coded frames for this track.
            ASSERT(!m_trackBufferMap.contains(newAudioTrack->id()));
            auto& trackBuffer = m_trackBufferMap.add(newAudioTrack->id(), TrackBuffer()).iterator->value;

            // 5.2.9 Add the track description for this track to the track buffer.
            trackBuffer.description = audioTrackInfo.description;

            m_audioCodecs.append(trackBuffer.description->codec());
        }

        // 5.3 For each video track in the initialization segment, run following steps:
        for (auto& videoTrackInfo : segment.videoTracks) {
            // FIXME: Implement steps 5.3.1-5.3.8.1 as per Editor's Draft 09 January 2015, and reorder this
            // 5.3.1 Let new video track be a new VideoTrack object.
            // 5.3.2 Generate a unique ID and assign it to the id property on new video track.
            auto newVideoTrack = VideoTrack::create(*this, *videoTrackInfo.track);
            newVideoTrack->setSourceBuffer(this);

            // 5.3.3 If videoTracks.length equals 0, then run the following steps:
            if (!videoTracks().length()) {
                // 5.3.3.1 Set the selected property on new video track to true.
                newVideoTrack->setSelected(true);

                // 5.3.3.2 Set active track flag to true.
                activeTrackFlag = true;
            }

            // 5.3.4 Add new video track to the videoTracks attribute on this SourceBuffer object.
            // 5.3.5 Queue a task to fire a trusted event named addtrack, that does not bubble and is
            // not cancelable, and that uses the TrackEvent interface, at the VideoTrackList object
            // referenced by the videoTracks attribute on this SourceBuffer object.
            videoTracks().append(newVideoTrack.copyRef());

            // 5.3.6 Add new video track to the videoTracks attribute on the HTMLMediaElement.
            // 5.3.7 Queue a task to fire a trusted event named addtrack, that does not bubble and is
            // not cancelable, and that uses the TrackEvent interface, at the VideoTrackList object
            // referenced by the videoTracks attribute on the HTMLMediaElement.
            m_source->mediaElement()->videoTracks().append(newVideoTrack.copyRef());

            // 5.3.8 Create a new track buffer to store coded frames for this track.
            ASSERT(!m_trackBufferMap.contains(newVideoTrack->id()));
            auto& trackBuffer = m_trackBufferMap.add(newVideoTrack->id(), TrackBuffer()).iterator->value;

            // 5.3.9 Add the track description for this track to the track buffer.
            trackBuffer.description = videoTrackInfo.description;

            m_videoCodecs.append(trackBuffer.description->codec());
        }

        // 5.4 For each text track in the initialization segment, run following steps:
        for (auto& textTrackInfo : segment.textTracks) {
            auto& textTrackPrivate = *textTrackInfo.track;

            // FIXME: Implement steps 5.4.1-5.4.8.1 as per Editor's Draft 09 January 2015, and reorder this
            // 5.4.1 Let new text track be a new TextTrack object with its properties populated with the
            // appropriate information from the initialization segment.
            auto newTextTrack = InbandTextTrack::create(*scriptExecutionContext(), *this, textTrackPrivate);

            // 5.4.2 If the mode property on new text track equals "showing" or "hidden", then set active
            // track flag to true.
            if (textTrackPrivate.mode() != InbandTextTrackPrivate::Disabled)
                activeTrackFlag = true;

            // 5.4.3 Add new text track to the textTracks attribute on this SourceBuffer object.
            // 5.4.4 Queue a task to fire a trusted event named addtrack, that does not bubble and is
            // not cancelable, and that uses the TrackEvent interface, at textTracks attribute on this
            // SourceBuffer object.
            textTracks().append(newTextTrack.get());

            // 5.4.5 Add new text track to the textTracks attribute on the HTMLMediaElement.
            // 5.4.6 Queue a task to fire a trusted event named addtrack, that does not bubble and is
            // not cancelable, and that uses the TrackEvent interface, at the TextTrackList object
            // referenced by the textTracks attribute on the HTMLMediaElement.
            m_source->mediaElement()->textTracks().append(WTFMove(newTextTrack));

            // 5.4.7 Create a new track buffer to store coded frames for this track.
            ASSERT(!m_trackBufferMap.contains(textTrackPrivate.id()));
            auto& trackBuffer = m_trackBufferMap.add(textTrackPrivate.id(), TrackBuffer()).iterator->value;

            // 5.4.8 Add the track description for this track to the track buffer.
            trackBuffer.description = textTrackInfo.description;

            m_textCodecs.append(trackBuffer.description->codec());
        }

        // 5.5 If active track flag equals true, then run the following steps:
        if (activeTrackFlag) {
            // 5.5.1 Add this SourceBuffer to activeSourceBuffers.
            // 5.5.2 Queue a task to fire a simple event named addsourcebuffer at activeSourceBuffers
            setActive(true);
        }

        // 5.6 Set first initialization segment flag to true.
        m_receivedFirstInitializationSegment = true;
    }

    // 6. If the HTMLMediaElement.readyState attribute is HAVE_NOTHING, then run the following steps:
    if (m_private->readyState() == MediaPlayer::HaveNothing) {
        // 6.1 If one or more objects in sourceBuffers have first initialization segment flag set to false, then abort these steps.
        for (auto& sourceBuffer : *m_source->sourceBuffers()) {
            if (!sourceBuffer->m_receivedFirstInitializationSegment)
                return;
        }

        // 6.2 Set the HTMLMediaElement.readyState attribute to HAVE_METADATA.
        // 6.3 Queue a task to fire a simple event named loadedmetadata at the media element.
        m_private->setReadyState(MediaPlayer::HaveMetadata);
    }

    // 7. If the active track flag equals true and the HTMLMediaElement.readyState
    // attribute is greater than HAVE_CURRENT_DATA, then set the HTMLMediaElement.readyState
    // attribute to HAVE_METADATA.
    if (activeTrackFlag && m_private->readyState() > MediaPlayer::HaveCurrentData)
        m_private->setReadyState(MediaPlayer::HaveMetadata);
}

bool SourceBuffer::validateInitializationSegment(const InitializationSegment& segment)
{
    // FIXME: ordering of all 3.5.X (X>=7) functions needs to be updated to post-[24 July 2014 Editor's Draft] version
    // 3.5.8 Initialization Segment Received (ctd)
    // https://rawgit.com/w3c/media-source/c3ad59c7a370d04430969ba73d18dc9bcde57a33/index.html#sourcebuffer-init-segment-received [Editor's Draft 09 January 2015]

    // Note: those are checks from step 3.1
    //   * The number of audio, video, and text tracks match what was in the first initialization segment.
    if (segment.audioTracks.size() != audioTracks().length()
        || segment.videoTracks.size() != videoTracks().length()
        || segment.textTracks.size() != textTracks().length())
        return false;

    //   * The codecs for each track, match what was specified in the first initialization segment.
    for (auto& audioTrackInfo : segment.audioTracks) {
        if (!m_audioCodecs.contains(audioTrackInfo.description->codec()))
            return false;
    }

    for (auto& videoTrackInfo : segment.videoTracks) {
        if (!m_videoCodecs.contains(videoTrackInfo.description->codec()))
            return false;
    }

    for (auto& textTrackInfo : segment.textTracks) {
        if (!m_textCodecs.contains(textTrackInfo.description->codec()))
            return false;
    }

    //   * If more than one track for a single type are present (ie 2 audio tracks), then the Track
    //   IDs match the ones in the first initialization segment.
    if (segment.audioTracks.size() >= 2) {
        for (auto& audioTrackInfo : segment.audioTracks) {
            if (!m_trackBufferMap.contains(audioTrackInfo.track->id()))
                return false;
        }
    }

    if (segment.videoTracks.size() >= 2) {
        for (auto& videoTrackInfo : segment.videoTracks) {
            if (!m_trackBufferMap.contains(videoTrackInfo.track->id()))
                return false;
        }
    }

    if (segment.textTracks.size() >= 2) {
        for (auto& textTrackInfo : segment.videoTracks) {
            if (!m_trackBufferMap.contains(textTrackInfo.track->id()))
                return false;
        }
    }

    return true;
}

class SampleLessThanComparator {
public:
    bool operator()(std::pair<MediaTime, RefPtr<MediaSample>> value1, std::pair<MediaTime, RefPtr<MediaSample>> value2)
    {
        return value1.first < value2.first;
    }

    bool operator()(MediaTime value1, std::pair<MediaTime, RefPtr<MediaSample>> value2)
    {
        return value1 < value2.first;
    }

    bool operator()(std::pair<MediaTime, RefPtr<MediaSample>> value1, MediaTime value2)
    {
        return value1.first < value2;
    }
};

void SourceBuffer::appendError(bool decodeErrorParam)
{
    // 3.5.3 Append Error Algorithm
    // https://rawgit.com/w3c/media-source/c3ad59c7a370d04430969ba73d18dc9bcde57a33/index.html#sourcebuffer-append-error [Editor's Draft 09 January 2015]

    ASSERT(m_updating);
    // 1. Run the reset parser state algorithm.
    resetParserState();

    // 2. Set the updating attribute to false.
    m_updating = false;

    // 3. Queue a task to fire a simple event named error at this SourceBuffer object.
    scheduleEvent(eventNames().errorEvent);

    // 4. Queue a task to fire a simple event named updateend at this SourceBuffer object.
    scheduleEvent(eventNames().updateendEvent);

    // 5. If decode error is true, then run the end of stream algorithm with the error parameter set to "decode".
    if (decodeErrorParam)
        m_source->streamEndedWithError(MediaSource::EndOfStreamError::Decode);
}

void SourceBuffer::sourceBufferPrivateDidReceiveSample(MediaSample& sample)
{
    if (isRemoved())
        return;

    // 3.5.1 Segment Parser Loop
    // 6.1 If the first initialization segment received flag is false, then run the append error algorithm
    //     with the decode error parameter set to true and abort this algorithm.
    // Note: current design makes SourceBuffer somehow ignorant of append state - it's more a thing
    //  of SourceBufferPrivate. That's why this check can't really be done in appendInternal.
    //  unless we force some kind of design with state machine switching.
    if (!m_receivedFirstInitializationSegment) {
        appendError(true);
        return;
    }

    // 3.5.8 Coded Frame Processing
    // http://www.w3.org/TR/media-source/#sourcebuffer-coded-frame-processing

    // When complete coded frames have been parsed by the segment parser loop then the following steps
    // are run:
    // 1. For each coded frame in the media segment run the following steps:
    // 1.1. Loop Top
    do {
        MediaTime presentationTimestamp;
        MediaTime decodeTimestamp;

        if (m_shouldGenerateTimestamps) {
            // ↳ If generate timestamps flag equals true:
            // 1. Let presentation timestamp equal 0.
            presentationTimestamp = MediaTime::zeroTime();

            // 2. Let decode timestamp equal 0.
            decodeTimestamp = MediaTime::zeroTime();
        } else {
            // ↳ Otherwise:
            // 1. Let presentation timestamp be a double precision floating point representation of
            // the coded frame's presentation timestamp in seconds.
            presentationTimestamp = sample.presentationTime();

            // 2. Let decode timestamp be a double precision floating point representation of the coded frame's
            // decode timestamp in seconds.
            decodeTimestamp = sample.decodeTime();
        }

        // 1.2 Let frame duration be a double precision floating point representation of the coded frame's
        // duration in seconds.
        MediaTime frameDuration = sample.duration();

        // 1.3 If mode equals "sequence" and group start timestamp is set, then run the following steps:
        if (m_mode == AppendMode::Sequence && m_groupStartTimestamp.isValid()) {
            // 1.3.1 Set timestampOffset equal to group start timestamp - presentation timestamp.
            m_timestampOffset = m_groupStartTimestamp;

            // 1.3.2 Set group end timestamp equal to group start timestamp.
            m_groupEndTimestamp = m_groupStartTimestamp;

            // 1.3.3 Set the need random access point flag on all track buffers to true.
            for (auto& trackBuffer : m_trackBufferMap.values())
                trackBuffer.needRandomAccessFlag = true;

            // 1.3.4 Unset group start timestamp.
            m_groupStartTimestamp = MediaTime::invalidTime();
        }

        // 1.4 If timestampOffset is not 0, then run the following steps:
        if (m_timestampOffset) {
            // 1.4.1 Add timestampOffset to the presentation timestamp.
            presentationTimestamp += m_timestampOffset;

            // 1.4.2 Add timestampOffset to the decode timestamp.
            decodeTimestamp += m_timestampOffset;
        }

        // 1.5 Let track buffer equal the track buffer that the coded frame will be added to.
        AtomicString trackID = sample.trackID();
        auto it = m_trackBufferMap.find(trackID);
        if (it == m_trackBufferMap.end()) {
            // The client managed to append a sample with a trackID not present in the initialization
            // segment. This would be a good place to post an message to the developer console.
            didDropSample();
            return;
        }
        TrackBuffer& trackBuffer = it->value;

        // 1.6 ↳ If last decode timestamp for track buffer is set and decode timestamp is less than last
        // decode timestamp:
        // OR
        // ↳ If last decode timestamp for track buffer is set and the difference between decode timestamp and
        // last decode timestamp is greater than 2 times last frame duration:
        if (trackBuffer.lastDecodeTimestamp.isValid() && (decodeTimestamp < trackBuffer.lastDecodeTimestamp
            || abs(decodeTimestamp - trackBuffer.lastDecodeTimestamp) > (trackBuffer.lastFrameDuration * 2))) {

            // 1.6.1:
            if (m_mode == AppendMode::Segments) {
                // ↳ If mode equals "segments":
                // Set group end timestamp to presentation timestamp.
                m_groupEndTimestamp = presentationTimestamp;
            } else {
                // ↳ If mode equals "sequence":
                // Set group start timestamp equal to the group end timestamp.
                m_groupStartTimestamp = m_groupEndTimestamp;
            }

            for (auto& trackBuffer : m_trackBufferMap.values()) {
                // 1.6.2 Unset the last decode timestamp on all track buffers.
                trackBuffer.lastDecodeTimestamp = MediaTime::invalidTime();
                // 1.6.3 Unset the last frame duration on all track buffers.
                trackBuffer.lastFrameDuration = MediaTime::invalidTime();
                // 1.6.4 Unset the highest presentation timestamp on all track buffers.
                trackBuffer.highestPresentationTimestamp = MediaTime::invalidTime();
                // 1.6.5 Set the need random access point flag on all track buffers to true.
                trackBuffer.needRandomAccessFlag = true;
            }

            // 1.6.6 Jump to the Loop Top step above to restart processing of the current coded frame.
            continue;
        }

        if (m_mode == AppendMode::Sequence) {
            // Use the generated timestamps instead of the sample's timestamps.
            sample.setTimestamps(presentationTimestamp, decodeTimestamp);
        } else if (m_timestampOffset) {
            // Reflect the timestamp offset into the sample.
            sample.offsetTimestampsBy(m_timestampOffset);
        }

        // 1.7 Let frame end timestamp equal the sum of presentation timestamp and frame duration.
        MediaTime frameEndTimestamp = presentationTimestamp + frameDuration;

        // 1.8 If presentation timestamp is less than appendWindowStart, then set the need random access
        // point flag to true, drop the coded frame, and jump to the top of the loop to start processing
        // the next coded frame.
        // 1.9 If frame end timestamp is greater than appendWindowEnd, then set the need random access
        // point flag to true, drop the coded frame, and jump to the top of the loop to start processing
        // the next coded frame.
        if (presentationTimestamp < m_appendWindowStart || frameEndTimestamp > m_appendWindowEnd) {
            trackBuffer.needRandomAccessFlag = true;
            didDropSample();
            return;
        }


        // 1.10 If the decode timestamp is less than the presentation start time, then run the end of stream
        // algorithm with the error parameter set to "decode", and abort these steps.
        // NOTE: Until <https://www.w3.org/Bugs/Public/show_bug.cgi?id=27487> is resolved, we will only check
        // the presentation timestamp.
        MediaTime presentationStartTime = MediaTime::zeroTime();
        if (presentationTimestamp < presentationStartTime) {
            LOG(MediaSource, "SourceBuffer::sourceBufferPrivateDidReceiveSample(%p) - failing because presentationTimestamp < presentationStartTime", this);
            m_source->streamEndedWithError(MediaSource::EndOfStreamError::Decode);
            return;
        }

        // 1.11 If the need random access point flag on track buffer equals true, then run the following steps:
        if (trackBuffer.needRandomAccessFlag) {
            // 1.11.1 If the coded frame is not a random access point, then drop the coded frame and jump
            // to the top of the loop to start processing the next coded frame.
            if (!sample.isSync()) {
                didDropSample();
                return;
            }

            // 1.11.2 Set the need random access point flag on track buffer to false.
            trackBuffer.needRandomAccessFlag = false;
        }

        // 1.12 Let spliced audio frame be an unset variable for holding audio splice information
        // 1.13 Let spliced timed text frame be an unset variable for holding timed text splice information
        // FIXME: Add support for sample splicing.

        SampleMap erasedSamples;
        MediaTime microsecond(1, 1000000);

        // 1.14 If last decode timestamp for track buffer is unset and presentation timestamp falls
        // falls within the presentation interval of a coded frame in track buffer, then run the
        // following steps:
        if (trackBuffer.lastDecodeTimestamp.isInvalid()) {
            auto iter = trackBuffer.samples.presentationOrder().findSampleContainingPresentationTime(presentationTimestamp);
            if (iter != trackBuffer.samples.presentationOrder().end()) {
                // 1.14.1 Let overlapped frame be the coded frame in track buffer that matches the condition above.
                RefPtr<MediaSample> overlappedFrame = iter->second;

                // 1.14.2 If track buffer contains audio coded frames:
                // Run the audio splice frame algorithm and if a splice frame is returned, assign it to
                // spliced audio frame.
                // FIXME: Add support for sample splicing.

                // If track buffer contains video coded frames:
                if (trackBuffer.description->isVideo()) {
                    // 1.14.2.1 Let overlapped frame presentation timestamp equal the presentation timestamp
                    // of overlapped frame.
                    MediaTime overlappedFramePresentationTimestamp = overlappedFrame->presentationTime();

                    // 1.14.2.2 Let remove window timestamp equal overlapped frame presentation timestamp
                    // plus 1 microsecond.
                    MediaTime removeWindowTimestamp = overlappedFramePresentationTimestamp + microsecond;

                    // 1.14.2.3 If the presentation timestamp is less than the remove window timestamp,
                    // then remove overlapped frame and any coded frames that depend on it from track buffer.
                    if (presentationTimestamp < removeWindowTimestamp)
                        erasedSamples.addSample(*iter->second);
                }

                // If track buffer contains timed text coded frames:
                // Run the text splice frame algorithm and if a splice frame is returned, assign it to spliced timed text frame.
                // FIXME: Add support for sample splicing.
            }
        }

        // 1.15 Remove existing coded frames in track buffer:
        // If highest presentation timestamp for track buffer is not set:
        if (trackBuffer.highestPresentationTimestamp.isInvalid()) {
            // Remove all coded frames from track buffer that have a presentation timestamp greater than or
            // equal to presentation timestamp and less than frame end timestamp.
            auto iter_pair = trackBuffer.samples.presentationOrder().findSamplesBetweenPresentationTimes(presentationTimestamp, frameEndTimestamp);
            if (iter_pair.first != trackBuffer.samples.presentationOrder().end())
                erasedSamples.addRange(iter_pair.first, iter_pair.second);
        }

        // If highest presentation timestamp for track buffer is set and less than or equal to presentation timestamp
        if (trackBuffer.highestPresentationTimestamp.isValid() && trackBuffer.highestPresentationTimestamp <= presentationTimestamp) {
            // Remove all coded frames from track buffer that have a presentation timestamp greater than highest
            // presentation timestamp and less than or equal to frame end timestamp.
            do {
                // NOTE: Searching from the end of the trackBuffer will be vastly more efficient if the search range is
                // near the end of the buffered range. Use a linear-backwards search if the search range is within one
                // frame duration of the end:
                unsigned bufferedLength = trackBuffer.buffered.length();
                if (!bufferedLength)
                    break;

                MediaTime highestBufferedTime = trackBuffer.buffered.maximumBufferedTime();

                PresentationOrderSampleMap::iterator_range range;
                if (highestBufferedTime - trackBuffer.highestPresentationTimestamp < trackBuffer.lastFrameDuration)
                    range = trackBuffer.samples.presentationOrder().findSamplesWithinPresentationRangeFromEnd(trackBuffer.highestPresentationTimestamp, frameEndTimestamp);
                else
                    range = trackBuffer.samples.presentationOrder().findSamplesWithinPresentationRange(trackBuffer.highestPresentationTimestamp, frameEndTimestamp);

                if (range.first != trackBuffer.samples.presentationOrder().end())
                    erasedSamples.addRange(range.first, range.second);
            } while(false);
        }

        // 1.16 Remove decoding dependencies of the coded frames removed in the previous step:
        DecodeOrderSampleMap::MapType dependentSamples;
        if (!erasedSamples.empty()) {
            // If detailed information about decoding dependencies is available:
            // FIXME: Add support for detailed dependency information

            // Otherwise: Remove all coded frames between the coded frames removed in the previous step
            // and the next random access point after those removed frames.
            auto firstDecodeIter = trackBuffer.samples.decodeOrder().findSampleWithDecodeKey(erasedSamples.decodeOrder().begin()->first);
            auto lastDecodeIter = trackBuffer.samples.decodeOrder().findSampleWithDecodeKey(erasedSamples.decodeOrder().rbegin()->first);
            auto nextSyncIter = trackBuffer.samples.decodeOrder().findSyncSampleAfterDecodeIterator(lastDecodeIter);
            dependentSamples.insert(firstDecodeIter, nextSyncIter);

            PlatformTimeRanges erasedRanges = removeSamplesFromTrackBuffer(dependentSamples, trackBuffer, this, "sourceBufferPrivateDidReceiveSample");

            // Only force the TrackBuffer to re-enqueue if the removed ranges overlap with enqueued and possibly
            // not yet displayed samples.
            MediaTime currentMediaTime = m_source->currentTime();
            if (currentMediaTime < trackBuffer.lastEnqueuedPresentationTime) {
                PlatformTimeRanges possiblyEnqueuedRanges(currentMediaTime, trackBuffer.lastEnqueuedPresentationTime);
                possiblyEnqueuedRanges.intersectWith(erasedRanges);
                if (possiblyEnqueuedRanges.length())
                    trackBuffer.needsReenqueueing = true;
            }

            erasedRanges.invert();
            trackBuffer.buffered.intersectWith(erasedRanges);
            setBufferedDirty(true);
        }

        // 1.17 If spliced audio frame is set:
        // Add spliced audio frame to the track buffer.
        // If spliced timed text frame is set:
        // Add spliced timed text frame to the track buffer.
        // FIXME: Add support for sample splicing.

        // Otherwise:
        // Add the coded frame with the presentation timestamp, decode timestamp, and frame duration to the track buffer.
        trackBuffer.samples.addSample(sample);

        if (trackBuffer.lastEnqueuedDecodeEndTime.isInvalid() || decodeTimestamp >= trackBuffer.lastEnqueuedDecodeEndTime) {
            DecodeOrderSampleMap::KeyType decodeKey(decodeTimestamp, presentationTimestamp);
            trackBuffer.decodeQueue.insert(DecodeOrderSampleMap::MapType::value_type(decodeKey, &sample));
        }

        // 1.18 Set last decode timestamp for track buffer to decode timestamp.
        trackBuffer.lastDecodeTimestamp = decodeTimestamp;

        // 1.19 Set last frame duration for track buffer to frame duration.
        trackBuffer.lastFrameDuration = frameDuration;

        // 1.20 If highest presentation timestamp for track buffer is unset or frame end timestamp is greater
        // than highest presentation timestamp, then set highest presentation timestamp for track buffer
        // to frame end timestamp.
        if (trackBuffer.highestPresentationTimestamp.isInvalid() || frameEndTimestamp > trackBuffer.highestPresentationTimestamp)
            trackBuffer.highestPresentationTimestamp = frameEndTimestamp;

        // 1.21 If frame end timestamp is greater than group end timestamp, then set group end timestamp equal
        // to frame end timestamp.
        if (m_groupEndTimestamp.isInvalid() || frameEndTimestamp > m_groupEndTimestamp)
            m_groupEndTimestamp = frameEndTimestamp;

        // 1.22 If generate timestamps flag equals true, then set timestampOffset equal to frame end timestamp.
        if (m_shouldGenerateTimestamps)
            m_timestampOffset = frameEndTimestamp;

        // Eliminate small gaps between buffered ranges by coalescing
        // disjoint ranges separated by less than a "fudge factor".
        auto presentationEndTime = presentationTimestamp + frameDuration;
        auto nearestToPresentationStartTime = trackBuffer.buffered.nearest(presentationTimestamp);
        if (nearestToPresentationStartTime.isValid() && (presentationTimestamp - nearestToPresentationStartTime).isBetween(MediaTime::zeroTime(), currentTimeFudgeFactor()))
            presentationTimestamp = nearestToPresentationStartTime;

        auto nearestToPresentationEndTime = trackBuffer.buffered.nearest(presentationEndTime);
<<<<<<< HEAD
        if (nearestToPresentationEndTime.isValid() && (nearestToPresentationEndTime - presentationEndTime).isBetween(MediaTime::zeroTime(), MediaSource::currentTimeFudgeFactor()))
=======
        if (nearestToPresentationStartTime.isValid() && (nearestToPresentationEndTime - presentationEndTime).isBetween(MediaTime::zeroTime(), currentTimeFudgeFactor()))
>>>>>>> bb06d1df
            presentationEndTime = nearestToPresentationEndTime;

        trackBuffer.buffered.add(presentationTimestamp, presentationEndTime);
        m_bufferedSinceLastMonitor += frameDuration.toDouble();
        setBufferedDirty(true);

        break;
    } while (1);

    // Steps 2-4 will be handled by MediaSource::monitorSourceBuffers()

    // 5. If the media segment contains data beyond the current duration, then run the duration change algorithm with new
    // duration set to the maximum of the current duration and the group end timestamp.
    if (m_groupEndTimestamp > m_source->duration())
        m_source->setDurationInternal(m_groupEndTimestamp);
}

bool SourceBuffer::hasAudio() const
{
    return m_audioTracks && m_audioTracks->length();
}

bool SourceBuffer::hasVideo() const
{
    return m_videoTracks && m_videoTracks->length();
}

bool SourceBuffer::sourceBufferPrivateHasAudio() const
{
    return hasAudio();
}

bool SourceBuffer::sourceBufferPrivateHasVideo() const
{
    return hasVideo();
}

void SourceBuffer::videoTrackSelectedChanged(VideoTrack& track)
{
    // 2.4.5 Changes to selected/enabled track state
    // If the selected video track changes, then run the following steps:
    // 1. If the SourceBuffer associated with the previously selected video track is not associated with
    // any other enabled tracks, run the following steps:
    if (!track.selected()
        && (!m_videoTracks || !m_videoTracks->isAnyTrackEnabled())
        && (!m_audioTracks || !m_audioTracks->isAnyTrackEnabled())
        && (!m_textTracks || !m_textTracks->isAnyTrackEnabled())) {
        // 1.1 Remove the SourceBuffer from activeSourceBuffers.
        // 1.2 Queue a task to fire a simple event named removesourcebuffer at activeSourceBuffers
        setActive(false);
    } else if (track.selected()) {
        // 2. If the SourceBuffer associated with the newly selected video track is not already in activeSourceBuffers,
        // run the following steps:
        // 2.1 Add the SourceBuffer to activeSourceBuffers.
        // 2.2 Queue a task to fire a simple event named addsourcebuffer at activeSourceBuffers
        setActive(true);
    }

    if (m_videoTracks && m_videoTracks->contains(track))
        m_videoTracks->scheduleChangeEvent();

    if (!isRemoved())
        m_source->mediaElement()->videoTrackSelectedChanged(track);
}

void SourceBuffer::audioTrackEnabledChanged(AudioTrack& track)
{
    // 2.4.5 Changes to selected/enabled track state
    // If an audio track becomes disabled and the SourceBuffer associated with this track is not
    // associated with any other enabled or selected track, then run the following steps:
    if (!track.enabled()
        && (!m_videoTracks || !m_videoTracks->isAnyTrackEnabled())
        && (!m_audioTracks || !m_audioTracks->isAnyTrackEnabled())
        && (!m_textTracks || !m_textTracks->isAnyTrackEnabled())) {
        // 1. Remove the SourceBuffer associated with the audio track from activeSourceBuffers
        // 2. Queue a task to fire a simple event named removesourcebuffer at activeSourceBuffers
        setActive(false);
    } else if (track.enabled()) {
        // If an audio track becomes enabled and the SourceBuffer associated with this track is
        // not already in activeSourceBuffers, then run the following steps:
        // 1. Add the SourceBuffer associated with the audio track to activeSourceBuffers
        // 2. Queue a task to fire a simple event named addsourcebuffer at activeSourceBuffers
        setActive(true);
    }

    if (m_audioTracks && m_audioTracks->contains(track))
        m_audioTracks->scheduleChangeEvent();

    if (!isRemoved())
        m_source->mediaElement()->audioTrackEnabledChanged(track);
}

void SourceBuffer::textTrackModeChanged(TextTrack& track)
{
    // 2.4.5 Changes to selected/enabled track state
    // If a text track mode becomes "disabled" and the SourceBuffer associated with this track is not
    // associated with any other enabled or selected track, then run the following steps:
    if (track.mode() == TextTrack::Mode::Disabled
        && (!m_videoTracks || !m_videoTracks->isAnyTrackEnabled())
        && (!m_audioTracks || !m_audioTracks->isAnyTrackEnabled())
        && (!m_textTracks || !m_textTracks->isAnyTrackEnabled())) {
        // 1. Remove the SourceBuffer associated with the audio track from activeSourceBuffers
        // 2. Queue a task to fire a simple event named removesourcebuffer at activeSourceBuffers
        setActive(false);
    } else {
        // If a text track mode becomes "showing" or "hidden" and the SourceBuffer associated with this
        // track is not already in activeSourceBuffers, then run the following steps:
        // 1. Add the SourceBuffer associated with the text track to activeSourceBuffers
        // 2. Queue a task to fire a simple event named addsourcebuffer at activeSourceBuffers
        setActive(true);
    }

    if (m_textTracks && m_textTracks->contains(track))
        m_textTracks->scheduleChangeEvent();

    if (!isRemoved())
        m_source->mediaElement()->textTrackModeChanged(track);
}

void SourceBuffer::textTrackAddCue(TextTrack& track, TextTrackCue& cue)
{
    if (!isRemoved())
        m_source->mediaElement()->textTrackAddCue(track, cue);
}

void SourceBuffer::textTrackAddCues(TextTrack& track, const TextTrackCueList& cueList)
{
    if (!isRemoved())
        m_source->mediaElement()->textTrackAddCues(track, cueList);
}

void SourceBuffer::textTrackRemoveCue(TextTrack& track, TextTrackCue& cue)
{
    if (!isRemoved())
        m_source->mediaElement()->textTrackRemoveCue(track, cue);
}

void SourceBuffer::textTrackRemoveCues(TextTrack& track, const TextTrackCueList& cueList)
{
    if (!isRemoved())
        m_source->mediaElement()->textTrackRemoveCues(track, cueList);
}

void SourceBuffer::textTrackKindChanged(TextTrack& track)
{
    if (!isRemoved())
        m_source->mediaElement()->textTrackKindChanged(track);
}

void SourceBuffer::sourceBufferPrivateDidBecomeReadyForMoreSamples(const AtomicString& trackID)
{
    LOG(MediaSource, "SourceBuffer::sourceBufferPrivateDidBecomeReadyForMoreSamples(%p)", this);
    auto it = m_trackBufferMap.find(trackID);
    if (it == m_trackBufferMap.end())
        return;

    auto& trackBuffer = it->value;
    if (!trackBuffer.needsReenqueueing && !m_source->isSeeking())
        provideMediaData(trackBuffer, trackID);
}

void SourceBuffer::provideMediaData(TrackBuffer& trackBuffer, const AtomicString& trackID)
{
    if (m_source->isSeeking())
        return;

#if !LOG_DISABLED
    unsigned enqueuedSamples = 0;
#endif

    while (!trackBuffer.decodeQueue.empty()) {
        if (!m_private->isReadyForMoreSamples(trackID)) {
            m_private->notifyClientWhenReadyForMoreSamples(trackID);
            break;
        }

        // FIXME(rdar://problem/20635969): Remove this re-entrancy protection when the aforementioned radar is resolved; protecting
        // against re-entrancy introduces a small inefficency when removing appended samples from the decode queue one at a time
        // rather than when all samples have been enqueued.
        auto sample = trackBuffer.decodeQueue.begin()->second;
        trackBuffer.decodeQueue.erase(trackBuffer.decodeQueue.begin());

        // Do not enqueue samples spanning a significant unbuffered gap.
        // NOTE: one second is somewhat arbitrary. MediaSource::monitorSourceBuffers() is run
        // on the playbackTimer, which is effectively every 350ms. Allowing > 350ms gap between
        // enqueued samples allows for situations where we overrun the end of a buffered range
        // but don't notice for 350s of playback time, and the client can enqueue data for the
        // new current time without triggering this early return.
        // FIXME(135867): Make this gap detection logic less arbitrary.
        MediaTime oneSecond(1, 1);
        if (trackBuffer.lastEnqueuedDecodeEndTime.isValid() && sample->decodeTime() - trackBuffer.lastEnqueuedDecodeEndTime > oneSecond)
            break;

        trackBuffer.lastEnqueuedPresentationTime = sample->presentationTime();
        trackBuffer.lastEnqueuedDecodeEndTime = sample->decodeTime() + sample->duration();
        m_private->enqueueSample(sample.releaseNonNull(), trackID);
#if !LOG_DISABLED
        ++enqueuedSamples;
#endif
    }

    LOG(MediaSource, "SourceBuffer::provideMediaData(%p) - Enqueued %u samples", this, enqueuedSamples);
}

void SourceBuffer::reenqueueMediaForTime(TrackBuffer& trackBuffer, const AtomicString& trackID, const MediaTime& time)
{
    m_private->flush(trackID);
    trackBuffer.decodeQueue.clear();

    // Find the sample which contains the current presentation time.
    auto currentSamplePTSIterator = trackBuffer.samples.presentationOrder().findSampleContainingPresentationTime(time);

    if (currentSamplePTSIterator == trackBuffer.samples.presentationOrder().end())
        currentSamplePTSIterator = trackBuffer.samples.presentationOrder().findSampleStartingOnOrAfterPresentationTime(time);

    if (currentSamplePTSIterator == trackBuffer.samples.presentationOrder().end()
        || (currentSamplePTSIterator->first - time) > currentTimeFudgeFactor())
        return;

    // Seach backward for the previous sync sample.
    DecodeOrderSampleMap::KeyType decodeKey(currentSamplePTSIterator->second->decodeTime(), currentSamplePTSIterator->second->presentationTime());
    auto currentSampleDTSIterator = trackBuffer.samples.decodeOrder().findSampleWithDecodeKey(decodeKey);
    ASSERT(currentSampleDTSIterator != trackBuffer.samples.decodeOrder().end());

    auto reverseCurrentSampleIter = --DecodeOrderSampleMap::reverse_iterator(currentSampleDTSIterator);
    auto reverseLastSyncSampleIter = trackBuffer.samples.decodeOrder().findSyncSamplePriorToDecodeIterator(reverseCurrentSampleIter);
    if (reverseLastSyncSampleIter == trackBuffer.samples.decodeOrder().rend())
        return;

    // Fill the decode queue with the non-displaying samples.
    for (auto iter = reverseLastSyncSampleIter; iter != reverseCurrentSampleIter; --iter) {
        auto copy = iter->second->createNonDisplayingCopy();
        DecodeOrderSampleMap::KeyType decodeKey(copy->decodeTime(), copy->presentationTime());
        trackBuffer.decodeQueue.insert(DecodeOrderSampleMap::MapType::value_type(decodeKey, WTFMove(copy)));
    }

    if (!trackBuffer.decodeQueue.empty()) {
        auto& lastSample = trackBuffer.decodeQueue.rbegin()->second;
        trackBuffer.lastEnqueuedPresentationTime = lastSample->presentationTime();
        trackBuffer.lastEnqueuedDecodeEndTime = lastSample->decodeTime();
    } else {
        trackBuffer.lastEnqueuedPresentationTime = MediaTime::invalidTime();
        trackBuffer.lastEnqueuedDecodeEndTime = MediaTime::invalidTime();
    }

    // Fill the decode queue with the remaining samples.
    for (auto iter = currentSampleDTSIterator; iter != trackBuffer.samples.decodeOrder().end(); ++iter)
        trackBuffer.decodeQueue.insert(*iter);
    provideMediaData(trackBuffer, trackID);

    trackBuffer.needsReenqueueing = false;
}


void SourceBuffer::didDropSample()
{
    if (!isRemoved())
        m_source->mediaElement()->incrementDroppedFrameCount();
}

void SourceBuffer::monitorBufferingRate()
{
    double now = monotonicallyIncreasingTime();
    double interval = now - m_timeOfBufferingMonitor;
    double rateSinceLastMonitor = m_bufferedSinceLastMonitor / interval;

    m_timeOfBufferingMonitor = now;
    m_bufferedSinceLastMonitor = 0;

    m_averageBufferRate += (interval * ExponentialMovingAverageCoefficient) * (rateSinceLastMonitor - m_averageBufferRate);

    LOG(MediaSource, "SourceBuffer::monitorBufferingRate(%p) - m_avegareBufferRate: %lf", this, m_averageBufferRate);
}

void SourceBuffer::updateBufferedFromTrackBuffers()
{
    // 3.1 Attributes, buffered
    // https://rawgit.com/w3c/media-source/45627646344eea0170dd1cbc5a3d508ca751abb8/media-source-respec.html#dom-sourcebuffer-buffered

    // 2. Let highest end time be the largest track buffer ranges end time across all the track buffers managed by this SourceBuffer object.
    MediaTime highestEndTime = MediaTime::negativeInfiniteTime();
    for (auto& trackBuffer : m_trackBufferMap.values()) {
        if (!trackBuffer.buffered.length())
            continue;
        highestEndTime = std::max(highestEndTime, trackBuffer.buffered.maximumBufferedTime());
    }

    // NOTE: Short circuit the following if none of the TrackBuffers have buffered ranges to avoid generating
    // a single range of {0, 0}.
    if (highestEndTime.isNegativeInfinite()) {
        m_buffered->ranges() = PlatformTimeRanges();
        return;
    }

    // 3. Let intersection ranges equal a TimeRange object containing a single range from 0 to highest end time.
    PlatformTimeRanges intersectionRanges { MediaTime::zeroTime(), highestEndTime };

    // 4. For each audio and video track buffer managed by this SourceBuffer, run the following steps:
    for (auto& trackBuffer : m_trackBufferMap.values()) {
        // 4.1 Let track ranges equal the track buffer ranges for the current track buffer.
        PlatformTimeRanges trackRanges = trackBuffer.buffered;
        // 4.2 If readyState is "ended", then set the end time on the last range in track ranges to highest end time.
        if (m_source->isEnded())
            trackRanges.add(trackRanges.maximumBufferedTime(), highestEndTime);

        // 4.3 Let new intersection ranges equal the intersection between the intersection ranges and the track ranges.
        // 4.4 Replace the ranges in intersection ranges with the new intersection ranges.
        intersectionRanges.intersectWith(trackRanges);
    }

    // 5. If intersection ranges does not contain the exact same range information as the current value of this attribute,
    //    then update the current value of this attribute to intersection ranges.
    m_buffered->ranges() = intersectionRanges;
    setBufferedDirty(true);
}

bool SourceBuffer::canPlayThroughRange(PlatformTimeRanges& ranges)
{
    if (isRemoved())
        return false;

    monitorBufferingRate();

    // Assuming no fluctuations in the buffering rate, loading 1 second per second or greater
    // means indefinite playback. This could be improved by taking jitter into account.
    if (m_averageBufferRate > 1)
        return true;

    // Add up all the time yet to be buffered.
    MediaTime currentTime = m_source->currentTime();
    MediaTime duration = m_source->duration();

    PlatformTimeRanges unbufferedRanges = ranges;
    unbufferedRanges.invert();
    unbufferedRanges.intersectWith(PlatformTimeRanges(currentTime, std::max(currentTime, duration)));
    MediaTime unbufferedTime = unbufferedRanges.totalDuration();
    if (!unbufferedTime.isValid())
        return true;

    MediaTime timeRemaining = duration - currentTime;
    return unbufferedTime.toDouble() / m_averageBufferRate < timeRemaining.toDouble();
}

size_t SourceBuffer::extraMemoryCost() const
{
    size_t extraMemoryCost = m_pendingAppendData.capacity();
    for (auto& trackBuffer : m_trackBufferMap.values())
        extraMemoryCost += trackBuffer.samples.sizeInBytes();

    return extraMemoryCost;
}

void SourceBuffer::reportExtraMemoryAllocated()
{
    size_t extraMemoryCost = this->extraMemoryCost();
    if (extraMemoryCost <= m_reportedExtraMemoryCost)
        return;

    size_t extraMemoryCostDelta = extraMemoryCost - m_reportedExtraMemoryCost;
    m_reportedExtraMemoryCost = extraMemoryCost;

    JSC::JSLockHolder lock(scriptExecutionContext()->vm());
    // FIXME: Adopt reportExtraMemoryVisited, and switch to reportExtraMemoryAllocated.
    // https://bugs.webkit.org/show_bug.cgi?id=142595
    scriptExecutionContext()->vm().heap.deprecatedReportExtraMemory(extraMemoryCostDelta);
}

Vector<String> SourceBuffer::bufferedSamplesForTrackID(const AtomicString& trackID)
{
    auto it = m_trackBufferMap.find(trackID);
    if (it == m_trackBufferMap.end())
        return Vector<String>();

    TrackBuffer& trackBuffer = it->value;
    Vector<String> sampleDescriptions;
    for (auto& pair : trackBuffer.samples.decodeOrder())
        sampleDescriptions.append(toString(*pair.second));

    return sampleDescriptions;
}

Vector<String> SourceBuffer::enqueuedSamplesForTrackID(const AtomicString& trackID)
{
    return m_private->enqueuedSamplesForTrackID(trackID);
}

Document& SourceBuffer::document() const
{
    ASSERT(scriptExecutionContext());
    return downcast<Document>(*scriptExecutionContext());
}

ExceptionOr<void> SourceBuffer::setMode(AppendMode newMode)
{
    // 3.1 Attributes - mode
    // http://www.w3.org/TR/media-source/#widl-SourceBuffer-mode

    // On setting, run the following steps:

    // 1. Let new mode equal the new value being assigned to this attribute.
    // 2. If generate timestamps flag equals true and new mode equals "segments", then throw an INVALID_ACCESS_ERR exception and abort these steps.
    if (m_shouldGenerateTimestamps && newMode == AppendMode::Segments)
        return Exception { INVALID_ACCESS_ERR };

    // 3. If this object has been removed from the sourceBuffers attribute of the parent media source, then throw an INVALID_STATE_ERR exception and abort these steps.
    // 4. If the updating attribute equals true, then throw an INVALID_STATE_ERR exception and abort these steps.
    if (isRemoved() || m_updating)
        return Exception { INVALID_STATE_ERR };

    // 5. If the readyState attribute of the parent media source is in the "ended" state then run the following steps:
    if (m_source->isEnded()) {
        // 5.1. Set the readyState attribute of the parent media source to "open"
        // 5.2. Queue a task to fire a simple event named sourceopen at the parent media source.
        m_source->openIfInEndedState();
    }

    // 6. If the append state equals PARSING_MEDIA_SEGMENT, then throw an INVALID_STATE_ERR and abort these steps.
    if (m_appendState == ParsingMediaSegment)
        return Exception { INVALID_STATE_ERR };

    // 7. If the new mode equals "sequence", then set the group start timestamp to the group end timestamp.
    if (newMode == AppendMode::Sequence)
        m_groupStartTimestamp = m_groupEndTimestamp;

    // 8. Update the attribute to new mode.
    m_mode = newMode;

    return { };
}

} // namespace WebCore

#endif<|MERGE_RESOLUTION|>--- conflicted
+++ resolved
@@ -1719,11 +1719,7 @@
             presentationTimestamp = nearestToPresentationStartTime;
 
         auto nearestToPresentationEndTime = trackBuffer.buffered.nearest(presentationEndTime);
-<<<<<<< HEAD
-        if (nearestToPresentationEndTime.isValid() && (nearestToPresentationEndTime - presentationEndTime).isBetween(MediaTime::zeroTime(), MediaSource::currentTimeFudgeFactor()))
-=======
-        if (nearestToPresentationStartTime.isValid() && (nearestToPresentationEndTime - presentationEndTime).isBetween(MediaTime::zeroTime(), currentTimeFudgeFactor()))
->>>>>>> bb06d1df
+        if (nearestToPresentationEndTime.isValid() && (nearestToPresentationEndTime - presentationEndTime).isBetween(MediaTime::zeroTime(), currentTimeFudgeFactor()))
             presentationEndTime = nearestToPresentationEndTime;
 
         trackBuffer.buffered.add(presentationTimestamp, presentationEndTime);
