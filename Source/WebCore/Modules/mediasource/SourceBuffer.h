/*
 * Copyright (C) 2013 Google Inc. All rights reserved.
 * Copyright (C) 2013-2014 Apple Inc. All rights reserved.
 *
 * Redistribution and use in source and binary forms, with or without
 * modification, are permitted provided that the following conditions are
 * met:
 *
 *     * Redistributions of source code must retain the above copyright
 * notice, this list of conditions and the following disclaimer.
 *     * Redistributions in binary form must reproduce the above
 * copyright notice, this list of conditions and the following disclaimer
 * in the documentation and/or other materials provided with the
 * distribution.
 *     * Neither the name of Google Inc. nor the names of its
 * contributors may be used to endorse or promote products derived from
 * this software without specific prior written permission.
 *
 * THIS SOFTWARE IS PROVIDED BY THE COPYRIGHT HOLDERS AND CONTRIBUTORS
 * "AS IS" AND ANY EXPRESS OR IMPLIED WARRANTIES, INCLUDING, BUT NOT
 * LIMITED TO, THE IMPLIED WARRANTIES OF MERCHANTABILITY AND FITNESS FOR
 * A PARTICULAR PURPOSE ARE DISCLAIMED. IN NO EVENT SHALL THE COPYRIGHT
 * OWNER OR CONTRIBUTORS BE LIABLE FOR ANY DIRECT, INDIRECT, INCIDENTAL,
 * SPECIAL, EXEMPLARY, OR CONSEQUENTIAL DAMAGES (INCLUDING, BUT NOT
 * LIMITED TO, PROCUREMENT OF SUBSTITUTE GOODS OR SERVICES; LOSS OF USE,
 * DATA, OR PROFITS; OR BUSINESS INTERRUPTION) HOWEVER CAUSED AND ON ANY
 * THEORY OF LIABILITY, WHETHER IN CONTRACT, STRICT LIABILITY, OR TORT
 * (INCLUDING NEGLIGENCE OR OTHERWISE) ARISING IN ANY WAY OUT OF THE USE
 * OF THIS SOFTWARE, EVEN IF ADVISED OF THE POSSIBILITY OF SUCH DAMAGE.
 */

#ifndef SourceBuffer_h
#define SourceBuffer_h

#if ENABLE(MEDIA_SOURCE)

#include "ActiveDOMObject.h"
#include "AudioTrack.h"
#include "Document.h"
#include "EventTarget.h"
#include "ExceptionCode.h"
#include "GenericEventQueue.h"
#include "ScriptWrappable.h"
#include "SourceBufferPrivateClient.h"
#include "TextTrack.h"
#include "Timer.h"
#include "VideoTrack.h"
#include <runtime/ArrayBufferView.h>
#include <wtf/PassRefPtr.h>
#include <wtf/RefCounted.h>
#include <wtf/text/WTFString.h>

namespace WebCore {

class AudioTrackList;
class MediaSource;
class PlatformTimeRanges;
class SourceBufferPrivate;
class TimeRanges;
#if ENABLE(VIDEO_TRACK)
class TextTrackList;
class VideoTrackList;
#endif

class SourceBuffer final : public RefCounted<SourceBuffer>, public ActiveDOMObject, public EventTargetWithInlineData, public SourceBufferPrivateClient
#if ENABLE(VIDEO_TRACK)
, public AudioTrackClient, public VideoTrackClient, public TextTrackClient
#endif
{
public:
    static Ref<SourceBuffer> create(Ref<SourceBufferPrivate>&&, MediaSource*);

    virtual ~SourceBuffer();

    // SourceBuffer.idl methods
    bool updating() const { return m_updating; }
    PassRefPtr<TimeRanges> buffered(ExceptionCode&) const;
    const RefPtr<TimeRanges>& buffered() const;
    double timestampOffset() const;
    void setTimestampOffset(double, ExceptionCode&);
    void appendBuffer(PassRefPtr<ArrayBuffer> data, ExceptionCode&);
    void appendBuffer(PassRefPtr<ArrayBufferView> data, ExceptionCode&);
    void abort(ExceptionCode&);
    void remove(double start, double end, ExceptionCode&, bool sync = false);
    void remove(const MediaTime&, const MediaTime&, ExceptionCode&, bool sync = false);

    void abortIfUpdating();
    void removedFromMediaSource();
#if ENABLE(VIDEO_TRACK)
    const MediaTime& highestPresentationEndTimestamp() const { return m_highestPresentationEndTimestamp; }
#endif
    void seekToTime(const MediaTime&);

#if ENABLE(VIDEO_TRACK)
    VideoTrackList* videoTracks();
    AudioTrackList* audioTracks();
    TextTrackList* textTracks();
#endif

    bool hasCurrentTime() const;
    bool hasFutureTime() const;
    bool canPlayThrough();

    bool hasVideo() const;
    bool hasAudio() const;

    bool active() const { return m_active; }

    // EventTarget interface
    ScriptExecutionContext* scriptExecutionContext() const override { return ActiveDOMObject::scriptExecutionContext(); }
    EventTargetInterface eventTargetInterface() const override { return SourceBufferEventTargetInterfaceType; }

    using RefCounted<SourceBuffer>::ref;
    using RefCounted<SourceBuffer>::deref;

    struct TrackBuffer;

    Document& document() const;

    bool shouldGenerateTimestamps() const { return m_shouldGenerateTimestamps; }
    void setShouldGenerateTimestamps(bool flag) { m_shouldGenerateTimestamps = flag; }

    void invalidateBuffered();

    bool isBufferedDirty() const { return m_bufferedDirty; }
    void setBufferedDirty(bool flag) { m_bufferedDirty = flag; }

    // ActiveDOMObject API.
    bool hasPendingActivity() const override;

protected:
    // EventTarget interface
    void refEventTarget() override { ref(); }
    void derefEventTarget() override { deref(); }

private:
    SourceBuffer(Ref<SourceBufferPrivate>&&, MediaSource*);

    // ActiveDOMObject API.
    void stop() override;
    const char* activeDOMObjectName() const override;
    bool canSuspendForDocumentSuspension() const override;

    // SourceBufferPrivateClient
    void sourceBufferPrivateDidEndStream(SourceBufferPrivate*, const WTF::AtomicString&) override;
    void sourceBufferPrivateDidReceiveInitializationSegment(SourceBufferPrivate*, const InitializationSegment&) override;
    void sourceBufferPrivateDidReceiveSample(SourceBufferPrivate*, PassRefPtr<MediaSample>) override;
    bool sourceBufferPrivateHasAudio(const SourceBufferPrivate*) const override;
    bool sourceBufferPrivateHasVideo(const SourceBufferPrivate*) const override;
    void sourceBufferPrivateDidBecomeReadyForMoreSamples(SourceBufferPrivate*, AtomicString trackID) override;
    MediaTime sourceBufferPrivateFastSeekTimeForMediaTime(SourceBufferPrivate*, const MediaTime&, const MediaTime& negativeThreshold, const MediaTime& positiveThreshold) override;
    void sourceBufferPrivateAppendComplete(SourceBufferPrivate*, AppendResult) override;
    void sourceBufferPrivateDidReceiveRenderingError(SourceBufferPrivate*, int errorCode) override;

#if ENABLE(VIDEO_TRACK)
    // AudioTrackClient
    void audioTrackEnabledChanged(AudioTrack*) override;

    // VideoTrackClient
    void videoTrackSelectedChanged(VideoTrack*) override;

    // TextTrackClient
    void textTrackKindChanged(TextTrack*) override;
    void textTrackModeChanged(TextTrack*) override;
    void textTrackAddCues(TextTrack*, const TextTrackCueList*) override;
    void textTrackRemoveCues(TextTrack*, const TextTrackCueList*) override;
    void textTrackAddCue(TextTrack*, PassRefPtr<TextTrackCue>) override;
    void textTrackRemoveCue(TextTrack*, PassRefPtr<TextTrackCue>) override;
#endif

    static const WTF::AtomicString& decodeError();
    static const WTF::AtomicString& networkError();

    bool isRemoved() const;
    void scheduleEvent(const AtomicString& eventName);

    void appendBufferInternal(unsigned char*, unsigned, ExceptionCode&);
    void appendBufferTimerFired();
    void resetParserState();

    void setActive(bool);

#if ENABLE(VIDEO_TRACK)
    bool validateInitializationSegment(const InitializationSegment&);
#endif

    void reenqueueMediaForTime(TrackBuffer&, AtomicString trackID, const MediaTime&);
    void provideMediaData(TrackBuffer&, AtomicString trackID);
    void didDropSample();
    void evictCodedFrames(size_t newDataSize);
    size_t maximumBufferSize() const;

    void monitorBufferingRate();

    void removeTimerFired();
    void removeCodedFrames(const MediaTime& start, const MediaTime& end);
    void recalculateBuffered() const;

    size_t extraMemoryCost() const;
    void reportExtraMemoryAllocated();

    std::unique_ptr<PlatformTimeRanges> bufferedAccountingForEndOfStream() const;

    // Internals
    friend class Internals;
    WEBCORE_EXPORT Vector<String> bufferedSamplesForTrackID(const AtomicString&);

    Ref<SourceBufferPrivate> m_private;
    MediaSource* m_source;
    GenericEventQueue m_asyncEventQueue;

    Vector<unsigned char> m_pendingAppendData;
    Timer m_appendBufferTimer;

#if ENABLE(VIDEO_TRACK)
    RefPtr<VideoTrackList> m_videoTracks;
    RefPtr<AudioTrackList> m_audioTracks;
    RefPtr<TextTrackList> m_textTracks;
#endif

    Vector<AtomicString> m_videoCodecs;
    Vector<AtomicString> m_audioCodecs;
    Vector<AtomicString> m_textCodecs;

#if ENABLE(VIDEO_TRACK)
    MediaTime m_timestampOffset;
    MediaTime m_highestPresentationEndTimestamp;
#else
    double m_timestampOffset;
#endif

    HashMap<AtomicString, TrackBuffer> m_trackBufferMap;
<<<<<<< HEAD
    mutable RefPtr<TimeRanges> m_buffered;
=======
    RefPtr<TimeRanges> m_buffered;
    bool m_bufferedDirty { true };
>>>>>>> 33ff931f

    enum AppendStateType { WaitingForSegment, ParsingInitSegment, ParsingMediaSegment };
    AppendStateType m_appendState;

    double m_timeOfBufferingMonitor;
    double m_bufferedSinceLastMonitor;
    double m_averageBufferRate;

    size_t m_reportedExtraMemoryCost;

    MediaTime m_pendingRemoveStart;
    MediaTime m_pendingRemoveEnd;
    Timer m_removeTimer;

    bool m_updating;
    bool m_receivedFirstInitializationSegment;
    bool m_active;
    bool m_bufferFull;
    bool m_shouldGenerateTimestamps;
    mutable bool m_shouldRecalculateBuffered;

    static size_t maxBufferSizeVideo;
    static size_t maxBufferSizeAudio;
    static size_t maxBufferSizeText;
};

} // namespace WebCore

#endif

#endif<|MERGE_RESOLUTION|>--- conflicted
+++ resolved
@@ -230,12 +230,8 @@
 #endif
 
     HashMap<AtomicString, TrackBuffer> m_trackBufferMap;
-<<<<<<< HEAD
     mutable RefPtr<TimeRanges> m_buffered;
-=======
-    RefPtr<TimeRanges> m_buffered;
     bool m_bufferedDirty { true };
->>>>>>> 33ff931f
 
     enum AppendStateType { WaitingForSegment, ParsingInitSegment, ParsingMediaSegment };
     AppendStateType m_appendState;
