--- conflicted
+++ resolved
@@ -77,10 +77,6 @@
     const RefPtr<TimeRanges>& buffered() const;
     double timestampOffset() const;
     void setTimestampOffset(double, ExceptionCode&);
-<<<<<<< HEAD
-    void appendBuffer(PassRefPtr<ArrayBuffer> data, ExceptionCode&);
-    void appendBuffer(PassRefPtr<ArrayBufferView> data, ExceptionCode&);
-=======
 
 #if ENABLE(VIDEO_TRACK)
     VideoTrackList* videoTracks();
@@ -88,14 +84,8 @@
     TextTrackList* textTracks();
 #endif
 
-    double appendWindowStart() const;
-    void setAppendWindowStart(double, ExceptionCode&);
-    double appendWindowEnd() const;
-    void setAppendWindowEnd(double, ExceptionCode&);
-
     void appendBuffer(ArrayBuffer&, ExceptionCode&);
     void appendBuffer(ArrayBufferView&, ExceptionCode&);
->>>>>>> cc3ca97d
     void abort(ExceptionCode&);
     void remove(double start, double end, ExceptionCode&, bool sync = false);
     void remove(const MediaTime&, const MediaTime&, ExceptionCode&, bool sync = false);
@@ -107,12 +97,6 @@
 #endif
     void seekToTime(const MediaTime&);
 
-#if ENABLE(VIDEO_TRACK)
-    VideoTrackList* videoTracks();
-    AudioTrackList* audioTracks();
-    TextTrackList* textTracks();
-#endif
-
     bool hasCurrentTime() const;
     bool hasFutureTime() const;
     bool canPlayThrough();
@@ -133,13 +117,6 @@
 
     Document& document() const;
 
-<<<<<<< HEAD
-=======
-    enum class AppendMode { Segments, Sequence };
-    AppendMode mode() const { return m_mode; }
-    void setMode(AppendMode, ExceptionCode&);
-
->>>>>>> cc3ca97d
     bool shouldGenerateTimestamps() const { return m_shouldGenerateTimestamps; }
     void setShouldGenerateTimestamps(bool flag) { m_shouldGenerateTimestamps = flag; }
 
@@ -227,10 +204,6 @@
     Ref<SourceBufferPrivate> m_private;
     MediaSource* m_source;
     GenericEventQueue m_asyncEventQueue;
-<<<<<<< HEAD
-=======
-    AppendMode m_mode { AppendMode::Segments };
->>>>>>> cc3ca97d
 
     Vector<unsigned char> m_pendingAppendData;
     Timer m_appendBufferTimer;
@@ -269,24 +242,16 @@
     MediaTime m_pendingRemoveEnd;
     Timer m_removeTimer;
 
-<<<<<<< HEAD
-    bool m_updating;
-    bool m_receivedFirstInitializationSegment;
-    bool m_active;
-    bool m_bufferFull;
-    bool m_shouldGenerateTimestamps;
-    mutable bool m_shouldRecalculateBuffered;
-
-    static size_t maxBufferSizeVideo;
-    static size_t maxBufferSizeAudio;
-    static size_t maxBufferSizeText;
-=======
     bool m_updating { false };
     bool m_receivedFirstInitializationSegment { false };
     bool m_active { false };
     bool m_bufferFull { false };
     bool m_shouldGenerateTimestamps { false };
->>>>>>> cc3ca97d
+    mutable bool m_shouldRecalculateBuffered;
+
+    static size_t maxBufferSizeVideo;
+    static size_t maxBufferSizeAudio;
+    static size_t maxBufferSizeText;
 };
 
 } // namespace WebCore
