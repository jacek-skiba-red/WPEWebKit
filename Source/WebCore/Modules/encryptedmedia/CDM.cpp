/*
 * Copyright (C) 2016 Apple Inc. All rights reserved.
 *
 * Redistribution and use in source and binary forms, with or without
 * modification, are permitted provided that the following conditions
 * are met:
 * 1. Redistributions of source code must retain the above copyright
 *    notice, this list of conditions and the following disclaimer.
 * 2. Redistributions in binary form must reproduce the above copyright
 *    notice, this list of conditions and the following disclaimer in the
 *    documentation and/or other materials provided with the distribution.
 *
 * THIS SOFTWARE IS PROVIDED BY APPLE INC. AND ITS CONTRIBUTORS ``AS IS''
 * AND ANY EXPRESS OR IMPLIED WARRANTIES, INCLUDING, BUT NOT LIMITED TO,
 * THE IMPLIED WARRANTIES OF MERCHANTABILITY AND FITNESS FOR A PARTICULAR
 * PURPOSE ARE DISCLAIMED. IN NO EVENT SHALL APPLE INC. OR ITS CONTRIBUTORS
 * BE LIABLE FOR ANY DIRECT, INDIRECT, INCIDENTAL, SPECIAL, EXEMPLARY, OR
 * CONSEQUENTIAL DAMAGES (INCLUDING, BUT NOT LIMITED TO, PROCUREMENT OF
 * SUBSTITUTE GOODS OR SERVICES; LOSS OF USE, DATA, OR PROFITS; OR BUSINESS
 * INTERRUPTION) HOWEVER CAUSED AND ON ANY THEORY OF LIABILITY, WHETHER IN
 * CONTRACT, STRICT LIABILITY, OR TORT (INCLUDING NEGLIGENCE OR OTHERWISE)
 * ARISING IN ANY WAY OUT OF THE USE OF THIS SOFTWARE, EVEN IF ADVISED OF
 * THE POSSIBILITY OF SUCH DAMAGE.
 */

#include "config.h"
#include "CDM.h"

#if ENABLE(ENCRYPTED_MEDIA)

#include "CDMFactory.h"
#include "CDMPrivate.h"
#include "Document.h"
#include "FileSystem.h"
#include "InitDataRegistry.h"
#include "MediaKeysRequirement.h"
#include "MediaPlayer.h"
#include "NotImplemented.h"
#include "Page.h"
#include "ParsedContentType.h"
#include "ScriptExecutionContext.h"
#include "SecurityOrigin.h"
#include "SecurityOriginData.h"
#include "Settings.h"
#include <wtf/NeverDestroyed.h>

namespace WebCore {

bool CDM::supportsKeySystem(const String& keySystem)
{
    for (auto* factory : CDMFactory::registeredFactories()) {
        if (factory->supportsKeySystem(keySystem))
            return true;
    }
    return false;
}

Ref<CDM> CDM::create(Document& document, const String& keySystem)
{
    return adoptRef(*new CDM(document, keySystem));
}

CDM::CDM(Document& document, const String& keySystem)
    : ContextDestructionObserver(&document)
    , m_keySystem(keySystem)
{
    ASSERT(supportsKeySystem(keySystem));
    for (auto* factory : CDMFactory::registeredFactories()) {
        if (factory->supportsKeySystem(keySystem)) {
            m_private = factory->createCDM(keySystem);
            break;
        }
    }
}

CDM::~CDM() = default;

void CDM::getSupportedConfiguration(MediaKeySystemConfiguration&& candidateConfiguration, SupportedConfigurationCallback&& callback)
{
    // https://w3c.github.io/encrypted-media/#get-supported-configuration
    // W3C Editor's Draft 09 November 2016

    // 3.1.1.1 Get Supported Configuration
    // Given a Key Systems implementation implementation, MediaKeySystemConfiguration candidate configuration, and origin,
    // this algorithm returns a supported configuration or NotSupported as appropriate.

    // 1. Let supported configuration be ConsentDenied.
    // 2. Initialize restrictions to indicate that no configurations have had user consent denied.
    MediaKeysRestrictions restrictions { };
    doSupportedConfigurationStep(WTFMove(candidateConfiguration), WTFMove(restrictions), WTFMove(callback));
}

void CDM::doSupportedConfigurationStep(MediaKeySystemConfiguration&& candidateConfiguration, MediaKeysRestrictions&& restrictions, SupportedConfigurationCallback&& callback)
{
    // https://w3c.github.io/encrypted-media/#get-supported-configuration
    // W3C Editor's Draft 09 November 2016, ctd.

    // 3.1.1.1 Get Supported Configuration
    // 3. Repeat the following step while supported configuration is ConsentDenied:
    // 3.1. Let supported configuration and, if provided, restrictions be the result of executing the
    // Get Supported Configuration and Consent algorithm with implementation, candidate configuration,
    // restrictions and origin.
    auto optionalConfiguration = getSupportedConfiguration(candidateConfiguration, restrictions);
    if (!optionalConfiguration) {
        callback(std::nullopt);
        return;
    }

    auto consentCallback = [weakThis = createWeakPtr(), callback = WTFMove(callback)] (ConsentStatus status, MediaKeySystemConfiguration&& configuration, MediaKeysRestrictions&& restrictions) mutable {
        if (!weakThis) {
            callback(std::nullopt);
            return;
        }
        // 3.1.1.2 Get Supported Configuration and Consent, ctd.
        // 22. Let consent status and updated restrictions be the result of running the Get Consent Status algorithm on accumulated configuration,
        //     restrictions and origin and follow the steps for the value of consent status from the following list:
        switch (status) {
        case ConsentStatus::ConsentDenied:
            // ↳ ConsentDenied:
            //    Return ConsentDenied and updated restrictions.
            weakThis->doSupportedConfigurationStep(WTFMove(configuration), WTFMove(restrictions), WTFMove(callback));
            return;

        case ConsentStatus::InformUser:
            // ↳ InformUser
            //    Inform the user that accumulated configuration is in use in the origin including, specifically, the information that
            //    Distinctive Identifier(s) and/or Distinctive Permanent Identifier(s) as appropriate will be used if the
            //    distinctiveIdentifier member of accumulated configuration is "required". Continue to the next step.
            // NOTE: Implement.
            break;

        case ConsentStatus::Allowed:
            // ↳ Allowed:
            // Continue to the next step.
            break;
        }
        // 23. Return accumulated configuration.
        callback(WTFMove(configuration));
    };
    getConsentStatus(WTFMove(optionalConfiguration.value()), WTFMove(restrictions), WTFMove(consentCallback));
}

bool CDM::isPersistentType(MediaKeySessionType sessionType)
{
    // https://w3c.github.io/encrypted-media/#is-persistent-session-type
    // W3C Editor's Draft 09 November 2016

    // 5.1.1. Is persistent session type?
    // 1. Let the session type be the specified MediaKeySessionType value.
    // 2. Follow the steps for the value of session type from the following list:
    switch (sessionType) {
    case MediaKeySessionType::Temporary:
        // ↳ "temporary"
        return false;
    case MediaKeySessionType::PersistentLicense:
    case MediaKeySessionType::PersistentUsageRecord:
        // ↳ "persistent-license"
        return true;
    }

    ASSERT_NOT_REACHED();
    return false;
}

std::optional<MediaKeySystemConfiguration> CDM::getSupportedConfiguration(const MediaKeySystemConfiguration& candidateConfiguration, MediaKeysRestrictions& restrictions)
{
    // https://w3c.github.io/encrypted-media/#get-supported-configuration-and-consent
    // W3C Editor's Draft 09 November 2016

    ASSERT(m_private);
    if (!m_private)
        return std::nullopt;

    // 3.1.1.2 Get Supported Configuration and Consent
    // Given a Key Systems implementation implementation, MediaKeySystemConfiguration candidate configuration,
    // restrictions and origin, this algorithm returns a supported configuration, NotSupported, or ConsentDenied
    // as appropriate and, in the ConsentDenied case, restrictions.

    // 1. Let accumulated configuration be a new MediaKeySystemConfiguration dictionary.
    MediaKeySystemConfiguration accumulatedConfiguration { };

    // 2. Set the label member of accumulated configuration to equal the label member of candidate configuration.
    accumulatedConfiguration.label = candidateConfiguration.label;

    // 3. If the initDataTypes member of candidate configuration is non-empty, run the following steps:
    if (!candidateConfiguration.initDataTypes.isEmpty()) {
        // 3.1. Let supported types be an empty sequence of DOMStrings.
        Vector<String> supportedTypes;

        // 3.2. For each value in candidate configuration's initDataTypes member:
        for (auto initDataType : candidateConfiguration.initDataTypes) {
            // 3.2.1. Let initDataType be the value.
            // 3.2.2. If the implementation supports generating requests based on initDataType, add initDataType
            //        to supported types. String comparison is case-sensitive. The empty string is never supported.
            if (initDataType.isEmpty())
                continue;

            if (m_private && m_private->supportsInitDataType(initDataType))
                supportedTypes.append(initDataType);
        }

        // 3.3. If supported types is empty, return NotSupported.
        if (supportedTypes.isEmpty())
            return std::nullopt;

        // 3.4. Set the initDataTypes member of accumulated configuration to supported types.
        accumulatedConfiguration.initDataTypes = WTFMove(supportedTypes);
    }

    // 4. Let distinctive identifier requirement be the value of candidate configuration's distinctiveIdentifier member.
    MediaKeysRequirement distinctiveIdentifierRequirement = candidateConfiguration.distinctiveIdentifier;

    // 5. If distinctive identifier requirement is "optional" and Distinctive Identifiers are not allowed according to
    //    restrictions, set distinctive identifier requirement to "not-allowed".
    if (distinctiveIdentifierRequirement == MediaKeysRequirement::Optional && restrictions.distinctiveIdentifierDenied)
        distinctiveIdentifierRequirement = MediaKeysRequirement::NotAllowed;

    // 6. Follow the steps for distinctive identifier requirement from the following list:
    switch (distinctiveIdentifierRequirement) {
    case MediaKeysRequirement::Required:
        // ↳ "required"
        // If the implementation does not support use of Distinctive Identifier(s) in combination
        // with accumulated configuration and restrictions, return NotSupported.
        if (m_private->distinctiveIdentifiersRequirement(accumulatedConfiguration, restrictions) == MediaKeysRequirement::NotAllowed)
            return std::nullopt;
        break;

    case MediaKeysRequirement::Optional:
        // ↳ "optional"
        // Continue with the following steps.
        break;

    case MediaKeysRequirement::NotAllowed:
        // ↳ "not-allowed"
        // If the implementation requires use Distinctive Identifier(s) or Distinctive Permanent Identifier(s)
        // in combination with accumulated configuration and restrictions, return NotSupported.
        if (m_private->distinctiveIdentifiersRequirement(accumulatedConfiguration, restrictions) == MediaKeysRequirement::Required)
            return std::nullopt;
        break;
    }

    // 7. Set the distinctiveIdentifier member of accumulated configuration to equal distinctive identifier requirement.
    accumulatedConfiguration.distinctiveIdentifier = distinctiveIdentifierRequirement;

    // 8. Let persistent state requirement be equal to the value of candidate configuration's persistentState member.
    MediaKeysRequirement persistentStateRequirement = candidateConfiguration.persistentState;

    // 9. If persistent state requirement is "optional" and persisting state is not allowed according to restrictions,
    //    set persistent state requirement to "not-allowed".
    if (persistentStateRequirement == MediaKeysRequirement::Optional && restrictions.persistentStateDenied)
        persistentStateRequirement =  MediaKeysRequirement::NotAllowed;

    // 10. Follow the steps for persistent state requirement from the following list:
    switch (persistentStateRequirement) {
    case MediaKeysRequirement::Required:
        // ↳ "required"
        // If the implementation does not support persisting state in combination with accumulated configuration
        // and restrictions, return NotSupported.
        if (m_private->persistentStateRequirement(accumulatedConfiguration, restrictions) == MediaKeysRequirement::NotAllowed)
            return std::nullopt;
        break;

    case MediaKeysRequirement::Optional:
        // ↳ "optional"
        // Continue with the following steps.
        break;

    case MediaKeysRequirement::NotAllowed:
        // ↳ "not-allowed"
        // If the implementation requires persisting state in combination with accumulated configuration
        // and restrictions, return NotSupported
        if (m_private->persistentStateRequirement(accumulatedConfiguration, restrictions) == MediaKeysRequirement::Required)
            return std::nullopt;
        break;
    }

    // 11. Set the persistentState member of accumulated configuration to equal the value of persistent state requirement.
    accumulatedConfiguration.persistentState = persistentStateRequirement;

    // 12. Follow the steps for the first matching condition from the following list:
    Vector<MediaKeySessionType> sessionTypes;

    if (!candidateConfiguration.sessionTypes.isEmpty()) {
        // ↳ If the sessionTypes member is present [WebIDL] in candidate configuration
        // Let session types be candidate configuration's sessionTypes member.
        sessionTypes = candidateConfiguration.sessionTypes;
    } else {
        // ↳ Otherwise
        // Let session types be [ "temporary" ].
        sessionTypes = { MediaKeySessionType::Temporary };
    }

    // 13. For each value in session types:
    for (auto& sessionType : sessionTypes) {
        // 13.1. Let session type be the value.
        // 13.2. If accumulated configuration's persistentState value is "not-allowed" and the
        //       Is persistent session type? algorithm returns true for session type return NotSupported.
        if (accumulatedConfiguration.persistentState == MediaKeysRequirement::NotAllowed && isPersistentType(sessionType))
            return std::nullopt;

        // 13.3. If the implementation does not support session type in combination with accumulated configuration
        //       and restrictions for other reasons, return NotSupported.
        if (!m_private->supportsSessionTypeWithConfiguration(sessionType, accumulatedConfiguration))
            return std::nullopt;

        // 13.4 If accumulated configuration's persistentState value is "optional" and the result of running the Is
        //      persistent session type? algorithm on session type is true, change accumulated configuration's persistentState
        //      value to "required".
        if (accumulatedConfiguration.persistentState == MediaKeysRequirement::Optional && isPersistentType(sessionType))
            accumulatedConfiguration.persistentState = MediaKeysRequirement::Required;
    }

    // 14. Set the sessionTypes member of accumulated configuration to session types.
    accumulatedConfiguration.sessionTypes = sessionTypes;

    // 15. If the videoCapabilities and audioCapabilities members in candidate configuration are both empty, return NotSupported.
    if (candidateConfiguration.videoCapabilities.isEmpty() && candidateConfiguration.audioCapabilities.isEmpty())
        return std::nullopt;

    // 16. ↳ If the videoCapabilities member in candidate configuration is non-empty:
    if (!candidateConfiguration.videoCapabilities.isEmpty()) {
        // 16.1. Let video capabilities be the result of executing the Get Supported Capabilities for Audio/Video Type algorithm on
        //       Video, candidate configuration's videoCapabilities member, accumulated configuration, and restrictions.
        auto videoCapabilities = getSupportedCapabilitiesForAudioVideoType(AudioVideoType::Video, candidateConfiguration.videoCapabilities, accumulatedConfiguration, restrictions);

        // 16.2. If video capabilities is null, return NotSupported.
        if (!videoCapabilities)
            return std::nullopt;

        // 16.3 Set the videoCapabilities member of accumulated configuration to video capabilities.
        accumulatedConfiguration.videoCapabilities = WTFMove(videoCapabilities.value());
    } else {
        // 16. ↳ Otherwise:
        //     Set the videoCapabilities member of accumulated configuration to an empty sequence.
        accumulatedConfiguration.videoCapabilities = { };
    }

    // 17. ↳ If the audioCapabilities member in candidate configuration is non-empty:
    if (!candidateConfiguration.audioCapabilities.isEmpty()) {
        // 17.1. Let audio capabilities be the result of executing the Get Supported Capabilities for Audio/Video Type algorithm on
        //       Audio, candidate configuration's audioCapabilities member, accumulated configuration, and restrictions.
        auto audioCapabilities = getSupportedCapabilitiesForAudioVideoType(AudioVideoType::Audio, candidateConfiguration.audioCapabilities, accumulatedConfiguration, restrictions);

        // 17.2. If audio capabilities is null, return NotSupported.
        if (!audioCapabilities)
            return std::nullopt;

        // 17.3 Set the audioCapabilities member of accumulated configuration to audio capabilities.
        accumulatedConfiguration.audioCapabilities = WTFMove(audioCapabilities.value());
    } else {
        // 17. ↳ Otherwise:
        //     Set the audioCapabilities member of accumulated configuration to an empty sequence.
        accumulatedConfiguration.audioCapabilities = { };
    }

    // 18. If accumulated configuration's distinctiveIdentifier value is "optional", follow the steps for the first matching
    //     condition from the following list:
    if (accumulatedConfiguration.distinctiveIdentifier == MediaKeysRequirement::Optional) {
        // ↳ If the implementation requires use Distinctive Identifier(s) or Distinctive Permanent Identifier(s) for any of the
        //    combinations in accumulated configuration
        if (m_private->distinctiveIdentifiersRequirement(accumulatedConfiguration, restrictions) == MediaKeysRequirement::Required) {
            // Change accumulated configuration's distinctiveIdentifier value to "required".
            accumulatedConfiguration.distinctiveIdentifier = MediaKeysRequirement::Required;
        } else {
            // ↳ Otherwise
            //    Change accumulated configuration's distinctiveIdentifier value to "not-allowed".
            accumulatedConfiguration.distinctiveIdentifier = MediaKeysRequirement::NotAllowed;
        }
    }

    // 19. If accumulated configuration's persistentState value is "optional", follow the steps for the first matching
    //     condition from the following list:
    if (accumulatedConfiguration.persistentState == MediaKeysRequirement::Optional) {
        // ↳ If the implementation requires persisting state for any of the combinations in accumulated configuration
        if (m_private->persistentStateRequirement(accumulatedConfiguration, restrictions) == MediaKeysRequirement::Required) {
            // Change accumulated configuration's persistentState value to "required".
            accumulatedConfiguration.persistentState = MediaKeysRequirement::Required;
        } else {
            // ↳ Otherwise
            //    Change accumulated configuration's persistentState value to "not-allowed".
            accumulatedConfiguration.persistentState = MediaKeysRequirement::NotAllowed;
        }
    }

    // 20. If implementation in the configuration specified by the combination of the values in accumulated configuration
    //     is not supported or not allowed in the origin, return NotSupported.
    if (!m_private->supportsConfiguration(accumulatedConfiguration))
        return std::nullopt;

    Document* document = downcast<Document>(m_scriptExecutionContext);
    if (!document)
        return std::nullopt;

    SecurityOrigin& origin = document->securityOrigin();
    SecurityOrigin& topOrigin = document->topOrigin();

    if ((accumulatedConfiguration.distinctiveIdentifier == MediaKeysRequirement::Required || accumulatedConfiguration.persistentState == MediaKeysRequirement::Required) && !origin.canAccessLocalStorage(&topOrigin))
        return std::nullopt;

    return WTFMove(accumulatedConfiguration);
    // NOTE: Continued in getConsentStatus().
}

std::optional<Vector<MediaKeySystemMediaCapability>> CDM::getSupportedCapabilitiesForAudioVideoType(CDM::AudioVideoType type, const Vector<MediaKeySystemMediaCapability>& requestedCapabilities, const MediaKeySystemConfiguration& partialConfiguration, MediaKeysRestrictions& restrictions)
{
    // https://w3c.github.io/encrypted-media/#get-supported-capabilities-for-audio-video-type
    // W3C Editor's Draft 09 November 2016

    ASSERT(m_private);
    if (!m_private)
        return std::nullopt;

    // 3.1.1.3 Get Supported Capabilities for Audio/Video Type

    // Given an audio/video type, MediaKeySystemMediaCapability sequence requested media capabilities, MediaKeySystemConfiguration
    // partial configuration, and restrictions, this algorithm returns a sequence of supported MediaKeySystemMediaCapability values
    // for this audio/video type or null as appropriate.

    // 1. Let local accumulated configuration be a local copy of partial configuration.
    MediaKeySystemConfiguration accumulatedConfiguration = partialConfiguration;

    // 2. Let supported media capabilities be an empty sequence of MediaKeySystemMediaCapability dictionaries.
    Vector<MediaKeySystemMediaCapability> supportedMediaCapabilities { };

    // 3. For each requested media capability in requested media capabilities:
    for (auto& requestedCapability : requestedCapabilities) {
        // 3.1. Let content type be requested media capability's contentType member.
        // 3.2. Let robustness be requested media capability's robustness member.
        String robustness = requestedCapability.robustness;

        // 3.3. If content type is the empty string, return null.
        if (requestedCapability.contentType.isEmpty())
            return std::nullopt;

        // 3.4. If content type is an invalid or unrecognized MIME type, continue to the next iteration.
        if (!isValidContentType(requestedCapability.contentType))
            continue;

        // 3.5. Let container be the container type specified by content type.
        ParsedContentType contentType { requestedCapability.contentType };
        String container = contentType.mimeType();

        // 3.6. If the user agent does not support container, continue to the next iteration. The case-sensitivity
        //      of string comparisons is determined by the appropriate RFC.
        // 3.7. Let parameters be the RFC 6381 [RFC6381] parameters, if any, specified by content type.
        // 3.8. If the user agent does not recognize one or more parameters, continue to the next iteration.
        // 3.9. Let media types be the set of codecs and codec constraints specified by parameters. The case-sensitivity
        //      of string comparisons is determined by the appropriate RFC or other specification.
        String codecs = contentType.parameterValueForName("codecs");
        if (contentType.parameterCount() > (codecs.isEmpty() ? 0 : 1))
            continue;

        // 3.10. If media types is empty:
        if (codecs.isEmpty()) {
            // ↳ If container normatively implies a specific set of codecs and codec constraints:
            // ↳ Otherwise:
            notImplemented();
        }

        // 3.11. If content type is not strictly a audio/video type, continue to the next iteration.
        // 3.12. If robustness is not the empty string and contains an unrecognized value or a value not supported by
        //       implementation, continue to the next iteration. String comparison is case-sensitive.
        if (!robustness.isEmpty() && !m_private->supportsRobustness(robustness))
            continue;

        // 3.13. If the user agent and implementation definitely support playback of encrypted media data for the
        //       combination of container, media types, robustness and local accumulated configuration in combination
        //       with restrictions:
        // FIXME: Re-enable.
#if 0
        MediaEngineSupportParameters parameters;
        parameters.type = ContentType(contentType.mimeType());
<<<<<<< HEAD
        if (true /* !MediaPlayer::supportsType(parameters, nullptr) */) {
=======
        if (!MediaPlayer::supportsType(parameters)) {
>>>>>>> 106bd92a
            // Try with Media Source:
            parameters.isMediaSource = true;
            if (!MediaPlayer::supportsType(parameters))
                continue;
        }
#endif

        if (!m_private->supportsConfigurationWithRestrictions(accumulatedConfiguration, restrictions))
            continue;

        // 3.13.1. Add requested media capability to supported media capabilities.
        supportedMediaCapabilities.append(requestedCapability);

        // 3.13.2. ↳ If audio/video type is Video:
        //         Add requested media capability to the videoCapabilities member of local accumulated configuration.
        if (type == AudioVideoType::Video)
            accumulatedConfiguration.videoCapabilities.append(requestedCapability);
        // 3.13.2. ↳ If audio/video type is Audio:
        //         Add requested media capability to the audioCapabilities member of local accumulated configuration.
        else
            accumulatedConfiguration.audioCapabilities.append(requestedCapability);
    }

    // 4. If supported media capabilities is empty, return null.
    if (supportedMediaCapabilities.isEmpty())
        return std::nullopt;

    // 5. Return supported media capabilities.
    return supportedMediaCapabilities;
}

void CDM::getConsentStatus(MediaKeySystemConfiguration&& accumulatedConfiguration, MediaKeysRestrictions&& restrictions, ConsentStatusCallback&& callback)
{
    // https://w3c.github.io/encrypted-media/#get-supported-configuration-and-consent
    // W3C Editor's Draft 09 November 2016
    if (!m_scriptExecutionContext) {
        callback(ConsentStatus::ConsentDenied, WTFMove(accumulatedConfiguration), WTFMove(restrictions));
        return;
    }

    // NOTE: In the future, these checks belowe will involve asking the page client, possibly across a process boundary.
    // They will by necessity be asynchronous with callbacks. For now, imply this behavior by performing it in an async task.

    m_scriptExecutionContext->postTask([this, weakThis = createWeakPtr(), accumulatedConfiguration = WTFMove(accumulatedConfiguration), restrictions = WTFMove(restrictions), callback = WTFMove(callback)] (ScriptExecutionContext&) mutable {
        if (!weakThis || !m_private) {
            callback(ConsentStatus::ConsentDenied, WTFMove(accumulatedConfiguration), WTFMove(restrictions));
            return;
        }

        Document* document = downcast<Document>(m_scriptExecutionContext);
        if (!document) {
            callback(ConsentStatus::ConsentDenied, WTFMove(accumulatedConfiguration), WTFMove(restrictions));
            return;
        }

        SecurityOrigin& origin = document->securityOrigin();
        SecurityOrigin& topOrigin = document->topOrigin();

        // 3.1.1.2 Get Supported Configuration and Consent, ctd.
        // 21. If accumulated configuration's distinctiveIdentifier value is "required" and the Distinctive Identifier(s) associated
        //     with accumulated configuration are not unique per origin and profile and clearable:
        if (accumulatedConfiguration.distinctiveIdentifier == MediaKeysRequirement::Required && !m_private->distinctiveIdentifiersAreUniquePerOriginAndClearable(accumulatedConfiguration)) {
            // 21.1. Update restrictions to reflect that all configurations described by accumulated configuration do not have user consent.
            restrictions.distinctiveIdentifierDenied = true;
            callback(ConsentStatus::ConsentDenied, WTFMove(accumulatedConfiguration), WTFMove(restrictions));
            return;
        }

        // https://w3c.github.io/encrypted-media/#get-consent-status
        // 3.1.1.4 Get Consent Status
        // Given an accumulated configuration, restrictions and origin, this algorithm returns the consent status for accumulated
        // configuration and origin as one of ConsentDenied, InformUser or Allowed, together with an updated value for restrictions
        // in the ConsentDenied case.

        // 1. If there is persisted denial for origin indicating that accumulated configuration is not allowed, run the following steps:
        // 1.1. Update restrictions to reflect the configurations for which consent has been denied.
        // 1.2. Return ConsentDenied and restrictions.
        // 2. If there is persisted consent for origin indicating accumulated configuration is allowed, return Allowed.
        // NOTE: persisted denial / consent unimplemented.

        // 3. If any of the following are true:
        //    ↳ The distinctiveIdentifier member of accumulated configuration is not "not-allowed" and the combination of the User Agent,
        //       implementation and accumulated configuration does not follow all the recommendations of Allow Persistent Data to Be Cleared
        //       with respect to Distinctive Identifier(s).
        // NOTE: assume that implementations follow all recommendations.

        //    ↳ The user agent requires explicit user consent for the accumulated configuration for other reasons.
        // NOTE: assume the user agent does not require explicit user consent.

        // 3.1. Request user consent to use accumulated configuration in the origin and wait for the user response.
        //      The consent must include consent to use a Distinctive Identifier(s) and/or Distinctive Permanent Identifier(s) as appropriate
        //      if accumulated configuration's distinctiveIdentifier member is "required".
        // 3.2. If consent was denied, run the following steps:
        // 3.2.1. Update restrictions to reflect the configurations for which consent was denied.
        // 3.2.1. Return ConsentDenied and restrictions.
        // NOTE: assume implied consent if the combination of origin and topOrigin allows it.
        if (accumulatedConfiguration.distinctiveIdentifier == MediaKeysRequirement::Required && !origin.canAccessLocalStorage(&topOrigin)) {
            restrictions.distinctiveIdentifierDenied = true;
            callback(ConsentStatus::ConsentDenied, WTFMove(accumulatedConfiguration), WTFMove(restrictions));
            return;
        }

        // 4. If the distinctiveIdentifier member of accumulated configuration is not "not-allowed", return InformUser.
        if (accumulatedConfiguration.distinctiveIdentifier != MediaKeysRequirement::NotAllowed) {
            callback(ConsentStatus::InformUser, WTFMove(accumulatedConfiguration), WTFMove(restrictions));
            return;
        }

        // 5. If the user agent requires informing the user for the accumulated configuration for other reasons, return InformUser.
        // NOTE: assume the user agent does not require informing the user.

        // 6. Return Allowed.
        callback(ConsentStatus::Allowed, WTFMove(accumulatedConfiguration), WTFMove(restrictions));
    });
}

void CDM::loadAndInitialize()
{
    if (m_private)
        m_private->loadAndInitialize();
}

RefPtr<CDMInstance> CDM::createInstance()
{
    if (!m_private)
        return nullptr;
    auto instance = m_private->createInstance();
    instance->setStorageDirectory(storageDirectory());
    return instance;
}

bool CDM::supportsServerCertificates() const
{
    return m_private && m_private->supportsServerCertificates();
}

bool CDM::supportsSessions() const
{
    return m_private && m_private->supportsSessions();
}

bool CDM::supportsInitDataType(const AtomicString& initDataType) const
{
    return m_private && m_private->supportsInitDataType(initDataType);
}

RefPtr<SharedBuffer> CDM::sanitizeInitData(const AtomicString& initDataType, const SharedBuffer& initData)
{
    return InitDataRegistry::shared().sanitizeInitData(initDataType, initData);
}

bool CDM::supportsInitData(const AtomicString& initDataType, const SharedBuffer& initData)
{
    return m_private && m_private->supportsInitData(initDataType, initData);
}

RefPtr<SharedBuffer> CDM::sanitizeResponse(const SharedBuffer& response)
{
    if (!m_private)
        return nullptr;
    return m_private->sanitizeResponse(response);
}

std::optional<String> CDM::sanitizeSessionId(const String& sessionId)
{
    if (!m_private)
        return std::nullopt;
    return m_private->sanitizeSessionId(sessionId);
}

String CDM::storageDirectory() const
{
    auto* document = downcast<Document>(scriptExecutionContext());
    if (!document)
        return emptyString();

    auto* page = document->page();
    if (!page || page->usesEphemeralSession())
        return emptyString();

    auto storageDirectory = document->settings().mediaKeysStorageDirectory();
    if (storageDirectory.isEmpty())
        return emptyString();

    return FileSystem::pathByAppendingComponent(storageDirectory, SecurityOriginData::fromSecurityOrigin(document->securityOrigin()).databaseIdentifier());
}

}

#endif<|MERGE_RESOLUTION|>--- conflicted
+++ resolved
@@ -470,11 +470,7 @@
 #if 0
         MediaEngineSupportParameters parameters;
         parameters.type = ContentType(contentType.mimeType());
-<<<<<<< HEAD
-        if (true /* !MediaPlayer::supportsType(parameters, nullptr) */) {
-=======
         if (!MediaPlayer::supportsType(parameters)) {
->>>>>>> 106bd92a
             // Try with Media Source:
             parameters.isMediaSource = true;
             if (!MediaPlayer::supportsType(parameters))
