/*
 * Copyright (C) 2016 Metrological Group B.V.
 * Copyright (C) 2016 Igalia S.L.
 *
 * Redistribution and use in source and binary forms, with or without
 * modification, are permitted provided that the following conditions
 * are met:
 *
 * 1. Redistributions of source code must retain the above copyright
 *    notice, this list of conditions and the following disclaimer.
 * 2. Redistributions in binary form must reproduce the above
 *    copyright notice, this list of conditions and the following
 *    disclaimer in the documentation and/or other materials provided
 *    with the distribution.
 *
 * THIS SOFTWARE IS PROVIDED BY THE COPYRIGHT HOLDERS AND CONTRIBUTORS
 * "AS IS" AND ANY EXPRESS OR IMPLIED WARRANTIES, INCLUDING, BUT NOT
 * LIMITED TO, THE IMPLIED WARRANTIES OF MERCHANTABILITY AND FITNESS FOR
 * A PARTICULAR PURPOSE ARE DISCLAIMED. IN NO EVENT SHALL THE COPYRIGHT
 * HOLDER OR CONTRIBUTORS BE LIABLE FOR ANY DIRECT, INDIRECT, INCIDENTAL,
 * SPECIAL, EXEMPLARY, OR CONSEQUENTIAL DAMAGES (INCLUDING, BUT NOT
 * LIMITED TO, PROCUREMENT OF SUBSTITUTE GOODS OR SERVICES; LOSS OF USE,
 * DATA, OR PROFITS; OR BUSINESS INTERRUPTION) HOWEVER CAUSED AND ON ANY
 * THEORY OF LIABILITY, WHETHER IN CONTRACT, STRICT LIABILITY, OR TORT
 * (INCLUDING NEGLIGENCE OR OTHERWISE) ARISING IN ANY WAY OUT OF THE USE
 * OF THIS SOFTWARE, EVEN IF ADVISED OF THE POSSIBILITY OF SUCH DAMAGE.
 */

#pragma once

#if ENABLE(ENCRYPTED_MEDIA)

#include "ActiveDOMObject.h"
#include "CDMInstance.h"
#include "DOMPromiseProxy.h"
#include "EventTarget.h"
#include "GenericEventQueue.h"
#include "GenericTaskQueue.h"
#include "MediaKeyMessageType.h"
#include "MediaKeySessionType.h"
#include "MediaKeyStatus.h"
#include <wtf/RefCounted.h>
#include <wtf/Vector.h>
#include <wtf/WeakPtr.h>
#include <wtf/text/WTFString.h>

namespace WebCore {

class BufferSource;
class CDM;
class MediaKeyStatusMap;
class MediaKeys;
class SharedBuffer;

class MediaKeySession final : public RefCounted<MediaKeySession>, public EventTargetWithInlineData, public ActiveDOMObject {
public:
    static Ref<MediaKeySession> create(ScriptExecutionContext&, MediaKeys&, MediaKeySessionType, bool useDistinctiveIdentifier, Ref<CDM>&&, Ref<CDMInstance>&&);
    virtual ~MediaKeySession();

    using RefCounted<MediaKeySession>::ref;
    using RefCounted<MediaKeySession>::deref;

<<<<<<< HEAD
    bool isClosed() { return m_closed; }
=======
>>>>>>> 27c8570e
    void detachKeys();

    const String& sessionId() const;
    double expiration() const;
    Ref<MediaKeyStatusMap> keyStatuses() const;

    void generateRequest(const AtomicString&, const BufferSource&, Ref<DeferredPromise>&&);
    void load(const String&, Ref<DeferredPromise>&&);
    void update(const BufferSource&, Ref<DeferredPromise>&&);
    void close(Ref<DeferredPromise>&&);
    void remove(Ref<DeferredPromise>&&);

    using ClosedPromise = DOMPromiseProxy<IDLVoid>;
    ClosedPromise& closed() { return m_closedPromise; }

    const Vector<std::pair<Ref<SharedBuffer>, MediaKeyStatus>>& statuses() const { return m_statuses; }

private:
    MediaKeySession(ScriptExecutionContext&, MediaKeys&, MediaKeySessionType, bool useDistinctiveIdentifier, Ref<CDM>&&, Ref<CDMInstance>&&);
    void enqueueMessage(MediaKeyMessageType, const SharedBuffer&);
    void updateKeyStatuses(CDMInstance::KeyStatusVector&&);
    void updateExpiration(double);
    void sessionClosed();

    // EventTarget
    EventTargetInterface eventTargetInterface() const override { return MediaKeySessionEventTargetInterfaceType; }
    ScriptExecutionContext* scriptExecutionContext() const override { return ActiveDOMObject::scriptExecutionContext(); }
    void refEventTarget() override { ref(); }
    void derefEventTarget() override { deref(); }

    // ActiveDOMObject
    bool hasPendingActivity() const override;
    const char* activeDOMObjectName() const override;
    bool canSuspendForDocumentSuspension() const override;
    void stop() override;

    MediaKeys* m_keys;
    String m_sessionId;
    double m_expiration;
    ClosedPromise m_closedPromise;
    Ref<MediaKeyStatusMap> m_keyStatuses;
    bool m_closed { false };
    bool m_uninitialized { true };
    bool m_callable { false };
    bool m_useDistinctiveIdentifier;
    MediaKeySessionType m_sessionType;
    Ref<CDM> m_implementation;
    Ref<CDMInstance> m_instance;
    GenericEventQueue m_eventQueue;
    GenericTaskQueue<Timer> m_taskQueue;
    Vector<Ref<SharedBuffer>> m_recordOfKeyUsage;
    double m_firstDecryptTime { 0 };
    double m_latestDecryptTime { 0 };
    Vector<std::pair<Ref<SharedBuffer>, MediaKeyStatus>> m_statuses;
    WeakPtrFactory<MediaKeySession> m_weakPtrFactory;
};

} // namespace WebCore

#endif // ENABLE(ENCRYPTED_MEDIA)<|MERGE_RESOLUTION|>--- conflicted
+++ resolved
@@ -60,10 +60,7 @@
     using RefCounted<MediaKeySession>::ref;
     using RefCounted<MediaKeySession>::deref;
 
-<<<<<<< HEAD
     bool isClosed() { return m_closed; }
-=======
->>>>>>> 27c8570e
     void detachKeys();
 
     const String& sessionId() const;
