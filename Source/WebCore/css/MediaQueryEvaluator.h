--- conflicted
+++ resolved
@@ -75,11 +75,7 @@
 
 private:
     String m_mediaType;
-<<<<<<< HEAD
-    WeakPtr<Document> m_document;
-=======
     WeakPtr<const Document> m_document;
->>>>>>> 20415689
     const RenderStyle* m_style { nullptr };
     bool m_fallbackResult { false };
 };
