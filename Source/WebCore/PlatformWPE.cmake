--- conflicted
+++ resolved
@@ -67,12 +67,6 @@
     platform/audio/glib/AudioBusGLib.cpp
 
     platform/crypto/gnutls/CryptoDigestGnuTLS.cpp
-<<<<<<< HEAD
-=======
-
-    platform/geoclue/GeolocationProviderGeoclue1.cpp
-    platform/geoclue/GeolocationProviderGeoclue2.cpp
->>>>>>> 1d06622b
 
     platform/graphics/GLContext.cpp
     platform/graphics/GraphicsContext3DPrivate.cpp
