--- conflicted
+++ resolved
@@ -29,119 +29,6 @@
     "${WEBCORE_DIR}/platform/mock/mediasource"
     "${WEBCORE_DIR}/platform/network/soup"
     "${WEBCORE_DIR}/platform/text/icu"
-<<<<<<< HEAD
-    ${WTF_DIR}
-)
-
-list(APPEND WebCore_SOURCES
-    accessibility/wpe/AXObjectCacheWPE.cpp
-    accessibility/wpe/AccessibilityObjectWPE.cpp
-
-    loader/soup/CachedRawResourceSoup.cpp
-    loader/soup/SubresourceLoaderSoup.cpp
-
-    page/linux/ResourceUsageOverlayLinux.cpp
-    page/linux/ResourceUsageThreadLinux.cpp
-
-    page/scrolling/ScrollingStateStickyNode.cpp
-    page/scrolling/ScrollingThread.cpp
-    page/scrolling/ScrollingTreeNode.cpp
-    page/scrolling/ScrollingTreeScrollingNode.cpp
-
-    page/scrolling/coordinatedgraphics/ScrollingCoordinatorCoordinatedGraphics.cpp
-    page/scrolling/coordinatedgraphics/ScrollingStateNodeCoordinatedGraphics.cpp
-
-    platform/Cursor.cpp
-    platform/PlatformStrategies.cpp
-    platform/Theme.cpp
-    platform/UserAgentQuirks.cpp
-
-    platform/audio/glib/AudioBusGLib.cpp
-
-    platform/glib/EventLoopGlib.cpp
-    platform/glib/FileSystemGlib.cpp
-    platform/glib/KeyedDecoderGlib.cpp
-    platform/glib/KeyedEncoderGlib.cpp
-    platform/glib/MainThreadSharedTimerGLib.cpp
-    platform/glib/SSLKeyGeneratorGLib.cpp
-    platform/glib/SharedBufferGlib.cpp
-    platform/glib/UserAgentGLib.cpp
-
-    platform/graphics/GLContext.cpp
-    platform/graphics/GraphicsContext3DPrivate.cpp
-    platform/graphics/ImageSource.cpp
-    platform/graphics/PlatformDisplay.cpp
-    platform/graphics/WOFFFileFormat.cpp
-
-    platform/graphics/egl/GLContextEGL.cpp
-
-    platform/graphics/opengl/Extensions3DOpenGLCommon.cpp
-    platform/graphics/opengl/Extensions3DOpenGLES.cpp
-    platform/graphics/opengl/GraphicsContext3DOpenGLCommon.cpp
-    platform/graphics/opengl/GraphicsContext3DOpenGLES.cpp
-    platform/graphics/opengl/TemporaryOpenGLSetting.cpp
-
-    platform/graphics/opentype/OpenTypeVerticalData.cpp
-
-    platform/graphics/wpe/PlatformDisplayWPE.cpp
-
-    platform/image-encoders/JPEGImageEncoder.cpp
-
-    platform/network/soup/AuthenticationChallengeSoup.cpp
-    platform/network/soup/CertificateInfo.cpp
-    platform/network/soup/CookieJarSoup.cpp
-    platform/network/soup/CookieStorageSoup.cpp
-    platform/network/soup/CredentialStorageSoup.cpp
-    platform/network/soup/DNSSoup.cpp
-    platform/network/soup/GRefPtrSoup.cpp
-    platform/network/soup/NetworkStorageSessionSoup.cpp
-    platform/network/soup/ProxyServerSoup.cpp
-    platform/network/soup/ResourceErrorSoup.cpp
-    platform/network/soup/ResourceHandleSoup.cpp
-    platform/network/soup/ResourceRequestSoup.cpp
-    platform/network/soup/ResourceResponseSoup.cpp
-    platform/network/soup/SocketStreamHandleImplSoup.cpp
-    platform/network/soup/SoupNetworkSession.cpp
-    platform/network/soup/SynchronousLoaderClientSoup.cpp
-    platform/network/soup/WebKitSoupRequestGeneric.cpp
-    platform/network/soup/gwildcardproxyresolver.c
-
-    platform/soup/PublicSuffixSoup.cpp
-    platform/soup/SharedBufferSoup.cpp
-    platform/soup/URLSoup.cpp
-
-    platform/text/Hyphenation.cpp
-    platform/text/LocaleICU.cpp
-    platform/text/TextCodecICU.cpp
-    platform/text/TextEncodingDetectorICU.cpp
-
-    platform/unix/LoggingUnix.cpp
-
-    platform/xdg/MIMETypeRegistryXdg.cpp
-)
-
-list(APPEND WebCorePlatformWPE_SOURCES
-    editing/wpe/EditorWPE.cpp
-
-    platform/glib/EventHandlerGLib.cpp
-
-    platform/graphics/egl/GLContextEGLWPE.cpp
-
-    platform/graphics/wpe/IconWPE.cpp
-    platform/graphics/wpe/ImageWPE.cpp
-
-    platform/wpe/CursorWPE.cpp
-    platform/wpe/LocalizedStringsWPE.cpp
-    platform/wpe/PasteboardWPE.cpp
-    platform/wpe/PlatformKeyboardEventWPE.cpp
-    platform/wpe/PlatformPasteboardWPE.cpp
-    platform/wpe/PlatformScreenWPE.cpp
-    platform/wpe/RenderThemeWPE.cpp
-    platform/wpe/ScrollbarThemeWPE.cpp
-    platform/wpe/ThemeWPE.cpp
-    platform/wpe/WidgetWPE.cpp
-=======
->>>>>>> 106bd92a
 )
 
 list(APPEND WebCore_USER_AGENT_STYLE_SHEETS
@@ -165,36 +52,26 @@
     ${ICU_LIBRARIES}
     ${LIBSOUP_LIBRARIES}
     ${LIBTASN1_LIBRARIES}
-<<<<<<< HEAD
     ${LIBXML2_LIBRARIES}
     ${LIBXSLT_LIBRARIES}
     ${OPENCDM_LIBRARIES}
     ${SQLITE_LIBRARIES}
-    ${WPE_LIBRARIES}
-)
-
-list(APPEND WebCore_INCLUDE_DIRECTORIES
-    ${BCM_HOST_INCLUDE_DIRS}
-=======
     ${UPOWERGLIB_LIBRARIES}
     ${WPE_LIBRARIES}
 )
 
 list(APPEND WebCore_SYSTEM_INCLUDE_DIRECTORIES
->>>>>>> 106bd92a
+    ${BCM_HOST_INCLUDE_DIRS}
     ${CAIRO_INCLUDE_DIRS}
     ${GIO_UNIX_INCLUDE_DIRS}
     ${GLIB_INCLUDE_DIRS}
     ${ICU_INCLUDE_DIRS}
     ${LIBSOUP_INCLUDE_DIRS}
     ${LIBTASN1_INCLUDE_DIRS}
-<<<<<<< HEAD
     ${LIBXML2_INCLUDE_DIR}
     ${LIBXSLT_INCLUDE_DIR}
     ${OPENCDM_INCLUDE_DIRS}
     ${SQLITE_INCLUDE_DIR}
-=======
     ${UPOWERGLIB_INCLUDE_DIRS}
->>>>>>> 106bd92a
     ${WPE_INCLUDE_DIRS}
 )