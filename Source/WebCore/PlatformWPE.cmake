--- conflicted
+++ resolved
@@ -274,13 +274,6 @@
     )
 endif ()
 
-<<<<<<< HEAD
-if (ENABLE_DXDRM)
-    list(APPEND WebCore_LIBRARIES
-        -lDxDrm
-    )
-endif ()
-=======
 if (ENABLE_SUBTLE_CRYPTO)
     list(APPEND WebCore_SOURCES
         crypto/CryptoAlgorithm.cpp
@@ -326,4 +319,9 @@
         ${GNUTLS_LIBRARIES}
     )
 endif ()
->>>>>>> 807374da
+
+if (ENABLE_DXDRM)
+    list(APPEND WebCore_LIBRARIES
+        -lDxDrm
+    )
+endif ()