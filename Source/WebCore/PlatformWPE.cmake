--- conflicted
+++ resolved
@@ -233,11 +233,6 @@
     )
 endif ()
 
-<<<<<<< HEAD
-if (ENABLE_DXDRM)
-    list(APPEND WebCore_LIBRARIES
-        -lDxDrm
-=======
 if (ENABLE_WEB_AUDIO)
     list(APPEND WebCore_INCLUDE_DIRECTORIES
         ${WEBCORE_DIR}/platform/audio/gstreamer
@@ -245,6 +240,11 @@
     )
     list(APPEND WebCore_LIBRARIES
         ${GSTREAMER_FFT_LIBRARIES}
->>>>>>> e76f1f53
+    )
+endif ()
+
+if (ENABLE_DXDRM)
+    list(APPEND WebCore_LIBRARIES
+        -lDxDrm
     )
 endif ()