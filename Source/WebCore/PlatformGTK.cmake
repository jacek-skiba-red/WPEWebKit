set(WebCore_OUTPUT_NAME WebCoreGTK)

list(APPEND WebCore_INCLUDE_DIRECTORIES
    "${WEBCORE_DIR}/accessibility/atk"
    "${WEBCORE_DIR}/editing/atk"
    "${WEBCORE_DIR}/page/gtk"
    "${WEBCORE_DIR}/platform/cairo"
    "${WEBCORE_DIR}/platform/geoclue"
    "${WEBCORE_DIR}/platform/gtk"
    "${WEBCORE_DIR}/platform/graphics/cairo"
    "${WEBCORE_DIR}/platform/graphics/egl"
    "${WEBCORE_DIR}/platform/graphics/glx"
    "${WEBCORE_DIR}/platform/graphics/gtk"
    "${WEBCORE_DIR}/platform/graphics/freetype"
    "${WEBCORE_DIR}/platform/graphics/harfbuzz/"
    "${WEBCORE_DIR}/platform/graphics/harfbuzz/ng"
    "${WEBCORE_DIR}/platform/graphics/opengl"
    "${WEBCORE_DIR}/platform/graphics/opentype"
    "${WEBCORE_DIR}/platform/graphics/wayland"
    "${WEBCORE_DIR}/platform/graphics/x11"
    "${WEBCORE_DIR}/platform/linux"
    "${WEBCORE_DIR}/platform/mediastream/openwebrtc"
    "${WEBCORE_DIR}/platform/mock/mediasource"
    "${WEBCORE_DIR}/platform/network/gtk"
    "${WEBCORE_DIR}/platform/network/soup"
    "${WEBCORE_DIR}/platform/text/gtk"
)

list(APPEND WebCore_SOURCES
    accessibility/atk/AXObjectCacheAtk.cpp
    accessibility/atk/AccessibilityObjectAtk.cpp
    accessibility/atk/WebKitAccessibleHyperlink.cpp
    accessibility/atk/WebKitAccessibleInterfaceAction.cpp
    accessibility/atk/WebKitAccessibleInterfaceComponent.cpp
    accessibility/atk/WebKitAccessibleInterfaceDocument.cpp
    accessibility/atk/WebKitAccessibleInterfaceEditableText.cpp
    accessibility/atk/WebKitAccessibleInterfaceHyperlinkImpl.cpp
    accessibility/atk/WebKitAccessibleInterfaceHypertext.cpp
    accessibility/atk/WebKitAccessibleInterfaceImage.cpp
    accessibility/atk/WebKitAccessibleInterfaceSelection.cpp
    accessibility/atk/WebKitAccessibleInterfaceTable.cpp
    accessibility/atk/WebKitAccessibleInterfaceTableCell.cpp
    accessibility/atk/WebKitAccessibleInterfaceText.cpp
    accessibility/atk/WebKitAccessibleInterfaceValue.cpp
    accessibility/atk/WebKitAccessibleUtil.cpp
    accessibility/atk/WebKitAccessibleWrapperAtk.cpp

    editing/SmartReplace.cpp

    editing/atk/FrameSelectionAtk.cpp

    loader/soup/CachedRawResourceSoup.cpp
    loader/soup/SubresourceLoaderSoup.cpp

    platform/PlatformStrategies.cpp

<<<<<<< HEAD
    platform/audio/glib/AudioBusGlib.cpp

=======
>>>>>>> f4b586a2
    platform/audio/gstreamer/AudioDestinationGStreamer.cpp
    platform/audio/gstreamer/AudioFileReaderGStreamer.cpp
    platform/audio/gstreamer/AudioSourceProviderGStreamer.cpp
    platform/audio/gstreamer/FFTFrameGStreamer.cpp
    platform/audio/gstreamer/WebKitWebAudioSourceGStreamer.cpp

    platform/audio/gtk/AudioBusGtk.cpp

    platform/geoclue/GeolocationProviderGeoclue1.cpp
    platform/geoclue/GeolocationProviderGeoclue2.cpp

    platform/graphics/GLContext.cpp
    platform/graphics/GraphicsContext3DPrivate.cpp
    platform/graphics/ImageSource.cpp
    platform/graphics/WOFFFileFormat.cpp

    platform/graphics/cairo/BackingStoreBackendCairoImpl.cpp
    platform/graphics/cairo/BackingStoreBackendCairoX11.cpp
    platform/graphics/cairo/BitmapImageCairo.cpp
    platform/graphics/cairo/CairoUtilities.cpp
    platform/graphics/cairo/FloatRectCairo.cpp
    platform/graphics/cairo/FontCairo.cpp
    platform/graphics/cairo/FontCairoHarfbuzzNG.cpp
    platform/graphics/cairo/GradientCairo.cpp
    platform/graphics/cairo/GraphicsContext3DCairo.cpp
    platform/graphics/cairo/GraphicsContextCairo.cpp
    platform/graphics/cairo/ImageBufferCairo.cpp
    platform/graphics/cairo/ImageCairo.cpp
    platform/graphics/cairo/IntRectCairo.cpp
    platform/graphics/cairo/PathCairo.cpp
    platform/graphics/cairo/PatternCairo.cpp
    platform/graphics/cairo/PlatformContextCairo.cpp
    platform/graphics/cairo/PlatformPathCairo.cpp
    platform/graphics/cairo/RefPtrCairo.cpp
    platform/graphics/cairo/TransformationMatrixCairo.cpp

    platform/graphics/egl/GLContextEGL.cpp

    platform/graphics/freetype/FontCacheFreeType.cpp
    platform/graphics/freetype/FontCustomPlatformDataFreeType.cpp
    platform/graphics/freetype/GlyphPageTreeNodeFreeType.cpp
    platform/graphics/freetype/SimpleFontDataFreeType.cpp

    platform/graphics/glx/GLContextGLX.cpp

    platform/graphics/gstreamer/AudioTrackPrivateGStreamer.cpp
    platform/graphics/gstreamer/GRefPtrGStreamer.cpp
    platform/graphics/gstreamer/GStreamerUtilities.cpp
    platform/graphics/gstreamer/ImageGStreamerCairo.cpp
    platform/graphics/gstreamer/InbandTextTrackPrivateGStreamer.cpp
    platform/graphics/gstreamer/MediaPlayerPrivateGStreamer.cpp
    platform/graphics/gstreamer/MediaPlayerPrivateGStreamerBase.cpp
    platform/graphics/gstreamer/MediaSourceGStreamer.cpp
    platform/graphics/gstreamer/SourceBufferPrivateGStreamer.cpp
    platform/graphics/gstreamer/TextCombinerGStreamer.cpp
    platform/graphics/gstreamer/TextSinkGStreamer.cpp
    platform/graphics/gstreamer/TrackPrivateBaseGStreamer.cpp
    platform/graphics/gstreamer/VideoSinkGStreamer.cpp
    platform/graphics/gstreamer/VideoTrackPrivateGStreamer.cpp
    platform/graphics/gstreamer/WebKitMediaSourceGStreamer.cpp
    platform/graphics/gstreamer/WebKitWebSourceGStreamer.cpp

    platform/graphics/harfbuzz/HarfBuzzFace.cpp
    platform/graphics/harfbuzz/HarfBuzzFaceCairo.cpp
    platform/graphics/harfbuzz/HarfBuzzShaper.cpp

    platform/graphics/opengl/Extensions3DOpenGLCommon.cpp
    platform/graphics/opengl/GraphicsContext3DOpenGLCommon.cpp
    platform/graphics/opengl/TemporaryOpenGLSetting.cpp

    platform/graphics/opentype/OpenTypeVerticalData.cpp

    platform/graphics/x11/PlatformDisplayX11.cpp
    platform/graphics/x11/XUniqueResource.cpp

    platform/gtk/ErrorsGtk.cpp
    platform/gtk/EventLoopGtk.cpp
    platform/gtk/FileSystemGtk.cpp
    platform/gtk/GamepadsGtk.cpp
    platform/gtk/LanguageGtk.cpp
    platform/gtk/LoggingGtk.cpp
    platform/gtk/MIMETypeRegistryGtk.cpp
    platform/gtk/SharedBufferGtk.cpp
    platform/gtk/SharedTimerGtk.cpp
    platform/gtk/TemporaryLinkStubs.cpp
    platform/gtk/UserAgentGtk.cpp

    platform/image-decoders/ImageDecoder.cpp

    platform/image-decoders/bmp/BMPImageDecoder.cpp
    platform/image-decoders/bmp/BMPImageReader.cpp

    platform/image-decoders/cairo/ImageDecoderCairo.cpp

    platform/image-decoders/gif/GIFImageDecoder.cpp
    platform/image-decoders/gif/GIFImageReader.cpp

    platform/image-decoders/ico/ICOImageDecoder.cpp

    platform/image-decoders/jpeg/JPEGImageDecoder.cpp

    platform/image-decoders/png/PNGImageDecoder.cpp

    platform/image-decoders/webp/WEBPImageDecoder.cpp

    platform/linux/GamepadDeviceLinux.cpp
    platform/linux/MemoryPressureHandlerLinux.cpp

    platform/mediastream/openwebrtc/OpenWebRTCUtilities.cpp
    platform/mediastream/openwebrtc/RealtimeMediaSourceCenterOwr.cpp

    platform/network/gtk/CredentialBackingStore.cpp

    platform/network/soup/AuthenticationChallengeSoup.cpp
    platform/network/soup/CertificateInfo.cpp
    platform/network/soup/CookieJarSoup.cpp
    platform/network/soup/CookieStorageSoup.cpp
    platform/network/soup/CredentialStorageSoup.cpp
    platform/network/soup/DNSSoup.cpp
    platform/network/soup/GRefPtrSoup.cpp
    platform/network/soup/NetworkStorageSessionSoup.cpp
    platform/network/soup/ProxyServerSoup.cpp
    platform/network/soup/ResourceErrorSoup.cpp
    platform/network/soup/ResourceHandleSoup.cpp
    platform/network/soup/ResourceRequestSoup.cpp
    platform/network/soup/ResourceResponseSoup.cpp
    platform/network/soup/SocketStreamHandleSoup.cpp
    platform/network/soup/SoupNetworkSession.cpp
    platform/network/soup/SynchronousLoaderClientSoup.cpp

    platform/soup/SharedBufferSoup.cpp
    platform/soup/URLSoup.cpp

    platform/text/LocaleICU.cpp

    platform/text/enchant/TextCheckerEnchant.cpp

    platform/text/gtk/HyphenationLibHyphen.cpp
    platform/text/gtk/TextBreakIteratorInternalICUGtk.cpp
)

list(APPEND WebCorePlatformGTK_SOURCES
    editing/gtk/EditorGtk.cpp

    page/gtk/DragControllerGtk.cpp
    page/gtk/EventHandlerGtk.cpp

    platform/graphics/PlatformDisplay.cpp

    platform/graphics/freetype/FontPlatformDataFreeType.cpp

    platform/graphics/gtk/ColorGtk.cpp
    platform/graphics/gtk/GdkCairoUtilities.cpp
    platform/graphics/gtk/IconGtk.cpp
    platform/graphics/gtk/ImageBufferGtk.cpp
    platform/graphics/gtk/ImageGtk.cpp

    platform/gtk/ContextMenuGtk.cpp
    platform/gtk/ContextMenuItemGtk.cpp
    platform/gtk/CursorGtk.cpp
    platform/gtk/DataObjectGtk.cpp
    platform/gtk/DragDataGtk.cpp
    platform/gtk/DragImageGtk.cpp
    platform/gtk/GRefPtrGtk.cpp
    platform/gtk/GtkUtilities.cpp
    platform/gtk/GtkVersioning.c
    platform/gtk/LocalizedStringsGtk.cpp
    platform/gtk/PasteboardGtk.cpp
    platform/gtk/PasteboardHelper.cpp
    platform/gtk/PlatformKeyboardEventGtk.cpp
    platform/gtk/PlatformMouseEventGtk.cpp
    platform/gtk/PlatformScreenGtk.cpp
    platform/gtk/PlatformWheelEventGtk.cpp
    platform/gtk/ScrollbarThemeGtk.cpp
    platform/gtk/SoundGtk.cpp
    platform/gtk/WidgetGtk.cpp

    rendering/RenderThemeGtk.cpp
)

if (USE_GEOCLUE2)
    list(APPEND WebCore_SOURCES
        ${DERIVED_SOURCES_WEBCORE_DIR}/Geoclue2Interface.c
    )
    execute_process(COMMAND pkg-config --variable dbus_interface geoclue-2.0 OUTPUT_VARIABLE GEOCLUE_DBUS_INTERFACE)
    add_custom_command(
         OUTPUT ${DERIVED_SOURCES_WEBCORE_DIR}/Geoclue2Interface.c ${DERIVED_SOURCES_WEBCORE_DIR}/Geoclue2Interface.h
         COMMAND gdbus-codegen --interface-prefix org.freedesktop.GeoClue2. --c-namespace Geoclue --generate-c-code ${DERIVED_SOURCES_WEBCORE_DIR}/Geoclue2Interface ${GEOCLUE_DBUS_INTERFACE}
    )
endif ()

list(APPEND WebCore_USER_AGENT_STYLE_SHEETS
    ${WEBCORE_DIR}/css/mediaControlsGtk.css
)

set(WebCore_USER_AGENT_SCRIPTS
    ${WEBCORE_DIR}/English.lproj/mediaControlsLocalizedStrings.js
    ${WEBCORE_DIR}/Modules/mediacontrols/mediaControlsBase.js
    ${WEBCORE_DIR}/Modules/mediacontrols/mediaControlsGtk.js
)

set(WebCore_USER_AGENT_SCRIPTS_DEPENDENCIES ${WEBCORE_DIR}/platform/gtk/RenderThemeGtk.cpp)

list(APPEND WebCore_LIBRARIES
    ${ATK_LIBRARIES}
    ${CAIRO_LIBRARIES}
    ${ENCHANT_LIBRARIES}
    ${FONTCONFIG_LIBRARIES}
    ${FREETYPE2_LIBRARIES}
    ${GEOCLUE_LIBRARIES}
    ${GLIB_GIO_LIBRARIES}
    ${GLIB_GMODULE_LIBRARIES}
    ${GLIB_GOBJECT_LIBRARIES}
    ${GLIB_LIBRARIES}
    ${GUDEV_LIBRARIES}
    ${HARFBUZZ_LIBRARIES}
    ${JPEG_LIBRARIES}
    ${LIBSECRET_LIBRARIES}
    ${LIBSOUP_LIBRARIES}
    ${LIBXML2_LIBRARIES}
    ${LIBXSLT_LIBRARIES}
    ${HYPHEN_LIBRARIES}
    ${PNG_LIBRARIES}
    ${SQLITE_LIBRARIES}
    ${WEBP_LIBRARIES}
    ${X11_X11_LIB}
    ${X11_Xcomposite_LIB}
    ${X11_Xdamage_LIB}
    ${X11_Xrender_LIB}
    ${X11_Xt_LIB}
    ${ZLIB_LIBRARIES}
)

list(APPEND WebCore_SYSTEM_INCLUDE_DIRECTORIES
    ${ATK_INCLUDE_DIRS}
    ${CAIRO_INCLUDE_DIRS}
    ${ENCHANT_INCLUDE_DIRS}
    ${FREETYPE2_INCLUDE_DIRS}
    ${GEOCLUE_INCLUDE_DIRS}
    ${GIO_UNIX_INCLUDE_DIRS}
    ${GLIB_INCLUDE_DIRS}
    ${GUDEV_INCLUDE_DIRS}
    ${HARFBUZZ_INCLUDE_DIRS}
    ${LIBSECRET_INCLUDE_DIRS}
    ${LIBSOUP_INCLUDE_DIRS}
    ${LIBXML2_INCLUDE_DIR}
    ${LIBXSLT_INCLUDE_DIR}
    ${SQLITE_INCLUDE_DIR}
    ${WEBP_INCLUDE_DIRS}
    ${ZLIB_INCLUDE_DIRS}
)

if (ENABLE_VIDEO OR ENABLE_WEB_AUDIO)
    list(APPEND WebCore_INCLUDE_DIRECTORIES
        ${WEBCORE_DIR}/platform/graphics/gstreamer
    )

    list(APPEND WebCore_SYSTEM_INCLUDE_DIRECTORIES
        ${GSTREAMER_INCLUDE_DIRS}
        ${GSTREAMER_BASE_INCLUDE_DIRS}
        ${GSTREAMER_APP_INCLUDE_DIRS}
        ${GSTREAMER_PBUTILS_INCLUDE_DIRS}
    )

    list(APPEND WebCore_LIBRARIES
        ${GSTREAMER_APP_LIBRARIES}
        ${GSTREAMER_BASE_LIBRARIES}
        ${GSTREAMER_LIBRARIES}
        ${GSTREAMER_PBUTILS_LIBRARIES}
        ${GSTREAMER_AUDIO_LIBRARIES}
    )
    # Avoiding a GLib deprecation warning due to GStreamer API using deprecated classes.
    set_source_files_properties(platform/audio/gstreamer/WebKitWebAudioSourceGStreamer.cpp PROPERTIES COMPILE_DEFINITIONS "GLIB_DISABLE_DEPRECATION_WARNINGS=1")
endif ()

if (ENABLE_VIDEO)
    list(APPEND WebCore_SYSTEM_INCLUDE_DIRECTORIES
        ${GSTREAMER_TAG_INCLUDE_DIRS}
        ${GSTREAMER_VIDEO_INCLUDE_DIRS}
    )
    list(APPEND WebCore_LIBRARIES
        ${GSTREAMER_TAG_LIBRARIES}
        ${GSTREAMER_VIDEO_LIBRARIES}
    )

    if (USE_GSTREAMER_MPEGTS)
        list(APPEND WebCore_SYSTEM_INCLUDE_DIRECTORIES
            ${GSTREAMER_MPEGTS_INCLUDE_DIRS}
        )

        list(APPEND WebCore_LIBRARIES
            ${GSTREAMER_MPEGTS_LIBRARIES}
        )
    endif ()

    if (USE_GSTREAMER_GL)
        list(APPEND WebCore_SYSTEM_INCLUDE_DIRECTORIES
            ${GSTREAMER_GL_INCLUDE_DIRS}
        )

        list(APPEND WebCore_LIBRARIES
            ${GSTREAMER_GL_LIBRARIES}
        )
    endif ()
endif ()

if (ENABLE_WEB_AUDIO)
    list(APPEND WebCore_SYSTEM_INCLUDE_DIRECTORIES
        ${WEBCORE_DIR}/platform/audio/gstreamer
        ${GSTREAMER_AUDIO_INCLUDE_DIRS}
        ${GSTREAMER_FFT_INCLUDE_DIRS}
    )
    list(APPEND WebCore_LIBRARIES
        ${GSTREAMER_FFT_LIBRARIES}
    )
endif ()

if (ENABLE_MEDIA_STREAM)
    list(APPEND WebCore_SYSTEM_INCLUDE_DIRECTORIES
        ${OPENWEBRTC_INCLUDE_DIRS}
    )
    list(APPEND WebCore_LIBRARIES
        ${OPENWEBRTC_LIBRARIES}
    )
endif ()

if (USE_TEXTURE_MAPPER)
    list(APPEND WebCore_INCLUDE_DIRECTORIES
        "${WEBCORE_DIR}/platform/graphics/texmap"
    )
    list(APPEND WebCore_SOURCES
        platform/graphics/texmap/BitmapTexture.cpp
        platform/graphics/texmap/BitmapTextureGL.cpp
        platform/graphics/texmap/BitmapTexturePool.cpp
        platform/graphics/texmap/GraphicsLayerTextureMapper.cpp
        platform/graphics/texmap/TextureMapperGL.cpp
        platform/graphics/texmap/TextureMapperShaderProgram.cpp
    )
endif ()

if (ENABLE_THREADED_COMPOSITOR)
    list(APPEND WebCore_INCLUDE_DIRECTORIES
        "${WEBCORE_DIR}/page/scrolling/coordinatedgraphics"
        "${WEBCORE_DIR}/platform/graphics/texmap/coordinated"
        "${WEBCORE_DIR}/platform/graphics/texmap/threadedcompositor"
    )
    list(APPEND WebCore_SOURCES
        page/scrolling/ScrollingStateStickyNode.cpp
        page/scrolling/ScrollingThread.cpp
        page/scrolling/ScrollingTreeNode.cpp
        page/scrolling/ScrollingTreeScrollingNode.cpp

        page/scrolling/coordinatedgraphics/ScrollingCoordinatorCoordinatedGraphics.cpp
        page/scrolling/coordinatedgraphics/ScrollingStateNodeCoordinatedGraphics.cpp
        page/scrolling/coordinatedgraphics/ScrollingStateScrollingNodeCoordinatedGraphics.cpp

        platform/graphics/texmap/coordinated/AreaAllocator.cpp
        platform/graphics/texmap/coordinated/CompositingCoordinator.cpp
        platform/graphics/texmap/coordinated/CoordinatedGraphicsLayer.cpp
        platform/graphics/texmap/coordinated/CoordinatedImageBacking.cpp
        platform/graphics/texmap/coordinated/CoordinatedSurface.cpp
        platform/graphics/texmap/coordinated/Tile.cpp
        platform/graphics/texmap/coordinated/TiledBackingStore.cpp
        platform/graphics/texmap/coordinated/UpdateAtlas.cpp
    )
endif ()


if (USE_OPENGL_ES_2)
    list(APPEND WebCore_SOURCES
        platform/graphics/opengl/Extensions3DOpenGLES.cpp
        platform/graphics/opengl/GraphicsContext3DOpenGLES.cpp
    )
endif ()

if (USE_OPENGL)
    list(APPEND WebCore_SOURCES
        platform/graphics/OpenGLShims.cpp

        platform/graphics/opengl/Extensions3DOpenGL.cpp
        platform/graphics/opengl/GraphicsContext3DOpenGL.cpp
    )
endif ()

if (ENABLE_PLUGIN_PROCESS_GTK2)
    # WebKitPluginProcess2 needs a version of WebCore compiled against GTK+2, so we've isolated all the GTK+
    # dependent files into a separate library which can be used to construct a GTK+2 WebCore
    # for the plugin process.
    add_library(WebCorePlatformGTK2 ${WebCore_LIBRARY_TYPE} ${WebCorePlatformGTK_SOURCES})
    add_dependencies(WebCorePlatformGTK2 WebCore)
    WEBKIT_SET_EXTRA_COMPILER_FLAGS(WebCorePlatformGTK2)
    set_property(TARGET WebCorePlatformGTK2
        APPEND
        PROPERTY COMPILE_DEFINITIONS GTK_API_VERSION_2=1
    )
    target_include_directories(WebCorePlatformGTK2 PRIVATE
        ${WebCore_INCLUDE_DIRECTORIES}
        ${GTK2_INCLUDE_DIRS}
        ${GDK2_INCLUDE_DIRS}
    )
    target_include_directories(WebCorePlatformGTK2 SYSTEM PRIVATE
        ${WebCore_SYSTEM_INCLUDE_DIRECTORIES}
    )
    target_link_libraries(WebCorePlatformGTK2
         ${WebCore_LIBRARIES}
         ${GTK2_LIBRARIES}
         ${GDK2_LIBRARIES}
    )
endif ()

# Wayland protocol extension.
add_custom_command(
    OUTPUT ${DERIVED_SOURCES_WEBCORE_DIR}/WebKitGtkWaylandClientProtocol.c
    DEPENDS ${WEBCORE_DIR}/platform/graphics/wayland/WebKitGtkWaylandClientProtocol.xml
    COMMAND wayland-scanner server-header < ${WEBCORE_DIR}/platform/graphics/wayland/WebKitGtkWaylandClientProtocol.xml > ${DERIVED_SOURCES_WEBCORE_DIR}/WebKitGtkWaylandServerProtocol.h
    COMMAND wayland-scanner client-header < ${WEBCORE_DIR}/platform/graphics/wayland/WebKitGtkWaylandClientProtocol.xml > ${DERIVED_SOURCES_WEBCORE_DIR}/WebKitGtkWaylandClientProtocol.h
    COMMAND wayland-scanner code < ${WEBCORE_DIR}/platform/graphics/wayland/WebKitGtkWaylandClientProtocol.xml > ${DERIVED_SOURCES_WEBCORE_DIR}/WebKitGtkWaylandClientProtocol.c
)

if (ENABLE_WAYLAND_TARGET)
    list(APPEND WebCorePlatformGTK_SOURCES
        platform/graphics/wayland/PlatformDisplayWayland.cpp
        platform/graphics/wayland/WaylandEventSource.cpp
        platform/graphics/wayland/WaylandSurface.cpp

        ${DERIVED_SOURCES_WEBCORE_DIR}/WebKitGtkWaylandClientProtocol.c
    )

    list(APPEND WebCore_SYSTEM_INCLUDE_DIRECTORIES
        ${WAYLAND_INCLUDE_DIRS}
    )
    list(APPEND WebCore_LIBRARIES
        ${WAYLAND_LIBRARIES}
    )
endif ()

add_library(WebCorePlatformGTK ${WebCore_LIBRARY_TYPE} ${WebCorePlatformGTK_SOURCES})
add_dependencies(WebCorePlatformGTK WebCore)
WEBKIT_SET_EXTRA_COMPILER_FLAGS(WebCorePlatformGTK)
target_include_directories(WebCorePlatformGTK PRIVATE
    ${WebCore_INCLUDE_DIRECTORIES}
)
target_include_directories(WebCorePlatformGTK SYSTEM PRIVATE
    ${WebCore_SYSTEM_INCLUDE_DIRECTORIES}
    ${GTK_INCLUDE_DIRS}
    ${GDK_INCLUDE_DIRS}
)
target_link_libraries(WebCorePlatformGTK
    ${WebCore_LIBRARIES}
    ${GTK_LIBRARIES}
    ${GDK_LIBRARIES}
)

include_directories(
    ${WebCore_INCLUDE_DIRECTORIES}
    "${WEBCORE_DIR}/bindings/gobject/"
    "${DERIVED_SOURCES_DIR}"
    "${DERIVED_SOURCES_GOBJECT_DOM_BINDINGS_DIR}"
)

include_directories(SYSTEM
    ${WebCore_SYSTEM_INCLUDE_DIRECTORIES}
)

list(APPEND GObjectDOMBindings_SOURCES
    bindings/gobject/ConvertToUTF8String.cpp
    bindings/gobject/DOMObjectCache.cpp
    bindings/gobject/GObjectEventListener.cpp
    bindings/gobject/GObjectNodeFilterCondition.cpp
    bindings/gobject/GObjectXPathNSResolver.cpp
    bindings/gobject/WebKitDOMCustom.cpp
    bindings/gobject/WebKitDOMDeprecated.cpp
    bindings/gobject/WebKitDOMEventTarget.cpp
    bindings/gobject/WebKitDOMHTMLPrivate.cpp
    bindings/gobject/WebKitDOMNodeFilter.cpp
    bindings/gobject/WebKitDOMObject.cpp
    bindings/gobject/WebKitDOMPrivate.cpp
    bindings/gobject/WebKitDOMXPathNSResolver.cpp
    ${DERIVED_SOURCES_GOBJECT_DOM_BINDINGS_DIR}/webkitdomdefines.h
    ${DERIVED_SOURCES_GOBJECT_DOM_BINDINGS_DIR}/webkitdomdefines-unstable.h
    ${DERIVED_SOURCES_GOBJECT_DOM_BINDINGS_DIR}/webkitdom.h
)

list(APPEND GObjectDOMBindingsStable_IDL_FILES
    css/CSSRule.idl
    css/CSSRuleList.idl
    css/CSSStyleDeclaration.idl
    css/CSSStyleSheet.idl
    css/CSSValue.idl
    css/MediaList.idl
    css/StyleSheet.idl
    css/StyleSheetList.idl

    dom/Attr.idl
    dom/CDATASection.idl
    dom/CharacterData.idl
    dom/Comment.idl
    dom/DOMImplementation.idl
    dom/Document.idl
    dom/DocumentFragment.idl
    dom/DocumentType.idl
    dom/Element.idl
    dom/EntityReference.idl
    dom/Event.idl
    dom/KeyboardEvent.idl
    dom/MouseEvent.idl
    dom/NamedNodeMap.idl
    dom/Node.idl
    dom/NodeIterator.idl
    dom/NodeList.idl
    dom/ProcessingInstruction.idl
    dom/Range.idl
    dom/Text.idl
    dom/TreeWalker.idl
    dom/UIEvent.idl
    dom/WheelEvent.idl

    fileapi/Blob.idl
    fileapi/File.idl
    fileapi/FileList.idl

    html/HTMLAnchorElement.idl
    html/HTMLAppletElement.idl
    html/HTMLAreaElement.idl
    html/HTMLBRElement.idl
    html/HTMLBaseElement.idl
    html/HTMLBaseFontElement.idl
    html/HTMLBodyElement.idl
    html/HTMLButtonElement.idl
    html/HTMLCanvasElement.idl
    html/HTMLCollection.idl
    html/HTMLDListElement.idl
    html/HTMLDirectoryElement.idl
    html/HTMLDivElement.idl
    html/HTMLDocument.idl
    html/HTMLElement.idl
    html/HTMLEmbedElement.idl
    html/HTMLFieldSetElement.idl
    html/HTMLFontElement.idl
    html/HTMLFormElement.idl
    html/HTMLFrameElement.idl
    html/HTMLFrameSetElement.idl
    html/HTMLHRElement.idl
    html/HTMLHeadElement.idl
    html/HTMLHeadingElement.idl
    html/HTMLHtmlElement.idl
    html/HTMLIFrameElement.idl
    html/HTMLImageElement.idl
    html/HTMLInputElement.idl
    html/HTMLLIElement.idl
    html/HTMLLabelElement.idl
    html/HTMLLegendElement.idl
    html/HTMLLinkElement.idl
    html/HTMLMapElement.idl
    html/HTMLMarqueeElement.idl
    html/HTMLMenuElement.idl
    html/HTMLMetaElement.idl
    html/HTMLModElement.idl
    html/HTMLOListElement.idl
    html/HTMLObjectElement.idl
    html/HTMLOptGroupElement.idl
    html/HTMLOptionElement.idl
    html/HTMLOptionsCollection.idl
    html/HTMLParagraphElement.idl
    html/HTMLParamElement.idl
    html/HTMLPreElement.idl
    html/HTMLQuoteElement.idl
    html/HTMLScriptElement.idl
    html/HTMLSelectElement.idl
    html/HTMLStyleElement.idl
    html/HTMLTableCaptionElement.idl
    html/HTMLTableCellElement.idl
    html/HTMLTableColElement.idl
    html/HTMLTableElement.idl
    html/HTMLTableRowElement.idl
    html/HTMLTableSectionElement.idl
    html/HTMLTextAreaElement.idl
    html/HTMLTitleElement.idl
    html/HTMLUListElement.idl

    page/DOMWindow.idl

    xml/XPathExpression.idl
    xml/XPathResult.idl
)

list(APPEND GObjectDOMBindingsUnstable_IDL_FILES
    Modules/battery/BatteryManager.idl

    Modules/gamepad/deprecated/Gamepad.idl
    Modules/gamepad/deprecated/GamepadList.idl

    Modules/geolocation/Geolocation.idl

    Modules/mediasource/VideoPlaybackQuality.idl

    Modules/mediastream/MediaDevices.idl
    Modules/mediastream/NavigatorMediaDevices.idl

    Modules/quota/StorageInfo.idl
    Modules/quota/StorageQuota.idl

    Modules/speech/DOMWindowSpeechSynthesis.idl
    Modules/speech/SpeechSynthesis.idl
    Modules/speech/SpeechSynthesisEvent.idl
    Modules/speech/SpeechSynthesisUtterance.idl
    Modules/speech/SpeechSynthesisVoice.idl

    Modules/webdatabase/Database.idl

    css/DOMWindowCSS.idl
    css/MediaQueryList.idl
    css/StyleMedia.idl

    dom/DOMNamedFlowCollection.idl
    dom/DOMStringList.idl
    dom/DOMStringMap.idl
    dom/MessagePort.idl
    dom/Touch.idl
    dom/WebKitNamedFlow.idl

    html/DOMSettableTokenList.idl
    html/DOMTokenList.idl
    html/HTMLDetailsElement.idl
    html/HTMLKeygenElement.idl
    html/HTMLMediaElement.idl
    html/MediaController.idl
    html/MediaError.idl
    html/TimeRanges.idl
    html/ValidityState.idl

    loader/appcache/DOMApplicationCache.idl

    page/BarProp.idl
    page/DOMSecurityPolicy.idl
    page/DOMSelection.idl
    page/History.idl
    page/Location.idl
    page/Navigator.idl
    page/Performance.idl
    page/PerformanceEntry.idl
    page/PerformanceEntryList.idl
    page/PerformanceNavigation.idl
    page/PerformanceTiming.idl
    page/Screen.idl
    page/UserMessageHandler.idl
    page/UserMessageHandlersNamespace.idl
    page/WebKitNamespace.idl
    page/WebKitPoint.idl

    plugins/DOMMimeType.idl
    plugins/DOMMimeTypeArray.idl
    plugins/DOMPlugin.idl
    plugins/DOMPluginArray.idl

    storage/Storage.idl
)

if (ENABLE_VIDEO OR ENABLE_WEB_AUDIO)
    list(APPEND GObjectDOMBindingsUnstable_IDL_FILES
        html/HTMLAudioElement.idl
        html/HTMLVideoElement.idl

        html/track/AudioTrack.idl
        html/track/AudioTrackList.idl
        html/track/DataCue.idl
        html/track/TextTrack.idl
        html/track/TextTrackCue.idl
        html/track/TextTrackCueList.idl
        html/track/TextTrackList.idl
        html/track/TrackEvent.idl
        html/track/VTTCue.idl
        html/track/VideoTrack.idl
        html/track/VideoTrackList.idl
    )
endif ()

if (ENABLE_QUOTA)
    list(APPEND GObjectDOMBindingsUnstable_IDL_FILES
        Modules/quota/DOMWindowQuota.idl
        Modules/quota/NavigatorStorageQuota.idl
        Modules/quota/StorageErrorCallback.idl
        Modules/quota/StorageInfo.idl
        Modules/quota/StorageQuota.idl
        Modules/quota/StorageQuotaCallback.idl
        Modules/quota/StorageUsageCallback.idl
        Modules/quota/WorkerNavigatorStorageQuota.idl
    )
endif ()

set(GObjectDOMBindings_STATIC_CLASS_LIST Custom Deprecated EventTarget NodeFilter Object XPathNSResolver)

set(GObjectDOMBindingsStable_CLASS_LIST ${GObjectDOMBindings_STATIC_CLASS_LIST})
set(GObjectDOMBindingsStable_INSTALLED_HEADERS
     ${DERIVED_SOURCES_GOBJECT_DOM_BINDINGS_DIR}/webkitdomdefines.h
     ${DERIVED_SOURCES_GOBJECT_DOM_BINDINGS_DIR}/webkitdom.h
     ${WEBCORE_DIR}/bindings/gobject/WebKitDOMCustom.h
     ${WEBCORE_DIR}/bindings/gobject/WebKitDOMDeprecated.h
     ${WEBCORE_DIR}/bindings/gobject/WebKitDOMEventTarget.h
     ${WEBCORE_DIR}/bindings/gobject/WebKitDOMNodeFilter.h
     ${WEBCORE_DIR}/bindings/gobject/WebKitDOMObject.h
     ${WEBCORE_DIR}/bindings/gobject/WebKitDOMXPathNSResolver.h
)

set(GObjectDOMBindingsUnstable_INSTALLED_HEADERS
     ${DERIVED_SOURCES_GOBJECT_DOM_BINDINGS_DIR}/webkitdomdefines-unstable.h
     ${WEBCORE_DIR}/bindings/gobject/WebKitDOMCustomUnstable.h
)

foreach (file ${GObjectDOMBindingsStable_IDL_FILES})
    get_filename_component(classname ${file} NAME_WE)
    list(APPEND GObjectDOMBindingsStable_CLASS_LIST ${classname})
    list(APPEND GObjectDOMBindingsStable_INSTALLED_HEADERS ${DERIVED_SOURCES_GOBJECT_DOM_BINDINGS_DIR}/WebKitDOM${classname}.h)
    list(APPEND GObjectDOMBindingsUnstable_INSTALLED_HEADERS ${DERIVED_SOURCES_GOBJECT_DOM_BINDINGS_DIR}/WebKitDOM${classname}Unstable.h)
endforeach ()

foreach (file ${GObjectDOMBindingsUnstable_IDL_FILES})
    get_filename_component(classname ${file} NAME_WE)
    list(APPEND GObjectDOMBindingsUnstable_CLASS_LIST ${classname})
    list(APPEND GObjectDOMBindingsUnstable_INSTALLED_HEADERS ${DERIVED_SOURCES_GOBJECT_DOM_BINDINGS_DIR}/WebKitDOM${classname}.h)
endforeach ()

set(GOBJECT_DOM_BINDINGS_FEATURES_DEFINES "LANGUAGE_GOBJECT=1 ${FEATURE_DEFINES_WITH_SPACE_SEPARATOR}")
string(REPLACE "ENABLE_INDEXED_DATABASE=1" "" GOBJECT_DOM_BINDINGS_FEATURES_DEFINES ${GOBJECT_DOM_BINDINGS_FEATURES_DEFINES})
string(REPLACE REGEX "ENABLE_SVG[A-Z_]+=1" "" GOBJECT_DOM_BINDINGS_FEATURES_DEFINES ${GOBJECT_DOM_BINDINGS_FEATURES_DEFINES})

file(MAKE_DIRECTORY ${DERIVED_SOURCES_GOBJECT_DOM_BINDINGS_DIR})

add_custom_command(
    OUTPUT ${DERIVED_SOURCES_GOBJECT_DOM_BINDINGS_DIR}/webkitdomdefines.h
    DEPENDS ${WEBCORE_DIR}/bindings/scripts/gobject-generate-headers.pl
    COMMAND echo ${GObjectDOMBindingsStable_CLASS_LIST} | ${PERL_EXECUTABLE} ${WEBCORE_DIR}/bindings/scripts/gobject-generate-headers.pl defines > ${DERIVED_SOURCES_GOBJECT_DOM_BINDINGS_DIR}/webkitdomdefines.h
)

add_custom_command(
    OUTPUT ${DERIVED_SOURCES_GOBJECT_DOM_BINDINGS_DIR}/webkitdomdefines-unstable.h
    DEPENDS ${WEBCORE_DIR}/bindings/scripts/gobject-generate-headers.pl
    COMMAND echo ${GObjectDOMBindingsUnstable_CLASS_LIST} | ${PERL_EXECUTABLE} ${WEBCORE_DIR}/bindings/scripts/gobject-generate-headers.pl defines-unstable > ${DERIVED_SOURCES_GOBJECT_DOM_BINDINGS_DIR}/webkitdomdefines-unstable.h
)

add_custom_command(
    OUTPUT ${DERIVED_SOURCES_GOBJECT_DOM_BINDINGS_DIR}/webkitdom.h
    DEPENDS ${WEBCORE_DIR}/bindings/scripts/gobject-generate-headers.pl
    COMMAND echo ${GObjectDOMBindingsStable_CLASS_LIST} | ${PERL_EXECUTABLE} ${WEBCORE_DIR}/bindings/scripts/gobject-generate-headers.pl gdom > ${DERIVED_SOURCES_GOBJECT_DOM_BINDINGS_DIR}/webkitdom.h
)

# Some of the static headers are included by generated public headers with include <webkitdom/WebKitDOMFoo.h>.
# We need those headers in the derived sources to be in webkitdom directory.
set(GObjectDOMBindings_STATIC_HEADER_NAMES ${GObjectDOMBindings_STATIC_CLASS_LIST} CustomUnstable)
foreach (classname ${GObjectDOMBindings_STATIC_HEADER_NAMES})
    add_custom_command(
        OUTPUT ${DERIVED_SOURCES_GOBJECT_DOM_BINDINGS_DIR}/WebKitDOM${classname}.h
        DEPENDS ${WEBCORE_DIR}/bindings/gobject/WebKitDOM${classname}.h
        COMMAND ln -n -s -f ${WEBCORE_DIR}/bindings/gobject/WebKitDOM${classname}.h ${DERIVED_SOURCES_GOBJECT_DOM_BINDINGS_DIR}
    )
    list(APPEND GObjectDOMBindings_STATIC_GENERATED_SOURCES ${DERIVED_SOURCES_GOBJECT_DOM_BINDINGS_DIR}/WebKitDOM${classname}.h)
endforeach ()

add_custom_target(fake-generated-webkitdom-headers
    DEPENDS ${GObjectDOMBindings_STATIC_GENERATED_SOURCES}
)

set(GObjectDOMBindings_IDL_FILES ${GObjectDOMBindingsStable_IDL_FILES} ${GObjectDOMBindingsUnstable_IDL_FILES})
set(ADDITIONAL_BINDINGS_DEPENDENCIES
    ${WEBCORE_DIR}/bindings/gobject/webkitdom.symbols
    ${WINDOW_CONSTRUCTORS_FILE}
    ${WORKERGLOBALSCOPE_CONSTRUCTORS_FILE}
    ${DEDICATEDWORKERGLOBALSCOPE_CONSTRUCTORS_FILE}
)
GENERATE_BINDINGS(GObjectDOMBindings_SOURCES
    "${GObjectDOMBindings_IDL_FILES}"
    "${WEBCORE_DIR}"
    "${IDL_INCLUDES}"
    "${GOBJECT_DOM_BINDINGS_FEATURES_DEFINES}"
    ${DERIVED_SOURCES_GOBJECT_DOM_BINDINGS_DIR}
    WebKitDOM GObject cpp
    ${IDL_ATTRIBUTES_FILE}
    ${SUPPLEMENTAL_DEPENDENCY_FILE}
    ${ADDITIONAL_BINDINGS_DEPENDENCIES})

add_definitions(-DBUILDING_WEBKIT)
add_definitions(-DWEBKIT_DOM_USE_UNSTABLE_API)

add_library(GObjectDOMBindings STATIC ${GObjectDOMBindings_SOURCES})

WEBKIT_SET_EXTRA_COMPILER_FLAGS(GObjectDOMBindings)

add_dependencies(GObjectDOMBindings
    WebCore
    fake-generated-webkitdom-headers
)

file(WRITE ${CMAKE_BINARY_DIR}/gtkdoc-webkitdom.cfg
    "[webkitdomgtk-${WEBKITGTK_API_VERSION}]\n"
    "pkgconfig_file=${WebKit2_PKGCONFIG_FILE}\n"
    "namespace=webkit_dom\n"
    "cflags=-I${CMAKE_SOURCE_DIR}/Source\n"
    "       -I${WEBCORE_DIR}/bindings\n"
    "       -I${WEBCORE_DIR}/bindings/gobject\n"
    "       -I${DERIVED_SOURCES_GOBJECT_DOM_BINDINGS_DIR}\n"
    "doc_dir=${DERIVED_SOURCES_GOBJECT_DOM_BINDINGS_DIR}/docs\n"
    "source_dirs=${DERIVED_SOURCES_GOBJECT_DOM_BINDINGS_DIR}\n"
    "            ${WEBCORE_DIR}/bindings/gobject\n"
    "headers=${GObjectDOMBindingsStable_INSTALLED_HEADERS}\n"
    "main_sgml_file=webkitdomgtk-docs.sgml\n"
)

install(FILES ${GObjectDOMBindingsStable_INSTALLED_HEADERS}
        DESTINATION "${WEBKITGTK_HEADER_INSTALL_DIR}/webkitdom"
)

# Make unstable header optional if they don't exist
install(FILES ${GObjectDOMBindingsUnstable_INSTALLED_HEADERS}
        DESTINATION "${WEBKITGTK_HEADER_INSTALL_DIR}/webkitdom"
        OPTIONAL
)

# Some installed headers are not on the list of headers used for gir generation.
set(GObjectDOMBindings_GIR_HEADERS ${GObjectDOMBindingsStable_INSTALLED_HEADERS})
list(REMOVE_ITEM GObjectDOMBindings_GIR_HEADERS
     bindings/gobject/WebKitDOMEventTarget.h
     bindings/gobject/WebKitDOMNodeFilter.h
     bindings/gobject/WebKitDOMObject.h
     bindings/gobject/WebKitDOMXPathNSResolver.h
)

# Propagate this variable to the parent scope, so that it can be used in other parts of the build.
set(GObjectDOMBindings_GIR_HEADERS ${GObjectDOMBindings_GIR_HEADERS} PARENT_SCOPE)

if (ENABLE_SUBTLE_CRYPTO)
    list(APPEND WebCore_SOURCES
        crypto/CryptoAlgorithm.cpp
        crypto/CryptoAlgorithmDescriptionBuilder.cpp
        crypto/CryptoAlgorithmRegistry.cpp
        crypto/CryptoKey.cpp
        crypto/CryptoKeyPair.cpp
        crypto/SubtleCrypto.cpp

        crypto/algorithms/CryptoAlgorithmAES_CBC.cpp
        crypto/algorithms/CryptoAlgorithmAES_KW.cpp
        crypto/algorithms/CryptoAlgorithmHMAC.cpp
        crypto/algorithms/CryptoAlgorithmRSAES_PKCS1_v1_5.cpp
        crypto/algorithms/CryptoAlgorithmRSASSA_PKCS1_v1_5.cpp
        crypto/algorithms/CryptoAlgorithmRSA_OAEP.cpp
        crypto/algorithms/CryptoAlgorithmSHA1.cpp
        crypto/algorithms/CryptoAlgorithmSHA224.cpp
        crypto/algorithms/CryptoAlgorithmSHA256.cpp
        crypto/algorithms/CryptoAlgorithmSHA384.cpp
        crypto/algorithms/CryptoAlgorithmSHA512.cpp

        crypto/gnutls/CryptoAlgorithmAES_CBCGnuTLS.cpp
        crypto/gnutls/CryptoAlgorithmAES_KWGnuTLS.cpp
        crypto/gnutls/CryptoAlgorithmHMACGnuTLS.cpp
        crypto/gnutls/CryptoAlgorithmRSAES_PKCS1_v1_5GnuTLS.cpp
        crypto/gnutls/CryptoAlgorithmRSASSA_PKCS1_v1_5GnuTLS.cpp
        crypto/gnutls/CryptoAlgorithmRSA_OAEPGnuTLS.cpp
        crypto/gnutls/CryptoAlgorithmRegistryGnuTLS.cpp
        crypto/gnutls/CryptoDigestGnuTLS.cpp
        crypto/gnutls/CryptoKeyRSAGnuTLS.cpp
        crypto/gnutls/SerializedCryptoKeyWrapGnuTLS.cpp

        crypto/keys/CryptoKeyAES.cpp
        crypto/keys/CryptoKeyDataOctetSequence.cpp
        crypto/keys/CryptoKeyDataRSAComponents.cpp
        crypto/keys/CryptoKeyHMAC.cpp
        crypto/keys/CryptoKeySerializationRaw.cpp
    )

    list(APPEND WebCore_SYSTEM_INCLUDE_DIRECTORIES
        ${GNUTLS_INCLUDE_DIRS}
    )
    list(APPEND WebCore_LIBRARIES
        ${GNUTLS_LIBRARIES}
    )
endif ()<|MERGE_RESOLUTION|>--- conflicted
+++ resolved
@@ -54,11 +54,6 @@
 
     platform/PlatformStrategies.cpp
 
-<<<<<<< HEAD
-    platform/audio/glib/AudioBusGlib.cpp
-
-=======
->>>>>>> f4b586a2
     platform/audio/gstreamer/AudioDestinationGStreamer.cpp
     platform/audio/gstreamer/AudioFileReaderGStreamer.cpp
     platform/audio/gstreamer/AudioSourceProviderGStreamer.cpp
