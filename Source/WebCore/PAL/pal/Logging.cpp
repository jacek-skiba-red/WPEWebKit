--- conflicted
+++ resolved
@@ -68,7 +68,6 @@
     GRefPtr<GFile> notifyFile = adoptGRef(g_file_new_for_path(notifyFilePath.data()));
     GFileMonitor* monitor = g_file_monitor_file(notifyFile.get(), G_FILE_MONITOR_NONE, nullptr, nullptr);
 
-<<<<<<< HEAD
     g_signal_connect(monitor, "changed", G_CALLBACK(+[](GFileMonitor*, GFile* file, GFile*, GFileMonitorEvent event, WTF::Function<void()> *callback) {
         const char *path = g_file_get_path(file);
         if ((nullptr == path) || !g_file_test(path, G_FILE_TEST_EXISTS)) {
@@ -80,14 +79,6 @@
         // We are not releasing the allocated memory for the Function object, as this code will get called each time the signal is raised
         // No "unregisterNotifyCallback" available to do proper cleanup (signal disconnection and memory release)
     }), new WTF::Function<void()>(WTFMove(callback)));
-=======
-    g_signal_connect(monitor, "changed", G_CALLBACK(+[](GFileMonitor*, GFile*, GFile*, GFileMonitorEvent event, CallbackWrapper *wrappedCallback) {
-        if ((G_FILE_MONITOR_EVENT_CREATED == event) || (G_FILE_MONITOR_EVENT_ATTRIBUTE_CHANGED == event)) {
-            wrappedCallback->call();
-        }
-        // Do not release wrappedCallback, as this code will get called each time the signal is raised
-    }), new CallbackWrapper(WTFMove(callback)));
->>>>>>> 57868b7d
 #else
     UNUSED_PARAM(notifyID);
     UNUSED_PARAM(callback);
