--- conflicted
+++ resolved
@@ -215,11 +215,7 @@
         REGISTRATION_RELEASE_LOG_IF_ALLOWED("scheduleTaskToFireUpdateFoundEvent: Firing updatefound event for registration %llu", identifier().toUInt64());
 
         ASSERT(m_pendingActivityForEventDispatch);
-<<<<<<< HEAD
-        dispatchEvent(Event::create(eventNames().updatefoundEvent, false, false));
-=======
         dispatchEvent(Event::create(eventNames().updatefoundEvent, Event::CanBubble::No, Event::IsCancelable::No));
->>>>>>> 20415689
     });
 }
 
