/*
 * Copyright (C) 2008-2017 Apple Inc. All Rights Reserved.
 * Copyright (C) 2009 Google Inc. All Rights Reserved.
 *
 * Redistribution and use in source and binary forms, with or without
 * modification, are permitted provided that the following conditions
 * are met:
 * 1. Redistributions of source code must retain the above copyright
 *    notice, this list of conditions and the following disclaimer.
 * 2. Redistributions in binary form must reproduce the above copyright
 *    notice, this list of conditions and the following disclaimer in the
 *    documentation and/or other materials provided with the distribution.
 *
 * THIS SOFTWARE IS PROVIDED BY APPLE INC. ``AS IS'' AND ANY
 * EXPRESS OR IMPLIED WARRANTIES, INCLUDING, BUT NOT LIMITED TO, THE
 * IMPLIED WARRANTIES OF MERCHANTABILITY AND FITNESS FOR A PARTICULAR
 * PURPOSE ARE DISCLAIMED.  IN NO EVENT SHALL APPLE INC. OR
 * CONTRIBUTORS BE LIABLE FOR ANY DIRECT, INDIRECT, INCIDENTAL, SPECIAL,
 * EXEMPLARY, OR CONSEQUENTIAL DAMAGES (INCLUDING, BUT NOT LIMITED TO,
 * PROCUREMENT OF SUBSTITUTE GOODS OR SERVICES; LOSS OF USE, DATA, OR
 * PROFITS; OR BUSINESS INTERRUPTION) HOWEVER CAUSED AND ON ANY THEORY
 * OF LIABILITY, WHETHER IN CONTRACT, STRICT LIABILITY, OR TORT
 * (INCLUDING NEGLIGENCE OR OTHERWISE) ARISING IN ANY WAY OUT OF THE USE
 * OF THIS SOFTWARE, EVEN IF ADVISED OF THE POSSIBILITY OF SUCH DAMAGE.
 *
 */

#include "config.h"
#include "WorkerMessagingProxy.h"

#include "CacheStorageProvider.h"
#include "ContentSecurityPolicy.h"
#include "DOMWindow.h"
#include "DedicatedWorkerGlobalScope.h"
#include "DedicatedWorkerThread.h"
#include "Document.h"
#include "ErrorEvent.h"
#include "EventNames.h"
#include "MessageEvent.h"
#include "Page.h"
#include "ScriptExecutionContext.h"
#include "Worker.h"
#include "WorkerInspectorProxy.h"
#include <JavaScriptCore/ConsoleTypes.h>
#include <JavaScriptCore/ScriptCallStack.h>
#include <wtf/MainThread.h>
#include <wtf/RunLoop.h>

namespace WebCore {

WorkerGlobalScopeProxy& WorkerGlobalScopeProxy::create(Worker& worker)
{
    return *new WorkerMessagingProxy(worker);
}

WorkerMessagingProxy::WorkerMessagingProxy(Worker& workerObject)
    : m_scriptExecutionContext(workerObject.scriptExecutionContext())
    , m_inspectorProxy(std::make_unique<WorkerInspectorProxy>(workerObject.identifier()))
    , m_workerObject(&workerObject)
{
    ASSERT((is<Document>(*m_scriptExecutionContext) && isMainThread())
        || (is<WorkerGlobalScope>(*m_scriptExecutionContext) && downcast<WorkerGlobalScope>(*m_scriptExecutionContext).thread().thread() == &Thread::current()));

    // Nobody outside this class ref counts this object. The original ref
    // is balanced by the deref in workerGlobalScopeDestroyedInternal.
}

WorkerMessagingProxy::~WorkerMessagingProxy()
{
    ASSERT(!m_workerObject);
    ASSERT((is<Document>(*m_scriptExecutionContext) && isMainThread())
        || (is<WorkerGlobalScope>(*m_scriptExecutionContext) && downcast<WorkerGlobalScope>(*m_scriptExecutionContext).thread().thread() == &Thread::current()));
}

void WorkerMessagingProxy::startWorkerGlobalScope(const URL& scriptURL, const String& userAgent, bool isOnline, const String& sourceCode, const ContentSecurityPolicyResponseHeaders& contentSecurityPolicyResponseHeaders, bool shouldBypassMainWorldContentSecurityPolicy, MonotonicTime timeOrigin, JSC::RuntimeFlags runtimeFlags, PAL::SessionID sessionID)
{
    // FIXME: This need to be revisited when we support nested worker one day
    ASSERT(m_scriptExecutionContext);
    Document& document = downcast<Document>(*m_scriptExecutionContext);
    WorkerThreadStartMode startMode = m_inspectorProxy->workerStartMode(*m_scriptExecutionContext.get());
    String identifier = m_inspectorProxy->identifier();

#if ENABLE(INDEXED_DATABASE)
    IDBClient::IDBConnectionProxy* proxy = document.idbConnectionProxy();
#else
    IDBClient::IDBConnectionProxy* proxy = nullptr;
#endif

    SocketProvider* socketProvider = document.socketProvider();

    auto thread = DedicatedWorkerThread::create(scriptURL, identifier, userAgent, isOnline, sourceCode, *this, *this, *this, startMode, contentSecurityPolicyResponseHeaders, shouldBypassMainWorldContentSecurityPolicy, document.topOrigin(), timeOrigin, proxy, socketProvider, runtimeFlags, sessionID);

    workerThreadCreated(thread.get());
    thread->start(nullptr);

    m_inspectorProxy->workerStarted(m_scriptExecutionContext.get(), thread.ptr(), scriptURL);
}

void WorkerMessagingProxy::postMessageToWorkerObject(MessageWithMessagePorts&& message)
{
    m_scriptExecutionContext->postTask([this, message = WTFMove(message)] (ScriptExecutionContext& context) mutable {
        Worker* workerObject = this->workerObject();
        if (!workerObject || askedToTerminate())
            return;

        auto ports = MessagePort::entanglePorts(context, WTFMove(message.transferredPorts));
        workerObject->dispatchEvent(MessageEvent::create(WTFMove(ports), message.message.releaseNonNull()));
    });
}

void WorkerMessagingProxy::postMessageToWorkerGlobalScope(MessageWithMessagePorts&& message)
{
    if (m_askedToTerminate)
        return;

    ScriptExecutionContext::Task task([message = WTFMove(message)] (ScriptExecutionContext& scriptContext) mutable {
        ASSERT_WITH_SECURITY_IMPLICATION(scriptContext.isWorkerGlobalScope());
        auto& context = static_cast<DedicatedWorkerGlobalScope&>(scriptContext);
        auto ports = MessagePort::entanglePorts(scriptContext, WTFMove(message.transferredPorts));
        context.dispatchEvent(MessageEvent::create(WTFMove(ports), message.message.releaseNonNull()));
        context.thread().workerObjectProxy().confirmMessageFromWorkerObject(context.hasPendingActivity());
    });

    if (m_workerThread) {
        ++m_unconfirmedMessageCount;
        m_workerThread->runLoop().postTask(WTFMove(task));
    } else
        m_queuedEarlyTasks.append(std::make_unique<ScriptExecutionContext::Task>(WTFMove(task)));
}

void WorkerMessagingProxy::postTaskToLoader(ScriptExecutionContext::Task&& task)
{
    // FIXME: In case of nested workers, this should go directly to the root Document context.
    ASSERT(m_scriptExecutionContext->isDocument());
    m_scriptExecutionContext->postTask(WTFMove(task));
}

Ref<CacheStorageConnection> WorkerMessagingProxy::createCacheStorageConnection()
{
    ASSERT(isMainThread());
    auto& document = downcast<Document>(*m_scriptExecutionContext);
    return document.page()->cacheStorageProvider().createCacheStorageConnection(document.page()->sessionID());
}

bool WorkerMessagingProxy::postTaskForModeToWorkerGlobalScope(ScriptExecutionContext::Task&& task, const String& mode)
{
    if (m_askedToTerminate)
        return false;

    ASSERT(m_workerThread);
    m_workerThread->runLoop().postTaskForMode(WTFMove(task), mode);
    return true;
}

void WorkerMessagingProxy::postExceptionToWorkerObject(const String& errorMessage, int lineNumber, int columnNumber, const String& sourceURL)
{
    m_scriptExecutionContext->postTask([this, errorMessage = errorMessage.isolatedCopy(), sourceURL = sourceURL.isolatedCopy(), lineNumber, columnNumber] (ScriptExecutionContext& context) {
        Worker* workerObject = this->workerObject();
        if (!workerObject)
            return;

        // We don't bother checking the askedToTerminate() flag here, because exceptions should *always* be reported even if the thread is terminated.
        // This is intentionally different than the behavior in MessageWorkerTask, because terminated workers no longer deliver messages (section 4.6 of the WebWorker spec), but they do report exceptions.

        auto event = ErrorEvent::create(errorMessage, sourceURL, lineNumber, columnNumber, { });
        workerObject->dispatchEvent(event);
        if (!event->defaultPrevented())
            context.reportException(errorMessage, lineNumber, columnNumber, sourceURL, nullptr, nullptr);
    });
}

void WorkerMessagingProxy::postMessageToDebugger(const String& message)
{
    RunLoop::main().dispatch([this, protectedThis = makeRef(*this), message = message.isolatedCopy()] {
        if (!m_mayBeDestroyed)
            m_inspectorProxy->sendMessageFromWorkerToFrontend(message);
    });
}

void WorkerMessagingProxy::setResourceCachingDisabled(bool disabled)
{
    postTaskToLoader([disabled] (ScriptExecutionContext& context) {
        ASSERT(isMainThread());
        if (auto* page = downcast<Document>(context).page())
            page->setResourceCachingDisabled(disabled);
    });
}

void WorkerMessagingProxy::workerThreadCreated(DedicatedWorkerThread& workerThread)
{
    m_workerThread = &workerThread;

    if (m_askedToTerminate) {
        // Worker.terminate() could be called from JS before the thread was created.
        m_workerThread->stop(nullptr);
    } else {
        ASSERT(!m_unconfirmedMessageCount);
        m_unconfirmedMessageCount = m_queuedEarlyTasks.size();
        m_workerThreadHadPendingActivity = true; // Worker initialization means a pending activity.

        auto queuedEarlyTasks = WTFMove(m_queuedEarlyTasks);
        for (auto& task : queuedEarlyTasks)
            m_workerThread->runLoop().postTask(WTFMove(*task));
    }
}

void WorkerMessagingProxy::workerObjectDestroyed()
{
    m_workerObject = nullptr;
    m_scriptExecutionContext->postTask([this] (ScriptExecutionContext&) {
        m_mayBeDestroyed = true;
        if (m_workerThread)
            terminateWorkerGlobalScope();
        else
            workerGlobalScopeDestroyedInternal();
    });
}

void WorkerMessagingProxy::notifyNetworkStateChange(bool isOnline)
{
    if (m_askedToTerminate)
        return;

    if (!m_workerThread)
        return;

    m_workerThread->runLoop().postTask([isOnline] (ScriptExecutionContext& context) {
        auto& globalScope = downcast<WorkerGlobalScope>(context);
        globalScope.setIsOnline(isOnline);
<<<<<<< HEAD
        globalScope.dispatchEvent(Event::create(isOnline ? eventNames().onlineEvent : eventNames().offlineEvent, false, false));
=======
        globalScope.dispatchEvent(Event::create(isOnline ? eventNames().onlineEvent : eventNames().offlineEvent, Event::CanBubble::No, Event::IsCancelable::No));
>>>>>>> 20415689
    });
}

void WorkerMessagingProxy::workerGlobalScopeDestroyed()
{
    m_scriptExecutionContext->postTask([this] (ScriptExecutionContext&) {
        workerGlobalScopeDestroyedInternal();
    });
}

void WorkerMessagingProxy::workerGlobalScopeClosed()
{
    m_scriptExecutionContext->postTask([this] (ScriptExecutionContext&) {
        terminateWorkerGlobalScope();
    });
}

void WorkerMessagingProxy::workerGlobalScopeDestroyedInternal()
{
    // This is always the last task to be performed, so the proxy is not needed for communication
    // in either side any more. However, the Worker object may still exist, and it assumes that the proxy exists, too.
    m_askedToTerminate = true;
    m_workerThread = nullptr;

    m_inspectorProxy->workerTerminated();

    // This balances the original ref in construction.
    if (m_mayBeDestroyed)
        deref();
}

void WorkerMessagingProxy::terminateWorkerGlobalScope()
{
    if (m_askedToTerminate)
        return;
    m_askedToTerminate = true;

    m_inspectorProxy->workerTerminated();

    if (m_workerThread)
        m_workerThread->stop(nullptr);
}

void WorkerMessagingProxy::confirmMessageFromWorkerObject(bool hasPendingActivity)
{
    m_scriptExecutionContext->postTask([this, hasPendingActivity] (ScriptExecutionContext&) {
        reportPendingActivityInternal(true, hasPendingActivity);
    });
}

void WorkerMessagingProxy::reportPendingActivity(bool hasPendingActivity)
{
    m_scriptExecutionContext->postTask([this, hasPendingActivity] (ScriptExecutionContext&) {
        reportPendingActivityInternal(false, hasPendingActivity);
    });
}

void WorkerMessagingProxy::reportPendingActivityInternal(bool confirmingMessage, bool hasPendingActivity)
{
    if (confirmingMessage && !m_askedToTerminate) {
        ASSERT(m_unconfirmedMessageCount);
        --m_unconfirmedMessageCount;
    }

    m_workerThreadHadPendingActivity = hasPendingActivity;
}

bool WorkerMessagingProxy::hasPendingActivity() const
{
    return (m_unconfirmedMessageCount || m_workerThreadHadPendingActivity) && !m_askedToTerminate;
}

} // namespace WebCore<|MERGE_RESOLUTION|>--- conflicted
+++ resolved
@@ -227,11 +227,7 @@
     m_workerThread->runLoop().postTask([isOnline] (ScriptExecutionContext& context) {
         auto& globalScope = downcast<WorkerGlobalScope>(context);
         globalScope.setIsOnline(isOnline);
-<<<<<<< HEAD
-        globalScope.dispatchEvent(Event::create(isOnline ? eventNames().onlineEvent : eventNames().offlineEvent, false, false));
-=======
         globalScope.dispatchEvent(Event::create(isOnline ? eventNames().onlineEvent : eventNames().offlineEvent, Event::CanBubble::No, Event::IsCancelable::No));
->>>>>>> 20415689
     });
 }
 
