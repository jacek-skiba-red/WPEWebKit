--- conflicted
+++ resolved
@@ -267,10 +267,6 @@
     m_isOverlapped = false;
     m_contentIsOpaque = false;
     m_updateEmbeddedObjectsTimer.stop();
-<<<<<<< HEAD
-    m_firstLayoutCallbackPending = false;
-=======
->>>>>>> 20415689
     m_wasScrolledByUser = false;
     m_delayedScrollEventTimer.stop();
     m_shouldScrollToFocusedElement = false;
@@ -282,18 +278,6 @@
     m_lastPaintTime = MonotonicTime();
     m_paintBehavior = PaintBehavior::Normal;
     m_isPainting = false;
-<<<<<<< HEAD
-    m_visuallyNonEmptyCharacterCount = 0;
-    m_visuallyNonEmptyPixelCount = 0;
-    m_isVisuallyNonEmpty = false;
-    m_firstVisuallyNonEmptyLayoutCallbackPending = true;
-    m_renderTextCountForVisuallyNonEmptyCharacters = 0;
-    m_renderedSignificantAmountOfText = false;
-    m_significantRenderedTextMilestonePending = true;
-    m_needsDeferredScrollbarsUpdate = false;
-    m_maintainScrollPositionAnchor = nullptr;
-    layoutContext().reset();
-=======
     m_needsDeferredScrollbarsUpdate = false;
     m_maintainScrollPositionAnchor = nullptr;
     resetLayoutMilestones();
@@ -310,7 +294,6 @@
     m_visuallyNonEmptyCharacterCount = 0;
     m_visuallyNonEmptyPixelCount = 0;
     m_renderTextCountForVisuallyNonEmptyCharacters = 0;
->>>>>>> 20415689
 }
 
 void FrameView::removeFromAXObjectCache()
@@ -5156,7 +5139,6 @@
 
     if (auto* page = frame().page())
         page->pageOverlayController().didChangeViewExposedRect();
-<<<<<<< HEAD
 }
 
 void FrameView::clearViewportSizeOverrideForCSSViewportUnits()
@@ -5169,20 +5151,6 @@
         document->styleScope().didChangeStyleSheetEnvironment();
 }
 
-=======
-}
-
-void FrameView::clearViewportSizeOverrideForCSSViewportUnits()
-{
-    if (!m_overrideViewportSize)
-        return;
-
-    m_overrideViewportSize = std::nullopt;
-    if (auto* document = frame().document())
-        document->styleScope().didChangeStyleSheetEnvironment();
-}
-
->>>>>>> 20415689
 void FrameView::setViewportSizeForCSSViewportUnits(IntSize size)
 {
     overrideViewportSizeForCSSViewportUnits({ size.width(), size.height() });
