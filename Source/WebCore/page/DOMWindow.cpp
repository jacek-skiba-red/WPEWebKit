/*
 * Copyright (C) 2006-2017 Apple Inc. All rights reserved.
 * Copyright (C) 2010 Nokia Corporation and/or its subsidiary(-ies)
 *
 * Redistribution and use in source and binary forms, with or without
 * modification, are permitted provided that the following conditions
 * are met:
 * 1. Redistributions of source code must retain the above copyright
 *    notice, this list of conditions and the following disclaimer.
 * 2. Redistributions in binary form must reproduce the above copyright
 *    notice, this list of conditions and the following disclaimer in the
 *    documentation and/or other materials provided with the distribution.
 *
 * THIS SOFTWARE IS PROVIDED BY APPLE INC. ``AS IS'' AND ANY
 * EXPRESS OR IMPLIED WARRANTIES, INCLUDING, BUT NOT LIMITED TO, THE
 * IMPLIED WARRANTIES OF MERCHANTABILITY AND FITNESS FOR A PARTICULAR
 * PURPOSE ARE DISCLAIMED.  IN NO EVENT SHALL APPLE INC. OR
 * CONTRIBUTORS BE LIABLE FOR ANY DIRECT, INDIRECT, INCIDENTAL, SPECIAL,
 * EXEMPLARY, OR CONSEQUENTIAL DAMAGES (INCLUDING, BUT NOT LIMITED TO,
 * PROCUREMENT OF SUBSTITUTE GOODS OR SERVICES; LOSS OF USE, DATA, OR
 * PROFITS; OR BUSINESS INTERRUPTION) HOWEVER CAUSED AND ON ANY THEORY
 * OF LIABILITY, WHETHER IN CONTRACT, STRICT LIABILITY, OR TORT
 * (INCLUDING NEGLIGENCE OR OTHERWISE) ARISING IN ANY WAY OUT OF THE USE
 * OF THIS SOFTWARE, EVEN IF ADVISED OF THE POSSIBILITY OF SUCH DAMAGE.
 */

#include "config.h"
#include "DOMWindow.h"

#include "BackForwardController.h"
#include "BarProp.h"
#include "CSSComputedStyleDeclaration.h"
#include "CSSRule.h"
#include "CSSRuleList.h"
#include "Chrome.h"
#include "ChromeClient.h"
#include "ComposedTreeIterator.h"
#include "ContentExtensionActions.h"
#include "ContentExtensionRule.h"
#include "Crypto.h"
#include "CustomElementRegistry.h"
#include "DOMApplicationCache.h"
#include "DOMSelection.h"
#include "DOMStringList.h"
#include "DOMTimer.h"
#include "DOMTokenList.h"
#include "DOMURL.h"
#include "DOMWindowExtension.h"
#include "DeviceMotionController.h"
#include "DeviceOrientationController.h"
#include "Document.h"
#include "DocumentLoader.h"
#include "Editor.h"
#include "Element.h"
#include "EventHandler.h"
#include "EventListener.h"
#include "EventNames.h"
#include "FloatRect.h"
#include "FocusController.h"
#include "Frame.h"
#include "FrameLoadRequest.h"
#include "FrameLoader.h"
#include "FrameLoaderClient.h"
#include "FrameTree.h"
#include "FrameView.h"
#include "HTTPParsers.h"
#include "History.h"
#include "InspectorInstrumentation.h"
#include "JSDOMWindowBase.h"
#include "JSExecState.h"
#include "Location.h"
#include "MediaQueryList.h"
#include "MediaQueryMatcher.h"
#include "MessageEvent.h"
#include "MessageWithMessagePorts.h"
#include "NavigationScheduler.h"
#include "Navigator.h"
#include "Page.h"
#include "PageConsoleClient.h"
#include "PageTransitionEvent.h"
#include "Performance.h"
#include "RequestAnimationFrameCallback.h"
#include "ResourceLoadInfo.h"
#include "ResourceLoadObserver.h"
#include "RuntimeApplicationChecks.h"
#include "RuntimeEnabledFeatures.h"
#include "ScheduledAction.h"
#include "Screen.h"
#include "SecurityOrigin.h"
#include "SecurityOriginData.h"
#include "SecurityPolicy.h"
#include "SelectorQuery.h"
#include "SerializedScriptValue.h"
#include "Settings.h"
#include "StaticNodeList.h"
#include "Storage.h"
#include "StorageArea.h"
#include "StorageNamespace.h"
#include "StorageNamespaceProvider.h"
#include "StyleMedia.h"
#include "StyleResolver.h"
#include "StyleScope.h"
#include "SuddenTermination.h"
#include "URL.h"
#include "UserGestureIndicator.h"
#include "VisualViewport.h"
#include "WebKitPoint.h"
#include "WindowFeatures.h"
#include "WindowFocusAllowedIndicator.h"
#include "WindowProxy.h"
#include <JavaScriptCore/ScriptCallStack.h>
#include <JavaScriptCore/ScriptCallStackFactory.h>
#include <algorithm>
#include <memory>
#include <wtf/Language.h>
#include <wtf/MainThread.h>
#include <wtf/MathExtras.h>
#include <wtf/NeverDestroyed.h>
#include <wtf/Ref.h>
#include <wtf/Variant.h>
#include <wtf/text/WTFString.h>

#if ENABLE(USER_MESSAGE_HANDLERS)
#include "UserContentController.h"
#include "UserMessageHandlerDescriptor.h"
#include "WebKitNamespace.h"
#endif

#if ENABLE(GAMEPAD)
#include "GamepadManager.h"
#endif

#if ENABLE(GEOLOCATION)
#include "NavigatorGeolocation.h"
#endif

#if ENABLE(POINTER_LOCK)
#include "PointerLockController.h"
#endif

#if PLATFORM(IOS)
#include "WKContentObservation.h"
#include "WKContentObservationInternal.h"
#endif


namespace WebCore {
using namespace Inspector;

class PostMessageTimer : public TimerBase {
public:
    PostMessageTimer(DOMWindow& window, MessageWithMessagePorts&& message, const String& sourceOrigin, RefPtr<WindowProxy>&& source, RefPtr<SecurityOrigin>&& targetOrigin, RefPtr<ScriptCallStack>&& stackTrace)
        : m_window(window)
        , m_message(WTFMove(message))
        , m_origin(sourceOrigin)
        , m_source(source)
        , m_targetOrigin(WTFMove(targetOrigin))
        , m_stackTrace(stackTrace)
        , m_userGestureToForward(UserGestureIndicator::currentUserGesture())
    {
    }

    Ref<MessageEvent> event(ScriptExecutionContext& context)
    {
        return MessageEvent::create(MessagePort::entanglePorts(context, WTFMove(m_message.transferredPorts)), m_message.message.releaseNonNull(), m_origin, { }, m_source ? std::make_optional(MessageEventSource(WTFMove(m_source))) : std::nullopt);
    }

    SecurityOrigin* targetOrigin() const { return m_targetOrigin.get(); }
    ScriptCallStack* stackTrace() const { return m_stackTrace.get(); }

private:
    void fired() override
    {
        // This object gets deleted when std::unique_ptr falls out of scope..
        std::unique_ptr<PostMessageTimer> timer(this);
        
        UserGestureIndicator userGestureIndicator(m_userGestureToForward);
        m_window->postMessageTimerFired(*timer);
    }

    Ref<DOMWindow> m_window;
    MessageWithMessagePorts m_message;
    String m_origin;
    RefPtr<WindowProxy> m_source;
    RefPtr<SecurityOrigin> m_targetOrigin;
    RefPtr<ScriptCallStack> m_stackTrace;
    RefPtr<UserGestureToken> m_userGestureToForward;
};

typedef HashCountedSet<DOMWindow*> DOMWindowSet;

static DOMWindowSet& windowsWithUnloadEventListeners()
{
    static NeverDestroyed<DOMWindowSet> windowsWithUnloadEventListeners;
    return windowsWithUnloadEventListeners;
}

static DOMWindowSet& windowsWithBeforeUnloadEventListeners()
{
    static NeverDestroyed<DOMWindowSet> windowsWithBeforeUnloadEventListeners;
    return windowsWithBeforeUnloadEventListeners;
}

static void addUnloadEventListener(DOMWindow* domWindow)
{
    if (windowsWithUnloadEventListeners().add(domWindow).isNewEntry)
        domWindow->disableSuddenTermination();
}

static void removeUnloadEventListener(DOMWindow* domWindow)
{
    if (windowsWithUnloadEventListeners().remove(domWindow))
        domWindow->enableSuddenTermination();
}

static void removeAllUnloadEventListeners(DOMWindow* domWindow)
{
    if (windowsWithUnloadEventListeners().removeAll(domWindow))
        domWindow->enableSuddenTermination();
}

static void addBeforeUnloadEventListener(DOMWindow* domWindow)
{
    if (windowsWithBeforeUnloadEventListeners().add(domWindow).isNewEntry)
        domWindow->disableSuddenTermination();
}

static void removeBeforeUnloadEventListener(DOMWindow* domWindow)
{
    if (windowsWithBeforeUnloadEventListeners().remove(domWindow))
        domWindow->enableSuddenTermination();
}

static void removeAllBeforeUnloadEventListeners(DOMWindow* domWindow)
{
    if (windowsWithBeforeUnloadEventListeners().removeAll(domWindow))
        domWindow->enableSuddenTermination();
}

static bool allowsBeforeUnloadListeners(DOMWindow* window)
{
    ASSERT_ARG(window, window);
    Frame* frame = window->frame();
    if (!frame)
        return false;
    if (!frame->page())
        return false;
    return frame->isMainFrame();
}

bool DOMWindow::dispatchAllPendingBeforeUnloadEvents()
{
    DOMWindowSet& set = windowsWithBeforeUnloadEventListeners();
    if (set.isEmpty())
        return true;

    static bool alreadyDispatched = false;
    ASSERT(!alreadyDispatched);
    if (alreadyDispatched)
        return true;

    Vector<Ref<DOMWindow>> windows;
    windows.reserveInitialCapacity(set.size());
    for (auto& window : set)
        windows.uncheckedAppend(*window.key);

    for (auto& window : windows) {
        if (!set.contains(window.ptr()))
            continue;

        Frame* frame = window->frame();
        if (!frame)
            continue;

        if (!frame->loader().shouldClose())
            return false;

        window->enableSuddenTermination();
    }

    alreadyDispatched = true;
    return true;
}

unsigned DOMWindow::pendingUnloadEventListeners() const
{
    return windowsWithUnloadEventListeners().count(const_cast<DOMWindow*>(this));
}

void DOMWindow::dispatchAllPendingUnloadEvents()
{
    DOMWindowSet& set = windowsWithUnloadEventListeners();
    if (set.isEmpty())
        return;

    static bool alreadyDispatched = false;
    ASSERT(!alreadyDispatched);
    if (alreadyDispatched)
        return;

    auto windows = WTF::map(set, [] (auto& keyValue) {
        return Ref<DOMWindow>(*(keyValue.key));
    });

    for (auto& window : windows) {
        if (!set.contains(window.ptr()))
            continue;

        window->dispatchEvent(PageTransitionEvent::create(eventNames().pagehideEvent, false), window->document());
        window->dispatchEvent(Event::create(eventNames().unloadEvent, Event::CanBubble::No, Event::IsCancelable::No), window->document());

        window->enableSuddenTermination();
    }

    alreadyDispatched = true;
}

// This function:
// 1) Validates the pending changes are not changing any value to NaN; in that case keep original value.
// 2) Constrains the window rect to the minimum window size and no bigger than the float rect's dimensions.
// 3) Constrains the window rect to within the top and left boundaries of the available screen rect.
// 4) Constrains the window rect to within the bottom and right boundaries of the available screen rect.
// 5) Translate the window rect coordinates to be within the coordinate space of the screen.
FloatRect DOMWindow::adjustWindowRect(Page& page, const FloatRect& pendingChanges)
{
    FloatRect screen = screenAvailableRect(page.mainFrame().view());
    FloatRect window = page.chrome().windowRect();

    // Make sure we're in a valid state before adjusting dimensions.
    ASSERT(std::isfinite(screen.x()));
    ASSERT(std::isfinite(screen.y()));
    ASSERT(std::isfinite(screen.width()));
    ASSERT(std::isfinite(screen.height()));
    ASSERT(std::isfinite(window.x()));
    ASSERT(std::isfinite(window.y()));
    ASSERT(std::isfinite(window.width()));
    ASSERT(std::isfinite(window.height()));

    // Update window values if new requested values are not NaN.
    if (!std::isnan(pendingChanges.x()))
        window.setX(pendingChanges.x());
    if (!std::isnan(pendingChanges.y()))
        window.setY(pendingChanges.y());
    if (!std::isnan(pendingChanges.width()))
        window.setWidth(pendingChanges.width());
    if (!std::isnan(pendingChanges.height()))
        window.setHeight(pendingChanges.height());

    FloatSize minimumSize = page.chrome().client().minimumWindowSize();
    window.setWidth(std::min(std::max(minimumSize.width(), window.width()), screen.width()));
    window.setHeight(std::min(std::max(minimumSize.height(), window.height()), screen.height()));

    // Constrain the window position within the valid screen area.
    window.setX(std::max(screen.x(), std::min(window.x(), screen.maxX() - window.width())));
    window.setY(std::max(screen.y(), std::min(window.y(), screen.maxY() - window.height())));

    return window;
}

bool DOMWindow::allowPopUp(Frame& firstFrame)
{
    if (DocumentLoader* documentLoader = firstFrame.loader().documentLoader()) {
        // If pop-up policy was set during navigation, use it. If not, use the global settings.
        PopUpPolicy popUpPolicy = documentLoader->popUpPolicy();
        if (popUpPolicy == PopUpPolicy::Allow)
            return true;

        if (popUpPolicy == PopUpPolicy::Block)
            return false;
    }

    return UserGestureIndicator::processingUserGesture()
        || firstFrame.settings().javaScriptCanOpenWindowsAutomatically();
}

bool DOMWindow::allowPopUp()
{
    return m_frame && allowPopUp(*m_frame);
}

bool DOMWindow::canShowModalDialog(const Frame& frame)
{
    // Override support for layout testing purposes.
    if (auto* document = frame.document()) {
        if (auto* window = document->domWindow()) {
            if (window->m_canShowModalDialogOverride)
                return window->m_canShowModalDialogOverride.value();
        }
    }

    auto* page = frame.page();
    return page && page->chrome().canRunModal();
}

static void languagesChangedCallback(void* context)
{
    static_cast<DOMWindow*>(context)->languagesChanged();
}

void DOMWindow::setCanShowModalDialogOverride(bool allow)
{
    m_canShowModalDialogOverride = allow;
}

DOMWindow::DOMWindow(Document& document)
    : AbstractDOMWindow(GlobalWindowIdentifier { Process::identifier(), generateObjectIdentifier<WindowIdentifierType>() })
    , ContextDestructionObserver(&document)
    , FrameDestructionObserver(document.frame())
{
    ASSERT(frame());
    addLanguageChangeObserver(this, &languagesChangedCallback);
}

void DOMWindow::didSecureTransitionTo(Document& document)
{
    observeContext(&document);
}

DOMWindow::~DOMWindow()
{
#ifndef NDEBUG
    if (!m_suspendedForDocumentSuspension) {
        ASSERT(!m_screen);
        ASSERT(!m_history);
        ASSERT(!m_crypto);
        ASSERT(!m_locationbar);
        ASSERT(!m_menubar);
        ASSERT(!m_personalbar);
        ASSERT(!m_scrollbars);
        ASSERT(!m_statusbar);
        ASSERT(!m_toolbar);
        ASSERT(!m_navigator);
        ASSERT(!m_performance);
        ASSERT(!m_location);
        ASSERT(!m_media);
        ASSERT(!m_sessionStorage);
        ASSERT(!m_localStorage);
        ASSERT(!m_applicationCache);
        ASSERT(!m_visualViewport);
    }
#endif

    if (m_suspendedForDocumentSuspension)
        willDestroyCachedFrame();
    else
        willDestroyDocumentInFrame();

    // As the ASSERTs above indicate, this reset should only be necessary if this DOMWindow is suspended for the page cache.
    // But we don't want to risk any of these objects hanging around after we've been destroyed.
    resetDOMWindowProperties();

    removeAllUnloadEventListeners(this);
    removeAllBeforeUnloadEventListeners(this);

#if ENABLE(GAMEPAD)
    if (m_gamepadEventListenerCount)
        GamepadManager::singleton().unregisterDOMWindow(this);
#endif

    removeLanguageChangeObserver(this);
}

RefPtr<MediaQueryList> DOMWindow::matchMedia(const String& media)
{
    return document() ? document()->mediaQueryMatcher().matchMedia(media) : nullptr;
}

Page* DOMWindow::page()
{
    return frame() ? frame()->page() : nullptr;
}

void DOMWindow::frameDestroyed()
{
    Ref<DOMWindow> protectedThis(*this);

    willDestroyDocumentInFrame();
    FrameDestructionObserver::frameDestroyed();
    resetDOMWindowProperties();
    JSDOMWindowBase::fireFrameClearedWatchpointsForWindow(this);
}

void DOMWindow::willDetachPage()
{
    if (m_frame)
        InspectorInstrumentation::frameWindowDiscarded(*m_frame, this);
}

void DOMWindow::willDestroyCachedFrame()
{
    // It is necessary to copy m_properties to a separate vector because the DOMWindowProperties may
    // unregister themselves from the DOMWindow as a result of the call to willDestroyGlobalObjectInCachedFrame.
    for (auto& property : copyToVector(m_properties))
        property->willDestroyGlobalObjectInCachedFrame();
}

void DOMWindow::willDestroyDocumentInFrame()
{
    // It is necessary to copy m_properties to a separate vector because the DOMWindowProperties may
    // unregister themselves from the DOMWindow as a result of the call to willDestroyGlobalObjectInFrame.
    for (auto& property : copyToVector(m_properties))
        property->willDestroyGlobalObjectInFrame();
}

void DOMWindow::willDetachDocumentFromFrame()
{
    // It is necessary to copy m_properties to a separate vector because the DOMWindowProperties may
    // unregister themselves from the DOMWindow as a result of the call to willDetachGlobalObjectFromFrame.
    for (auto& property : copyToVector(m_properties))
        property->willDetachGlobalObjectFromFrame();

    if (m_performance)
        m_performance->clearResourceTimings();
}

#if ENABLE(GAMEPAD)

void DOMWindow::incrementGamepadEventListenerCount()
{
    if (++m_gamepadEventListenerCount == 1)
        GamepadManager::singleton().registerDOMWindow(this);
}

void DOMWindow::decrementGamepadEventListenerCount()
{
    ASSERT(m_gamepadEventListenerCount);

    if (!--m_gamepadEventListenerCount)
        GamepadManager::singleton().unregisterDOMWindow(this);
}

#endif

void DOMWindow::registerProperty(DOMWindowProperty& property)
{
    m_properties.add(&property);
}

void DOMWindow::unregisterProperty(DOMWindowProperty& property)
{
    m_properties.remove(&property);
}

void DOMWindow::resetUnlessSuspendedForDocumentSuspension()
{
    if (m_suspendedForDocumentSuspension)
        return;
    willDestroyDocumentInFrame();
    resetDOMWindowProperties();
}

void DOMWindow::suspendForDocumentSuspension()
{
    disconnectDOMWindowProperties();
    m_suspendedForDocumentSuspension = true;
}

void DOMWindow::resumeFromDocumentSuspension()
{
    reconnectDOMWindowProperties();
    m_suspendedForDocumentSuspension = false;
}

void DOMWindow::disconnectDOMWindowProperties()
{
    // It is necessary to copy m_properties to a separate vector because the DOMWindowProperties may
    // unregister themselves from the DOMWindow as a result of the call to disconnectFrameForDocumentSuspension.
    for (auto& property : copyToVector(m_properties))
        property->disconnectFrameForDocumentSuspension();
}

void DOMWindow::reconnectDOMWindowProperties()
{
    ASSERT(m_suspendedForDocumentSuspension);
    // It is necessary to copy m_properties to a separate vector because the DOMWindowProperties may
    // unregister themselves from the DOMWindow as a result of the call to reconnectFromPageCache.
    for (auto& property : copyToVector(m_properties))
        property->reconnectFrameFromDocumentSuspension(m_frame);
}

void DOMWindow::resetDOMWindowProperties()
{
    m_properties.clear();

    m_applicationCache = nullptr;
    m_crypto = nullptr;
    m_history = nullptr;
    m_localStorage = nullptr;
    m_location = nullptr;
    m_locationbar = nullptr;
    m_media = nullptr;
    m_menubar = nullptr;
    m_navigator = nullptr;
    m_personalbar = nullptr;
    m_screen = nullptr;
    m_scrollbars = nullptr;
    m_selection = nullptr;
    m_sessionStorage = nullptr;
    m_statusbar = nullptr;
    m_toolbar = nullptr;
    m_performance = nullptr;
    m_visualViewport = nullptr;
}

bool DOMWindow::isCurrentlyDisplayedInFrame() const
{
    return m_frame && m_frame->document()->domWindow() == this;
}

CustomElementRegistry& DOMWindow::ensureCustomElementRegistry()
{
    if (!m_customElementRegistry)
        m_customElementRegistry = CustomElementRegistry::create(*this, scriptExecutionContext());
    return *m_customElementRegistry;
}

static ExceptionOr<SelectorQuery&> selectorQueryInFrame(Frame* frame, const String& selectors)
{
    if (!frame)
        return Exception { NotSupportedError };

    Document* document = frame->document();
    if (!document)
        return Exception { NotSupportedError };

    return document->selectorQueryForString(selectors);
}

ExceptionOr<Ref<NodeList>> DOMWindow::collectMatchingElementsInFlatTree(Node& scope, const String& selectors)
{
    auto queryOrException = selectorQueryInFrame(m_frame, selectors);
    if (queryOrException.hasException())
        return queryOrException.releaseException();

    if (!is<ContainerNode>(scope))
        return Ref<NodeList> { StaticElementList::create() };

    SelectorQuery& query = queryOrException.releaseReturnValue();

    Vector<Ref<Element>> result;
    for (auto& node : composedTreeDescendants(downcast<ContainerNode>(scope))) {
        if (is<Element>(node) && query.matches(downcast<Element>(node)) && !node.isInUserAgentShadowTree())
            result.append(downcast<Element>(node));
    }

    return Ref<NodeList> { StaticElementList::create(WTFMove(result)) };
}

ExceptionOr<RefPtr<Element>> DOMWindow::matchingElementInFlatTree(Node& scope, const String& selectors)
{
    auto queryOrException = selectorQueryInFrame(m_frame, selectors);
    if (queryOrException.hasException())
        return queryOrException.releaseException();

    if (!is<ContainerNode>(scope))
        return RefPtr<Element> { nullptr };

    SelectorQuery& query = queryOrException.releaseReturnValue();

    for (auto& node : composedTreeDescendants(downcast<ContainerNode>(scope))) {
        if (is<Element>(node) && query.matches(downcast<Element>(node)) && !node.isInUserAgentShadowTree())
            return &downcast<Element>(node);
    }

    return RefPtr<Element> { nullptr };
}

#if ENABLE(ORIENTATION_EVENTS)

int DOMWindow::orientation() const
{
    if (!m_frame)
        return 0;

    return m_frame->orientation();
}

#endif

Screen* DOMWindow::screen() const
{
    if (!isCurrentlyDisplayedInFrame())
        return nullptr;
    if (!m_screen)
        m_screen = Screen::create(m_frame);
    return m_screen.get();
}

History* DOMWindow::history() const
{
    if (!isCurrentlyDisplayedInFrame())
        return nullptr;
    if (!m_history)
        m_history = History::create(*m_frame);
    return m_history.get();
}

Crypto* DOMWindow::crypto() const
{
    // FIXME: Why is crypto not available when the window is not currently displayed in a frame?
    if (!isCurrentlyDisplayedInFrame())
        return nullptr;
    if (!m_crypto)
        m_crypto = Crypto::create(*document());
    return m_crypto.get();
}

BarProp* DOMWindow::locationbar() const
{
    if (!isCurrentlyDisplayedInFrame())
        return nullptr;
    if (!m_locationbar)
        m_locationbar = BarProp::create(m_frame, BarProp::Locationbar);
    return m_locationbar.get();
}

BarProp* DOMWindow::menubar() const
{
    if (!isCurrentlyDisplayedInFrame())
        return nullptr;
    if (!m_menubar)
        m_menubar = BarProp::create(m_frame, BarProp::Menubar);
    return m_menubar.get();
}

BarProp* DOMWindow::personalbar() const
{
    if (!isCurrentlyDisplayedInFrame())
        return nullptr;
    if (!m_personalbar)
        m_personalbar = BarProp::create(m_frame, BarProp::Personalbar);
    return m_personalbar.get();
}

BarProp* DOMWindow::scrollbars() const
{
    if (!isCurrentlyDisplayedInFrame())
        return nullptr;
    if (!m_scrollbars)
        m_scrollbars = BarProp::create(m_frame, BarProp::Scrollbars);
    return m_scrollbars.get();
}

BarProp* DOMWindow::statusbar() const
{
    if (!isCurrentlyDisplayedInFrame())
        return nullptr;
    if (!m_statusbar)
        m_statusbar = BarProp::create(m_frame, BarProp::Statusbar);
    return m_statusbar.get();
}

BarProp* DOMWindow::toolbar() const
{
    if (!isCurrentlyDisplayedInFrame())
        return nullptr;
    if (!m_toolbar)
        m_toolbar = BarProp::create(m_frame, BarProp::Toolbar);
    return m_toolbar.get();
}

PageConsoleClient* DOMWindow::console() const
{
    if (!isCurrentlyDisplayedInFrame())
        return nullptr;
    return m_frame->page() ? &m_frame->page()->console() : nullptr;
}

DOMApplicationCache* DOMWindow::applicationCache() const
{
    if (!isCurrentlyDisplayedInFrame())
        return nullptr;
    if (!m_applicationCache)
        m_applicationCache = DOMApplicationCache::create(*m_frame);
    return m_applicationCache.get();
}

Navigator* DOMWindow::navigator() const
{
    if (!isCurrentlyDisplayedInFrame())
        return nullptr;

    if (!m_navigator) {
        ASSERT(scriptExecutionContext());
        m_navigator = Navigator::create(*scriptExecutionContext(), *m_frame);
    }

    return m_navigator.get();
}

Performance* DOMWindow::performance() const
{
    if (!isCurrentlyDisplayedInFrame())
        return nullptr;
    if (!m_performance) {
        MonotonicTime timeOrigin = document()->loader() ? document()->loader()->timing().referenceMonotonicTime() : MonotonicTime::now();
        m_performance = Performance::create(*document(), timeOrigin);
    }
    return m_performance.get();
}

double DOMWindow::nowTimestamp() const
{
    return performance() ? performance()->now() / 1000 : 0;
}

Location* DOMWindow::location() const
{
    if (!isCurrentlyDisplayedInFrame())
        return nullptr;
    if (!m_location)
        m_location = Location::create(m_frame);
    return m_location.get();
}

VisualViewport* DOMWindow::visualViewport() const
{
    if (!isCurrentlyDisplayedInFrame())
        return nullptr;
    if (!m_visualViewport && !m_suspendedForDocumentSuspension)
        m_visualViewport = VisualViewport::create(m_frame);
    return m_visualViewport.get();
}

#if ENABLE(USER_MESSAGE_HANDLERS)

bool DOMWindow::shouldHaveWebKitNamespaceForWorld(DOMWrapperWorld& world)
{
    if (!m_frame)
        return false;

    auto* page = m_frame->page();
    if (!page)
        return false;

    bool hasUserMessageHandler = false;
    page->userContentProvider().forEachUserMessageHandler([&](const UserMessageHandlerDescriptor& descriptor) {
        if (&descriptor.world() == &world) {
            hasUserMessageHandler = true;
            return;
        }
    });

    return hasUserMessageHandler;
}

WebKitNamespace* DOMWindow::webkitNamespace() const
{
    if (!isCurrentlyDisplayedInFrame())
        return nullptr;
    auto* page = m_frame->page();
    if (!page)
        return nullptr;
    if (!m_webkitNamespace)
        m_webkitNamespace = WebKitNamespace::create(*m_frame, page->userContentProvider());
    return m_webkitNamespace.get();
}

#endif

ExceptionOr<Storage*> DOMWindow::sessionStorage() const
{
    if (!isCurrentlyDisplayedInFrame())
        return nullptr;

    auto* document = this->document();
    if (!document)
        return nullptr;

    if (!document->securityOrigin().canAccessSessionStorage(document->topOrigin()))
        return Exception { SecurityError };

    if (m_sessionStorage)
        return m_sessionStorage.get();

    auto* page = document->page();
    if (!page)
        return nullptr;

    auto storageArea = page->sessionStorage()->storageArea(document->securityOrigin().data());
    m_sessionStorage = Storage::create(m_frame, WTFMove(storageArea));
    return m_sessionStorage.get();
}

ExceptionOr<Storage*> DOMWindow::localStorage() const
{
    if (!isCurrentlyDisplayedInFrame())
        return nullptr;

    auto* document = this->document();
    if (!document)
        return nullptr;

    if (!document->securityOrigin().canAccessLocalStorage(nullptr))
        return Exception { SecurityError };

    auto* page = document->page();
    // FIXME: We should consider supporting access/modification to local storage
    // after calling window.close(). See <https://bugs.webkit.org/show_bug.cgi?id=135330>.
    if (!page || !page->isClosing()) {
        if (m_localStorage)
            return m_localStorage.get();
    }

    if (!page)
        return nullptr;

    if (page->isClosing())
        return nullptr;

    if (!page->settings().localStorageEnabled())
        return nullptr;

    auto storageArea = page->storageNamespaceProvider().localStorageArea(*document);
    m_localStorage = Storage::create(m_frame, WTFMove(storageArea));
    return m_localStorage.get();
}

ExceptionOr<void> DOMWindow::postMessage(JSC::ExecState& state, DOMWindow& incumbentWindow, JSC::JSValue messageValue, const String& targetOrigin, Vector<JSC::Strong<JSC::JSObject>>&& transfer)
{
    if (!isCurrentlyDisplayedInFrame())
        return { };

    Document* sourceDocument = incumbentWindow.document();

    // Compute the target origin.  We need to do this synchronously in order
    // to generate the SyntaxError exception correctly.
    RefPtr<SecurityOrigin> target;
    if (targetOrigin == "/") {
        if (!sourceDocument)
            return { };
        target = &sourceDocument->securityOrigin();
    } else if (targetOrigin != "*") {
        target = SecurityOrigin::createFromString(targetOrigin);
        // It doesn't make sense target a postMessage at a unique origin
        // because there's no way to represent a unique origin in a string.
        if (target->isUnique())
            return Exception { SyntaxError };
    }

    Vector<RefPtr<MessagePort>> ports;
    auto messageData = SerializedScriptValue::create(state, messageValue, WTFMove(transfer), ports, SerializationContext::WindowPostMessage);
    if (messageData.hasException())
        return messageData.releaseException();

    auto disentangledPorts = MessagePort::disentanglePorts(WTFMove(ports));
    if (disentangledPorts.hasException())
        return disentangledPorts.releaseException();

    // Capture the source of the message.  We need to do this synchronously
    // in order to capture the source of the message correctly.
    if (!sourceDocument)
        return { };
    auto sourceOrigin = sourceDocument->securityOrigin().toString();

    // Capture stack trace only when inspector front-end is loaded as it may be time consuming.
    RefPtr<ScriptCallStack> stackTrace;
    if (InspectorInstrumentation::consoleAgentEnabled(sourceDocument))
        stackTrace = createScriptCallStack(JSExecState::currentState());

    MessageWithMessagePorts message { messageData.releaseReturnValue(), disentangledPorts.releaseReturnValue() };

    // Schedule the message.
    RefPtr<WindowProxy> incumbentWindowProxy = incumbentWindow.frame() ? &incumbentWindow.frame()->windowProxy() : nullptr;
    auto* timer = new PostMessageTimer(*this, WTFMove(message), sourceOrigin, WTFMove(incumbentWindowProxy), WTFMove(target), WTFMove(stackTrace));
    timer->startOneShot(0_s);

    InspectorInstrumentation::didPostMessage(*m_frame, *timer, state);

    return { };
}

void DOMWindow::postMessageTimerFired(PostMessageTimer& timer)
{
    if (!document() || !isCurrentlyDisplayedInFrame())
        return;

    if (auto* intendedTargetOrigin = timer.targetOrigin()) {
        // Check target origin now since the target document may have changed since the timer was scheduled.
        if (!intendedTargetOrigin->isSameSchemeHostPort(document()->securityOrigin())) {
            if (auto* pageConsole = console()) {
                String message = makeString("Unable to post message to ", intendedTargetOrigin->toString(), ". Recipient has origin ", document()->securityOrigin().toString(), ".\n");
                if (timer.stackTrace())
                    pageConsole->addMessage(MessageSource::Security, MessageLevel::Error, message, *timer.stackTrace());
                else
                    pageConsole->addMessage(MessageSource::Security, MessageLevel::Error, message);
            }

            InspectorInstrumentation::didFailPostMessage(*m_frame, timer);
            return;
        }
    }

    InspectorInstrumentation::willDispatchPostMessage(*m_frame, timer);

    dispatchEvent(timer.event(*document()));

    InspectorInstrumentation::didDispatchPostMessage(*m_frame, timer);
}

DOMSelection* DOMWindow::getSelection()
{
    if (!isCurrentlyDisplayedInFrame())
        return nullptr;
    if (!m_selection)
        m_selection = DOMSelection::create(*m_frame);
    return m_selection.get();
}

Element* DOMWindow::frameElement() const
{
    if (!m_frame)
        return nullptr;

    return m_frame->ownerElement();
}

void DOMWindow::focus(DOMWindow& incumbentWindow)
{
    auto* opener = this->opener();
    focus(opener && opener != self() && incumbentWindow.self() == opener);
}

void DOMWindow::focus(bool allowFocus)
{
    if (!m_frame)
        return;

    Page* page = m_frame->page();
    if (!page)
        return;

    allowFocus = allowFocus || WindowFocusAllowedIndicator::windowFocusAllowed() || !m_frame->settings().windowFocusRestricted();

    // If we're a top level window, bring the window to the front.
    if (m_frame->isMainFrame() && allowFocus)
        page->chrome().focus();

    if (!m_frame)
        return;

    // Clear the current frame's focused node if a new frame is about to be focused.
    Frame* focusedFrame = page->focusController().focusedFrame();
    if (focusedFrame && focusedFrame != m_frame)
        focusedFrame->document()->setFocusedElement(nullptr);

    // setFocusedElement may clear m_frame, so recheck before using it.
    if (m_frame)
        m_frame->eventHandler().focusDocumentView();
}

void DOMWindow::blur()
{
    if (!m_frame)
        return;

    Page* page = m_frame->page();
    if (!page)
        return;

    if (m_frame->settings().windowFocusRestricted())
        return;

    if (!m_frame->isMainFrame())
        return;

    page->chrome().unfocus();
}

void DOMWindow::close(Document& document)
{
    if (!document.canNavigate(m_frame))
        return;
    close();
}

void DOMWindow::close()
{
    if (!m_frame)
        return;

    Page* page = m_frame->page();
    if (!page)
        return;

    if (!m_frame->isMainFrame())
        return;

<<<<<<< HEAD
    bool allowScriptsToCloseWindows = m_frame->settings().allowScriptsToCloseWindows();

    if (!(page->openedByDOM() || page->backForward().count() <= 1 || allowScriptsToCloseWindows)) {
=======
    if (!(page->openedByDOM() || page->backForward().count() <= 1)) {
>>>>>>> 20415689
        console()->addMessage(MessageSource::JS, MessageLevel::Warning, "Can't close the window since it was not opened by JavaScript"_s);
        return;
    }

    if (!m_frame->loader().shouldClose())
        return;

    page->setIsClosing();
    page->chrome().closeWindowSoon();
}

void DOMWindow::print()
{
    if (!m_frame)
        return;

    auto* page = m_frame->page();
    if (!page)
        return;

    if (!page->arePromptsAllowed()) {
        printErrorMessage("Use of window.print is not allowed while unloading a page.");
        return;
    }

    if (m_frame->loader().activeDocumentLoader()->isLoading()) {
        m_shouldPrintWhenFinishedLoading = true;
        return;
    }
    m_shouldPrintWhenFinishedLoading = false;
    page->chrome().print(*m_frame);
}

void DOMWindow::stop()
{
    if (!m_frame)
        return;

    // We must check whether the load is complete asynchronously, because we might still be parsing
    // the document until the callstack unwinds.
    m_frame->loader().stopForUserCancel(true);
}

void DOMWindow::alert(const String& message)
{
    if (!m_frame)
        return;

    if (document()->isSandboxed(SandboxModals)) {
        printErrorMessage("Use of window.alert is not allowed in a sandboxed frame when the allow-modals flag is not set.");
        return;
    }

    auto* page = m_frame->page();
    if (!page)
        return;

    if (!page->arePromptsAllowed()) {
        printErrorMessage("Use of window.alert is not allowed while unloading a page.");
        return;
    }

    m_frame->document()->updateStyleIfNeeded();
#if ENABLE(POINTER_LOCK)
    page->pointerLockController().requestPointerUnlock();
#endif

    page->chrome().runJavaScriptAlert(*m_frame, message);
}

bool DOMWindow::confirm(const String& message)
{
    if (!m_frame)
        return false;
    
    if (document()->isSandboxed(SandboxModals)) {
        printErrorMessage("Use of window.confirm is not allowed in a sandboxed frame when the allow-modals flag is not set.");
        return false;
    }

    auto* page = m_frame->page();
    if (!page)
        return false;

    if (!page->arePromptsAllowed()) {
        printErrorMessage("Use of window.confirm is not allowed while unloading a page.");
        return false;
    }

    m_frame->document()->updateStyleIfNeeded();
#if ENABLE(POINTER_LOCK)
    page->pointerLockController().requestPointerUnlock();
#endif

    return page->chrome().runJavaScriptConfirm(*m_frame, message);
}

String DOMWindow::prompt(const String& message, const String& defaultValue)
{
    if (!m_frame)
        return String();

    if (document()->isSandboxed(SandboxModals)) {
        printErrorMessage("Use of window.prompt is not allowed in a sandboxed frame when the allow-modals flag is not set.");
        return String();
    }

    auto* page = m_frame->page();
    if (!page)
        return String();

    if (!page->arePromptsAllowed()) {
        printErrorMessage("Use of window.prompt is not allowed while unloading a page.");
        return String();
    }

    m_frame->document()->updateStyleIfNeeded();
#if ENABLE(POINTER_LOCK)
    page->pointerLockController().requestPointerUnlock();
#endif

    String returnValue;
    if (page->chrome().runJavaScriptPrompt(*m_frame, message, defaultValue, returnValue))
        return returnValue;

    return String();
}

bool DOMWindow::find(const String& string, bool caseSensitive, bool backwards, bool wrap, bool /*wholeWord*/, bool /*searchInFrames*/, bool /*showDialog*/) const
{
    if (!isCurrentlyDisplayedInFrame())
        return false;

    // FIXME (13016): Support wholeWord, searchInFrames and showDialog.    
    FindOptions options;
    if (backwards)
        options |= Backwards;
    if (!caseSensitive)
        options |= CaseInsensitive;
    if (wrap)
        options |= WrapAround;
    return m_frame->editor().findString(string, options | DoNotTraverseFlatTree);
}

bool DOMWindow::offscreenBuffering() const
{
    return true;
}

int DOMWindow::outerHeight() const
{
#if PLATFORM(IOS)
    return 0;
#else
    if (!m_frame)
        return 0;

    Page* page = m_frame->page();
    if (!page)
        return 0;

    return static_cast<int>(page->chrome().windowRect().height());
#endif
}

int DOMWindow::outerWidth() const
{
#if PLATFORM(IOS)
    return 0;
#else
    if (!m_frame)
        return 0;

    Page* page = m_frame->page();
    if (!page)
        return 0;

    return static_cast<int>(page->chrome().windowRect().width());
#endif
}

int DOMWindow::innerHeight() const
{
    if (!m_frame)
        return 0;

    // Force enough layout in the parent document to ensure that the FrameView has been resized.
    if (auto* frameElement = this->frameElement())
        frameElement->document().updateLayoutIfDimensionsOutOfDate(*frameElement, HeightDimensionsCheck);

    FrameView* view = m_frame->view();
    if (!view)
        return 0;

    return view->mapFromLayoutToCSSUnits(static_cast<int>(view->unobscuredContentRectIncludingScrollbars().height()));
}

int DOMWindow::innerWidth() const
{
    if (!m_frame)
        return 0;

    // Force enough layout in the parent document to ensure that the FrameView has been resized.
    if (auto* frameElement = this->frameElement())
        frameElement->document().updateLayoutIfDimensionsOutOfDate(*frameElement, WidthDimensionsCheck);

    FrameView* view = m_frame->view();
    if (!view)
        return 0;

    return view->mapFromLayoutToCSSUnits(static_cast<int>(view->unobscuredContentRectIncludingScrollbars().width()));
}

int DOMWindow::screenX() const
{
    if (!m_frame)
        return 0;

    Page* page = m_frame->page();
    if (!page)
        return 0;

    return static_cast<int>(page->chrome().windowRect().x());
}

int DOMWindow::screenY() const
{
    if (!m_frame)
        return 0;

    Page* page = m_frame->page();
    if (!page)
        return 0;

    return static_cast<int>(page->chrome().windowRect().y());
}

int DOMWindow::scrollX() const
{
    if (!m_frame)
        return 0;

    FrameView* view = m_frame->view();
    if (!view)
        return 0;

    int scrollX = view->contentsScrollPosition().x();
    if (!scrollX)
        return 0;

    m_frame->document()->updateLayoutIgnorePendingStylesheets();

    return view->mapFromLayoutToCSSUnits(view->contentsScrollPosition().x());
}

int DOMWindow::scrollY() const
{
    if (!m_frame)
        return 0;

    FrameView* view = m_frame->view();
    if (!view)
        return 0;

    int scrollY = view->contentsScrollPosition().y();
    if (!scrollY)
        return 0;

    m_frame->document()->updateLayoutIgnorePendingStylesheets();

    return view->mapFromLayoutToCSSUnits(view->contentsScrollPosition().y());
}

bool DOMWindow::closed() const
{
    return !m_frame;
}

unsigned DOMWindow::length() const
{
    if (!isCurrentlyDisplayedInFrame())
        return 0;

    return m_frame->tree().scopedChildCount();
}

String DOMWindow::name() const
{
    if (!m_frame)
        return String();

    return m_frame->tree().name();
}

void DOMWindow::setName(const String& string)
{
    if (!m_frame)
        return;

    m_frame->tree().setName(string);
}

void DOMWindow::setStatus(const String& string) 
{
    m_status = string;

    if (!m_frame)
        return;

    Page* page = m_frame->page();
    if (!page)
        return;

    ASSERT(m_frame->document()); // Client calls shouldn't be made when the frame is in inconsistent state.
    page->chrome().setStatusbarText(*m_frame, m_status);
} 
    
void DOMWindow::setDefaultStatus(const String& string) 
{
    m_defaultStatus = string;

    if (!m_frame)
        return;

    Page* page = m_frame->page();
    if (!page)
        return;

    ASSERT(m_frame->document()); // Client calls shouldn't be made when the frame is in inconsistent state.
    page->chrome().setStatusbarText(*m_frame, m_defaultStatus);
}

WindowProxy* DOMWindow::self() const
{
    if (!m_frame)
        return nullptr;

    return &m_frame->windowProxy();
}

WindowProxy* DOMWindow::opener() const
{
    if (!m_frame)
        return nullptr;

    auto* openerFrame = m_frame->loader().opener();
    if (!openerFrame)
        return nullptr;

    return &openerFrame->windowProxy();
}

void DOMWindow::disownOpener()
{
    if (m_frame)
        m_frame->loader().setOpener(nullptr);
}

WindowProxy* DOMWindow::parent() const
{
    if (!m_frame)
        return nullptr;

    auto* parentFrame = m_frame->tree().parent();
    if (parentFrame)
        return &parentFrame->windowProxy();

    return &m_frame->windowProxy();
}

WindowProxy* DOMWindow::top() const
{
    if (!m_frame)
        return nullptr;

    if (!m_frame->page())
        return nullptr;

    return &m_frame->tree().top().windowProxy();
}

String DOMWindow::origin() const
{
    auto document = this->document();
    return document ? document->securityOrigin().toString() : emptyString();
}

Document* DOMWindow::document() const
{
    return downcast<Document>(ContextDestructionObserver::scriptExecutionContext());
}

RefPtr<StyleMedia> DOMWindow::styleMedia() const
{
    if (!isCurrentlyDisplayedInFrame())
        return nullptr;
    if (!m_media)
        m_media = StyleMedia::create(m_frame);
    return m_media;
}

Ref<CSSStyleDeclaration> DOMWindow::getComputedStyle(Element& element, const String& pseudoElt) const
{
    return CSSComputedStyleDeclaration::create(element, false, pseudoElt);
}

RefPtr<CSSRuleList> DOMWindow::getMatchedCSSRules(Element* element, const String& pseudoElement, bool authorOnly) const
{
    if (!isCurrentlyDisplayedInFrame())
        return nullptr;

    unsigned colonStart = pseudoElement[0] == ':' ? (pseudoElement[1] == ':' ? 2 : 1) : 0;
    CSSSelector::PseudoElementType pseudoType = CSSSelector::parsePseudoElementType(pseudoElement.substringSharingImpl(colonStart));
    if (pseudoType == CSSSelector::PseudoElementUnknown && !pseudoElement.isEmpty())
        return nullptr;

    m_frame->document()->styleScope().flushPendingUpdate();

    unsigned rulesToInclude = StyleResolver::AuthorCSSRules;
    if (!authorOnly)
        rulesToInclude |= StyleResolver::UAAndUserCSSRules;

    PseudoId pseudoId = CSSSelector::pseudoId(pseudoType);

    auto matchedRules = m_frame->document()->styleScope().resolver().pseudoStyleRulesForElement(element, pseudoId, rulesToInclude);
    if (matchedRules.isEmpty())
        return nullptr;

    bool allowCrossOrigin = m_frame->settings().crossOriginCheckInGetMatchedCSSRulesDisabled();

    RefPtr<StaticCSSRuleList> ruleList = StaticCSSRuleList::create();
    for (auto& rule : matchedRules) {
        if (!allowCrossOrigin && !rule->hasDocumentSecurityOrigin())
            continue;
        ruleList->rules().append(rule->createCSSOMWrapper());
    }

    if (ruleList->rules().isEmpty())
        return nullptr;

    return ruleList;
}

RefPtr<WebKitPoint> DOMWindow::webkitConvertPointFromNodeToPage(Node* node, const WebKitPoint* p) const
{
    if (!node || !p)
        return nullptr;

    if (!document())
        return nullptr;

    document()->updateLayoutIgnorePendingStylesheets();

    FloatPoint pagePoint(p->x(), p->y());
    pagePoint = node->convertToPage(pagePoint);
    return WebKitPoint::create(pagePoint.x(), pagePoint.y());
}

RefPtr<WebKitPoint> DOMWindow::webkitConvertPointFromPageToNode(Node* node, const WebKitPoint* p) const
{
    if (!node || !p)
        return nullptr;

    if (!document())
        return nullptr;

    document()->updateLayoutIgnorePendingStylesheets();

    FloatPoint nodePoint(p->x(), p->y());
    nodePoint = node->convertFromPage(nodePoint);
    return WebKitPoint::create(nodePoint.x(), nodePoint.y());
}

double DOMWindow::devicePixelRatio() const
{
    if (!m_frame)
        return 0.0;

    Page* page = m_frame->page();
    if (!page)
        return 0.0;

    return page->deviceScaleFactor();
}

void DOMWindow::scrollBy(double x, double y) const
{
    scrollBy({ x, y });
}

void DOMWindow::scrollBy(const ScrollToOptions& options) const
{
    if (!isCurrentlyDisplayedInFrame())
        return;

    document()->updateLayoutIgnorePendingStylesheets();

    FrameView* view = m_frame->view();
    if (!view)
        return;

    ScrollToOptions scrollToOptions = normalizeNonFiniteCoordinatesOrFallBackTo(options, 0, 0);
    scrollToOptions.left.value() += view->mapFromLayoutToCSSUnits(view->contentsScrollPosition().x());
    scrollToOptions.top.value() += view->mapFromLayoutToCSSUnits(view->contentsScrollPosition().y());
    scrollTo(scrollToOptions);
}

void DOMWindow::scrollTo(double x, double y, ScrollClamping clamping) const
{
    scrollTo({ x, y }, clamping);
}

void DOMWindow::scrollTo(const ScrollToOptions& options, ScrollClamping) const
{
    if (!isCurrentlyDisplayedInFrame())
        return;

    RefPtr<FrameView> view = m_frame->view();
    if (!view)
        return;

    ScrollToOptions scrollToOptions = normalizeNonFiniteCoordinatesOrFallBackTo(options,
        view->contentsScrollPosition().x(), view->contentsScrollPosition().y()
    );

    if (!scrollToOptions.left.value() && !scrollToOptions.top.value() && view->contentsScrollPosition() == IntPoint(0, 0))
        return;

    document()->updateLayoutIgnorePendingStylesheets();

    IntPoint layoutPos(view->mapFromCSSToLayoutUnits(scrollToOptions.left.value()), view->mapFromCSSToLayoutUnits(scrollToOptions.top.value()));
    view->setContentsScrollPosition(layoutPos);
}

bool DOMWindow::allowedToChangeWindowGeometry() const
{
    if (!m_frame)
        return false;
    if (!m_frame->page())
        return false;
    if (!m_frame->isMainFrame())
        return false;
    // Prevent web content from tricking the user into initiating a drag.
    if (m_frame->eventHandler().mousePressed())
        return false;
    return true;
}

void DOMWindow::moveBy(float x, float y) const
{
    if (!allowedToChangeWindowGeometry())
        return;

    Page* page = m_frame->page();
    FloatRect fr = page->chrome().windowRect();
    FloatRect update = fr;
    update.move(x, y);
    page->chrome().setWindowRect(adjustWindowRect(*page, update));
}

void DOMWindow::moveTo(float x, float y) const
{
    if (!allowedToChangeWindowGeometry())
        return;

    Page* page = m_frame->page();
    FloatRect fr = page->chrome().windowRect();
    FloatRect sr = screenAvailableRect(page->mainFrame().view());
    fr.setLocation(sr.location());
    FloatRect update = fr;
    update.move(x, y);
    page->chrome().setWindowRect(adjustWindowRect(*page, update));
}

void DOMWindow::resizeBy(float x, float y) const
{
    if (!allowedToChangeWindowGeometry())
        return;

    Page* page = m_frame->page();
    FloatRect fr = page->chrome().windowRect();
    FloatSize dest = fr.size() + FloatSize(x, y);
    FloatRect update(fr.location(), dest);
    page->chrome().setWindowRect(adjustWindowRect(*page, update));
}

void DOMWindow::resizeTo(float width, float height) const
{
    if (!allowedToChangeWindowGeometry())
        return;

    Page* page = m_frame->page();
    FloatRect fr = page->chrome().windowRect();
    FloatSize dest = FloatSize(width, height);
    FloatRect update(fr.location(), dest);
    page->chrome().setWindowRect(adjustWindowRect(*page, update));
}

ExceptionOr<int> DOMWindow::setTimeout(JSC::ExecState& state, std::unique_ptr<ScheduledAction> action, int timeout, Vector<JSC::Strong<JSC::Unknown>>&& arguments)
{
    auto* context = scriptExecutionContext();
    if (!context)
        return Exception { InvalidAccessError };

    // FIXME: Should this check really happen here? Or should it happen when code is about to eval?
    if (action->type() == ScheduledAction::Type::Code) {
        if (!context->contentSecurityPolicy()->allowEval(&state))
            return 0;
    }

    action->addArguments(WTFMove(arguments));

    return DOMTimer::install(*context, WTFMove(action), Seconds::fromMilliseconds(timeout), true);
}

void DOMWindow::clearTimeout(int timeoutId)
{
#if PLATFORM(IOS)
    if (m_frame) {
        Document* document = m_frame->document();
        if (timeoutId > 0 && document) {
            DOMTimer* timer = document->findTimeout(timeoutId);
            if (timer && WebThreadContainsObservedContentModifier(timer)) {
                WebThreadRemoveObservedContentModifier(timer);

                if (!WebThreadCountOfObservedContentModifiers()) {
                    if (Page* page = m_frame->page())
                        page->chrome().client().observedContentChange(*m_frame);
                }
            }
        }
    }
#endif
    ScriptExecutionContext* context = scriptExecutionContext();
    if (!context)
        return;
    DOMTimer::removeById(*context, timeoutId);
}

ExceptionOr<int> DOMWindow::setInterval(JSC::ExecState& state, std::unique_ptr<ScheduledAction> action, int timeout, Vector<JSC::Strong<JSC::Unknown>>&& arguments)
{
    auto* context = scriptExecutionContext();
    if (!context)
        return Exception { InvalidAccessError };

    // FIXME: Should this check really happen here? Or should it happen when code is about to eval?
    if (action->type() == ScheduledAction::Type::Code) {
        if (!context->contentSecurityPolicy()->allowEval(&state))
            return 0;
    }

    action->addArguments(WTFMove(arguments));

    return DOMTimer::install(*context, WTFMove(action), Seconds::fromMilliseconds(timeout), false);
}

void DOMWindow::clearInterval(int timeoutId)
{
    ScriptExecutionContext* context = scriptExecutionContext();
    if (!context)
        return;
    DOMTimer::removeById(*context, timeoutId);
}

int DOMWindow::requestAnimationFrame(Ref<RequestAnimationFrameCallback>&& callback)
{
    callback->m_useLegacyTimeBase = false;
    auto* document = this->document();
    if (!document)
        return 0;
    return document->requestAnimationFrame(WTFMove(callback));
}

int DOMWindow::webkitRequestAnimationFrame(Ref<RequestAnimationFrameCallback>&& callback)
{
    callback->m_useLegacyTimeBase = true;
    auto* document = this->document();
    if (!document)
        return 0;
    return document->requestAnimationFrame(WTFMove(callback));
}

void DOMWindow::cancelAnimationFrame(int id)
{
    auto* document = this->document();
    if (!document)
        return;
    document->cancelAnimationFrame(id);
}

void DOMWindow::createImageBitmap(ImageBitmap::Source&& source, ImageBitmapOptions&& options, ImageBitmap::Promise&& promise)
{
    auto* document = this->document();
    if (!document) {
        promise.reject(InvalidStateError);
        return;
    }
    ImageBitmap::createPromise(*document, WTFMove(source), WTFMove(options), WTFMove(promise));
}

void DOMWindow::createImageBitmap(ImageBitmap::Source&& source, int sx, int sy, int sw, int sh, ImageBitmapOptions&& options, ImageBitmap::Promise&& promise)
{
    auto* document = this->document();
    if (!document) {
        promise.reject(InvalidStateError);
        return;
    }
    ImageBitmap::createPromise(*document, WTFMove(source), WTFMove(options), sx, sy, sw, sh, WTFMove(promise));
}

bool DOMWindow::isSecureContext() const
{
    auto* document = this->document();
    if (!document)
        return false;
    return document->isSecureContext();
}

static void didAddStorageEventListener(DOMWindow& window)
{
    // Creating these WebCore::Storage objects informs the system that we'd like to receive
    // notifications about storage events that might be triggered in other processes. Rather
    // than subscribe to these notifications explicitly, we subscribe to them implicitly to
    // simplify the work done by the system. 
    window.localStorage();
    window.sessionStorage();
}

bool DOMWindow::isSameSecurityOriginAsMainFrame() const
{
    if (!m_frame || !m_frame->page() || !document())
        return false;

    if (m_frame->isMainFrame())
        return true;

    Document* mainFrameDocument = m_frame->mainFrame().document();

    if (mainFrameDocument && document()->securityOrigin().canAccess(mainFrameDocument->securityOrigin()))
        return true;

    return false;
}

bool DOMWindow::addEventListener(const AtomicString& eventType, Ref<EventListener>&& listener, const AddEventListenerOptions& options)
{
    if (!EventTarget::addEventListener(eventType, WTFMove(listener), options))
        return false;

    if (Document* document = this->document()) {
        document->addListenerTypeIfNeeded(eventType);
        if (eventNames().isWheelEventType(eventType))
            document->didAddWheelEventHandler(*document);
        else if (eventNames().isTouchEventType(eventType))
            document->didAddTouchEventHandler(*document);
        else if (eventType == eventNames().storageEvent)
            didAddStorageEventListener(*this);
    }

    if (eventType == eventNames().unloadEvent)
        addUnloadEventListener(this);
    else if (eventType == eventNames().beforeunloadEvent && allowsBeforeUnloadListeners(this))
        addBeforeUnloadEventListener(this);
#if ENABLE(DEVICE_ORIENTATION)
#if PLATFORM(IOS)
    else if ((eventType == eventNames().devicemotionEvent || eventType == eventNames().deviceorientationEvent) && document()) {
        if (isSameSecurityOriginAsMainFrame()) {
            if (eventType == eventNames().deviceorientationEvent)
                document()->deviceOrientationController()->addDeviceEventListener(this);
            else
                document()->deviceMotionController()->addDeviceEventListener(this);
        } else if (document())
            document()->addConsoleMessage(MessageSource::JS, MessageLevel::Warning, "Blocked attempt add device motion or orientation listener from child frame that wasn't the same security origin as the main page."_s);
    }
#else
    else if (eventType == eventNames().devicemotionEvent) {
        if (isSameSecurityOriginAsMainFrame()) {
            if (DeviceMotionController* controller = DeviceMotionController::from(page()))
                controller->addDeviceEventListener(this);
        } else if (document())
            document()->addConsoleMessage(MessageSource::JS, MessageLevel::Warning, "Blocked attempt add device motion listener from child frame that wasn't the same security origin as the main page."_s);
    } else if (eventType == eventNames().deviceorientationEvent) {
        if (isSameSecurityOriginAsMainFrame()) {
            if (DeviceOrientationController* controller = DeviceOrientationController::from(page()))
                controller->addDeviceEventListener(this);
        } else if (document())
            document()->addConsoleMessage(MessageSource::JS, MessageLevel::Warning, "Blocked attempt add device orientation listener from child frame that wasn't the same security origin as the main page."_s);
    }
#endif // PLATFORM(IOS)
#endif // ENABLE(DEVICE_ORIENTATION)
#if PLATFORM(IOS)
    else if (eventType == eventNames().scrollEvent)
        incrementScrollEventListenersCount();
#endif
#if ENABLE(IOS_TOUCH_EVENTS)
    else if (eventNames().isTouchEventType(eventType))
        ++m_touchAndGestureEventListenerCount;
#endif
#if ENABLE(IOS_GESTURE_EVENTS)
    else if (eventNames().isGestureEventType(eventType))
        ++m_touchAndGestureEventListenerCount;
#endif
#if ENABLE(GAMEPAD)
    else if (eventNames().isGamepadEventType(eventType))
        incrementGamepadEventListenerCount();
#endif

    return true;
}

#if PLATFORM(IOS)

void DOMWindow::incrementScrollEventListenersCount()
{
    Document* document = this->document();
    if (++m_scrollEventListenerCount == 1 && document == &document->topDocument()) {
        Frame* frame = this->frame();
        if (frame && frame->page())
            frame->page()->chrome().client().setNeedsScrollNotifications(*frame, true);
    }
}

void DOMWindow::decrementScrollEventListenersCount()
{
    Document* document = this->document();
    if (!--m_scrollEventListenerCount && document == &document->topDocument()) {
        Frame* frame = this->frame();
        if (frame && frame->page() && document->pageCacheState() == Document::NotInPageCache)
            frame->page()->chrome().client().setNeedsScrollNotifications(*frame, false);
    }
}

#endif

void DOMWindow::resetAllGeolocationPermission()
{
    // FIXME: Can we remove the PLATFORM(IOS)-guard?
#if ENABLE(GEOLOCATION) && PLATFORM(IOS)
    if (m_navigator)
        NavigatorGeolocation::from(m_navigator.get())->resetAllGeolocationPermission();
#endif
}

bool DOMWindow::removeEventListener(const AtomicString& eventType, EventListener& listener, const ListenerOptions& options)
{
    if (!EventTarget::removeEventListener(eventType, listener, options.capture))
        return false;

    if (Document* document = this->document()) {
        if (eventNames().isWheelEventType(eventType))
            document->didRemoveWheelEventHandler(*document);
        else if (eventNames().isTouchEventType(eventType))
            document->didRemoveTouchEventHandler(*document);
    }

    if (eventType == eventNames().unloadEvent)
        removeUnloadEventListener(this);
    else if (eventType == eventNames().beforeunloadEvent && allowsBeforeUnloadListeners(this))
        removeBeforeUnloadEventListener(this);
#if ENABLE(DEVICE_ORIENTATION)
#if PLATFORM(IOS)
    else if (eventType == eventNames().devicemotionEvent && document())
        document()->deviceMotionController()->removeDeviceEventListener(this);
    else if (eventType == eventNames().deviceorientationEvent && document())
        document()->deviceOrientationController()->removeDeviceEventListener(this);
#else
    else if (eventType == eventNames().devicemotionEvent) {
        if (DeviceMotionController* controller = DeviceMotionController::from(page()))
            controller->removeDeviceEventListener(this);
    } else if (eventType == eventNames().deviceorientationEvent) {
        if (DeviceOrientationController* controller = DeviceOrientationController::from(page()))
            controller->removeDeviceEventListener(this);
    }
#endif // PLATFORM(IOS)
#endif // ENABLE(DEVICE_ORIENTATION)
#if PLATFORM(IOS)
    else if (eventType == eventNames().scrollEvent)
        decrementScrollEventListenersCount();
#endif
#if ENABLE(IOS_TOUCH_EVENTS)
    else if (eventNames().isTouchEventType(eventType)) {
        ASSERT(m_touchAndGestureEventListenerCount > 0);
        --m_touchAndGestureEventListenerCount;
    }
#endif
#if ENABLE(IOS_GESTURE_EVENTS)
    else if (eventNames().isGestureEventType(eventType)) {
        ASSERT(m_touchAndGestureEventListenerCount > 0);
        --m_touchAndGestureEventListenerCount;
    }
#endif
#if ENABLE(GAMEPAD)
    else if (eventNames().isGamepadEventType(eventType))
        decrementGamepadEventListenerCount();
#endif

    return true;
}

void DOMWindow::languagesChanged()
{
    if (auto* document = this->document())
        document->enqueueWindowEvent(Event::create(eventNames().languagechangeEvent, Event::CanBubble::No, Event::IsCancelable::No));
}

void DOMWindow::dispatchLoadEvent()
{
    // If we did not protect it, the document loader and its timing subobject might get destroyed
    // as a side effect of what event handling code does.
    auto protectedThis = makeRef(*this);
    auto protectedLoader = makeRefPtr(frame() ? frame()->loader().documentLoader() : nullptr);
    bool shouldMarkLoadEventTimes = protectedLoader && !protectedLoader->timing().loadEventStart();

    if (shouldMarkLoadEventTimes)
        protectedLoader->timing().markLoadEventStart();

<<<<<<< HEAD
    dispatchEvent(Event::create(eventNames().loadEvent, false, false), document());
=======
    dispatchEvent(Event::create(eventNames().loadEvent, Event::CanBubble::No, Event::IsCancelable::No), document());
>>>>>>> 20415689

    if (shouldMarkLoadEventTimes)
        protectedLoader->timing().markLoadEventEnd();

    // Send a separate load event to the element that owns this frame.
    if (frame()) {
        if (auto* owner = frame()->ownerElement())
<<<<<<< HEAD
            owner->dispatchEvent(Event::create(eventNames().loadEvent, false, false));
=======
            owner->dispatchEvent(Event::create(eventNames().loadEvent, Event::CanBubble::No, Event::IsCancelable::No));
>>>>>>> 20415689
    }

    InspectorInstrumentation::loadEventFired(frame());
}

void DOMWindow::dispatchEvent(Event& event, EventTarget* target)
{
    // FIXME: It's confusing to have both the inherited EventTarget::dispatchEvent function
    // and this function, which does something nearly identical but subtly different if
    // called with a target of null. Most callers pass the document as the target, though.
    // Fixing this could allow us to remove the special case in DocumentEventQueue::dispatchEvent.

    auto protectedThis = makeRef(*this);

    // Pausing a page may trigger pagehide and pageshow events. WebCore also implicitly fires these
    // events when closing a WebView. Here we keep track of the state of the page to prevent duplicate,
    // unbalanced events per the definition of the pageshow event:
    // <http://www.whatwg.org/specs/web-apps/current-work/multipage/history.html#event-pageshow>.
    // FIXME: This code should go at call sites where pageshowEvent and pagehideEvents are
    // generated, not here inside the event dispatching process.
    if (event.eventInterface() == PageTransitionEventInterfaceType) {
        if (event.type() == eventNames().pageshowEvent) {
            if (m_lastPageStatus == PageStatus::Shown)
                return; // Event was previously dispatched; do not fire a duplicate event.
            m_lastPageStatus = PageStatus::Shown;
        } else if (event.type() == eventNames().pagehideEvent) {
            if (m_lastPageStatus == PageStatus::Hidden)
                return; // Event was previously dispatched; do not fire a duplicate event.
            m_lastPageStatus = PageStatus::Hidden;
        }
    }

    // FIXME: It doesn't seem right to have the inspector instrumentation here since not all
    // events dispatched to the window object are guaranteed to flow through this function.
    // But the instrumentation prevents us from calling EventDispatcher::dispatchEvent here.
    event.setTarget(target ? target : this);
    event.setCurrentTarget(this);
    event.setEventPhase(Event::AT_TARGET);
    event.resetBeforeDispatch();
    auto cookie = InspectorInstrumentation::willDispatchEventOnWindow(frame(), event, *this);
    fireEventListeners(event);
    InspectorInstrumentation::didDispatchEventOnWindow(cookie);
    event.resetAfterDispatch();
}

void DOMWindow::removeAllEventListeners()
{
    EventTarget::removeAllEventListeners();

#if ENABLE(DEVICE_ORIENTATION)
#if PLATFORM(IOS)
    if (Document* document = this->document()) {
        document->deviceMotionController()->removeAllDeviceEventListeners(this);
        document->deviceOrientationController()->removeAllDeviceEventListeners(this);
    }
#else
    if (DeviceMotionController* controller = DeviceMotionController::from(page()))
        controller->removeAllDeviceEventListeners(this);
    if (DeviceOrientationController* controller = DeviceOrientationController::from(page()))
        controller->removeAllDeviceEventListeners(this);
#endif // PLATFORM(IOS)
#endif // ENABLE(DEVICE_ORIENTATION)

#if PLATFORM(IOS)
    if (m_scrollEventListenerCount) {
        m_scrollEventListenerCount = 1;
        decrementScrollEventListenersCount();
    }
#endif

#if ENABLE(IOS_TOUCH_EVENTS) || ENABLE(IOS_GESTURE_EVENTS)
    m_touchAndGestureEventListenerCount = 0;
#endif

#if ENABLE(TOUCH_EVENTS)
    if (Document* document = this->document())
        document->didRemoveEventTargetNode(*document);
#endif

    if (m_performance) {
        m_performance->removeAllEventListeners();
        m_performance->removeAllObservers();
    }

    removeAllUnloadEventListeners(this);
    removeAllBeforeUnloadEventListeners(this);
}

void DOMWindow::captureEvents()
{
    // Not implemented.
}

void DOMWindow::releaseEvents()
{
    // Not implemented.
}

void DOMWindow::finishedLoading()
{
    if (m_shouldPrintWhenFinishedLoading) {
        m_shouldPrintWhenFinishedLoading = false;
        if (m_frame->loader().activeDocumentLoader()->mainDocumentError().isNull())
            print();
    }
}

void DOMWindow::setLocation(DOMWindow& activeWindow, DOMWindow& firstWindow, const String& urlString, SetLocationLocking locking)
{
    if (!isCurrentlyDisplayedInFrame())
        return;

    Document* activeDocument = activeWindow.document();
    if (!activeDocument)
        return;

    if (!activeDocument->canNavigate(m_frame))
        return;

    Frame* firstFrame = firstWindow.frame();
    if (!firstFrame)
        return;

    URL completedURL = firstFrame->document()->completeURL(urlString);
    if (completedURL.isNull())
        return;

    if (isInsecureScriptAccess(activeWindow, completedURL))
        return;

    // We want a new history item if we are processing a user gesture.
    LockHistory lockHistory = (locking != LockHistoryBasedOnGestureState || !UserGestureIndicator::processingUserGesture()) ? LockHistory::Yes : LockHistory::No;
    LockBackForwardList lockBackForwardList = (locking != LockHistoryBasedOnGestureState) ? LockBackForwardList::Yes : LockBackForwardList::No;
    m_frame->navigationScheduler().scheduleLocationChange(*activeDocument, activeDocument->securityOrigin(),
        // FIXME: What if activeDocument()->frame() is 0?
        completedURL, activeDocument->frame()->loader().outgoingReferrer(),
        lockHistory, lockBackForwardList);
}

void DOMWindow::printErrorMessage(const String& message)
{
    if (message.isEmpty())
        return;

    if (PageConsoleClient* pageConsole = console())
        pageConsole->addMessage(MessageSource::JS, MessageLevel::Error, message);
}

String DOMWindow::crossDomainAccessErrorMessage(const DOMWindow& activeWindow, IncludeTargetOrigin includeTargetOrigin)
{
    const URL& activeWindowURL = activeWindow.document()->url();
    if (activeWindowURL.isNull())
        return String();

    ASSERT(!activeWindow.document()->securityOrigin().canAccess(document()->securityOrigin()));

    // FIXME: This message, and other console messages, have extra newlines. Should remove them.
    SecurityOrigin& activeOrigin = activeWindow.document()->securityOrigin();
    SecurityOrigin& targetOrigin = document()->securityOrigin();
    String message;
    if (includeTargetOrigin == IncludeTargetOrigin::Yes)
        message = makeString("Blocked a frame with origin \"", activeOrigin.toString(), "\" from accessing a frame with origin \"", targetOrigin.toString(), "\". ");
    else
        message = makeString("Blocked a frame with origin \"", activeOrigin.toString(), "\" from accessing a cross-origin frame. ");

    // Sandbox errors: Use the origin of the frames' location, rather than their actual origin (since we know that at least one will be "null").
    URL activeURL = activeWindow.document()->url();
    URL targetURL = document()->url();
    if (document()->isSandboxed(SandboxOrigin) || activeWindow.document()->isSandboxed(SandboxOrigin)) {
        if (includeTargetOrigin == IncludeTargetOrigin::Yes)
            message = makeString("Blocked a frame at \"", SecurityOrigin::create(activeURL).get().toString(), "\" from accessing a frame at \"", SecurityOrigin::create(targetURL).get().toString(), "\". ");
        else
            message = makeString("Blocked a frame at \"", SecurityOrigin::create(activeURL).get().toString(), "\" from accessing a cross-origin frame. ");

        if (document()->isSandboxed(SandboxOrigin) && activeWindow.document()->isSandboxed(SandboxOrigin))
            return makeString("Sandbox access violation: ", message, " Both frames are sandboxed and lack the \"allow-same-origin\" flag.");
        if (document()->isSandboxed(SandboxOrigin))
            return makeString("Sandbox access violation: ", message, " The frame being accessed is sandboxed and lacks the \"allow-same-origin\" flag.");
        return makeString("Sandbox access violation: ", message, " The frame requesting access is sandboxed and lacks the \"allow-same-origin\" flag.");
    }

    if (includeTargetOrigin == IncludeTargetOrigin::Yes) {
        // Protocol errors: Use the URL's protocol rather than the origin's protocol so that we get a useful message for non-heirarchal URLs like 'data:'.
        if (targetOrigin.protocol() != activeOrigin.protocol())
            return message + " The frame requesting access has a protocol of \"" + activeURL.protocol() + "\", the frame being accessed has a protocol of \"" + targetURL.protocol() + "\". Protocols must match.\n";

        // 'document.domain' errors.
        if (targetOrigin.domainWasSetInDOM() && activeOrigin.domainWasSetInDOM())
            return message + "The frame requesting access set \"document.domain\" to \"" + activeOrigin.domain() + "\", the frame being accessed set it to \"" + targetOrigin.domain() + "\". Both must set \"document.domain\" to the same value to allow access.";
        if (activeOrigin.domainWasSetInDOM())
            return message + "The frame requesting access set \"document.domain\" to \"" + activeOrigin.domain() + "\", but the frame being accessed did not. Both must set \"document.domain\" to the same value to allow access.";
        if (targetOrigin.domainWasSetInDOM())
            return message + "The frame being accessed set \"document.domain\" to \"" + targetOrigin.domain() + "\", but the frame requesting access did not. Both must set \"document.domain\" to the same value to allow access.";
    }

    // Default.
    return message + "Protocols, domains, and ports must match.";
}

bool DOMWindow::isInsecureScriptAccess(DOMWindow& activeWindow, const String& urlString)
{
    if (!protocolIsJavaScript(urlString))
        return false;

    // If this DOMWindow isn't currently active in the Frame, then there's no
    // way we should allow the access.
    // FIXME: Remove this check if we're able to disconnect DOMWindow from
    // Frame on navigation: https://bugs.webkit.org/show_bug.cgi?id=62054
    if (isCurrentlyDisplayedInFrame()) {
        // FIXME: Is there some way to eliminate the need for a separate "activeWindow == this" check?
        if (&activeWindow == this)
            return false;

        // FIXME: The name canAccess seems to be a roundabout way to ask "can execute script".
        // Can we name the SecurityOrigin function better to make this more clear?
        if (activeWindow.document()->securityOrigin().canAccess(document()->securityOrigin()))
            return false;
    }

    printErrorMessage(crossDomainAccessErrorMessage(activeWindow, IncludeTargetOrigin::Yes));
    return true;
}

ExceptionOr<RefPtr<Frame>> DOMWindow::createWindow(const String& urlString, const AtomicString& frameName, const WindowFeatures& windowFeatures, DOMWindow& activeWindow, Frame& firstFrame, Frame& openerFrame, const WTF::Function<void(DOMWindow&)>& prepareDialogFunction)
{
    Frame* activeFrame = activeWindow.frame();
    if (!activeFrame)
        return RefPtr<Frame> { nullptr };

    Document* activeDocument = activeWindow.document();
    if (!activeDocument)
        return RefPtr<Frame> { nullptr };

    URL completedURL = urlString.isEmpty() ? URL(ParsedURLString, emptyString()) : firstFrame.document()->completeURL(urlString);
    if (!completedURL.isEmpty() && !completedURL.isValid())
        return Exception { SyntaxError };

    // For whatever reason, Firefox uses the first frame to determine the outgoingReferrer. We replicate that behavior here.
    String referrer = SecurityPolicy::generateReferrerHeader(firstFrame.document()->referrerPolicy(), completedURL, firstFrame.loader().outgoingReferrer());
    auto initiatedByMainFrame = activeFrame->isMainFrame() ? InitiatedByMainFrame::Yes : InitiatedByMainFrame::Unknown;

    ResourceRequest resourceRequest { completedURL, referrer };
    FrameLoader::addHTTPOriginIfNeeded(resourceRequest, firstFrame.loader().outgoingOrigin());
    FrameLoadRequest frameLoadRequest { *activeDocument, activeDocument->securityOrigin(), resourceRequest, frameName, LockHistory::No, LockBackForwardList::No, MaybeSendReferrer, AllowNavigationToInvalidURL::Yes, NewFrameOpenerPolicy::Allow, activeDocument->shouldOpenExternalURLsPolicyToPropagate(), initiatedByMainFrame };

    // We pass the opener frame for the lookupFrame in case the active frame is different from
    // the opener frame, and the name references a frame relative to the opener frame.
    bool created;
    RefPtr<Frame> newFrame = WebCore::createWindow(*activeFrame, openerFrame, WTFMove(frameLoadRequest), windowFeatures, created);
    if (!newFrame)
        return RefPtr<Frame> { nullptr };

    if (!windowFeatures.noopener)
        newFrame->loader().setOpener(&openerFrame);
    newFrame->page()->setOpenedByDOM();

    if (newFrame->document()->domWindow()->isInsecureScriptAccess(activeWindow, completedURL))
        return windowFeatures.noopener ? RefPtr<Frame> { nullptr } : newFrame;

    if (prepareDialogFunction)
        prepareDialogFunction(*newFrame->document()->domWindow());

    if (created) {
        ResourceRequest resourceRequest { completedURL, referrer, ResourceRequestCachePolicy::UseProtocolCachePolicy };
        FrameLoader::addSameSiteInfoToRequestIfNeeded(resourceRequest, openerFrame.document());
        FrameLoadRequest frameLoadRequest { *activeWindow.document(), activeWindow.document()->securityOrigin(), resourceRequest, "_self"_s, LockHistory::No, LockBackForwardList::No, MaybeSendReferrer, AllowNavigationToInvalidURL::Yes, NewFrameOpenerPolicy::Allow, activeDocument->shouldOpenExternalURLsPolicyToPropagate(), initiatedByMainFrame };
        if (openerFrame.document() && !protocolHostAndPortAreEqual(openerFrame.document()->url(), frameLoadRequest.resourceRequest().url()))
            frameLoadRequest.setIsCrossOriginWindowOpenNavigation(true);
        newFrame->loader().changeLocation(WTFMove(frameLoadRequest));

#if HAVE(CFNETWORK_STORAGE_PARTITIONING)
        if (auto openerDocument = openerFrame.document()) {
            if (auto openerPageID = openerFrame.loader().client().pageID())
                ResourceLoadObserver::shared().logWindowCreation(completedURL, openerPageID.value(), *openerDocument);
        }
#endif
    } else if (!urlString.isEmpty()) {
        LockHistory lockHistory = UserGestureIndicator::processingUserGesture() ? LockHistory::No : LockHistory::Yes;
        newFrame->navigationScheduler().scheduleLocationChange(*activeDocument, activeDocument->securityOrigin(), completedURL, referrer, lockHistory, LockBackForwardList::No);
    }

    // Navigating the new frame could result in it being detached from its page by a navigation policy delegate.
    if (!newFrame->page())
        return RefPtr<Frame> { nullptr };

    return windowFeatures.noopener ? RefPtr<Frame> { nullptr } : newFrame;
}

<<<<<<< HEAD
RefPtr<WindowProxy> DOMWindow::open(DOMWindow& activeWindow, DOMWindow& firstWindow, const String& urlString, const AtomicString& frameName, const String& windowFeaturesString)
=======
ExceptionOr<RefPtr<WindowProxy>> DOMWindow::open(DOMWindow& activeWindow, DOMWindow& firstWindow, const String& urlString, const AtomicString& frameName, const String& windowFeaturesString)
>>>>>>> 20415689
{
    if (!isCurrentlyDisplayedInFrame())
        return RefPtr<WindowProxy> { nullptr };

    auto* activeDocument = activeWindow.document();
    if (!activeDocument)
        return RefPtr<WindowProxy> { nullptr };

    auto* firstFrame = firstWindow.frame();
    if (!firstFrame)
        return RefPtr<WindowProxy> { nullptr };

#if ENABLE(CONTENT_EXTENSIONS)
    if (firstFrame->document()
        && firstFrame->page()
        && firstFrame->mainFrame().document()
        && firstFrame->mainFrame().document()->loader()) {
        ResourceLoadInfo resourceLoadInfo { firstFrame->document()->completeURL(urlString), firstFrame->mainFrame().document()->url(), ResourceType::Popup };
        for (auto& action : firstFrame->page()->userContentProvider().actionsForResourceLoad(resourceLoadInfo, *firstFrame->mainFrame().document()->loader()).first) {
            if (action.type() == ContentExtensions::ActionType::BlockLoad)
                return RefPtr<WindowProxy> { nullptr };
        }
    }
#endif

    if (!firstWindow.allowPopUp()) {
        // Because FrameTree::findFrameForNavigation() returns true for empty strings, we must check for empty frame names.
        // Otherwise, illegitimate window.open() calls with no name will pass right through the popup blocker.
        if (frameName.isEmpty() || !m_frame->loader().findFrameForNavigation(frameName, activeDocument))
            return RefPtr<WindowProxy> { nullptr };
    }

    // Get the target frame for the special cases of _top and _parent.
    // In those cases, we schedule a location change right now and return early.
    Frame* targetFrame = nullptr;
    if (equalIgnoringASCIICase(frameName, "_top"))
        targetFrame = &m_frame->tree().top();
    else if (equalIgnoringASCIICase(frameName, "_parent")) {
        if (Frame* parent = m_frame->tree().parent())
            targetFrame = parent;
        else
            targetFrame = m_frame;
    }
    if (targetFrame) {
        if (!activeDocument->canNavigate(targetFrame))
            return RefPtr<WindowProxy> { nullptr };

        URL completedURL = firstFrame->document()->completeURL(urlString);

        if (targetFrame->document()->domWindow()->isInsecureScriptAccess(activeWindow, completedURL))
            return &targetFrame->windowProxy();

        if (urlString.isEmpty())
            return &targetFrame->windowProxy();

        // For whatever reason, Firefox uses the first window rather than the active window to
        // determine the outgoing referrer. We replicate that behavior here.
        LockHistory lockHistory = UserGestureIndicator::processingUserGesture() ? LockHistory::No : LockHistory::Yes;
        targetFrame->navigationScheduler().scheduleLocationChange(*activeDocument, activeDocument->securityOrigin(), completedURL, firstFrame->loader().outgoingReferrer(),
            lockHistory, LockBackForwardList::No);
        return &targetFrame->windowProxy();
    }

<<<<<<< HEAD
    auto newFrame = createWindow(urlString, frameName, parseWindowFeatures(windowFeaturesString), activeWindow, *firstFrame, *m_frame);
    return newFrame ? &newFrame->windowProxy() : nullptr;
=======
    auto newFrameOrException = createWindow(urlString, frameName, parseWindowFeatures(windowFeaturesString), activeWindow, *firstFrame, *m_frame);
    if (newFrameOrException.hasException())
        return newFrameOrException.releaseException();

    auto newFrame = newFrameOrException.releaseReturnValue();
    return newFrame ? &newFrame->windowProxy() : RefPtr<WindowProxy> { nullptr };
>>>>>>> 20415689
}

void DOMWindow::showModalDialog(const String& urlString, const String& dialogFeaturesString, DOMWindow& activeWindow, DOMWindow& firstWindow, const WTF::Function<void (DOMWindow&)>& prepareDialogFunction)
{
    if (!isCurrentlyDisplayedInFrame())
        return;
    if (!activeWindow.frame())
        return;
    Frame* firstFrame = firstWindow.frame();
    if (!firstFrame)
        return;

    auto* page = m_frame->page();
    if (!page)
        return;

    if (!page->arePromptsAllowed()) {
        printErrorMessage("Use of window.showModalDialog is not allowed while unloading a page.");
        return;
    }

    if (!canShowModalDialog(*m_frame) || !firstWindow.allowPopUp())
        return;

    auto dialogFrameOrException = createWindow(urlString, emptyAtom(), parseDialogFeatures(dialogFeaturesString, screenAvailableRect(m_frame->view())), activeWindow, *firstFrame, *m_frame, prepareDialogFunction);
    if (dialogFrameOrException.hasException())
        return;
    RefPtr<Frame> dialogFrame = dialogFrameOrException.releaseReturnValue();
    if (!dialogFrame)
        return;
    dialogFrame->page()->chrome().runModal();
}

void DOMWindow::enableSuddenTermination()
{
    if (Page* page = this->page())
        page->chrome().enableSuddenTermination();
}

void DOMWindow::disableSuddenTermination()
{
    if (Page* page = this->page())
        page->chrome().disableSuddenTermination();
}

} // namespace WebCore<|MERGE_RESOLUTION|>--- conflicted
+++ resolved
@@ -1086,13 +1086,7 @@
     if (!m_frame->isMainFrame())
         return;
 
-<<<<<<< HEAD
-    bool allowScriptsToCloseWindows = m_frame->settings().allowScriptsToCloseWindows();
-
-    if (!(page->openedByDOM() || page->backForward().count() <= 1 || allowScriptsToCloseWindows)) {
-=======
     if (!(page->openedByDOM() || page->backForward().count() <= 1)) {
->>>>>>> 20415689
         console()->addMessage(MessageSource::JS, MessageLevel::Warning, "Can't close the window since it was not opened by JavaScript"_s);
         return;
     }
@@ -2009,11 +2003,7 @@
     if (shouldMarkLoadEventTimes)
         protectedLoader->timing().markLoadEventStart();
 
-<<<<<<< HEAD
-    dispatchEvent(Event::create(eventNames().loadEvent, false, false), document());
-=======
     dispatchEvent(Event::create(eventNames().loadEvent, Event::CanBubble::No, Event::IsCancelable::No), document());
->>>>>>> 20415689
 
     if (shouldMarkLoadEventTimes)
         protectedLoader->timing().markLoadEventEnd();
@@ -2021,11 +2011,7 @@
     // Send a separate load event to the element that owns this frame.
     if (frame()) {
         if (auto* owner = frame()->ownerElement())
-<<<<<<< HEAD
-            owner->dispatchEvent(Event::create(eventNames().loadEvent, false, false));
-=======
             owner->dispatchEvent(Event::create(eventNames().loadEvent, Event::CanBubble::No, Event::IsCancelable::No));
->>>>>>> 20415689
     }
 
     InspectorInstrumentation::loadEventFired(frame());
@@ -2314,11 +2300,7 @@
     return windowFeatures.noopener ? RefPtr<Frame> { nullptr } : newFrame;
 }
 
-<<<<<<< HEAD
-RefPtr<WindowProxy> DOMWindow::open(DOMWindow& activeWindow, DOMWindow& firstWindow, const String& urlString, const AtomicString& frameName, const String& windowFeaturesString)
-=======
 ExceptionOr<RefPtr<WindowProxy>> DOMWindow::open(DOMWindow& activeWindow, DOMWindow& firstWindow, const String& urlString, const AtomicString& frameName, const String& windowFeaturesString)
->>>>>>> 20415689
 {
     if (!isCurrentlyDisplayedInFrame())
         return RefPtr<WindowProxy> { nullptr };
@@ -2382,17 +2364,12 @@
         return &targetFrame->windowProxy();
     }
 
-<<<<<<< HEAD
-    auto newFrame = createWindow(urlString, frameName, parseWindowFeatures(windowFeaturesString), activeWindow, *firstFrame, *m_frame);
-    return newFrame ? &newFrame->windowProxy() : nullptr;
-=======
     auto newFrameOrException = createWindow(urlString, frameName, parseWindowFeatures(windowFeaturesString), activeWindow, *firstFrame, *m_frame);
     if (newFrameOrException.hasException())
         return newFrameOrException.releaseException();
 
     auto newFrame = newFrameOrException.releaseReturnValue();
     return newFrame ? &newFrame->windowProxy() : RefPtr<WindowProxy> { nullptr };
->>>>>>> 20415689
 }
 
 void DOMWindow::showModalDialog(const String& urlString, const String& dialogFeaturesString, DOMWindow& activeWindow, DOMWindow& firstWindow, const WTF::Function<void (DOMWindow&)>& prepareDialogFunction)
