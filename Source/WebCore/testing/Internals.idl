/*
 * Copyright (C) 2012 Google Inc. All rights reserved.
 * Copyright (C) 2013-2017 Apple Inc. All rights reserved.
 *
 * Redistribution and use in source and binary forms, with or without
 * modification, are permitted provided that the following conditions
 * are met:
 *
 * 1.  Redistributions of source code must retain the above copyright
 *     notice, this list of conditions and the following disclaimer.
 * 2.  Redistributions in binary form must reproduce the above copyright
 *     notice, this list of conditions and the following disclaimer in the
 *     documentation and/or other materials provided with the distribution.
 *
 * THIS SOFTWARE IS PROVIDED BY APPLE AND ITS CONTRIBUTORS "AS IS" AND ANY
 * EXPRESS OR IMPLIED WARRANTIES, INCLUDING, BUT NOT LIMITED TO, THE IMPLIED
 * WARRANTIES OF MERCHANTABILITY AND FITNESS FOR A PARTICULAR PURPOSE ARE
 * DISCLAIMED. IN NO EVENT SHALL APPLE OR ITS CONTRIBUTORS BE LIABLE FOR ANY
 * DIRECT, INDIRECT, INCIDENTAL, SPECIAL, EXEMPLARY, OR CONSEQUENTIAL DAMAGES
 * (INCLUDING, BUT NOT LIMITED TO, PROCUREMENT OF SUBSTITUTE GOODS OR SERVICES;
 * LOSS OF USE, DATA, OR PROFITS; OR BUSINESS INTERRUPTION) HOWEVER CAUSED AND
 * ON ANY THEORY OF LIABILITY, WHETHER IN CONTRACT, STRICT LIABILITY, OR TORT
 * (INCLUDING NEGLIGENCE OR OTHERWISE) ARISING IN ANY WAY OUT OF THE USE OF
 * THIS SOFTWARE, EVEN IF ADVISED OF THE POSSIBILITY OF SUCH DAMAGE.
 */

enum PageOverlayType {
    "view",
    "document"
};

// These map to ResourceRequestCachePolicy.
enum CachePolicy {
    "UseProtocolCachePolicy",
    "ReloadIgnoringCacheData",
    "ReturnCacheDataElseLoad",
    "ReturnCacheDataDontLoad"
};

// FIXME: Strings in an enum should not have the name of the enum as a prefix.
enum ResourceLoadPriority {
    "ResourceLoadPriorityVeryLow",
    "ResourceLoadPriorityLow",
    "ResourceLoadPriorityMedium",
    "ResourceLoadPriorityHigh",
    "ResourceLoadPriorityVeryHigh"
};

[Conditional=MEDIA_SESSION] enum MediaSessionInterruptingCategory {
    "content",
    "transient",
    "transient-solo"
};

[Conditional=MEDIA_SESSION] enum MediaControlEvent {
    "play-pause",
    "next-track",
    "previous-track"
};

enum AutoFillButtonType {
    "None",
    "Contacts",
    "Credentials",
    "StrongPassword"
};

enum UserInterfaceLayoutDirection {
    "LTR",
    "RTL"
};

enum BaseWritingDirection {
    "Natural",
    "Ltr",
    "Rtl"
};

enum EventThrottlingBehavior {
    "responsive",
    "unresponsive"
};

enum CompositingPolicy {
    "normal",
    "conservative"
};

[Conditional=VIDEO] enum PlaybackControlsPurpose {
    "ControlsManager",
    "NowPlaying"
};

[Conditional=VIDEO] enum MediaSessionState {
    "Idle",
    "Autoplaying",
    "Playing",
    "Paused",
    "Interrupted"
};

[
    ExportMacro=WEBCORE_TESTSUPPORT_EXPORT,
    Conditional=VIDEO,
    JSGenerateToJSObject,
] dictionary NowPlayingState {
    boolean hasActiveSession;
    boolean registeredAsNowPlayingApplication;
    DOMString title;
    unrestricted double duration;
    unrestricted double elapsedTime;
    unsigned long long uniqueIdentifier;
};

[
    ExportMacro=WEBCORE_TESTSUPPORT_EXPORT,
    JSGenerateToJSObject,
] dictionary FullscreenInsets {
    double top;
    double left;
    double bottom;
    double right;
};

[
    ExportMacro=WEBCORE_TESTSUPPORT_EXPORT,
    NoInterfaceObject,
] interface Internals {
    DOMString address(Node node);
    boolean nodeNeedsStyleRecalc(Node node);
    DOMString styleChangeType(Node node);
    DOMString description(any value);

    // Animated image pausing testing.
    boolean hasPausedImageAnimations(Element element);

    // Must be called on an element whose enclosingLayer() is self-painting.
    boolean isPaintingFrequently(Element element);
    void incrementFrequentPaintCounter(Element element);

    [MayThrowException] DOMString elementRenderTreeAsText(Element element);
    boolean isPreloaded(DOMString url);
    boolean isLoadingFromMemoryCache(DOMString url);
    DOMString fetchResponseSource(FetchResponse response);
    DOMString xhrResponseSource(XMLHttpRequest xhr);
    boolean isSharingStyleSheetContents(HTMLLinkElement a, HTMLLinkElement b);
    boolean isStyleSheetLoadingSubresources(HTMLLinkElement link);
    void clearMemoryCache();
    void pruneMemoryCacheToSize(long size);
    void destroyDecodedDataForAllImages();
    long memoryCacheSize();
    void setOverrideCachePolicy(CachePolicy policy);
    void setOverrideResourceLoadPriority(ResourceLoadPriority priority);
    void setStrictRawResourceValidationPolicyDisabled(boolean disabled);

    void clearPageCache();
    unsigned long pageCacheSize();

    CSSStyleDeclaration computedStyleIncludingVisitedInfo(Element element);

    Node ensureUserAgentShadowRoot(Element host);
    Node shadowRoot(Element host);

    // CSS Deferred Parsing Testing.
    long deferredStyleRulesCount(StyleSheet sheet);
    long deferredGroupRulesCount(StyleSheet sheet);
    long deferredKeyframesRulesCount(StyleSheet sheet);

    [MayThrowException] DOMString shadowRootType(Node root);
    DOMString shadowPseudoId(Element element);
    void setShadowPseudoId(Element element, DOMString id);
    Node treeScopeRootNode(Node node);
    Node parentTreeScope(Node node);

    // Spatial Navigation testing
    [MayThrowException] unsigned long lastSpatialNavigationCandidateCount();

    // CSS Animation testing.
    unsigned long numberOfActiveAnimations();
    [MayThrowException] void suspendAnimations();
    [MayThrowException] void resumeAnimations();
    [MayThrowException] boolean animationsAreSuspended();
    [MayThrowException] boolean pauseAnimationAtTimeOnElement(DOMString animationName, unrestricted double pauseTime, Element element);
    [MayThrowException] boolean pauseAnimationAtTimeOnPseudoElement(DOMString animationName, unrestricted double pauseTime, Element element, DOMString pseudoId);
    readonly attribute double animationsInterval;

    // CSS Transition testing.
    [MayThrowException] boolean pauseTransitionAtTimeOnElement(DOMString propertyName, unrestricted double pauseTime, Element element);
    [MayThrowException] boolean pauseTransitionAtTimeOnPseudoElement(DOMString property, unrestricted double pauseTime, Element element, DOMString pseudoId);

    // For animations testing, we need a way to get at pseudo elements.
    [MayThrowException] Element? pseudoElement(Element element, DOMString pseudoId);

    DOMString visiblePlaceholder(Element element);
    void selectColorInColorChooser(HTMLInputElement element, DOMString colorValue);
    [MayThrowException] sequence<DOMString> formControlStateOfPreviousHistoryItem();
    [MayThrowException] void setFormControlStateOfPreviousHistoryItem(sequence<DOMString> values);

    [MayThrowException] DOMRect absoluteCaretBounds();

    DOMRect boundingBox(Element element);

    [MayThrowException] DOMRectList inspectorHighlightRects();
    [MayThrowException] DOMString inspectorHighlightObject();

    [MayThrowException] unsigned long markerCountForNode(Node node, DOMString markerType);
    [MayThrowException] Range? markerRangeForNode(Node node, DOMString markerType, unsigned long index);
    [MayThrowException] DOMString markerDescriptionForNode(Node node, DOMString markerType, unsigned long index);
    [MayThrowException] DOMString dumpMarkerRects(DOMString markerType);
    void addTextMatchMarker(Range range, boolean isActive);
    [MayThrowException] void setMarkedTextMatchesAreHighlighted(boolean flag);

    void invalidateFontCache();
    void setFontSmoothingEnabled(boolean enabled);

    [MayThrowException] void setScrollViewPosition(long x, long y);

    // Like Element.scrollTo(), but without constaints, for testing rubber-banding.
    [MayThrowException] void unconstrainedScrollTo(Element element, unrestricted double x, unrestricted double y);

    [MayThrowException] DOMRect layoutViewportRect();
    [MayThrowException] DOMRect visualViewportRect();

    [MayThrowException] void setViewBaseBackgroundColor(DOMString colorValue);

    [MayThrowException] void setPagination(DOMString mode, long gap, optional long pageLength = 0);
    [MayThrowException] void setPaginationLineGridEnabled(boolean enabled);

    [MayThrowException] DOMString configurationForViewport(unrestricted float devicePixelRatio, long deviceWidth, long deviceHeight, long availableWidth, long availableHeight);

    [MayThrowException] boolean wasLastChangeUserEdit(Element textField);
    boolean elementShouldAutoComplete(HTMLInputElement inputElement);
    void setEditingValue(HTMLInputElement inputElement, DOMString value);
    void setAutofilled(HTMLInputElement inputElement, boolean enabled);
    void setShowAutoFillButton(HTMLInputElement inputElement, AutoFillButtonType autoFillButtonType);
    AutoFillButtonType autoFillButtonType(HTMLInputElement inputElement);
    AutoFillButtonType lastAutoFillButtonType(HTMLInputElement inputElement);

    [MayThrowException] Range? rangeOfString(DOMString text, Range? referenceRange, sequence<DOMString> findOptions);
    [MayThrowException] unsigned long countMatchesForText(DOMString text, sequence<DOMString> findOptions, DOMString markMatches);
    [MayThrowException] unsigned long countFindMatches(DOMString text, sequence<DOMString> findOptions);

    [MayThrowException] DOMString autofillFieldName(Element formControlElement);

    [MayThrowException] void invalidateControlTints();

    [MayThrowException] void scrollElementToRect(Element element, long x, long y, long w, long h);

    Range? rangeFromLocationAndLength(Element scope, long rangeLocation, long rangeLength);
    unsigned long locationFromRange(Element scope, Range range);
    unsigned long lengthFromRange(Element scope, Range range);
    DOMString rangeAsText(Range range);
    Range subrange(Range range, long rangeLocation, long rangeLength);
    [MayThrowException] Range? rangeForDictionaryLookupAtLocation(long x, long y);
    Range? rangeOfStringNearLocation(Range range, DOMString text, long targetOffset);

    [MayThrowException] void setDelegatesScrolling(boolean enabled);

    [MayThrowException] long lastSpellCheckRequestSequence();
    [MayThrowException] long lastSpellCheckProcessedSequence();

    sequence<DOMString> userPreferredLanguages();
    void setUserPreferredLanguages(sequence<DOMString> languages);

    sequence<DOMString> userPreferredAudioCharacteristics();
    void setUserPreferredAudioCharacteristic(DOMString characteristic);

    [MayThrowException] unsigned long wheelEventHandlerCount();
    [MayThrowException] unsigned long touchEventHandlerCount();

    [MayThrowException] DOMRectList touchEventRectsForEvent(DOMString eventName);
    [MayThrowException] DOMRectList passiveTouchEventListenerRects();

    [MayThrowException] NodeList? nodesFromRect(Document document, long x, long y,
        unsigned long topPadding, unsigned long rightPadding, unsigned long bottomPadding, unsigned long leftPadding,
        boolean ignoreClipping, boolean allowShadowContent, boolean allowChildFrameContent);

    // Calling parserMetaData() with no arguments gets the metadata for the script of the current scope.
    DOMString parserMetaData(optional any func);

    void updateEditorUINowIfScheduled();

    readonly attribute boolean sentenceRetroCorrectionEnabled;
    boolean hasSpellingMarker(long from, long length);
    boolean hasGrammarMarker(long from, long length);
    boolean hasAutocorrectedMarker(long from, long length);
    void setContinuousSpellCheckingEnabled(boolean enabled);
    void setAutomaticQuoteSubstitutionEnabled(boolean enabled);
    void setAutomaticLinkDetectionEnabled(boolean enabled);
    void setAutomaticDashSubstitutionEnabled(boolean enabled);
    void setAutomaticTextReplacementEnabled(boolean enabled);
    void setAutomaticSpellingCorrectionEnabled(boolean enabled);

    void handleAcceptedCandidate(DOMString candidate, unsigned long location, unsigned long length);

    boolean isOverwriteModeEnabled();
    void toggleOverwriteModeEnabled();

    unsigned long numberOfScrollableAreas();

    [MayThrowException] boolean isPageBoxVisible(long pageNumber);

    unsigned long imageFrameIndex(HTMLImageElement element);
    void setImageFrameDecodingDuration(HTMLImageElement element, unrestricted float duration);
    void resetImageAnimation(HTMLImageElement element);
    boolean isImageAnimating(HTMLImageElement element);
    void setClearDecoderAfterAsyncFrameRequestForTesting(HTMLImageElement element, boolean enabled);
    unsigned long imageDecodeCount(HTMLImageElement element);
    unsigned long pdfDocumentCachingCount(HTMLImageElement element);
    void setLargeImageAsyncDecodingEnabledForTesting(HTMLImageElement element, boolean enabled);
    void setForceUpdateImageDataEnabledForTesting(HTMLImageElement element, boolean enabled);

    void setGridMaxTracksLimit(unsigned long maxTracksLimit);

    readonly attribute InternalSettings settings;
    readonly attribute unsigned long workerThreadCount;

    [MayThrowException] readonly attribute boolean areSVGAnimationsPaused;
    [MayThrowException] double svgAnimationsInterval(SVGSVGElement element);

    // Flags for layerTreeAsText.
    const unsigned short LAYER_TREE_INCLUDES_VISIBLE_RECTS = 1;
    const unsigned short LAYER_TREE_INCLUDES_TILE_CACHES = 2;
    const unsigned short LAYER_TREE_INCLUDES_REPAINT_RECTS = 4;
    const unsigned short LAYER_TREE_INCLUDES_PAINTING_PHASES = 8;
    const unsigned short LAYER_TREE_INCLUDES_CONTENT_LAYERS = 16;
    const unsigned short LAYER_TREE_INCLUDES_ACCELERATES_DRAWING = 32;
    const unsigned short LAYER_TREE_INCLUDES_BACKING_STORE_ATTACHED = 64;
    [MayThrowException] DOMString layerTreeAsText(Document document, optional unsigned short flags = 0);

    [MayThrowException] unsigned long long layerIDForElement(Element element);

    [MayThrowException] DOMString scrollingStateTreeAsText();
    [MayThrowException] DOMString mainThreadScrollingReasons(); // FIXME: rename to synchronousScrollingReasons().
    [MayThrowException] DOMRectList nonFastScrollableRects();

    [MayThrowException] DOMString repaintRectsAsText();

    // These throw if the element does not have a compositing layer.
    [MayThrowException] void setElementUsesDisplayListDrawing(Element element, boolean usesDisplayListDrawing);
    [MayThrowException] void setElementTracksDisplayListReplay(Element element, boolean trackReplay);

    // Flags for displayListForElement.
    const unsigned short DISPLAY_LIST_INCLUDES_PLATFORM_OPERATIONS = 1;
    // Returns the recorded display list.
    [MayThrowException] DOMString displayListForElement(Element element, optional unsigned short flags = 0);
    // Returns the display list that was actually painted.
    [MayThrowException] DOMString replayDisplayListForElement(Element element, optional unsigned short flags = 0);

    [MayThrowException] void garbageCollectDocumentResources();

    [MayThrowException] void insertAuthorCSS(DOMString css);
    [MayThrowException] void insertUserCSS(DOMString css);

    readonly attribute boolean isUnderMemoryPressure;
    void beginSimulatedMemoryPressure();
    void endSimulatedMemoryPressure();

    unsigned long numberOfLiveNodes();
    unsigned long numberOfLiveDocuments();
    unsigned long referencingNodeCount(Document document);
<<<<<<< HEAD
=======
    [Conditional=INTERSECTION_OBSERVER] unsigned long numberOfIntersectionObservers(Document document);
>>>>>>> 20415689
    WindowProxy? openDummyInspectorFrontend(DOMString url);
    void closeDummyInspectorFrontend();
    [MayThrowException] void setInspectorIsUnderTest(boolean isUnderTest);

    DOMString counterValue(Element element);
    long pageNumber(Element element, optional unrestricted float pageWidth = 800, optional unrestricted float pageHeight = 600);
    sequence<DOMString> shortcutIconURLs();
    long numberOfPages(optional unrestricted double pageWidthInPixels = 800, optional unrestricted double pageHeightInPixels = 600);
    [MayThrowException] DOMString pageProperty(DOMString propertyName, long pageNumber);
    [MayThrowException] DOMString pageSizeAndMarginsInPixels(long pageIndex, long width, long height, long marginTop, long marginRight, long marginBottom, long marginLeft);

    [MayThrowException] void setPageScaleFactor(unrestricted float scaleFactor, long x, long y);
    [MayThrowException] float pageScaleFactor();

    [MayThrowException] void setPageZoomFactor(unrestricted float zoomFactor);
    [MayThrowException] void setTextZoomFactor(unrestricted float zoomFactor);

    [MayThrowException] void setUseFixedLayout(boolean useFixedLayout);
    [MayThrowException] void setFixedLayoutSize(long width, long height);
    void setPrinting(long width, long height);

    [MayThrowException] void setViewExposedRect(unrestricted float x, unrestricted float y, unrestricted float width, unrestricted float height);

    void setHeaderHeight(unrestricted float height);
    void setFooterHeight(unrestricted float height);

    void setTopContentInset(unrestricted float contentInset);

    [Conditional=FULLSCREEN_API] void webkitWillEnterFullScreenForElement(Element element);
    [Conditional=FULLSCREEN_API] void webkitDidEnterFullScreenForElement(Element element);
    [Conditional=FULLSCREEN_API] void webkitWillExitFullScreenForElement(Element element);
    [Conditional=FULLSCREEN_API] void webkitDidExitFullScreenForElement(Element element);
    [Conditional=FULLSCREEN_API] readonly attribute boolean isAnimatingFullScreen;

    void setFullscreenInsets(FullscreenInsets insets);
    void setFullscreenAutoHideDuration(double duration);
    void setFullscreenControlsHidden(boolean hidden);

    void setApplicationCacheOriginQuota(unsigned long long quota);

    void registerURLSchemeAsBypassingContentSecurityPolicy(DOMString scheme);
    void removeURLSchemeRegisteredAsBypassingContentSecurityPolicy(DOMString scheme);

    void registerDefaultPortForProtocol(unsigned short port, DOMString scheme);

    MallocStatistics mallocStatistics();
    TypeConversions typeConversions();
    MemoryInfo memoryInfo();

    sequence<DOMString> getReferencedFilePaths();

    // These functions both reset the tracked repaint rects. They are intended to be used in the following order:
    //  startTrackingRepaints, repaintRectsAsText, stopTrackingRepaints.
    [MayThrowException] void startTrackingRepaints();
    [MayThrowException] void stopTrackingRepaints();

    [MayThrowException] void startTrackingLayerFlushes();
    [MayThrowException] unsigned long layerFlushCount();

    // Query if a timer is currently throttled, to debug timer throttling.
    [MayThrowException] boolean isTimerThrottled(long timerHandle);

    boolean isRequestAnimationFrameThrottled();
    boolean areTimersThrottled();

    [MayThrowException] void setLowPowerModeEnabled(boolean enabled);
    readonly attribute double requestAnimationFrameInterval;
    readonly attribute boolean scriptedAnimationsAreSuspended;

    // Override the behavior of WebPage::eventThrottlingDelay(), which only affects iOS.
    attribute EventThrottlingBehavior? eventThrottlingBehaviorOverride;

    [MayThrowException] void startTrackingStyleRecalcs();
    [MayThrowException] unsigned long styleRecalcCount();
    readonly attribute unsigned long lastStyleUpdateSize;

    [MayThrowException] void startTrackingCompositingUpdates();
    [MayThrowException] unsigned long compositingUpdateCount();

    attribute CompositingPolicy? compositingPolicyOverride;

    // |node| should be Document, HTMLIFrameElement, or unspecified.
    // If |node| is an HTMLIFrameElement, it assumes node.contentDocument is
    // specified without security checks. Unspecified or null means this document.
    [MayThrowException] void updateLayoutIgnorePendingStylesheetsAndRunPostLayoutTasks(optional Node? node = null);

    readonly attribute unsigned long layoutCount;

    // Returns a string with information about the mouse cursor used at the specified client location.
    [MayThrowException] DOMString getCurrentCursorInfo();

    DOMString markerTextForListItem(Element element);

    DOMString toolTipFromElement(Element element);

    SerializedScriptValue deserializeBuffer(ArrayBuffer buffer);
    ArrayBuffer serializeObject(SerializedScriptValue object);

    boolean isFromCurrentWorld(any obj);

    void setUsesOverlayScrollbars(boolean enabled);
    void setUsesMockScrollAnimator(boolean enabled);

    void forceReload(boolean endToEnd);
    void reloadExpiredOnly();

    void enableAutoSizeMode(boolean enabled, long minimumWidth, long minimumHeight, long maximumWidth, long maximumHeight);

    [Conditional=VIDEO] sequence<DOMString> mediaResponseSources(HTMLMediaElement media);
    [Conditional=VIDEO] sequence<DOMString> mediaResponseContentRanges(HTMLMediaElement media);
    [Conditional=VIDEO] void simulateAudioInterruption(HTMLMediaElement element);
    [Conditional=VIDEO, MayThrowException] boolean mediaElementHasCharacteristic(HTMLMediaElement element, DOMString characteristic);
    [Conditional=VIDEO] void beginSimulatedHDCPError(HTMLMediaElement media);
    [Conditional=VIDEO] void endSimulatedHDCPError(HTMLMediaElement media);

    [Conditional=VIDEO] boolean elementShouldBufferData(HTMLMediaElement media);

    [Conditional=LEGACY_ENCRYPTED_MEDIA] void initializeMockCDM();
    [Conditional=ENCRYPTED_MEDIA] MockCDMFactory registerMockCDM();
    void enableMockMediaCapabilities();

    [Conditional=SPEECH_SYNTHESIS] void enableMockSpeechSynthesizer();

    DOMString getImageSourceURL(Element element);

    [Conditional=VIDEO_TRACK, MayThrowException] DOMString captionsStyleSheetOverride();
    [Conditional=VIDEO_TRACK, MayThrowException] void setCaptionsStyleSheetOverride(DOMString override);
    [Conditional=VIDEO_TRACK, MayThrowException] void setPrimaryAudioTrackLanguageOverride(DOMString language);
    [Conditional=VIDEO_TRACK, MayThrowException] void setCaptionDisplayMode(DOMString mode);

    [Conditional=VIDEO] TimeRanges createTimeRanges(Float32Array startTimes, Float32Array
     endTimes);
    [Conditional=VIDEO] unrestricted double closestTimeToTimeRanges(unrestricted double time, TimeRanges ranges);

    boolean isSelectPopupVisible(HTMLSelectElement element);

    [MayThrowException] boolean isPluginUnavailabilityIndicatorObscured(Element element);
    [MayThrowException] DOMString unavailablePluginReplacementText(Element element);
    boolean isPluginSnapshotted(Element element);

    [MayThrowException] DOMRect selectionBounds();

    [Conditional=MEDIA_SOURCE] void initializeMockMediaSource();
    [Conditional=MEDIA_SOURCE] sequence<DOMString> bufferedSamplesForTrackID(SourceBuffer buffer, DOMString trackID);
    [Conditional=MEDIA_SOURCE] sequence<DOMString> enqueuedSamplesForTrackID(SourceBuffer buffer, DOMString trackID);
    [Conditional=MEDIA_SOURCE] void setShouldGenerateTimestamps(SourceBuffer buffer, boolean flag);

    [Conditional=VIDEO, MayThrowException] void beginMediaSessionInterruption(DOMString interruptionType);
    [Conditional=VIDEO] void endMediaSessionInterruption(DOMString flags);
    [Conditional=MEDIA_SESSION] void sendMediaSessionStartOfInterruptionNotification(MediaSessionInterruptingCategory category);
    [Conditional=MEDIA_SESSION] void sendMediaSessionEndOfInterruptionNotification(MediaSessionInterruptingCategory category);
    [Conditional=MEDIA_SESSION] DOMString mediaSessionCurrentState(MediaSession session);
    [Conditional=MEDIA_SESSION] double mediaElementPlayerVolume(HTMLMediaElement element);
    [Conditional=MEDIA_SESSION] void sendMediaControlEvent(MediaControlEvent event);
    [Conditional=VIDEO] void applicationWillBecomeInactive();
    [Conditional=VIDEO] void applicationDidBecomeActive();
    [Conditional=VIDEO] void applicationWillEnterForeground(optional boolean suspendedUnderLock = false);
    [Conditional=VIDEO] void applicationDidEnterBackground(optional boolean suspendedUnderLock = false);
    [Conditional=VIDEO, MayThrowException] void setMediaSessionRestrictions(DOMString mediaType, DOMString restrictions);
    [Conditional=VIDEO, MayThrowException] DOMString mediaSessionRestrictions(DOMString mediaType);
    [Conditional=VIDEO] void setMediaElementRestrictions(HTMLMediaElement element, DOMString restrictions);
    [Conditional=WEB_AUDIO] void setAudioContextRestrictions(AudioContext context, DOMString restrictions);
    [Conditional=VIDEO, MayThrowException] void postRemoteControlCommand(DOMString command, optional unrestricted float argument = 0);
    [Conditional=WIRELESS_PLAYBACK_TARGET] void setMockMediaPlaybackTargetPickerEnabled(boolean enabled);
    [Conditional=WIRELESS_PLAYBACK_TARGET, MayThrowException] void setMockMediaPlaybackTargetPickerState(DOMString deviceName, DOMString deviceState);
    [Conditional=MEDIA_STREAM] void setMockMediaCaptureDevicesEnabled(boolean enabled);

    [Conditional=WEB_RTC] void emulateRTCPeerConnectionPlatformEvent(RTCPeerConnection connection, DOMString action);
    [Conditional=WEB_RTC] void useMockRTCPeerConnectionFactory(DOMString testCase);
    [Conditional=WEB_RTC] void setICECandidateFiltering(boolean enabled);
    [Conditional=WEB_RTC] void setEnumeratingAllNetworkInterfacesEnabled(boolean enabled);
    [Conditional=WEB_RTC] void stopPeerConnection(RTCPeerConnection connection);

    [Conditional=VIDEO] void simulateSystemSleep();
    [Conditional=VIDEO] void simulateSystemWake();
    [Conditional=VIDEO] boolean elementIsBlockingDisplaySleep(HTMLMediaElement element);

    [MayThrowException] MockPageOverlay installMockPageOverlay(PageOverlayType type);
    [MayThrowException] DOMString pageOverlayLayerTreeAsText(optional unsigned short flags = 0);

    void setPageMuted(DOMString mutedState);
    DOMString pageMediaState();

    void setPageDefersLoading(boolean defersLoading);
    [MayThrowException] boolean pageDefersLoading();

    File? createFile(DOMString url);
    void queueMicroTask(long testNumber);
    boolean testPreloaderSettingViewport();

    [Conditional=CONTENT_FILTERING] readonly attribute MockContentFilterSettings mockContentFilterSettings;

    [Conditional=CSS_SCROLL_SNAP, MayThrowException] DOMString scrollSnapOffsets(Element element);
    [Conditional=CSS_SCROLL_SNAP] void setPlatformMomentumScrollingPredictionEnabled(boolean enabled);

    [MayThrowException] DOMString pathStringWithShrinkWrappedRects(sequence<double> rectComponents, double radius);

    [Conditional=VIDEO] DOMString getCurrentMediaControlsStatusForElement(HTMLMediaElement element);

    DOMString userVisibleString(DOMURL url);

    void setShowAllPlugins(boolean showAll);

    [Conditional=STREAMS_API, CallWith=ScriptState] any cloneArrayBuffer(any buffer, any srcByteOffset, any byteLength);
    [Conditional=STREAMS_API, CallWith=ScriptState] boolean isReadableStreamDisturbed(any stream);

    DOMString resourceLoadStatisticsForOrigin(DOMString domain);
    void setResourceLoadStatisticsEnabled(boolean enable);
    [EnabledBySetting=StorageAccessAPI] void setUserGrantsStorageAccess(boolean value);

    [MayThrowException] void setCanShowModalDialogOverride(boolean allow);

    DOMString composedTreeAsText(Node parent);

    boolean isProcessingUserGesture();
    double lastHandledUserGestureTimestamp();

    void withUserGesture(VoidCallback callback);

    GCObservation? observeGC(any observed);

    void setUserInterfaceLayoutDirection(UserInterfaceLayoutDirection userInterfaceLayoutDirection);
    void setBaseWritingDirection(BaseWritingDirection direction);

    boolean userPrefersReducedMotion();
    
    void reportBacktrace();

    [Conditional=POINTER_LOCK] boolean pageHasPendingPointerLock();
    [Conditional=POINTER_LOCK] boolean pageHasPointerLock();

    sequence<DOMString> accessKeyModifiers();

    void setQuickLookPassword(DOMString password);

    [CallWith=Document] void setAsRunningUserScripts();

    void disableTileSizeUpdateDelay();
    void setSpeculativeTilingDelayDisabledForTesting(boolean disabled);

    [Conditional=WEBGL] void simulateWebGLContextChanged(WebGLRenderingContext context);
    [Conditional=WEBGL] void failNextGPUStatusCheck(WebGLRenderingContext context);

    void setPageVisibility(boolean isVisible);

    [Conditional=WEB_RTC] void setH264HardwareEncoderAllowed(boolean allowed);
    [Conditional=WEB_RTC] void applyRotationForOutgoingVideoSources(RTCPeerConnection connection);

    [Conditional=MEDIA_STREAM] void setCameraMediaStreamTrackOrientation(MediaStreamTrack track, short orientation);
    [Conditional=MEDIA_STREAM] void observeMediaStreamTrack(MediaStreamTrack track);
    [Conditional=MEDIA_STREAM] Promise<ImageData> grabNextMediaStreamTrackFrame();
    [Conditional=MEDIA_STREAM] readonly attribute unsigned long trackAudioSampleCount;
    [Conditional=MEDIA_STREAM] readonly attribute unsigned long trackVideoSampleCount;
    [Conditional=MEDIA_STREAM, MayThrowException] void setMediaDeviceState(DOMString deviceID, DOMString property, boolean value);
    [Conditional=MEDIA_STREAM] void delayMediaStreamTrackSamples(MediaStreamTrack track, float delay);
    [Conditional=MEDIA_STREAM] void setMediaStreamTrackMuted(MediaStreamTrack track, boolean muted);
    [Conditional=MEDIA_STREAM] void removeMediaStreamTrack(MediaStream stream, MediaStreamTrack track);
    [Conditional=MEDIA_STREAM] void simulateMediaStreamTrackCaptureSourceFailure(MediaStreamTrack track);
    [Conditional=MEDIA_STREAM] void setMediaStreamTrackIdentifier(MediaStreamTrack track, DOMString identifier);

    unsigned long long documentIdentifier(Document document);
    boolean isDocumentAlive(unsigned long long documentIdentifier);

    Promise<void> clearCacheStorageMemoryRepresentation();
    Promise<DOMString> cacheStorageEngineRepresentation();
    void setResponseSizeWithPadding(FetchResponse response, unsigned long long size);
    unsigned long long responseSizeWithPadding(FetchResponse response);

    void setConsoleMessageListener(StringCallback callback);

    DOMString audioSessionCategory();
    double preferredAudioBufferSize();

    [Conditional=SERVICE_WORKER] Promise<boolean> hasServiceWorkerRegistration(DOMString scopeURL);
    [Conditional=SERVICE_WORKER] void terminateServiceWorker(ServiceWorker worker);
    [Conditional=SERVICE_WORKER] boolean hasServiceWorkerConnection();

    void testIncomingSyncIPCMessageWhileWaitingForSyncReply();

    [EnabledAtRuntime=WebAnimations] DOMString timelineDescription(AnimationTimeline timeline);
    [EnabledAtRuntime=WebAnimations] void pauseTimeline(AnimationTimeline timeline);
    [EnabledAtRuntime=WebAnimations] void setTimelineCurrentTime(AnimationTimeline timeline, double currentTime);
    [Conditional=APPLE_PAY] readonly attribute MockPaymentCoordinator mockPaymentCoordinator;
    [Conditional=WEB_AUTHN] readonly attribute MockCredentialsMessenger mockCredentialsMessenger;

    DOMString systemPreviewRelType();
    boolean isSystemPreviewLink(Element element);
    boolean isSystemPreviewImage(Element element);

    boolean usingAppleInternalSDK();

    [Conditional=VIDEO, MayThrowException] readonly attribute NowPlayingState nowPlayingState;

    [Conditional=VIDEO] HTMLMediaElement bestMediaElementForShowingPlaybackControlsManager(PlaybackControlsPurpose purpose);
    [Conditional=VIDEO] MediaSessionState mediaSessionState(HTMLMediaElement element);

    DOMString ongoingLoadsDescriptions();
    void setCaptureExtraNetworkLoadMetricsEnabled(boolean value);

    void reloadWithoutContentExtensions();

    void setUseSystemAppearance(boolean value);

    unsigned long pluginCount();

    void notifyResourceLoadObserver();
};<|MERGE_RESOLUTION|>--- conflicted
+++ resolved
@@ -359,10 +359,7 @@
     unsigned long numberOfLiveNodes();
     unsigned long numberOfLiveDocuments();
     unsigned long referencingNodeCount(Document document);
-<<<<<<< HEAD
-=======
     [Conditional=INTERSECTION_OBSERVER] unsigned long numberOfIntersectionObservers(Document document);
->>>>>>> 20415689
     WindowProxy? openDummyInspectorFrontend(DOMString url);
     void closeDummyInspectorFrontend();
     [MayThrowException] void setInspectorIsUnderTest(boolean isUnderTest);
