--- conflicted
+++ resolved
@@ -284,11 +284,7 @@
         VisiblePosition p = startOfWord(start, LeftWordIfOnBoundary);
         VisibleSelection adjacentWords = VisibleSelection(p, start);
         auto adjacentWordRange = adjacentWords.toNormalizedRange();
-<<<<<<< HEAD
-        m_frame.editor().markAllMisspellingsAndBadGrammarInRanges(TextCheckingTypeSpelling | TextCheckingTypeReplacement | TextCheckingTypeShowCorrectionPanel, adjacentWordRange.copyRef(), adjacentWordRange.copyRef(), nullptr);
-=======
         m_frame.editor().markAllMisspellingsAndBadGrammarInRanges({ TextCheckingType::Spelling, TextCheckingType::Replacement, TextCheckingType::ShowCorrectionPanel }, adjacentWordRange.copyRef(), adjacentWordRange.copyRef(), nullptr);
->>>>>>> 20415689
     }
         break;
     case AlternativeTextTypeReversion: {
