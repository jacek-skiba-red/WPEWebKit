--- conflicted
+++ resolved
@@ -1965,11 +1965,7 @@
         return;
 
     if (selectStartTarget) {
-<<<<<<< HEAD
-        auto event = Event::create(eventNames().selectstartEvent, true, true);
-=======
         auto event = Event::create(eventNames().selectstartEvent, Event::CanBubble::Yes, Event::IsCancelable::Yes);
->>>>>>> 20415689
         selectStartTarget->dispatchEvent(event);
         if (event->defaultPrevented())
             return;
@@ -2429,11 +2425,7 @@
     if (!selectStartTarget)
         return true;
 
-<<<<<<< HEAD
-    auto event = Event::create(eventNames().selectstartEvent, true, true);
-=======
     auto event = Event::create(eventNames().selectstartEvent, Event::CanBubble::Yes, Event::IsCancelable::Yes);
->>>>>>> 20415689
     selectStartTarget->dispatchEvent(event);
     return !event->defaultPrevented();
 }
