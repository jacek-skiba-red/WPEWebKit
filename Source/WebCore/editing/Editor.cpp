/*
 * Copyright (C) 2006-2016 Apple Inc. All rights reserved.
 * Copyright (C) 2008 Nokia Corporation and/or its subsidiary(-ies)
 *
 * Redistribution and use in source and binary forms, with or without
 * modification, are permitted provided that the following conditions
 * are met:
 * 1. Redistributions of source code must retain the above copyright
 *    notice, this list of conditions and the following disclaimer.
 * 2. Redistributions in binary form must reproduce the above copyright
 *    notice, this list of conditions and the following disclaimer in the
 *    documentation and/or other materials provided with the distribution.
 *
 * THIS SOFTWARE IS PROVIDED BY APPLE INC. ``AS IS'' AND ANY
 * EXPRESS OR IMPLIED WARRANTIES, INCLUDING, BUT NOT LIMITED TO, THE
 * IMPLIED WARRANTIES OF MERCHANTABILITY AND FITNESS FOR A PARTICULAR
 * PURPOSE ARE DISCLAIMED.  IN NO EVENT SHALL APPLE INC. OR
 * CONTRIBUTORS BE LIABLE FOR ANY DIRECT, INDIRECT, INCIDENTAL, SPECIAL,
 * EXEMPLARY, OR CONSEQUENTIAL DAMAGES (INCLUDING, BUT NOT LIMITED TO,
 * PROCUREMENT OF SUBSTITUTE GOODS OR SERVICES; LOSS OF USE, DATA, OR
 * PROFITS; OR BUSINESS INTERRUPTION) HOWEVER CAUSED AND ON ANY THEORY
 * OF LIABILITY, WHETHER IN CONTRACT, STRICT LIABILITY, OR TORT
 * (INCLUDING NEGLIGENCE OR OTHERWISE) ARISING IN ANY WAY OUT OF THE USE
 * OF THIS SOFTWARE, EVEN IF ADVISED OF THE POSSIBILITY OF SUCH DAMAGE. 
 */

#include "config.h"
#include "Editor.h"

#include "AXObjectCache.h"
#include "AlternativeTextController.h"
#include "ApplyStyleCommand.h"
#include "CSSComputedStyleDeclaration.h"
#include "CSSPropertyNames.h"
#include "CachedResourceLoader.h"
#include "ClipboardEvent.h"
#include "CompositionEvent.h"
#include "CreateLinkCommand.h"
#include "DataTransfer.h"
#include "DeleteSelectionCommand.h"
#include "DictationAlternative.h"
#include "DictationCommand.h"
#include "DocumentFragment.h"
#include "DocumentMarkerController.h"
#include "EditorClient.h"
#include "EventHandler.h"
#include "EventNames.h"
#include "FocusController.h"
#include "Frame.h"
#include "FrameTree.h"
#include "FrameView.h"
#include "GraphicsContext.h"
#include "HTMLCollection.h"
#include "HTMLFormControlElement.h"
#include "HTMLFrameOwnerElement.h"
#include "HTMLImageElement.h"
#include "HTMLInputElement.h"
#include "HTMLNames.h"
#include "HTMLSpanElement.h"
#include "HitTestResult.h"
#include "IndentOutdentCommand.h"
#include "InputEvent.h"
#include "InsertListCommand.h"
#include "InsertTextCommand.h"
#include "KeyboardEvent.h"
#include "KillRing.h"
#include "Logging.h"
#include "MainFrame.h"
#include "ModifySelectionListLevel.h"
#include "NodeList.h"
#include "NodeTraversal.h"
#include "Page.h"
#include "Pasteboard.h"
#include "Range.h"
#include "RemoveFormatCommand.h"
#include "RenderBlock.h"
#include "RenderTextControl.h"
#include "RenderedDocumentMarker.h"
#include "RenderedPosition.h"
#include "ReplaceRangeWithTextCommand.h"
#include "ReplaceSelectionCommand.h"
#include "Settings.h"
#include "ShadowRoot.h"
#include "SimplifyMarkupCommand.h"
#include "Sound.h"
#include "SpellChecker.h"
#include "SpellingCorrectionCommand.h"
#include "StyleProperties.h"
#include "TelephoneNumberDetector.h"
#include "Text.h"
#include "TextCheckerClient.h"
#include "TextCheckingHelper.h"
#include "TextEvent.h"
#include "TextIterator.h"
#include "TypingCommand.h"
#include "UserTypingGestureIndicator.h"
#include "VisibleUnits.h"
#include "htmlediting.h"
#include "markup.h"
#include <wtf/unicode/CharacterNames.h>

#if PLATFORM(MAC)
#include "ServicesOverlayController.h"
#endif

namespace WebCore {

static bool dispatchBeforeInputEvent(Element& element, const AtomicString& inputType, const String& data = { }, RefPtr<DataTransfer>&& dataTransfer = nullptr, const Vector<RefPtr<StaticRange>>& targetRanges = { }, bool cancelable = true)
{
    if (!element.document().settings().inputEventsEnabled())
        return true;

    return element.dispatchEvent(InputEvent::create(eventNames().beforeinputEvent, inputType, true, cancelable, element.document().defaultView(), data, WTFMove(dataTransfer), targetRanges, 0));
}

static void dispatchInputEvent(Element& element, const AtomicString& inputType, const String& data = { }, RefPtr<DataTransfer>&& dataTransfer = nullptr, const Vector<RefPtr<StaticRange>>& targetRanges = { })
{
    if (element.document().settings().inputEventsEnabled()) {
        // FIXME: We should not be dispatching to the scoped queue here. Normally, input events are dispatched in CompositeEditCommand::apply after the end of the scope,
        // but TypingCommands are special in that existing TypingCommands that are applied again fire input events *from within* the scope by calling typingAddedToOpenCommand.
        // Instead, TypingCommands should always dispatch events synchronously after the end of the scoped queue in CompositeEditCommand::apply. To work around this for the
        // time being, just revert back to calling dispatchScopedEvent.
        element.dispatchScopedEvent(InputEvent::create(eventNames().inputEvent, inputType, true, false, element.document().defaultView(), data, WTFMove(dataTransfer), targetRanges, 0));
    } else
        element.dispatchInputEvent();
}

static String inputEventDataForEditingStyleAndAction(const StyleProperties* style, EditAction action)
{
    if (!style)
        return { };

    switch (action) {
    case EditActionSetColor:
        return style->getPropertyValue(CSSPropertyColor);
    case EditActionSetWritingDirection:
        return style->getPropertyValue(CSSPropertyDirection);
    default:
        return { };
    }
}

static String inputEventDataForEditingStyleAndAction(EditingStyle& style, EditAction action)
{
    return inputEventDataForEditingStyleAndAction(style.style(), action);
}

class ClearTextCommand : public DeleteSelectionCommand {
public:
    ClearTextCommand(Document& document);
    static void CreateAndApply(const RefPtr<Frame> frame);
    
private:
    EditAction editingAction() const override;
};

ClearTextCommand::ClearTextCommand(Document& document)
    : DeleteSelectionCommand(document, false, true, false, false, true)
{
}

EditAction ClearTextCommand::editingAction() const
{
    return EditActionDelete;
}

void ClearTextCommand::CreateAndApply(const RefPtr<Frame> frame)
{
    if (frame->selection().isNone())
        return;

    // Don't leave around stale composition state.
    frame->editor().clear();
    
    const VisibleSelection oldSelection = frame->selection().selection();
    frame->selection().selectAll();
    auto clearCommand = adoptRef(*new ClearTextCommand(*frame->document()));
    clearCommand->setStartingSelection(oldSelection);
    applyCommand(WTFMove(clearCommand));
}

using namespace HTMLNames;
using namespace WTF;
using namespace Unicode;

// When an event handler has moved the selection outside of a text control
// we should use the target control's selection for this editing operation.
VisibleSelection Editor::selectionForCommand(Event* event)
{
    VisibleSelection selection = m_frame.selection().selection();
    if (!event)
        return selection;
    // If the target is a text control, and the current selection is outside of its shadow tree,
    // then use the saved selection for that text control.
    HTMLTextFormControlElement* textFormControlOfSelectionStart = enclosingTextFormControl(selection.start());
    HTMLTextFormControlElement* textFromControlOfTarget = is<HTMLTextFormControlElement>(*event->target()->toNode()) ? downcast<HTMLTextFormControlElement>(event->target()->toNode()) : nullptr;
    if (textFromControlOfTarget && (selection.start().isNull() || textFromControlOfTarget != textFormControlOfSelectionStart)) {
        if (RefPtr<Range> range = textFromControlOfTarget->selection())
            return VisibleSelection(*range, DOWNSTREAM, selection.isDirectional());
    }
    return selection;
}

// Function considers Mac editing behavior a fallback when Page or Settings is not available.
EditingBehavior Editor::behavior() const
{
    return EditingBehavior(m_frame.settings().editingBehaviorType());
}

EditorClient* Editor::client() const
{
    if (Page* page = m_frame.page())
        return &page->editorClient();
    return nullptr;
}

TextCheckerClient* Editor::textChecker() const
{
    if (EditorClient* owner = client())
        return owner->textChecker();
    return 0;
}

void Editor::handleKeyboardEvent(KeyboardEvent& event)
{
    if (EditorClient* c = client())
        c->handleKeyboardEvent(&event);
}

void Editor::handleInputMethodKeydown(KeyboardEvent& event)
{
    if (EditorClient* c = client())
        c->handleInputMethodKeydown(&event);
}

bool Editor::handleTextEvent(TextEvent& event)
{
    LOG(Editing, "Editor %p handleTextEvent (data %s)", this, event.data().utf8().data());

    // Default event handling for Drag and Drop will be handled by DragController
    // so we leave the event for it.
    if (event.isDrop())
        return false;

    if (event.isPaste()) {
        if (event.pastingFragment()) {
#if PLATFORM(IOS)
            if (client()->performsTwoStepPaste(event.pastingFragment()))
                return true;
#endif
            replaceSelectionWithFragment(event.pastingFragment(), false, event.shouldSmartReplace(), event.shouldMatchStyle(), EditActionPaste, event.mailBlockquoteHandling());
        } else
            replaceSelectionWithText(event.data(), false, event.shouldSmartReplace(), EditActionPaste);
        return true;
    }

    String data = event.data();
    if (data == "\n") {
        if (event.isLineBreak())
            return insertLineBreak();
        return insertParagraphSeparator();
    }

    return insertTextWithoutSendingTextEvent(data, false, &event);
}

bool Editor::canEdit() const
{
    return m_frame.selection().selection().rootEditableElement();
}

bool Editor::canEditRichly() const
{
    return m_frame.selection().selection().isContentRichlyEditable();
}

// WinIE uses onbeforecut and onbeforepaste to enables the cut and paste menu items.  They
// also send onbeforecopy, apparently for symmetry, but it doesn't affect the menu items.
// We need to use onbeforecopy as a real menu enabler because we allow elements that are not
// normally selectable to implement copy/paste (like divs, or a document body).

bool Editor::canDHTMLCut()
{
    return !m_frame.selection().selection().isInPasswordField() && !dispatchCPPEvent(eventNames().beforecutEvent, DataTransferAccessPolicy::Numb);
}

bool Editor::canDHTMLCopy()
{
    return !m_frame.selection().selection().isInPasswordField() && !dispatchCPPEvent(eventNames().beforecopyEvent, DataTransferAccessPolicy::Numb);
}

bool Editor::canDHTMLPaste()
{
    return !dispatchCPPEvent(eventNames().beforepasteEvent, DataTransferAccessPolicy::Numb);
}

bool Editor::canCut() const
{
    return canCopy() && canDelete();
}

static HTMLImageElement* imageElementFromImageDocument(Document& document)
{
    if (!document.isImageDocument())
        return nullptr;
    
    HTMLElement* body = document.bodyOrFrameset();
    if (!body)
        return nullptr;
    
    Node* node = body->firstChild();
    if (!is<HTMLImageElement>(node))
        return nullptr;
    return downcast<HTMLImageElement>(node);
}

bool Editor::canCopy() const
{
    if (imageElementFromImageDocument(document()))
        return true;
    const VisibleSelection& selection = m_frame.selection().selection();
    return selection.isRange() && !selection.isInPasswordField();
}

bool Editor::canPaste() const
{
    return canEdit();
}

bool Editor::canDelete() const
{
    const VisibleSelection& selection = m_frame.selection().selection();
    return selection.isRange() && selection.rootEditableElement();
}

bool Editor::canDeleteRange(Range* range) const
{
    Node& startContainer = range->startContainer();
    Node& endContainer = range->endContainer();
    
    if (!startContainer.hasEditableStyle() || !endContainer.hasEditableStyle())
        return false;

    if (range->collapsed()) {
        VisiblePosition start(range->startPosition(), DOWNSTREAM);
        VisiblePosition previous = start.previous();
        // FIXME: We sometimes allow deletions at the start of editable roots, like when the caret is in an empty list item.
        if (previous.isNull() || previous.deepEquivalent().deprecatedNode()->rootEditableElement() != startContainer.rootEditableElement())
            return false;
    }
    return true;
}

bool Editor::smartInsertDeleteEnabled()
{   
    return client() && client()->smartInsertDeleteEnabled();
}
    
bool Editor::canSmartCopyOrDelete()
{
    return client() && client()->smartInsertDeleteEnabled() && m_frame.selection().granularity() == WordGranularity;
}

bool Editor::isSelectTrailingWhitespaceEnabled()
{
    return client() && client()->isSelectTrailingWhitespaceEnabled();
}

bool Editor::deleteWithDirection(SelectionDirection direction, TextGranularity granularity, bool shouldAddToKillRing, bool isTypingAction)
{
    if (!canEdit())
        return false;

    if (m_frame.selection().isRange()) {
        if (isTypingAction) {
            TypingCommand::deleteKeyPressed(document(), canSmartCopyOrDelete() ? TypingCommand::SmartDelete : 0, granularity);
            revealSelectionAfterEditingOperation();
        } else {
            if (shouldAddToKillRing)
                addRangeToKillRing(*selectedRange().get(), KillRingInsertionMode::AppendText);
            deleteSelectionWithSmartDelete(canSmartCopyOrDelete());
            // Implicitly calls revealSelectionAfterEditingOperation().
        }
    } else {
        TypingCommand::Options options = 0;
        if (canSmartCopyOrDelete())
            options |= TypingCommand::SmartDelete;
        if (shouldAddToKillRing)
            options |= TypingCommand::AddsToKillRing;
        switch (direction) {
        case DirectionForward:
        case DirectionRight:
            TypingCommand::forwardDeleteKeyPressed(document(), options, granularity);
            break;
        case DirectionBackward:
        case DirectionLeft:
            TypingCommand::deleteKeyPressed(document(), options, granularity);
            break;
        }
        revealSelectionAfterEditingOperation();
    }

    // FIXME: We should to move this down into deleteKeyPressed.
    // clear the "start new kill ring sequence" setting, because it was set to true
    // when the selection was updated by deleting the range
    if (shouldAddToKillRing)
        setStartNewKillRingSequence(false);

    return true;
}

void Editor::deleteSelectionWithSmartDelete(bool smartDelete, EditAction editingAction)
{
    if (m_frame.selection().isNone())
        return;

    applyCommand(DeleteSelectionCommand::create(document(), smartDelete, true, false, false, true, editingAction));
}

void Editor::clearText()
{
    ClearTextCommand::CreateAndApply(&m_frame);
}

void Editor::pasteAsPlainText(const String& pastingText, bool smartReplace)
{
    Node* target = findEventTargetFromSelection();
    if (!target)
        return;
    target->dispatchEvent(TextEvent::createForPlainTextPaste(document().domWindow(), pastingText, smartReplace));
}

void Editor::pasteAsFragment(Ref<DocumentFragment>&& pastingFragment, bool smartReplace, bool matchStyle, MailBlockquoteHandling respectsMailBlockquote)
{
    Node* target = findEventTargetFromSelection();
    if (!target)
        return;
    target->dispatchEvent(TextEvent::createForFragmentPaste(document().domWindow(), WTFMove(pastingFragment), smartReplace, matchStyle, respectsMailBlockquote));
}

void Editor::pasteAsPlainTextBypassingDHTML()
{
    pasteAsPlainTextWithPasteboard(*Pasteboard::createForCopyAndPaste());
}

void Editor::pasteAsPlainTextWithPasteboard(Pasteboard& pasteboard)
{
    String text = readPlainTextFromPasteboard(pasteboard);
    if (client() && client()->shouldInsertText(text, selectedRange().get(), EditorInsertAction::Pasted))
        pasteAsPlainText(text, canSmartReplaceWithPasteboard(pasteboard));
}

String Editor::readPlainTextFromPasteboard(Pasteboard& pasteboard)
{
    PasteboardPlainText text;
    pasteboard.read(text);
    return plainTextFromPasteboard(text);
}

#if !PLATFORM(MAC)

String Editor::plainTextFromPasteboard(const PasteboardPlainText& text)
{
    return text.text;
}

#endif

bool Editor::canSmartReplaceWithPasteboard(Pasteboard& pasteboard)
{
    return client() && client()->smartInsertDeleteEnabled() && pasteboard.canSmartReplace();
}

bool Editor::shouldInsertFragment(PassRefPtr<DocumentFragment> fragment, PassRefPtr<Range> replacingDOMRange, EditorInsertAction givenAction)
{
    if (!client())
        return false;
    
    if (fragment) {
        Node* child = fragment->firstChild();
        if (is<CharacterData>(child) && fragment->lastChild() == child)
            return client()->shouldInsertText(downcast<CharacterData>(*child).data(), replacingDOMRange.get(), givenAction);
    }

    return client()->shouldInsertNode(fragment.get(), replacingDOMRange.get(), givenAction);
}

void Editor::replaceSelectionWithFragment(PassRefPtr<DocumentFragment> fragment, bool selectReplacement, bool smartReplace, bool matchStyle, EditAction editingAction, MailBlockquoteHandling mailBlockquoteHandling)
{
    VisibleSelection selection = m_frame.selection().selection();
    if (selection.isNone() || !selection.isContentEditable() || !fragment)
        return;

    AccessibilityReplacedText replacedText;
    if (AXObjectCache::accessibilityEnabled() && editingAction == EditActionPaste)
        replacedText = AccessibilityReplacedText(selection);

    ReplaceSelectionCommand::CommandOptions options = ReplaceSelectionCommand::PreventNesting | ReplaceSelectionCommand::SanitizeFragment;
    if (selectReplacement)
        options |= ReplaceSelectionCommand::SelectReplacement;
    if (smartReplace)
        options |= ReplaceSelectionCommand::SmartReplace;
    if (matchStyle)
        options |= ReplaceSelectionCommand::MatchStyle;
    if (mailBlockquoteHandling == MailBlockquoteHandling::IgnoreBlockquote)
        options |= ReplaceSelectionCommand::IgnoreMailBlockquote;

    RefPtr<ReplaceSelectionCommand> command = ReplaceSelectionCommand::create(document(), fragment, options, editingAction);
    applyCommand(command);
    revealSelectionAfterEditingOperation();

    selection = m_frame.selection().selection();
    if (selection.isInPasswordField())
        return;

    if (AXObjectCache::accessibilityEnabled() && editingAction == EditActionPaste) {
        String text = AccessibilityObject::stringForVisiblePositionRange(command->visibleSelectionForInsertedText());
        replacedText.postTextStateChangeNotification(document().existingAXObjectCache(), AXTextEditTypePaste, text, m_frame.selection().selection());
        command->composition()->setRangeDeletedByUnapply(replacedText.replacedRange());
    }

    if (!isContinuousSpellCheckingEnabled())
        return;

    Node* nodeToCheck = selection.rootEditableElement();
    if (!nodeToCheck)
        return;

    RefPtr<Range> rangeToCheck = Range::create(document(), firstPositionInNode(nodeToCheck), lastPositionInNode(nodeToCheck));
    m_spellChecker->requestCheckingFor(SpellCheckRequest::create(resolveTextCheckingTypeMask(*nodeToCheck, TextCheckingTypeSpelling | TextCheckingTypeGrammar), TextCheckingProcessBatch, rangeToCheck, rangeToCheck));
}

void Editor::replaceSelectionWithText(const String& text, bool selectReplacement, bool smartReplace, EditAction editingAction)
{
    RefPtr<Range> range = selectedRange();
    if (!range)
        return;

    replaceSelectionWithFragment(createFragmentFromText(*range, text), selectReplacement, smartReplace, true, editingAction);
}

RefPtr<Range> Editor::selectedRange()
{
    return m_frame.selection().toNormalizedRange();
}

bool Editor::shouldDeleteRange(Range* range) const
{
    if (!range || range->collapsed())
        return false;
    
    if (!canDeleteRange(range))
        return false;

    return client() && client()->shouldDeleteRange(range);
}

bool Editor::tryDHTMLCopy()
{   
    if (m_frame.selection().selection().isInPasswordField())
        return false;

    return !dispatchCPPEvent(eventNames().copyEvent, DataTransferAccessPolicy::Writable);
}

bool Editor::tryDHTMLCut()
{
    if (m_frame.selection().selection().isInPasswordField())
        return false;
    
    return !dispatchCPPEvent(eventNames().cutEvent, DataTransferAccessPolicy::Writable);
}

bool Editor::tryDHTMLPaste()
{
    return !dispatchCPPEvent(eventNames().pasteEvent, DataTransferAccessPolicy::Readable);
}

bool Editor::shouldInsertText(const String& text, Range* range, EditorInsertAction action) const
{
    if (m_frame.loader().shouldSuppressKeyboardInput() && action == EditorInsertAction::Typed)
        return false;

    return client() && client()->shouldInsertText(text, range, action);
}

void Editor::respondToChangedContents(const VisibleSelection& endingSelection)
{
    if (AXObjectCache::accessibilityEnabled()) {
        Node* node = endingSelection.start().deprecatedNode();
        if (AXObjectCache* cache = document().existingAXObjectCache())
            cache->postNotification(node, AXObjectCache::AXValueChanged, TargetObservableParent);
    }

    updateMarkersForWordsAffectedByEditing(true);

    if (client())
        client()->respondToChangedContents();
}

bool Editor::hasBidiSelection() const
{
    if (m_frame.selection().isNone())
        return false;

    Node* startNode;
    if (m_frame.selection().isRange()) {
        startNode = m_frame.selection().selection().start().downstream().deprecatedNode();
        Node* endNode = m_frame.selection().selection().end().upstream().deprecatedNode();
        if (enclosingBlock(startNode) != enclosingBlock(endNode))
            return false;
    } else
        startNode = m_frame.selection().selection().visibleStart().deepEquivalent().deprecatedNode();

    if (!startNode)
        return false;

    auto renderer = startNode->renderer();
    while (renderer && !is<RenderBlockFlow>(*renderer))
        renderer = renderer->parent();

    if (!renderer)
        return false;

    if (!renderer->style().isLeftToRightDirection())
        return true;

    return downcast<RenderBlockFlow>(*renderer).containsNonZeroBidiLevel();
}

TriState Editor::selectionUnorderedListState() const
{
    if (m_frame.selection().isCaret()) {
        if (enclosingElementWithTag(m_frame.selection().selection().start(), ulTag))
            return TrueTriState;
    } else if (m_frame.selection().isRange()) {
        auto* startNode = enclosingElementWithTag(m_frame.selection().selection().start(), ulTag);
        auto* endNode = enclosingElementWithTag(m_frame.selection().selection().end(), ulTag);
        if (startNode && endNode && startNode == endNode)
            return TrueTriState;
    }

    return FalseTriState;
}

TriState Editor::selectionOrderedListState() const
{
    if (m_frame.selection().isCaret()) {
        if (enclosingElementWithTag(m_frame.selection().selection().start(), olTag))
            return TrueTriState;
    } else if (m_frame.selection().isRange()) {
        auto* startNode = enclosingElementWithTag(m_frame.selection().selection().start(), olTag);
        auto* endNode = enclosingElementWithTag(m_frame.selection().selection().end(), olTag);
        if (startNode && endNode && startNode == endNode)
            return TrueTriState;
    }

    return FalseTriState;
}

PassRefPtr<Node> Editor::insertOrderedList()
{
    if (!canEditRichly())
        return 0;
        
    RefPtr<Node> newList = InsertListCommand::insertList(document(), InsertListCommand::OrderedList);
    revealSelectionAfterEditingOperation();
    return newList;
}

PassRefPtr<Node> Editor::insertUnorderedList()
{
    if (!canEditRichly())
        return 0;
        
    RefPtr<Node> newList = InsertListCommand::insertList(document(), InsertListCommand::UnorderedList);
    revealSelectionAfterEditingOperation();
    return newList;
}

bool Editor::canIncreaseSelectionListLevel()
{
    return canEditRichly() && IncreaseSelectionListLevelCommand::canIncreaseSelectionListLevel(&document());
}

bool Editor::canDecreaseSelectionListLevel()
{
    return canEditRichly() && DecreaseSelectionListLevelCommand::canDecreaseSelectionListLevel(&document());
}

RefPtr<Node> Editor::increaseSelectionListLevel()
{
    if (!canEditRichly() || m_frame.selection().isNone())
        return nullptr;
    
    RefPtr<Node> newList = IncreaseSelectionListLevelCommand::increaseSelectionListLevel(&document());
    revealSelectionAfterEditingOperation();
    return newList;
}

RefPtr<Node> Editor::increaseSelectionListLevelOrdered()
{
    if (!canEditRichly() || m_frame.selection().isNone())
        return nullptr;
    
    RefPtr<Node> newList = IncreaseSelectionListLevelCommand::increaseSelectionListLevelOrdered(&document());
    revealSelectionAfterEditingOperation();
    return newList;
}

RefPtr<Node> Editor::increaseSelectionListLevelUnordered()
{
    if (!canEditRichly() || m_frame.selection().isNone())
        return nullptr;
    
    RefPtr<Node> newList = IncreaseSelectionListLevelCommand::increaseSelectionListLevelUnordered(&document());
    revealSelectionAfterEditingOperation();
    return newList;
}

void Editor::decreaseSelectionListLevel()
{
    if (!canEditRichly() || m_frame.selection().isNone())
        return;
    
    DecreaseSelectionListLevelCommand::decreaseSelectionListLevel(&document());
    revealSelectionAfterEditingOperation();
}

void Editor::removeFormattingAndStyle()
{
    applyCommand(RemoveFormatCommand::create(document()));
}

void Editor::clearLastEditCommand() 
{
    m_lastEditCommand = nullptr;
}

// Returns whether caller should continue with "the default processing", which is the same as 
// the event handler NOT setting the return value to false
bool Editor::dispatchCPPEvent(const AtomicString& eventType, DataTransferAccessPolicy policy)
{
    Node* target = findEventTargetFromSelection();
    if (!target)
        return true;

    auto dataTransfer = DataTransfer::createForCopyAndPaste(policy);

    ClipboardEvent::Init init;
    init.bubbles = true;
    init.cancelable = true;
    init.clipboardData = dataTransfer.ptr();
    auto event = ClipboardEvent::create(eventType, init, Event::IsTrusted::Yes);
    target->dispatchEvent(event);
    bool noDefaultProcessing = event->defaultPrevented();
    if (noDefaultProcessing && policy == DataTransferAccessPolicy::Writable) {
        auto pasteboard = Pasteboard::createForCopyAndPaste();
        pasteboard->clear();
        pasteboard->writePasteboard(dataTransfer->pasteboard());
    }

    // invalidate dataTransfer here for security
    dataTransfer->setAccessPolicy(DataTransferAccessPolicy::Numb);
    
    return !noDefaultProcessing;
}

Node* Editor::findEventTargetFrom(const VisibleSelection& selection) const
{
    Node* target = selection.start().element();
    if (!target)
        target = document().bodyOrFrameset();
    if (!target)
        return nullptr;

    return target;
}

Node* Editor::findEventTargetFromSelection() const
{
    return findEventTargetFrom(m_frame.selection().selection());
}

void Editor::applyStyle(StyleProperties* style, EditAction editingAction)
{
    if (style)
        applyStyle(EditingStyle::create(style), editingAction);
}

void Editor::applyStyle(RefPtr<EditingStyle>&& style, EditAction editingAction)
{
    if (!style)
        return;

    auto selectionType = m_frame.selection().selection().selectionType();
    if (selectionType == VisibleSelection::NoSelection)
        return;

    String inputTypeName = inputTypeNameForEditingAction(editingAction);
    String inputEventData = inputEventDataForEditingStyleAndAction(*style, editingAction);
    RefPtr<Element> element = m_frame.selection().selection().rootEditableElement();
    if (element && !dispatchBeforeInputEvent(*element, inputTypeName, inputEventData))
        return;

    switch (selectionType) {
    case VisibleSelection::CaretSelection:
        computeAndSetTypingStyle(*style, editingAction);
        break;
    case VisibleSelection::RangeSelection:
        applyCommand(ApplyStyleCommand::create(document(), style.get(), editingAction));
        break;
    default:
        break;
    }

    client()->didApplyStyle();
    if (element)
        dispatchInputEvent(*element, inputTypeName, inputEventData);
}
    
bool Editor::shouldApplyStyle(StyleProperties* style, Range* range)
{   
    return client()->shouldApplyStyle(style, range);
}
    
void Editor::applyParagraphStyle(StyleProperties* style, EditAction editingAction)
{
    if (!style)
        return;

    auto selectionType = m_frame.selection().selection().selectionType();
    if (selectionType == VisibleSelection::NoSelection)
        return;

    String inputTypeName = inputTypeNameForEditingAction(editingAction);
    String inputEventData = inputEventDataForEditingStyleAndAction(style, editingAction);
    RefPtr<Element> element = m_frame.selection().selection().rootEditableElement();
    if (element && !dispatchBeforeInputEvent(*element, inputTypeName, inputEventData))
        return;

    applyCommand(ApplyStyleCommand::create(document(), EditingStyle::create(style).ptr(), editingAction, ApplyStyleCommand::ForceBlockProperties));
    client()->didApplyStyle();
    if (element)
        dispatchInputEvent(*element, inputTypeName, inputEventData);
}

void Editor::applyStyleToSelection(StyleProperties* style, EditAction editingAction)
{
    if (!style || style->isEmpty() || !canEditRichly())
        return;

    if (!client() || !client()->shouldApplyStyle(style, m_frame.selection().toNormalizedRange().get()))
        return;
    applyStyle(style, editingAction);
}

void Editor::applyStyleToSelection(Ref<EditingStyle>&& style, EditAction editingAction)
{
    if (style->isEmpty() || !canEditRichly())
        return;

    // FIXME: This is wrong for text decorations since m_mutableStyle is empty.
    if (!client() || !client()->shouldApplyStyle(style->styleWithResolvedTextDecorations().ptr(), m_frame.selection().toNormalizedRange().get()))
        return;

    applyStyle(WTFMove(style), editingAction);
}

void Editor::applyParagraphStyleToSelection(StyleProperties* style, EditAction editingAction)
{
    if (!style || style->isEmpty() || !canEditRichly())
        return;
    
    if (client() && client()->shouldApplyStyle(style, m_frame.selection().toNormalizedRange().get()))
        applyParagraphStyle(style, editingAction);
}

bool Editor::selectionStartHasStyle(CSSPropertyID propertyID, const String& value) const
{
    return EditingStyle::create(propertyID, value)->triStateOfStyle(
        EditingStyle::styleAtSelectionStart(m_frame.selection().selection(), propertyID == CSSPropertyBackgroundColor).get());
}

TriState Editor::selectionHasStyle(CSSPropertyID propertyID, const String& value) const
{
    return EditingStyle::create(propertyID, value)->triStateOfStyle(m_frame.selection().selection());
}

String Editor::selectionStartCSSPropertyValue(CSSPropertyID propertyID)
{
    RefPtr<EditingStyle> selectionStyle = EditingStyle::styleAtSelectionStart(m_frame.selection().selection(),
        propertyID == CSSPropertyBackgroundColor);
    if (!selectionStyle || !selectionStyle->style())
        return String();

    if (propertyID == CSSPropertyFontSize)
        return String::number(selectionStyle->legacyFontSize(&document()));
    return selectionStyle->style()->getPropertyValue(propertyID);
}

void Editor::indent()
{
    applyCommand(IndentOutdentCommand::create(document(), IndentOutdentCommand::Indent));
}

void Editor::outdent()
{
    applyCommand(IndentOutdentCommand::create(document(), IndentOutdentCommand::Outdent));
}

static void notifyTextFromControls(Element* startRoot, Element* endRoot)
{
    HTMLTextFormControlElement* startingTextControl = enclosingTextFormControl(firstPositionInOrBeforeNode(startRoot));
    HTMLTextFormControlElement* endingTextControl = enclosingTextFormControl(firstPositionInOrBeforeNode(endRoot));
    if (startingTextControl)
        startingTextControl->didEditInnerTextValue();
    if (endingTextControl && startingTextControl != endingTextControl)
        endingTextControl->didEditInnerTextValue();
}

static bool dispatchBeforeInputEvents(RefPtr<Element> startRoot, RefPtr<Element> endRoot, const AtomicString& inputTypeName, const String& data = { }, RefPtr<DataTransfer>&& dataTransfer = nullptr, const Vector<RefPtr<StaticRange>>& targetRanges = { }, bool cancelable = true)
{
    bool continueWithDefaultBehavior = true;
    if (startRoot)
        continueWithDefaultBehavior &= dispatchBeforeInputEvent(*startRoot, inputTypeName, data, WTFMove(dataTransfer), targetRanges, cancelable);
    if (endRoot && endRoot != startRoot)
        continueWithDefaultBehavior &= dispatchBeforeInputEvent(*endRoot, inputTypeName, data, WTFMove(dataTransfer), targetRanges, cancelable);
    return continueWithDefaultBehavior;
}

static void dispatchInputEvents(RefPtr<Element> startRoot, RefPtr<Element> endRoot, const AtomicString& inputTypeName, const String& data = { }, RefPtr<DataTransfer>&& dataTransfer = nullptr, const Vector<RefPtr<StaticRange>>& targetRanges = { })
{
    if (startRoot)
        dispatchInputEvent(*startRoot, inputTypeName, data, WTFMove(dataTransfer), targetRanges);
    if (endRoot && endRoot != startRoot)
        dispatchInputEvent(*endRoot, inputTypeName, data, WTFMove(dataTransfer), targetRanges);
}

bool Editor::willApplyEditing(CompositeEditCommand& command, Vector<RefPtr<StaticRange>>&& targetRanges) const
{
    if (!command.shouldDispatchInputEvents())
        return true;

    auto* composition = command.composition();
    if (!composition)
        return true;

    return dispatchBeforeInputEvents(composition->startingRootEditableElement(), composition->endingRootEditableElement(), command.inputEventTypeName(), command.inputEventData(), command.inputEventDataTransfer(), targetRanges, command.isBeforeInputEventCancelable());
}

void Editor::appliedEditing(PassRefPtr<CompositeEditCommand> cmd)
{
    LOG(Editing, "Editor %p appliedEditing", this);

    document().updateLayout();

    EditCommandComposition* composition = cmd->composition();
    ASSERT(composition);
    VisibleSelection newSelection(cmd->endingSelection());

    notifyTextFromControls(composition->startingRootEditableElement(), composition->endingRootEditableElement());

    if (cmd->isTopLevelCommand()) {
        // Don't clear the typing style with this selection change. We do those things elsewhere if necessary.
        FrameSelection::SetSelectionOptions options = cmd->isDictationCommand() ? FrameSelection::DictationTriggered : 0;

        changeSelectionAfterCommand(newSelection, options);
    }

    if (cmd->shouldDispatchInputEvents())
        dispatchInputEvents(composition->startingRootEditableElement(), composition->endingRootEditableElement(), cmd->inputEventTypeName(), cmd->inputEventData(), cmd->inputEventDataTransfer());

    if (cmd->isTopLevelCommand()) {
        updateEditorUINowIfScheduled();

        m_alternativeTextController->respondToAppliedEditing(cmd.get());

        if (!cmd->preservesTypingStyle())
            m_frame.selection().clearTypingStyle();

        // Command will be equal to last edit command only in the case of typing
        if (m_lastEditCommand.get() == cmd)
            ASSERT(cmd->isTypingCommand());
        else {
            // Only register a new undo command if the command passed in is
            // different from the last command
            m_lastEditCommand = cmd;
            if (client())
                client()->registerUndoStep(m_lastEditCommand->ensureComposition());
        }
        respondToChangedContents(newSelection);
    }
}

bool Editor::willUnapplyEditing(const EditCommandComposition& composition) const
{
    return dispatchBeforeInputEvents(composition.startingRootEditableElement(), composition.endingRootEditableElement(), "historyUndo");
}

void Editor::unappliedEditing(EditCommandComposition& composition)
{
    document().updateLayout();

    notifyTextFromControls(composition.startingRootEditableElement(), composition.endingRootEditableElement());

    VisibleSelection newSelection(composition.startingSelection());
    changeSelectionAfterCommand(newSelection, FrameSelection::defaultSetSelectionOptions());
    dispatchInputEvents(composition.startingRootEditableElement(), composition.endingRootEditableElement(), "historyUndo");

    updateEditorUINowIfScheduled();

    m_alternativeTextController->respondToUnappliedEditing(&composition);

    m_lastEditCommand = nullptr;
    if (auto* client = this->client())
        client->registerRedoStep(composition);
    respondToChangedContents(newSelection);
}

bool Editor::willReapplyEditing(const EditCommandComposition& composition) const
{
    return dispatchBeforeInputEvents(composition.startingRootEditableElement(), composition.endingRootEditableElement(), "historyRedo");
}

void Editor::reappliedEditing(EditCommandComposition& composition)
{
    document().updateLayout();

    notifyTextFromControls(composition.startingRootEditableElement(), composition.endingRootEditableElement());

    VisibleSelection newSelection(composition.endingSelection());
    changeSelectionAfterCommand(newSelection, FrameSelection::defaultSetSelectionOptions());
    dispatchInputEvents(composition.startingRootEditableElement(), composition.endingRootEditableElement(), "historyRedo");
    
    updateEditorUINowIfScheduled();

    m_lastEditCommand = nullptr;
    if (auto* client = this->client())
        client->registerUndoStep(composition);
    respondToChangedContents(newSelection);
}

Editor::Editor(Frame& frame)
    : m_frame(frame)
    , m_killRing(std::make_unique<KillRing>())
    , m_spellChecker(std::make_unique<SpellChecker>(frame))
    , m_alternativeTextController(std::make_unique<AlternativeTextController>(frame))
    , m_editorUIUpdateTimer(*this, &Editor::editorUIUpdateTimerFired)
#if ENABLE(TELEPHONE_NUMBER_DETECTION) && !PLATFORM(IOS)
    , m_telephoneNumberDetectionUpdateTimer(*this, &Editor::scanSelectionForTelephoneNumbers)
#endif
{
}

Editor::~Editor()
{
}

void Editor::clear()
{
    if (m_compositionNode) {
        m_compositionNode = nullptr;
        if (EditorClient* client = this->client())
            client->discardedComposition(&m_frame);
    }
    m_customCompositionUnderlines.clear();
    m_shouldStyleWithCSS = false;
    m_defaultParagraphSeparator = EditorParagraphSeparatorIsDiv;
}

bool Editor::insertText(const String& text, Event* triggeringEvent, TextEventInputType inputType)
{
    return m_frame.eventHandler().handleTextInputEvent(text, triggeringEvent, inputType);
}

bool Editor::insertTextForConfirmedComposition(const String& text)
{
    return m_frame.eventHandler().handleTextInputEvent(text, 0, TextEventInputComposition);
}

bool Editor::insertDictatedText(const String& text, const Vector<DictationAlternative>& dictationAlternatives, Event* triggeringEvent)
{
    return m_alternativeTextController->insertDictatedText(text, dictationAlternatives, triggeringEvent);
}

bool Editor::insertTextWithoutSendingTextEvent(const String& text, bool selectInsertedText, TextEvent* triggeringEvent)
{
    if (text.isEmpty())
        return false;

    VisibleSelection selection = selectionForCommand(triggeringEvent);
    if (!selection.isContentEditable())
        return false;
    RefPtr<Range> range = selection.toNormalizedRange();

    if (!shouldInsertText(text, range.get(), EditorInsertAction::Typed))
        return true;

    updateMarkersForWordsAffectedByEditing(isSpaceOrNewline(text[0]));

    bool shouldConsiderApplyingAutocorrection = false;
    if (text == " " || text == "\t")
        shouldConsiderApplyingAutocorrection = true;

    if (text.length() == 1 && u_ispunct(text[0]) && !isAmbiguousBoundaryCharacter(text[0]))
        shouldConsiderApplyingAutocorrection = true;

    bool autocorrectionWasApplied = shouldConsiderApplyingAutocorrection && m_alternativeTextController->applyAutocorrectionBeforeTypingIfAppropriate();

    // Get the selection to use for the event that triggered this insertText.
    // If the event handler changed the selection, we may want to use a different selection
    // that is contained in the event target.
    selection = selectionForCommand(triggeringEvent);
    if (selection.isContentEditable()) {
        if (Node* selectionStart = selection.start().deprecatedNode()) {
            Ref<Document> document(selectionStart->document());

            // Insert the text
            if (triggeringEvent && triggeringEvent->isDictation())
                DictationCommand::insertText(document, text, triggeringEvent->dictationAlternatives(), selection);
            else {
                TypingCommand::Options options = 0;
                if (selectInsertedText)
                    options |= TypingCommand::SelectInsertedText;
                if (autocorrectionWasApplied)
                    options |= TypingCommand::RetainAutocorrectionIndicator;
                if (triggeringEvent && triggeringEvent->isAutocompletion())
                    options |= TypingCommand::IsAutocompletion;
                TypingCommand::insertText(document, text, selection, options, triggeringEvent && triggeringEvent->isComposition() ? TypingCommand::TextCompositionFinal : TypingCommand::TextCompositionNone);
            }

            // Reveal the current selection
            if (Frame* editedFrame = document->frame())
                if (Page* page = editedFrame->page()) {
#if PLATFORM(IOS)
                    SelectionRevealMode revealMode = SelectionRevealMode::RevealUpToMainFrame;
#else
                    SelectionRevealMode revealMode = SelectionRevealMode::Reveal;
#endif
                    page->focusController().focusedOrMainFrame().selection().revealSelection(revealMode, ScrollAlignment::alignCenterIfNeeded);
                }
        }
    }

    return true;
}

bool Editor::insertLineBreak()
{
    if (!canEdit())
        return false;

    if (!shouldInsertText("\n", m_frame.selection().toNormalizedRange().get(), EditorInsertAction::Typed))
        return true;

    VisiblePosition caret = m_frame.selection().selection().visibleStart();
    bool alignToEdge = isEndOfEditableOrNonEditableContent(caret);
    bool autocorrectionIsApplied = m_alternativeTextController->applyAutocorrectionBeforeTypingIfAppropriate();
    TypingCommand::insertLineBreak(document(), autocorrectionIsApplied ? TypingCommand::RetainAutocorrectionIndicator : 0);
    revealSelectionAfterEditingOperation(alignToEdge ? ScrollAlignment::alignToEdgeIfNeeded : ScrollAlignment::alignCenterIfNeeded);

    return true;
}

bool Editor::insertParagraphSeparator()
{
    if (!canEdit())
        return false;

    if (!canEditRichly())
        return insertLineBreak();

    if (!shouldInsertText("\n", m_frame.selection().toNormalizedRange().get(), EditorInsertAction::Typed))
        return true;

    VisiblePosition caret = m_frame.selection().selection().visibleStart();
    bool alignToEdge = isEndOfEditableOrNonEditableContent(caret);
    bool autocorrectionIsApplied = m_alternativeTextController->applyAutocorrectionBeforeTypingIfAppropriate();
    TypingCommand::insertParagraphSeparator(document(), autocorrectionIsApplied ? TypingCommand::RetainAutocorrectionIndicator : 0);
    revealSelectionAfterEditingOperation(alignToEdge ? ScrollAlignment::alignToEdgeIfNeeded : ScrollAlignment::alignCenterIfNeeded);

    return true;
}

bool Editor::insertParagraphSeparatorInQuotedContent()
{
    // FIXME: Why is this missing calls to canEdit, canEditRichly, etc.?
    TypingCommand::insertParagraphSeparatorInQuotedContent(document());
    revealSelectionAfterEditingOperation();
    return true;
}

void Editor::cut()
{
    if (tryDHTMLCut())
        return; // DHTML did the whole operation
    if (!canCut()) {
        systemBeep();
        return;
    }

    performCutOrCopy(CutAction);
}

void Editor::copy()
{
    if (tryDHTMLCopy())
        return; // DHTML did the whole operation
    if (!canCopy()) {
        systemBeep();
        return;
    }

    performCutOrCopy(CopyAction);
}

void Editor::postTextStateChangeNotificationForCut(const String& text, const VisibleSelection& selection)
{
    if (!AXObjectCache::accessibilityEnabled())
        return;
    if (!text.length())
        return;
    AXObjectCache* cache = document().existingAXObjectCache();
    if (!cache)
        return;
    cache->postTextStateChangeNotification(selection.start().anchorNode(), AXTextEditTypeCut, text, selection.start());
}

void Editor::performCutOrCopy(EditorActionSpecifier action)
{
    RefPtr<Range> selection = selectedRange();
    willWriteSelectionToPasteboard(selection);
    if (action == CutAction) {
        if (!shouldDeleteRange(selection.get()))
            return;

        updateMarkersForWordsAffectedByEditing(true);
    }

    if (enclosingTextFormControl(m_frame.selection().selection().start()))
        Pasteboard::createForCopyAndPaste()->writePlainText(selectedTextForDataTransfer(), canSmartCopyOrDelete() ? Pasteboard::CanSmartReplace : Pasteboard::CannotSmartReplace);
    else {
        HTMLImageElement* imageElement = nullptr;
        if (action == CopyAction)
            imageElement = imageElementFromImageDocument(document());

        if (imageElement) {
<<<<<<< HEAD
#if PLATFORM(COCOA) || PLATFORM(EFL) || PLATFORM(GTK) || PLATFORM(WPE)
=======
#if PLATFORM(COCOA) || PLATFORM(GTK)
>>>>>>> 9fced9a0
            writeImageToPasteboard(*Pasteboard::createForCopyAndPaste(), *imageElement, document().url(), document().title());
#else
            Pasteboard::createForCopyAndPaste()->writeImage(*imageElement, document().url(), document().title());
#endif
        } else {
<<<<<<< HEAD
#if PLATFORM(COCOA) || PLATFORM(EFL) || PLATFORM(GTK) || PLATFORM(WPE)
=======
#if PLATFORM(COCOA) || PLATFORM(GTK)
>>>>>>> 9fced9a0
            writeSelectionToPasteboard(*Pasteboard::createForCopyAndPaste());
#else
            // FIXME: Convert all other platforms to match Mac and delete this.
            Pasteboard::createForCopyAndPaste()->writeSelection(*selection, canSmartCopyOrDelete(), m_frame, IncludeImageAltTextForDataTransfer);
#endif
        }
    }

    didWriteSelectionToPasteboard();
    if (action == CutAction) {
        String text;
        if (AXObjectCache::accessibilityEnabled())
            text = AccessibilityObject::stringForVisiblePositionRange(m_frame.selection().selection());
        deleteSelectionWithSmartDelete(canSmartCopyOrDelete(), EditActionCut);
        if (AXObjectCache::accessibilityEnabled())
            postTextStateChangeNotificationForCut(text, m_frame.selection().selection());
    }
}

void Editor::paste()
{
    paste(*Pasteboard::createForCopyAndPaste());
}

void Editor::paste(Pasteboard& pasteboard)
{
    if (tryDHTMLPaste())
        return; // DHTML did the whole operation
    if (!canPaste())
        return;
    updateMarkersForWordsAffectedByEditing(false);
    ResourceCacheValidationSuppressor validationSuppressor(document().cachedResourceLoader());
    if (m_frame.selection().selection().isContentRichlyEditable())
        pasteWithPasteboard(&pasteboard, true);
    else
        pasteAsPlainTextWithPasteboard(pasteboard);
}

void Editor::pasteAsPlainText()
{
    if (tryDHTMLPaste())
        return;
    if (!canPaste())
        return;
    updateMarkersForWordsAffectedByEditing(false);
    pasteAsPlainTextWithPasteboard(*Pasteboard::createForCopyAndPaste());
}

void Editor::performDelete()
{
    if (!canDelete()) {
        systemBeep();
        return;
    }

    addRangeToKillRing(*selectedRange().get(), KillRingInsertionMode::AppendText);
    deleteSelectionWithSmartDelete(canSmartCopyOrDelete());

    // clear the "start new kill ring sequence" setting, because it was set to true
    // when the selection was updated by deleting the range
    setStartNewKillRingSequence(false);
}

void Editor::simplifyMarkup(Node* startNode, Node* endNode)
{
    if (!startNode)
        return;
    if (endNode) {
        if (&startNode->document() != &endNode->document())
            return;
        // check if start node is before endNode
        Node* node = startNode;
        while (node && node != endNode)
            node = NodeTraversal::next(*node);
        if (!node)
            return;
    }
    
    applyCommand(SimplifyMarkupCommand::create(document(), startNode, endNode ? NodeTraversal::next(*endNode) : nullptr));
}

void Editor::copyURL(const URL& url, const String& title)
{
    copyURL(url, title, *Pasteboard::createForCopyAndPaste());
}

void Editor::copyURL(const URL& url, const String& title, Pasteboard& pasteboard)
{
    PasteboardURL pasteboardURL;
    pasteboardURL.url = url;
    pasteboardURL.title = title;

#if PLATFORM(MAC)
    fillInUserVisibleForm(pasteboardURL);
#endif

    pasteboard.write(pasteboardURL);
}

#if !PLATFORM(IOS)

void Editor::copyImage(const HitTestResult& result)
{
    Element* element = result.innerNonSharedElement();
    if (!element)
        return;

    URL url = result.absoluteLinkURL();
    if (url.isEmpty())
        url = result.absoluteImageURL();

<<<<<<< HEAD
#if PLATFORM(COCOA) || PLATFORM(EFL) || PLATFORM(GTK) || PLATFORM(WPE)
=======
#if PLATFORM(COCOA) || PLATFORM(GTK)
>>>>>>> 9fced9a0
    writeImageToPasteboard(*Pasteboard::createForCopyAndPaste(), *element, url, result.altDisplayString());
#else
    Pasteboard::createForCopyAndPaste()->writeImage(*element, url, result.altDisplayString());
#endif
}

#endif

bool Editor::isContinuousSpellCheckingEnabled() const
{
    return client() && client()->isContinuousSpellCheckingEnabled();
}

void Editor::toggleContinuousSpellChecking()
{
    if (client())
        client()->toggleContinuousSpellChecking();
}

bool Editor::isGrammarCheckingEnabled()
{
    return client() && client()->isGrammarCheckingEnabled();
}

void Editor::toggleGrammarChecking()
{
    if (client())
        client()->toggleGrammarChecking();
}

int Editor::spellCheckerDocumentTag()
{
    return client() ? client()->spellCheckerDocumentTag() : 0;
}

#if USE(APPKIT)

void Editor::uppercaseWord()
{
    if (client())
        client()->uppercaseWord();
}

void Editor::lowercaseWord()
{
    if (client())
        client()->lowercaseWord();
}

void Editor::capitalizeWord()
{
    if (client())
        client()->capitalizeWord();
}
    
#endif

#if USE(AUTOMATIC_TEXT_REPLACEMENT)

void Editor::showSubstitutionsPanel()
{
    if (!client()) {
        LOG_ERROR("No NSSpellChecker");
        return;
    }

    if (client()->substitutionsPanelIsShowing()) {
        client()->showSubstitutionsPanel(false);
        return;
    }
    client()->showSubstitutionsPanel(true);
}

bool Editor::substitutionsPanelIsShowing()
{
    if (!client())
        return false;
    return client()->substitutionsPanelIsShowing();
}

void Editor::toggleSmartInsertDelete()
{
    if (client())
        client()->toggleSmartInsertDelete();
}

bool Editor::isAutomaticQuoteSubstitutionEnabled()
{
    return client() && client()->isAutomaticQuoteSubstitutionEnabled();
}

void Editor::toggleAutomaticQuoteSubstitution()
{
    if (client())
        client()->toggleAutomaticQuoteSubstitution();
}

bool Editor::isAutomaticLinkDetectionEnabled()
{
    return client() && client()->isAutomaticLinkDetectionEnabled();
}

void Editor::toggleAutomaticLinkDetection()
{
    if (client())
        client()->toggleAutomaticLinkDetection();
}

bool Editor::isAutomaticDashSubstitutionEnabled()
{
    return client() && client()->isAutomaticDashSubstitutionEnabled();
}

void Editor::toggleAutomaticDashSubstitution()
{
    if (client())
        client()->toggleAutomaticDashSubstitution();
}

bool Editor::isAutomaticTextReplacementEnabled()
{
    return client() && client()->isAutomaticTextReplacementEnabled();
}

void Editor::toggleAutomaticTextReplacement()
{
    if (client())
        client()->toggleAutomaticTextReplacement();
}

bool Editor::isAutomaticSpellingCorrectionEnabled()
{
    return m_alternativeTextController->isAutomaticSpellingCorrectionEnabled();
}

void Editor::toggleAutomaticSpellingCorrection()
{
    if (client())
        client()->toggleAutomaticSpellingCorrection();
}

#endif

bool Editor::shouldEndEditing(Range* range)
{
    return client() && client()->shouldEndEditing(range);
}

bool Editor::shouldBeginEditing(Range* range)
{
    return client() && client()->shouldBeginEditing(range);
}

void Editor::clearUndoRedoOperations()
{
    if (client())
        client()->clearUndoRedoOperations();
}

bool Editor::canUndo()
{
    return client() && client()->canUndo();
}

void Editor::undo()
{
    if (client())
        client()->undo();
}

bool Editor::canRedo()
{
    return client() && client()->canRedo();
}

void Editor::redo()
{
    if (client())
        client()->redo();
}

void Editor::didBeginEditing()
{
    if (client())
        client()->didBeginEditing();
}

void Editor::didEndEditing()
{
    if (client())
        client()->didEndEditing();
}

void Editor::willWriteSelectionToPasteboard(PassRefPtr<Range> range)
{
    if (client())
        client()->willWriteSelectionToPasteboard(range.get());
}

void Editor::didWriteSelectionToPasteboard()
{
    if (client())
        client()->didWriteSelectionToPasteboard();
}

void Editor::toggleBold()
{
    command("ToggleBold").execute();
}

void Editor::toggleUnderline()
{
    command("ToggleUnderline").execute();
}

void Editor::setBaseWritingDirection(WritingDirection direction)
{
#if PLATFORM(IOS)
    if (inSameParagraph(m_frame.selection().selection().visibleStart(), m_frame.selection().selection().visibleEnd()) && 
        baseWritingDirectionForSelectionStart() == direction)
        return;
#endif
        
    Element* focusedElement = document().focusedElement();
    if (is<HTMLTextFormControlElement>(focusedElement)) {
        if (direction == NaturalWritingDirection)
            return;

        auto& focusedFormElement = downcast<HTMLTextFormControlElement>(*focusedElement);
        auto directionValue = direction == LeftToRightWritingDirection ? "ltr" : "rtl";
        auto writingDirectionInputTypeName = inputTypeNameForEditingAction(EditActionSetWritingDirection);
        if (!dispatchBeforeInputEvent(focusedFormElement, writingDirectionInputTypeName, directionValue))
            return;

        focusedFormElement.setAttributeWithoutSynchronization(dirAttr, directionValue);
        dispatchInputEvent(focusedFormElement, writingDirectionInputTypeName, directionValue);
        document().updateStyleIfNeeded();
        return;
    }

    RefPtr<MutableStyleProperties> style = MutableStyleProperties::create();
    style->setProperty(CSSPropertyDirection, direction == LeftToRightWritingDirection ? "ltr" : direction == RightToLeftWritingDirection ? "rtl" : "inherit", false);
    applyParagraphStyleToSelection(style.get(), EditActionSetWritingDirection);
}

WritingDirection Editor::baseWritingDirectionForSelectionStart() const
{
    WritingDirection result = LeftToRightWritingDirection;

    Position pos = m_frame.selection().selection().visibleStart().deepEquivalent();
    Node* node = pos.deprecatedNode();
    if (!node)
        return result;

    auto renderer = node->renderer();
    if (!renderer)
        return result;

    if (!renderer->isRenderBlockFlow()) {
        renderer = renderer->containingBlock();
        if (!renderer)
            return result;
    }

    switch (renderer->style().direction()) {
    case LTR:
        return LeftToRightWritingDirection;
    case RTL:
        return RightToLeftWritingDirection;
    }
    
    return result;
}

void Editor::selectComposition()
{
    RefPtr<Range> range = compositionRange();
    if (!range)
        return;
    
    // The composition can start inside a composed character sequence, so we have to override checks.
    // See <http://bugs.webkit.org/show_bug.cgi?id=15781>
    VisibleSelection selection;
    selection.setWithoutValidation(range->startPosition(), range->endPosition());
    m_frame.selection().setSelection(selection, 0);
}

void Editor::confirmComposition()
{
    if (!m_compositionNode)
        return;
    setComposition(m_compositionNode->data().substring(m_compositionStart, m_compositionEnd - m_compositionStart), ConfirmComposition);
}

void Editor::cancelComposition()
{
    if (!m_compositionNode)
        return;
    setComposition(emptyString(), CancelComposition);
}

bool Editor::cancelCompositionIfSelectionIsInvalid()
{
    unsigned start;
    unsigned end;
    if (!hasComposition() || ignoreCompositionSelectionChange() || getCompositionSelection(start, end))
        return false;

    cancelComposition();
    return true;
}

void Editor::confirmComposition(const String& text)
{
    setComposition(text, ConfirmComposition);
}

void Editor::setComposition(const String& text, SetCompositionMode mode)
{
    ASSERT(mode == ConfirmComposition || mode == CancelComposition);
    UserTypingGestureIndicator typingGestureIndicator(m_frame);

    setIgnoreCompositionSelectionChange(true);

    if (mode == CancelComposition)
        ASSERT(text == emptyString());
    else
        selectComposition();

    m_compositionNode = nullptr;
    m_customCompositionUnderlines.clear();

    if (m_frame.selection().isNone()) {
        setIgnoreCompositionSelectionChange(false);
        return;
    }

    // Always delete the current composition before inserting the finalized composition text if we're confirming our composition.
    // Our default behavior (if the beforeinput event is not prevented) is to insert the finalized composition text back in.
    // We pass TypingCommand::TextCompositionPending here to indicate that we are deleting the pending composition.
    if (mode != CancelComposition)
        TypingCommand::deleteSelection(document(), 0, TypingCommand::TextCompositionPending);

    insertTextForConfirmedComposition(text);

    if (auto* target = document().focusedElement())
        target->dispatchEvent(CompositionEvent::create(eventNames().compositionendEvent, document().domWindow(), text));

    if (mode == CancelComposition) {
        // An open typing command that disagrees about current selection would cause issues with typing later on.
        TypingCommand::closeTyping(&m_frame);
    }

    setIgnoreCompositionSelectionChange(false);
}

void Editor::setComposition(const String& text, const Vector<CompositionUnderline>& underlines, unsigned selectionStart, unsigned selectionEnd)
{
    Ref<Frame> protection(m_frame);

    UserTypingGestureIndicator typingGestureIndicator(m_frame);

    setIgnoreCompositionSelectionChange(true);

    // Updates styles before setting selection for composition to prevent
    // inserting the previous composition text into text nodes oddly.
    // See https://bugs.webkit.org/show_bug.cgi?id=46868
    document().updateStyleIfNeeded();

    selectComposition();

    if (m_frame.selection().isNone()) {
        setIgnoreCompositionSelectionChange(false);
        return;
    }

    String originalText = selectedText();
    bool isStartingToRecomposeExistingRange = !text.isEmpty() && selectionStart < selectionEnd && !hasComposition();
    if (isStartingToRecomposeExistingRange) {
        // We pass TypingCommand::TextCompositionFinal here to indicate that we are removing composition text that has been finalized.
        TypingCommand::deleteSelection(document(), 0, TypingCommand::TextCompositionFinal);
        const VisibleSelection& currentSelection = m_frame.selection().selection();
        if (currentSelection.isRange()) {
            // If deletion was prevented, then we need to collapse the selection to the end so that the original text will not be recomposed.
            m_frame.selection().setSelection({ currentSelection.end(), currentSelection.end() });
        }
    }

#if PLATFORM(IOS)
    client()->startDelayingAndCoalescingContentChangeNotifications();
#endif

    Element* target = document().focusedElement();
    if (target) {
        // Dispatch an appropriate composition event to the focused node.
        // We check the composition status and choose an appropriate composition event since this
        // function is used for three purposes:
        // 1. Starting a new composition.
        //    Send a compositionstart and a compositionupdate event when this function creates
        //    a new composition node, i.e.
        //    m_compositionNode == 0 && !text.isEmpty().
        //    Sending a compositionupdate event at this time ensures that at least one
        //    compositionupdate event is dispatched.
        // 2. Updating the existing composition node.
        //    Send a compositionupdate event when this function updates the existing composition
        //    node, i.e. m_compositionNode != 0 && !text.isEmpty().
        // 3. Canceling the ongoing composition.
        //    Send a compositionend event when function deletes the existing composition node, i.e.
        //    m_compositionNode != 0 && test.isEmpty().
        RefPtr<CompositionEvent> event;
        if (!m_compositionNode) {
            // We should send a compositionstart event only when the given text is not empty because this
            // function doesn't create a composition node when the text is empty.
            if (!text.isEmpty()) {
                target->dispatchEvent(CompositionEvent::create(eventNames().compositionstartEvent, document().domWindow(), originalText));
                event = CompositionEvent::create(eventNames().compositionupdateEvent, document().domWindow(), text);
            }
        } else if (!text.isEmpty())
            event = CompositionEvent::create(eventNames().compositionupdateEvent, document().domWindow(), text);

        if (event)
            target->dispatchEvent(*event);
    }

    // If text is empty, then delete the old composition here.  If text is non-empty, InsertTextCommand::input
    // will delete the old composition with an optimized replace operation.
    if (text.isEmpty()) {
        TypingCommand::deleteSelection(document(), TypingCommand::PreventSpellChecking, TypingCommand::TextCompositionPending);
        if (target)
            target->dispatchEvent(CompositionEvent::create(eventNames().compositionendEvent, document().domWindow(), text));
    }

    m_compositionNode = nullptr;
    m_customCompositionUnderlines.clear();

    if (!text.isEmpty()) {
        TypingCommand::insertText(document(), text, TypingCommand::SelectInsertedText | TypingCommand::PreventSpellChecking, TypingCommand::TextCompositionPending);

        // Find out what node has the composition now.
        Position base = m_frame.selection().selection().base().downstream();
        Position extent = m_frame.selection().selection().extent();
        Node* baseNode = base.deprecatedNode();
        unsigned baseOffset = base.deprecatedEditingOffset();
        Node* extentNode = extent.deprecatedNode();
        unsigned extentOffset = extent.deprecatedEditingOffset();

        if (is<Text>(baseNode) && baseNode == extentNode && baseOffset + text.length() == extentOffset) {
            m_compositionNode = downcast<Text>(baseNode);
            m_compositionStart = baseOffset;
            m_compositionEnd = extentOffset;
            m_customCompositionUnderlines = underlines;
            for (auto& underline : m_customCompositionUnderlines) {
                underline.startOffset += baseOffset;
                underline.endOffset += baseOffset;
            }
            if (baseNode->renderer())
                baseNode->renderer()->repaint();

            unsigned start = std::min(baseOffset + selectionStart, extentOffset);
            unsigned end = std::min(std::max(start, baseOffset + selectionEnd), extentOffset);
            RefPtr<Range> selectedRange = Range::create(baseNode->document(), baseNode, start, baseNode, end);
            m_frame.selection().setSelectedRange(selectedRange.get(), DOWNSTREAM, false);
        }
    }

    setIgnoreCompositionSelectionChange(false);

#if PLATFORM(IOS)        
    client()->stopDelayingAndCoalescingContentChangeNotifications();
#endif
}

void Editor::ignoreSpelling()
{
    if (!client())
        return;
        
    RefPtr<Range> selectedRange = m_frame.selection().toNormalizedRange();
    if (selectedRange)
        document().markers().removeMarkers(selectedRange.get(), DocumentMarker::Spelling);

    String text = selectedText();
    ASSERT(text.length());
    textChecker()->ignoreWordInSpellDocument(text);
}

void Editor::learnSpelling()
{
    if (!client())
        return;
        
    // FIXME: On Mac OS X, when use "learn" button on "Spelling and Grammar" panel, we don't call this function. It should remove misspelling markers around the learned word, see <rdar://problem/5396072>.

    RefPtr<Range> selectedRange = m_frame.selection().toNormalizedRange();
    if (selectedRange)
        document().markers().removeMarkers(selectedRange.get(), DocumentMarker::Spelling);

    String text = selectedText();
    ASSERT(text.length());
    textChecker()->learnWord(text);
}

#if !PLATFORM(IOS)

void Editor::advanceToNextMisspelling(bool startBeforeSelection)
{
    Ref<Frame> protection(m_frame);

    // The basic approach is to search in two phases - from the selection end to the end of the doc, and
    // then we wrap and search from the doc start to (approximately) where we started.
    
    // Start at the end of the selection, search to edge of document.  Starting at the selection end makes
    // repeated "check spelling" commands work.
    VisibleSelection selection(m_frame.selection().selection());
    RefPtr<Range> spellingSearchRange(rangeOfContents(document()));

    bool startedWithSelection = false;
    if (selection.start().deprecatedNode()) {
        startedWithSelection = true;
        if (startBeforeSelection) {
            VisiblePosition start(selection.visibleStart());
            // We match AppKit's rule: Start 1 character before the selection.
            VisiblePosition oneBeforeStart = start.previous();
            setStart(spellingSearchRange.get(), oneBeforeStart.isNotNull() ? oneBeforeStart : start);
        } else
            setStart(spellingSearchRange.get(), selection.visibleEnd());
    }

    Position position = spellingSearchRange->startPosition();
    if (!isEditablePosition(position)) {
        // This shouldn't happen in very often because the Spelling menu items aren't enabled unless the
        // selection is editable.
        // This can happen in Mail for a mix of non-editable and editable content (like Stationary), 
        // when spell checking the whole document before sending the message.
        // In that case the document might not be editable, but there are editable pockets that need to be spell checked.

        position = VisiblePosition(firstEditablePositionAfterPositionInRoot(position, document().documentElement())).deepEquivalent();
        if (position.isNull())
            return;
        
        Position rangeCompliantPosition = position.parentAnchoredEquivalent();
        if (rangeCompliantPosition.deprecatedNode())
            spellingSearchRange->setStart(*rangeCompliantPosition.deprecatedNode(), rangeCompliantPosition.deprecatedEditingOffset());
        startedWithSelection = false; // won't need to wrap
    }
    
    // topNode defines the whole range we want to operate on 
    auto* topNode = highestEditableRoot(position);
    // FIXME: lastOffsetForEditing() is wrong here if editingIgnoresContent(highestEditableRoot()) returns true (e.g. a <table>)
    if (topNode)
        spellingSearchRange->setEnd(*topNode, lastOffsetForEditing(*topNode));

    // If spellingSearchRange starts in the middle of a word, advance to the next word so we start checking
    // at a word boundary. Going back by one char and then forward by a word does the trick.
    if (startedWithSelection) {
        VisiblePosition oneBeforeStart = startVisiblePosition(spellingSearchRange.get(), DOWNSTREAM).previous();
        if (oneBeforeStart.isNotNull())
            setStart(spellingSearchRange.get(), endOfWord(oneBeforeStart));
        // else we were already at the start of the editable node
    }

    if (spellingSearchRange->collapsed())
        return; // nothing to search in
    
    // Get the spell checker if it is available
    if (!client())
        return;
        
    // We go to the end of our first range instead of the start of it, just to be sure
    // we don't get foiled by any word boundary problems at the start.  It means we might
    // do a tiny bit more searching.
    Node& searchEndNodeAfterWrap = spellingSearchRange->endContainer();
    int searchEndOffsetAfterWrap = spellingSearchRange->endOffset();
    
    int misspellingOffset = 0;
    GrammarDetail grammarDetail;
    int grammarPhraseOffset = 0;
    RefPtr<Range> grammarSearchRange;
    String badGrammarPhrase;
    String misspelledWord;

    bool isSpelling = true;
    int foundOffset = 0;
    String foundItem;
    RefPtr<Range> firstMisspellingRange;
    if (unifiedTextCheckerEnabled()) {
        grammarSearchRange = spellingSearchRange->cloneRange();
        foundItem = TextCheckingHelper(client(), spellingSearchRange).findFirstMisspellingOrBadGrammar(isGrammarCheckingEnabled(), isSpelling, foundOffset, grammarDetail);
        if (isSpelling) {
            misspelledWord = foundItem;
            misspellingOffset = foundOffset;
        } else {
            badGrammarPhrase = foundItem;
            grammarPhraseOffset = foundOffset;
        }
    } else {
        misspelledWord = TextCheckingHelper(client(), spellingSearchRange).findFirstMisspelling(misspellingOffset, false, firstMisspellingRange);

#if USE(GRAMMAR_CHECKING)
        grammarSearchRange = spellingSearchRange->cloneRange();
        if (!misspelledWord.isEmpty()) {
            // Stop looking at start of next misspelled word
            CharacterIterator chars(*grammarSearchRange);
            chars.advance(misspellingOffset);
            grammarSearchRange->setEnd(chars.range()->startContainer(), chars.range()->startOffset());
        }
    
        if (isGrammarCheckingEnabled())
            badGrammarPhrase = TextCheckingHelper(client(), grammarSearchRange).findFirstBadGrammar(grammarDetail, grammarPhraseOffset, false);
#endif
    }
    
    // If we found neither bad grammar nor a misspelled word, wrap and try again (but don't bother if we started at the beginning of the
    // block rather than at a selection).
    if (startedWithSelection && !misspelledWord && !badGrammarPhrase) {
        if (topNode)
            spellingSearchRange->setStart(*topNode, 0);
        // going until the end of the very first chunk we tested is far enough
        spellingSearchRange->setEnd(searchEndNodeAfterWrap, searchEndOffsetAfterWrap);
        
        if (unifiedTextCheckerEnabled()) {
            grammarSearchRange = spellingSearchRange->cloneRange();
            foundItem = TextCheckingHelper(client(), spellingSearchRange).findFirstMisspellingOrBadGrammar(isGrammarCheckingEnabled(), isSpelling, foundOffset, grammarDetail);
            if (isSpelling) {
                misspelledWord = foundItem;
                misspellingOffset = foundOffset;
            } else {
                badGrammarPhrase = foundItem;
                grammarPhraseOffset = foundOffset;
            }
        } else {
            misspelledWord = TextCheckingHelper(client(), spellingSearchRange).findFirstMisspelling(misspellingOffset, false, firstMisspellingRange);

#if USE(GRAMMAR_CHECKING)
            grammarSearchRange = spellingSearchRange->cloneRange();
            if (!misspelledWord.isEmpty()) {
                // Stop looking at start of next misspelled word
                CharacterIterator chars(*grammarSearchRange);
                chars.advance(misspellingOffset);
                grammarSearchRange->setEnd(chars.range()->startContainer(), chars.range()->startOffset());
            }

            if (isGrammarCheckingEnabled())
                badGrammarPhrase = TextCheckingHelper(client(), grammarSearchRange).findFirstBadGrammar(grammarDetail, grammarPhraseOffset, false);
#endif
        }
    }
    
#if !USE(GRAMMAR_CHECKING)
    ASSERT(badGrammarPhrase.isEmpty());
    UNUSED_PARAM(grammarPhraseOffset);
#else
    if (!badGrammarPhrase.isEmpty()) {
        // We found bad grammar. Since we only searched for bad grammar up to the first misspelled word, the bad grammar
        // takes precedence and we ignore any potential misspelled word. Select the grammar detail, update the spelling
        // panel, and store a marker so we draw the green squiggle later.
        
        ASSERT(badGrammarPhrase.length() > 0);
        ASSERT(grammarDetail.location != -1 && grammarDetail.length > 0);
        
        // FIXME 4859190: This gets confused with doubled punctuation at the end of a paragraph
        RefPtr<Range> badGrammarRange = TextIterator::subrange(grammarSearchRange.get(), grammarPhraseOffset + grammarDetail.location, grammarDetail.length);
        m_frame.selection().setSelection(VisibleSelection(*badGrammarRange, SEL_DEFAULT_AFFINITY));
        m_frame.selection().revealSelection();
        
        client()->updateSpellingUIWithGrammarString(badGrammarPhrase, grammarDetail);
        document().markers().addMarker(badGrammarRange.get(), DocumentMarker::Grammar, grammarDetail.userDescription);
    } else
#endif
    if (!misspelledWord.isEmpty()) {
        // We found a misspelling, but not any earlier bad grammar. Select the misspelling, update the spelling panel, and store
        // a marker so we draw the red squiggle later.
        
        RefPtr<Range> misspellingRange = TextIterator::subrange(spellingSearchRange.get(), misspellingOffset, misspelledWord.length());
        m_frame.selection().setSelection(VisibleSelection(*misspellingRange, DOWNSTREAM));
        m_frame.selection().revealSelection();
        
        client()->updateSpellingUIWithMisspelledWord(misspelledWord);
        document().markers().addMarker(misspellingRange.get(), DocumentMarker::Spelling);
    }
}

#endif // !PLATFORM(IOS)

String Editor::misspelledWordAtCaretOrRange(Node* clickedNode) const
{
    if (!isContinuousSpellCheckingEnabled() || !clickedNode || !isSpellCheckingEnabledFor(clickedNode))
        return String();

    VisibleSelection selection = m_frame.selection().selection();
    if (!selection.isContentEditable() || selection.isNone())
        return String();

    VisibleSelection wordSelection(selection.base());
    wordSelection.expandUsingGranularity(WordGranularity);
    RefPtr<Range> wordRange = wordSelection.toNormalizedRange();

    // In compliance with GTK+ applications, additionally allow to provide suggestions when the current
    // selection exactly match the word selection.
    if (selection.isRange() && !areRangesEqual(wordRange.get(), selection.toNormalizedRange().get()))
        return String();

    String word = wordRange->text();
    if (word.isEmpty() || !client())
        return String();

    int wordLength = word.length();
    int misspellingLocation = -1;
    int misspellingLength = 0;
    textChecker()->checkSpellingOfString(word, &misspellingLocation, &misspellingLength);

    return misspellingLength == wordLength ? word : String();
}

String Editor::misspelledSelectionString() const
{
    String selectedString = selectedText();
    int length = selectedString.length();
    if (!length || !client())
        return String();

    int misspellingLocation = -1;
    int misspellingLength = 0;
    textChecker()->checkSpellingOfString(selectedString, &misspellingLocation, &misspellingLength);
    
    // The selection only counts as misspelled if the selected text is exactly one misspelled word
    if (misspellingLength != length)
        return String();
    
    // Update the spelling panel to be displaying this error (whether or not the spelling panel is on screen).
    // This is necessary to make a subsequent call to [NSSpellChecker ignoreWord:inSpellDocumentWithTag:] work
    // correctly; that call behaves differently based on whether the spelling panel is displaying a misspelling
    // or a grammar error.
    client()->updateSpellingUIWithMisspelledWord(selectedString);
    
    return selectedString;
}

bool Editor::isSelectionUngrammatical()
{
#if USE(GRAMMAR_CHECKING)
    RefPtr<Range> range = m_frame.selection().toNormalizedRange();
    if (!range)
        return false;
    return TextCheckingHelper(client(), range).isUngrammatical();
#else
    return false;
#endif
}

Vector<String> Editor::guessesForMisspelledWord(const String& word) const
{
    ASSERT(word.length());

    Vector<String> guesses;
    if (client())
        textChecker()->getGuessesForWord(word, String(), m_frame.selection().selection(), guesses);
    return guesses;
}

Vector<String> Editor::guessesForMisspelledOrUngrammatical(bool& misspelled, bool& ungrammatical)
{
    if (unifiedTextCheckerEnabled()) {
        RefPtr<Range> range;
        VisibleSelection selection = m_frame.selection().selection();
        if (selection.isCaret() && behavior().shouldAllowSpellingSuggestionsWithoutSelection()) {
            VisibleSelection wordSelection = VisibleSelection(selection.base());
            wordSelection.expandUsingGranularity(WordGranularity);
            range = wordSelection.toNormalizedRange();
        } else
            range = selection.toNormalizedRange();
        if (!range)
            return Vector<String>();
        return TextCheckingHelper(client(), range).guessesForMisspelledOrUngrammaticalRange(isGrammarCheckingEnabled(), misspelled, ungrammatical);
    }

    String misspelledWord = behavior().shouldAllowSpellingSuggestionsWithoutSelection() ? misspelledWordAtCaretOrRange(document().focusedElement()) : misspelledSelectionString();
    misspelled = !misspelledWord.isEmpty();
    // Only unified text checker supports guesses for ungrammatical phrases.
    ungrammatical = false;

    if (misspelled)
        return guessesForMisspelledWord(misspelledWord);
    return Vector<String>();
}

void Editor::showSpellingGuessPanel()
{
    if (!client()) {
        LOG_ERROR("No NSSpellChecker");
        return;
    }

    if (client()->spellingUIIsShowing()) {
        client()->showSpellingUI(false);
        return;
    }

#if !PLATFORM(IOS)
    advanceToNextMisspelling(true);
#endif
    client()->showSpellingUI(true);
}

bool Editor::spellingPanelIsShowing()
{
    if (!client())
        return false;
    return client()->spellingUIIsShowing();
}

void Editor::clearMisspellingsAndBadGrammar(const VisibleSelection &movingSelection)
{
    RefPtr<Range> selectedRange = movingSelection.toNormalizedRange();
    if (selectedRange) {
        document().markers().removeMarkers(selectedRange.get(), DocumentMarker::Spelling);
        document().markers().removeMarkers(selectedRange.get(), DocumentMarker::Grammar);
    }
}

void Editor::markMisspellingsAndBadGrammar(const VisibleSelection &movingSelection)
{
    markMisspellingsAndBadGrammar(movingSelection, isContinuousSpellCheckingEnabled() && isGrammarCheckingEnabled(), movingSelection);
}

void Editor::markMisspellingsAfterTypingToWord(const VisiblePosition &wordStart, const VisibleSelection& selectionAfterTyping, bool doReplacement)
{
    Ref<Frame> protection(m_frame);

#if PLATFORM(IOS)
    UNUSED_PARAM(selectionAfterTyping);
    UNUSED_PARAM(doReplacement);
    TextCheckingTypeMask textCheckingOptions = 0;
    if (isContinuousSpellCheckingEnabled())
        textCheckingOptions |= TextCheckingTypeSpelling;
    if (!(textCheckingOptions & TextCheckingTypeSpelling))
        return;

    VisibleSelection adjacentWords = VisibleSelection(startOfWord(wordStart, LeftWordIfOnBoundary), endOfWord(wordStart, RightWordIfOnBoundary));
    markAllMisspellingsAndBadGrammarInRanges(textCheckingOptions, adjacentWords.toNormalizedRange().get(), adjacentWords.toNormalizedRange().get());
#else
#if !USE(AUTOMATIC_TEXT_REPLACEMENT)
    UNUSED_PARAM(doReplacement);
#endif

    if (unifiedTextCheckerEnabled()) {
        m_alternativeTextController->applyPendingCorrection(selectionAfterTyping);

        TextCheckingTypeMask textCheckingOptions = 0;

        if (isContinuousSpellCheckingEnabled())
            textCheckingOptions |= TextCheckingTypeSpelling;

#if USE(AUTOMATIC_TEXT_REPLACEMENT)
        if (doReplacement
            && (isAutomaticQuoteSubstitutionEnabled()
                || isAutomaticLinkDetectionEnabled()
                || isAutomaticDashSubstitutionEnabled()
                || isAutomaticTextReplacementEnabled()
                || ((textCheckingOptions & TextCheckingTypeSpelling) && isAutomaticSpellingCorrectionEnabled())))
            textCheckingOptions |= TextCheckingTypeReplacement;
#endif
        if (!(textCheckingOptions & (TextCheckingTypeSpelling | TextCheckingTypeReplacement)))
            return;

        if (isGrammarCheckingEnabled())
            textCheckingOptions |= TextCheckingTypeGrammar;

        VisibleSelection adjacentWords = VisibleSelection(startOfWord(wordStart, LeftWordIfOnBoundary), endOfWord(wordStart, RightWordIfOnBoundary));
        if (textCheckingOptions & TextCheckingTypeGrammar) {
            VisibleSelection selectedSentence = VisibleSelection(startOfSentence(wordStart), endOfSentence(wordStart));
            markAllMisspellingsAndBadGrammarInRanges(textCheckingOptions, adjacentWords.toNormalizedRange().get(), selectedSentence.toNormalizedRange().get());
        } else
            markAllMisspellingsAndBadGrammarInRanges(textCheckingOptions, adjacentWords.toNormalizedRange().get(), adjacentWords.toNormalizedRange().get());
        return;
    }

    if (!isContinuousSpellCheckingEnabled())
        return;

    // Check spelling of one word
    RefPtr<Range> misspellingRange;
    markMisspellings(VisibleSelection(startOfWord(wordStart, LeftWordIfOnBoundary), endOfWord(wordStart, RightWordIfOnBoundary)), misspellingRange);

    // Autocorrect the misspelled word.
    if (!misspellingRange)
        return;
    
    // Get the misspelled word.
    const String misspelledWord = plainText(misspellingRange.get());
    String autocorrectedString = textChecker()->getAutoCorrectSuggestionForMisspelledWord(misspelledWord);

    // If autocorrected word is non empty, replace the misspelled word by this word.
    if (!autocorrectedString.isEmpty()) {
        VisibleSelection newSelection(*misspellingRange, DOWNSTREAM);
        if (newSelection != m_frame.selection().selection()) {
            if (!m_frame.selection().shouldChangeSelection(newSelection))
                return;
            m_frame.selection().setSelection(newSelection);
        }

        if (!m_frame.editor().shouldInsertText(autocorrectedString, misspellingRange.get(), EditorInsertAction::Typed))
            return;
        m_frame.editor().replaceSelectionWithText(autocorrectedString, false, false, EditActionInsert);

        // Reset the charet one character further.
        m_frame.selection().moveTo(m_frame.selection().selection().end());
        m_frame.selection().modify(FrameSelection::AlterationMove, DirectionForward, CharacterGranularity);
    }

    if (!isGrammarCheckingEnabled())
        return;
    
    // Check grammar of entire sentence
    markBadGrammar(VisibleSelection(startOfSentence(wordStart), endOfSentence(wordStart)));
#endif
}
    
void Editor::markMisspellingsOrBadGrammar(const VisibleSelection& selection, bool checkSpelling, RefPtr<Range>& firstMisspellingRange)
{
#if !PLATFORM(IOS)
    // This function is called with a selection already expanded to word boundaries.
    // Might be nice to assert that here.
    
    // This function is used only for as-you-type checking, so if that's off we do nothing. Note that
    // grammar checking can only be on if spell checking is also on.
    if (!isContinuousSpellCheckingEnabled())
        return;
    
    RefPtr<Range> searchRange(selection.toNormalizedRange());
    if (!searchRange)
        return;
    
    // If we're not in an editable node, bail.
    Node& editableNode = searchRange->startContainer();
    if (!editableNode.hasEditableStyle())
        return;

    if (!isSpellCheckingEnabledFor(&editableNode))
        return;

    // Get the spell checker if it is available
    if (!client())
        return;
    
    TextCheckingHelper checker(client(), searchRange);
    if (checkSpelling)
        checker.markAllMisspellings(firstMisspellingRange);
    else {
#if USE(GRAMMAR_CHECKING)
        if (isGrammarCheckingEnabled())
            checker.markAllBadGrammar();
#else
        ASSERT_NOT_REACHED();
#endif
    }    
#else
        UNUSED_PARAM(selection);
        UNUSED_PARAM(checkSpelling);
        UNUSED_PARAM(firstMisspellingRange);
#endif // !PLATFORM(IOS)
}

bool Editor::isSpellCheckingEnabledFor(Node* node) const
{
    if (!node)
        return false;
    Element* element = is<Element>(*node) ? downcast<Element>(node) : node->parentElement();
    if (!element)
        return false;
    if (element->isInUserAgentShadowTree()) {
        if (HTMLTextFormControlElement* textControl = enclosingTextFormControl(firstPositionInOrBeforeNode(element)))
            return textControl->isSpellCheckingEnabled();
    }
    return element->isSpellCheckingEnabled();
}

bool Editor::isSpellCheckingEnabledInFocusedNode() const
{
    return isSpellCheckingEnabledFor(m_frame.selection().selection().start().deprecatedNode());
}

void Editor::markMisspellings(const VisibleSelection& selection, RefPtr<Range>& firstMisspellingRange)
{
    markMisspellingsOrBadGrammar(selection, true, firstMisspellingRange);
}
    
void Editor::markBadGrammar(const VisibleSelection& selection)
{
#if USE(GRAMMAR_CHECKING)
    RefPtr<Range> firstMisspellingRange;
    markMisspellingsOrBadGrammar(selection, false, firstMisspellingRange);
#else
    ASSERT_NOT_REACHED();
#endif
}

void Editor::markAllMisspellingsAndBadGrammarInRanges(TextCheckingTypeMask textCheckingOptions, Range* spellingRange, Range* grammarRange)
{
    ASSERT(unifiedTextCheckerEnabled());

    // There shouldn't be pending autocorrection at this moment.
    ASSERT(!m_alternativeTextController->hasPendingCorrection());

    bool shouldMarkGrammar = textCheckingOptions & TextCheckingTypeGrammar;
    bool shouldShowCorrectionPanel = textCheckingOptions & TextCheckingTypeShowCorrectionPanel;

    // This function is called with selections already expanded to word boundaries.
    if (!client() || !spellingRange || (shouldMarkGrammar && !grammarRange))
        return;

    // If we're not in an editable node, bail.
    Node& editableNode = spellingRange->startContainer();
    if (!editableNode.hasEditableStyle())
        return;

    if (!isSpellCheckingEnabledFor(&editableNode))
        return;

    Range* rangeToCheck = shouldMarkGrammar ? grammarRange : spellingRange;
    TextCheckingParagraph paragraphToCheck(rangeToCheck);
    if (paragraphToCheck.isEmpty())
        return;
    RefPtr<Range> paragraphRange = paragraphToCheck.paragraphRange();

    bool asynchronous = m_frame.settings().asynchronousSpellCheckingEnabled() && !shouldShowCorrectionPanel;

    // In asynchronous mode, we intentionally check paragraph-wide sentence.
    const auto resolvedOptions = resolveTextCheckingTypeMask(editableNode, textCheckingOptions);
    auto request = SpellCheckRequest::create(resolvedOptions, TextCheckingProcessIncremental, asynchronous ? paragraphRange : rangeToCheck, paragraphRange);

    if (asynchronous) {
        m_spellChecker->requestCheckingFor(WTFMove(request));
        return;
    }

    Vector<TextCheckingResult> results;
    checkTextOfParagraph(*textChecker(), paragraphToCheck.text(), resolvedOptions, results, m_frame.selection().selection());
    markAndReplaceFor(WTFMove(request), results);
}

static bool isAutomaticTextReplacementType(TextCheckingType type)
{
    switch (type) {
    case TextCheckingTypeNone:
    case TextCheckingTypeSpelling:
    case TextCheckingTypeGrammar:
        return false;
    case TextCheckingTypeLink:
    case TextCheckingTypeQuote:
    case TextCheckingTypeDash:
    case TextCheckingTypeReplacement:
    case TextCheckingTypeCorrection:
    case TextCheckingTypeShowCorrectionPanel:
        return true;
    }
    ASSERT_NOT_REACHED();
    return false;
}

static void correctSpellcheckingPreservingTextCheckingParagraph(TextCheckingParagraph& paragraph, PassRefPtr<Range> rangeToReplace, const String& replacement, int resultLocation, int resultLength)
{
    auto& scope = downcast<ContainerNode>(paragraph.paragraphRange()->startContainer().rootNode());

    size_t paragraphLocation;
    size_t paragraphLength;
    TextIterator::getLocationAndLengthFromRange(&scope, paragraph.paragraphRange().get(), paragraphLocation, paragraphLength);

    applyCommand(SpellingCorrectionCommand::create(rangeToReplace, replacement));

    // TextCheckingParagraph may be orphaned after SpellingCorrectionCommand mutated DOM.
    // See <rdar://10305315>, http://webkit.org/b/89526.

    RefPtr<Range> newParagraphRange = TextIterator::rangeFromLocationAndLength(&scope, paragraphLocation, paragraphLength + replacement.length() - resultLength);

    paragraph = TextCheckingParagraph(TextIterator::subrange(newParagraphRange.get(), resultLocation, replacement.length()), newParagraphRange);
}

void Editor::markAndReplaceFor(PassRefPtr<SpellCheckRequest> request, const Vector<TextCheckingResult>& results)
{
    Ref<Frame> protection(m_frame);
    ASSERT(request);

    TextCheckingTypeMask textCheckingOptions = request->data().mask();
    TextCheckingParagraph paragraph(request->checkingRange(), request->paragraphRange());

    const bool shouldMarkSpelling = textCheckingOptions & TextCheckingTypeSpelling;
    const bool shouldMarkGrammar = textCheckingOptions & TextCheckingTypeGrammar;
    const bool shouldMarkLink = textCheckingOptions & TextCheckingTypeLink;
    const bool shouldPerformReplacement = textCheckingOptions & (TextCheckingTypeQuote | TextCheckingTypeDash | TextCheckingTypeReplacement);
    const bool shouldShowCorrectionPanel = textCheckingOptions & TextCheckingTypeShowCorrectionPanel;
    const bool shouldCheckForCorrection = shouldShowCorrectionPanel || (textCheckingOptions & TextCheckingTypeCorrection);
#if !USE(AUTOCORRECTION_PANEL)
    ASSERT(!shouldShowCorrectionPanel);
#endif

    // Expand the range to encompass entire paragraphs, since text checking needs that much context.
    int selectionOffset = 0;
    bool useAmbiguousBoundaryOffset = false;
    bool selectionChanged = false;
    bool restoreSelectionAfterChange = false;
    bool adjustSelectionForParagraphBoundaries = false;

    if (shouldPerformReplacement || shouldMarkSpelling || shouldCheckForCorrection) {
        if (m_frame.selection().selection().selectionType() == VisibleSelection::CaretSelection) {
            // Attempt to save the caret position so we can restore it later if needed
            Position caretPosition = m_frame.selection().selection().end();
            selectionOffset = paragraph.offsetTo(caretPosition).releaseReturnValue();
            restoreSelectionAfterChange = true;
            if (selectionOffset > 0 && (selectionOffset > paragraph.textLength() || paragraph.textCharAt(selectionOffset - 1) == newlineCharacter))
                adjustSelectionForParagraphBoundaries = true;
            if (selectionOffset > 0 && selectionOffset <= paragraph.textLength() && isAmbiguousBoundaryCharacter(paragraph.textCharAt(selectionOffset - 1)))
                useAmbiguousBoundaryOffset = true;
        }
    }

    int offsetDueToReplacement = 0;

    for (unsigned i = 0; i < results.size(); i++) {
        const int spellingRangeEndOffset = paragraph.checkingEnd() + offsetDueToReplacement;
        const TextCheckingType resultType = results[i].type;
        const int resultLocation = results[i].location + offsetDueToReplacement;
        const int resultLength = results[i].length;
        const int resultEndLocation = resultLocation + resultLength;
        const String& replacement = results[i].replacement;
        const bool resultEndsAtAmbiguousBoundary = useAmbiguousBoundaryOffset && selectionOffset - 1 <= resultEndLocation;

        // Only mark misspelling if:
        // 1. Current text checking isn't done for autocorrection, in which case shouldMarkSpelling is false.
        // 2. Result falls within spellingRange.
        // 3. The word in question doesn't end at an ambiguous boundary. For instance, we would not mark
        //    "wouldn'" as misspelled right after apostrophe is typed.
        if (shouldMarkSpelling && !shouldShowCorrectionPanel && resultType == TextCheckingTypeSpelling
            && resultLocation >= paragraph.checkingStart() && resultEndLocation <= spellingRangeEndOffset && !resultEndsAtAmbiguousBoundary) {
            ASSERT(resultLength > 0 && resultLocation >= 0);
            RefPtr<Range> misspellingRange = paragraph.subrange(resultLocation, resultLength);
            if (!m_alternativeTextController->isSpellingMarkerAllowed(misspellingRange))
                continue;
            misspellingRange->startContainer().document().markers().addMarker(misspellingRange.get(), DocumentMarker::Spelling, replacement);
        } else if (shouldMarkGrammar && resultType == TextCheckingTypeGrammar && paragraph.checkingRangeCovers(resultLocation, resultLength)) {
            ASSERT(resultLength > 0 && resultLocation >= 0);
            for (auto& detail : results[i].details) {
                ASSERT(detail.length > 0 && detail.location >= 0);
                if (paragraph.checkingRangeCovers(resultLocation + detail.location, detail.length)) {
                    RefPtr<Range> badGrammarRange = paragraph.subrange(resultLocation + detail.location, detail.length);
                    badGrammarRange->startContainer().document().markers().addMarker(badGrammarRange.get(), DocumentMarker::Grammar, detail.userDescription);
                }
            }
        } else if (resultEndLocation <= spellingRangeEndOffset && resultEndLocation >= paragraph.checkingStart()
            && isAutomaticTextReplacementType(resultType)) {
            // In this case the result range just has to touch the spelling range, so we can handle replacing non-word text such as punctuation.
            ASSERT(resultLength > 0 && resultLocation >= 0);

            if (shouldShowCorrectionPanel && (resultEndLocation < spellingRangeEndOffset
                || !(resultType & (TextCheckingTypeReplacement | TextCheckingTypeCorrection))))
                continue;

            // Apply replacement if:
            // 1. The replacement length is non-zero.
            // 2. The result doesn't end at an ambiguous boundary.
            //    (FIXME: this is required until 6853027 is fixed and text checking can do this for us
            bool doReplacement = replacement.length() > 0 && !resultEndsAtAmbiguousBoundary;
            RefPtr<Range> rangeToReplace = paragraph.subrange(resultLocation, resultLength);

            // adding links should be done only immediately after they are typed
            if (resultType == TextCheckingTypeLink && selectionOffset != resultEndLocation + 1)
                continue;

            if (!(shouldPerformReplacement || shouldCheckForCorrection || shouldMarkLink) || !doReplacement)
                continue;

            String replacedString = plainText(rangeToReplace.get());
            const bool existingMarkersPermitReplacement = m_alternativeTextController->processMarkersOnTextToBeReplacedByResult(&results[i], rangeToReplace.get(), replacedString);
            if (!existingMarkersPermitReplacement)
                continue;

            if (shouldShowCorrectionPanel) {
                if (resultEndLocation == spellingRangeEndOffset) {
                    // We only show the correction panel on the last word.
                    m_alternativeTextController->show(rangeToReplace, replacement);
                    break;
                }
                // If this function is called for showing correction panel, we ignore other correction or replacement.
                continue;
            }

            VisibleSelection selectionToReplace(*rangeToReplace, DOWNSTREAM);
            if (selectionToReplace != m_frame.selection().selection()) {
                if (!m_frame.selection().shouldChangeSelection(selectionToReplace))
                    continue;
            }

            if (resultType == TextCheckingTypeLink) {
                m_frame.selection().setSelection(selectionToReplace);
                selectionChanged = true;
                restoreSelectionAfterChange = false;
                if (canEditRichly())
                    applyCommand(CreateLinkCommand::create(document(), replacement));
            } else if (canEdit() && shouldInsertText(replacement, rangeToReplace.get(), EditorInsertAction::Typed)) {
                correctSpellcheckingPreservingTextCheckingParagraph(paragraph, rangeToReplace, replacement, resultLocation, resultLength);

                if (AXObjectCache* cache = document().existingAXObjectCache()) {
                    if (Element* root = m_frame.selection().selection().rootEditableElement())
                        cache->postNotification(root, AXObjectCache::AXAutocorrectionOccured);
                }

                // Skip all other results for the replaced text.
                while (i + 1 < results.size() && results[i + 1].location + offsetDueToReplacement <= resultLocation)
                    i++;

                selectionChanged = true;
                offsetDueToReplacement += replacement.length() - resultLength;
                if (resultLocation < selectionOffset)
                    selectionOffset += replacement.length() - resultLength;

                if (resultType == TextCheckingTypeCorrection) {
                    RefPtr<Range> replacementRange = paragraph.subrange(resultLocation, replacement.length());
                    m_alternativeTextController->recordAutocorrectionResponse(AutocorrectionResponse::Accepted, replacedString, replacementRange);

                    // Add a marker so that corrections can easily be undone and won't be re-corrected.
                    m_alternativeTextController->markCorrection(WTFMove(replacementRange), replacedString);
                }
            }
        }
    }

    if (selectionChanged) {
        TextCheckingParagraph extendedParagraph(paragraph);
        // Restore the caret position if we have made any replacements
        extendedParagraph.expandRangeToNextEnd();
        if (restoreSelectionAfterChange && selectionOffset >= 0 && selectionOffset <= extendedParagraph.rangeLength()) {
            RefPtr<Range> selectionRange = extendedParagraph.subrange(0, selectionOffset);
            m_frame.selection().moveTo(selectionRange->endPosition(), DOWNSTREAM);
            if (adjustSelectionForParagraphBoundaries)
                m_frame.selection().modify(FrameSelection::AlterationMove, DirectionForward, CharacterGranularity);
        } else {
            // If this fails for any reason, the fallback is to go one position beyond the last replacement
            m_frame.selection().moveTo(m_frame.selection().selection().end());
            m_frame.selection().modify(FrameSelection::AlterationMove, DirectionForward, CharacterGranularity);
        }
    }
}

void Editor::changeBackToReplacedString(const String& replacedString)
{
#if !PLATFORM(IOS)
    ASSERT(unifiedTextCheckerEnabled());

    if (replacedString.isEmpty())
        return;

    RefPtr<Range> selection = selectedRange();
    if (!shouldInsertText(replacedString, selection.get(), EditorInsertAction::Pasted))
        return;
    
    m_alternativeTextController->recordAutocorrectionResponse(AutocorrectionResponse::Reverted, replacedString, selection);
    TextCheckingParagraph paragraph(selection);
    replaceSelectionWithText(replacedString, false, false, EditActionInsert);
    RefPtr<Range> changedRange = paragraph.subrange(paragraph.checkingStart(), replacedString.length());
    changedRange->startContainer().document().markers().addMarker(changedRange.get(), DocumentMarker::Replacement, String());
    m_alternativeTextController->markReversed(changedRange.get());
#else
    ASSERT_NOT_REACHED();
    UNUSED_PARAM(replacedString);
#endif // !PLATFORM(IOS)
}


void Editor::markMisspellingsAndBadGrammar(const VisibleSelection& spellingSelection, bool markGrammar, const VisibleSelection& grammarSelection)
{
    if (unifiedTextCheckerEnabled()) {
        if (!isContinuousSpellCheckingEnabled())
            return;

        // markMisspellingsAndBadGrammar() is triggered by selection change, in which case we check spelling and grammar, but don't autocorrect misspellings.
        TextCheckingTypeMask textCheckingOptions = TextCheckingTypeSpelling;
        if (markGrammar && isGrammarCheckingEnabled())
            textCheckingOptions |= TextCheckingTypeGrammar;
        markAllMisspellingsAndBadGrammarInRanges(textCheckingOptions, spellingSelection.toNormalizedRange().get(), grammarSelection.toNormalizedRange().get());
        return;
    }

    RefPtr<Range> firstMisspellingRange;
    markMisspellings(spellingSelection, firstMisspellingRange);
    if (markGrammar)
        markBadGrammar(grammarSelection);
}

void Editor::unappliedSpellCorrection(const VisibleSelection& selectionOfCorrected, const String& corrected, const String& correction)
{
    m_alternativeTextController->respondToUnappliedSpellCorrection(selectionOfCorrected, corrected, correction);
}

void Editor::updateMarkersForWordsAffectedByEditing(bool doNotRemoveIfSelectionAtWordBoundary)
{
    if (!document().markers().hasMarkers())
        return;

    if (!m_alternativeTextController->shouldRemoveMarkersUponEditing() && (!textChecker() || textChecker()->shouldEraseMarkersAfterChangeSelection(TextCheckingTypeSpelling)))
        return;

    // We want to remove the markers from a word if an editing command will change the word. This can happen in one of
    // several scenarios:
    // 1. Insert in the middle of a word.
    // 2. Appending non whitespace at the beginning of word.
    // 3. Appending non whitespace at the end of word.
    // Note that, appending only whitespaces at the beginning or end of word won't change the word, so we don't need to
    // remove the markers on that word.
    // Of course, if current selection is a range, we potentially will edit two words that fall on the boundaries of
    // selection, and remove words between the selection boundaries.
    //
    VisiblePosition startOfSelection = m_frame.selection().selection().start();
    VisiblePosition endOfSelection = m_frame.selection().selection().end();
    if (startOfSelection.isNull())
        return;
    // First word is the word that ends after or on the start of selection.
    VisiblePosition startOfFirstWord = startOfWord(startOfSelection, LeftWordIfOnBoundary);
    VisiblePosition endOfFirstWord = endOfWord(startOfSelection, LeftWordIfOnBoundary);
    // Last word is the word that begins before or on the end of selection
    VisiblePosition startOfLastWord = startOfWord(endOfSelection, RightWordIfOnBoundary);
    VisiblePosition endOfLastWord = endOfWord(endOfSelection, RightWordIfOnBoundary);

    if (startOfFirstWord.isNull()) {
        startOfFirstWord = startOfWord(startOfSelection, RightWordIfOnBoundary);
        endOfFirstWord = endOfWord(startOfSelection, RightWordIfOnBoundary);
    }
    
    if (endOfLastWord.isNull()) {
        startOfLastWord = startOfWord(endOfSelection, LeftWordIfOnBoundary);
        endOfLastWord = endOfWord(endOfSelection, LeftWordIfOnBoundary);
    }

    // If doNotRemoveIfSelectionAtWordBoundary is true, and first word ends at the start of selection,
    // we choose next word as the first word.
    if (doNotRemoveIfSelectionAtWordBoundary && endOfFirstWord == startOfSelection) {
        startOfFirstWord = nextWordPosition(startOfFirstWord);
        endOfFirstWord = endOfWord(startOfFirstWord, RightWordIfOnBoundary);
        if (startOfFirstWord == endOfSelection)
            return;
    }

    // If doNotRemoveIfSelectionAtWordBoundary is true, and last word begins at the end of selection,
    // we choose previous word as the last word.
    if (doNotRemoveIfSelectionAtWordBoundary && startOfLastWord == endOfSelection) {
        startOfLastWord = previousWordPosition(startOfLastWord);
        endOfLastWord = endOfWord(startOfLastWord, RightWordIfOnBoundary);
        if (endOfLastWord == startOfSelection)
            return;
    }

    if (startOfFirstWord.isNull() || endOfFirstWord.isNull() || startOfLastWord.isNull() || endOfLastWord.isNull())
        return;

    // Now we remove markers on everything between startOfFirstWord and endOfLastWord.
    // However, if an autocorrection change a single word to multiple words, we want to remove correction mark from all the
    // resulted words even we only edit one of them. For example, assuming autocorrection changes "avantgarde" to "avant
    // garde", we will have CorrectionIndicator marker on both words and on the whitespace between them. If we then edit garde,
    // we would like to remove the marker from word "avant" and whitespace as well. So we need to get the continous range of
    // of marker that contains the word in question, and remove marker on that whole range.
    RefPtr<Range> wordRange = Range::create(document(), startOfFirstWord.deepEquivalent(), endOfLastWord.deepEquivalent());

    Vector<RenderedDocumentMarker*> markers = document().markers().markersInRange(wordRange.get(), DocumentMarker::DictationAlternatives);
    for (auto* marker : markers)
        m_alternativeTextController->removeDictationAlternativesForMarker(*marker);

#if PLATFORM(IOS)
    document().markers().removeMarkers(wordRange.get(), DocumentMarker::Spelling | DocumentMarker::CorrectionIndicator | DocumentMarker::SpellCheckingExemption | DocumentMarker::DictationAlternatives | DocumentMarker::DictationPhraseWithAlternatives, DocumentMarkerController::RemovePartiallyOverlappingMarker);
#else
    document().markers().removeMarkers(wordRange.get(), DocumentMarker::Spelling | DocumentMarker::Grammar | DocumentMarker::CorrectionIndicator | DocumentMarker::SpellCheckingExemption | DocumentMarker::DictationAlternatives, DocumentMarkerController::RemovePartiallyOverlappingMarker);
#endif
    document().markers().clearDescriptionOnMarkersIntersectingRange(wordRange.get(), DocumentMarker::Replacement);
}

void Editor::deletedAutocorrectionAtPosition(const Position& position, const String& originalString)
{
    m_alternativeTextController->deletedAutocorrectionAtPosition(position, originalString);
}

PassRefPtr<Range> Editor::rangeForPoint(const IntPoint& windowPoint)
{
    Document* document = m_frame.documentAtPoint(windowPoint);
    if (!document)
        return 0;
    
    Frame* frame = document->frame();
    ASSERT(frame);
    FrameView* frameView = frame->view();
    if (!frameView)
        return 0;
    IntPoint framePoint = frameView->windowToContents(windowPoint);
    VisibleSelection selection(frame->visiblePositionForPoint(framePoint));

    return selection.toNormalizedRange();
}

void Editor::revealSelectionAfterEditingOperation(const ScrollAlignment& alignment, RevealExtentOption revealExtentOption)
{
    if (m_ignoreCompositionSelectionChange)
        return;

#if PLATFORM(IOS)
    SelectionRevealMode revealMode = SelectionRevealMode::RevealUpToMainFrame;
#else
    SelectionRevealMode revealMode = SelectionRevealMode::Reveal;
#endif

    m_frame.selection().revealSelection(revealMode, alignment, revealExtentOption);
}

void Editor::setIgnoreCompositionSelectionChange(bool ignore, RevealSelection shouldRevealExistingSelection)
{
    if (m_ignoreCompositionSelectionChange == ignore)
        return;

    m_ignoreCompositionSelectionChange = ignore;
#if PLATFORM(IOS)
    // FIXME: Should suppress selection change notifications during a composition change <https://webkit.org/b/38830> 
    if (!ignore)
        respondToChangedSelection(m_frame.selection().selection(), 0);
#endif
    if (!ignore && shouldRevealExistingSelection == RevealSelection::Yes)
        revealSelectionAfterEditingOperation(ScrollAlignment::alignToEdgeIfNeeded, RevealExtent);
}

RefPtr<Range> Editor::compositionRange() const
{
    if (!m_compositionNode)
        return nullptr;
    unsigned length = m_compositionNode->length();
    unsigned start = std::min(m_compositionStart, length);
    unsigned end = std::min(std::max(start, m_compositionEnd), length);
    if (start >= end)
        return nullptr;
    return Range::create(m_compositionNode->document(), m_compositionNode.get(), start, m_compositionNode.get(), end);
}

bool Editor::getCompositionSelection(unsigned& selectionStart, unsigned& selectionEnd) const
{
    if (!m_compositionNode)
        return false;
    const VisibleSelection& selection = m_frame.selection().selection();
    Position start = selection.start();
    if (start.deprecatedNode() != m_compositionNode)
        return false;
    Position end = selection.end();
    if (end.deprecatedNode() != m_compositionNode)
        return false;

    if (static_cast<unsigned>(start.deprecatedEditingOffset()) < m_compositionStart)
        return false;
    if (static_cast<unsigned>(end.deprecatedEditingOffset()) > m_compositionEnd)
        return false;

    selectionStart = start.deprecatedEditingOffset() - m_compositionStart;
    selectionEnd = start.deprecatedEditingOffset() - m_compositionEnd;
    return true;
}

void Editor::transpose()
{
    if (!canEdit())
        return;

    VisibleSelection selection = m_frame.selection().selection();
    if (!selection.isCaret())
        return;

    // Make a selection that goes back one character and forward two characters.
    VisiblePosition caret = selection.visibleStart();
    VisiblePosition next = isEndOfParagraph(caret) ? caret : caret.next();
    VisiblePosition previous = next.previous();
    if (next == previous)
        return;
    previous = previous.previous();
    if (!inSameParagraph(next, previous))
        return;
    RefPtr<Range> range = makeRange(previous, next);
    if (!range)
        return;
    VisibleSelection newSelection(*range, DOWNSTREAM);

    // Transpose the two characters.
    String text = plainText(range.get());
    if (text.length() != 2)
        return;
    String transposed = text.right(1) + text.left(1);

    // Select the two characters.
    if (newSelection != m_frame.selection().selection()) {
        if (!m_frame.selection().shouldChangeSelection(newSelection))
            return;
        m_frame.selection().setSelection(newSelection);
    }

    // Insert the transposed characters.
    if (!shouldInsertText(transposed, range.get(), EditorInsertAction::Typed))
        return;
    replaceSelectionWithText(transposed, false, false, EditActionInsert);
}

void Editor::addRangeToKillRing(const Range& range, KillRingInsertionMode mode)
{
    addTextToKillRing(plainText(&range), mode);
}

void Editor::addTextToKillRing(const String& text, KillRingInsertionMode mode)
{
    if (m_shouldStartNewKillRingSequence)
        killRing().startNewSequence();

    m_shouldStartNewKillRingSequence = false;

    // If the kill was from a backwards motion, prepend to the kill ring.
    // This will ensure that alternating forward and backward kills will
    // build up the original string in the kill ring without permuting it.
    switch (mode) {
    case KillRingInsertionMode::PrependText:
        killRing().prepend(text);
        break;
    case KillRingInsertionMode::AppendText:
        killRing().append(text);
        break;
    }
}

void Editor::startAlternativeTextUITimer()
{
    m_alternativeTextController->startAlternativeTextUITimer(AlternativeTextTypeCorrection);
}

void Editor::handleAlternativeTextUIResult(const String& correction)
{
    m_alternativeTextController->handleAlternativeTextUIResult(correction);
}


void Editor::dismissCorrectionPanelAsIgnored()
{
    m_alternativeTextController->dismiss(ReasonForDismissingAlternativeTextIgnored);
}

void Editor::changeSelectionAfterCommand(const VisibleSelection& newSelection, FrameSelection::SetSelectionOptions options)
{
    Ref<Frame> protection(m_frame);

    // If the new selection is orphaned, then don't update the selection.
    if (newSelection.start().isOrphan() || newSelection.end().isOrphan())
        return;

    // If there is no selection change, don't bother sending shouldChangeSelection, but still call setSelection,
    // because there is work that it must do in this situation.
    // The old selection can be invalid here and calling shouldChangeSelection can produce some strange calls.
    // See <rdar://problem/5729315> Some shouldChangeSelectedDOMRange contain Ranges for selections that are no longer valid
    bool selectionDidNotChangeDOMPosition = newSelection == m_frame.selection().selection();
    if (selectionDidNotChangeDOMPosition || m_frame.selection().shouldChangeSelection(newSelection))
        m_frame.selection().setSelection(newSelection, options);

    // Some editing operations change the selection visually without affecting its position within the DOM.
    // For example when you press return in the following (the caret is marked by ^):
    // <div contentEditable="true"><div>^Hello</div></div>
    // WebCore inserts <div><br></div> *before* the current block, which correctly moves the paragraph down but which doesn't
    // change the caret's DOM position (["hello", 0]). In these situations the above FrameSelection::setSelection call
    // does not call EditorClient::respondToChangedSelection(), which, on the Mac, sends selection change notifications and
    // starts a new kill ring sequence, but we want to do these things (matches AppKit).
#if PLATFORM(IOS)
    // FIXME: Should suppress selection change notifications during a composition change <https://webkit.org/b/38830>
    if (m_ignoreCompositionSelectionChange)
        return;
#endif
    if (selectionDidNotChangeDOMPosition && client())
        client()->respondToChangedSelection(&m_frame);
}

String Editor::selectedText() const
{
    return selectedText(TextIteratorDefaultBehavior);
}

String Editor::selectedTextForDataTransfer() const
{
    return selectedText(TextIteratorEmitsImageAltText);
}

String Editor::selectedText(TextIteratorBehavior behavior) const
{
    // We remove '\0' characters because they are not visibly rendered to the user.
    return plainText(m_frame.selection().toNormalizedRange().get(), behavior).replaceWithLiteral('\0', "");
}

static inline void collapseCaretWidth(IntRect& rect)
{
    // FIXME: Width adjustment doesn't work for rotated text.
    if (rect.width() == caretWidth)
        rect.setWidth(0);
    else if (rect.height() == caretWidth)
        rect.setHeight(0);
}

IntRect Editor::firstRectForRange(Range* range) const
{
    VisiblePosition startVisiblePosition(range->startPosition(), DOWNSTREAM);

    if (range->collapsed()) {
        // FIXME: Getting caret rect and removing caret width is a very roundabout way to get collapsed range location.
        // In particular, width adjustment doesn't work for rotated text.
        IntRect startCaretRect = RenderedPosition(startVisiblePosition).absoluteRect();
        collapseCaretWidth(startCaretRect);
        return startCaretRect;
    }

    VisiblePosition endVisiblePosition(range->endPosition(), UPSTREAM);

    if (inSameLine(startVisiblePosition, endVisiblePosition))
        return enclosingIntRect(RenderObject::absoluteBoundingBoxRectForRange(range));

    LayoutUnit extraWidthToEndOfLine = 0;
    IntRect startCaretRect = RenderedPosition(startVisiblePosition).absoluteRect(&extraWidthToEndOfLine);
    if (startCaretRect == IntRect())
        return IntRect();

    // When start and end aren't on the same line, we want to go from start to the end of its line.
    bool textIsHorizontal = startCaretRect.width() == caretWidth;
    return textIsHorizontal ?
        IntRect(startCaretRect.x(),
            startCaretRect.y(),
            startCaretRect.width() + extraWidthToEndOfLine,
            startCaretRect.height()) :
        IntRect(startCaretRect.x(),
            startCaretRect.y(),
            startCaretRect.width(),
            startCaretRect.height() + extraWidthToEndOfLine);
}

bool Editor::shouldChangeSelection(const VisibleSelection& oldSelection, const VisibleSelection& newSelection, EAffinity affinity, bool stillSelecting) const
{
#if PLATFORM(IOS)
    if (m_frame.selectionChangeCallbacksDisabled())
        return true;
#endif
    return client() && client()->shouldChangeSelectedRange(oldSelection.toNormalizedRange().get(), newSelection.toNormalizedRange().get(), affinity, stillSelecting);
}

void Editor::computeAndSetTypingStyle(EditingStyle& style, EditAction editingAction)
{
    if (style.isEmpty()) {
        m_frame.selection().clearTypingStyle();
        return;
    }

    // Calculate the current typing style.
    RefPtr<EditingStyle> typingStyle;
    if (auto existingTypingStyle = m_frame.selection().typingStyle())
        typingStyle = existingTypingStyle->copy();
    else
        typingStyle = EditingStyle::create();
    typingStyle->overrideTypingStyleAt(style, m_frame.selection().selection().visibleStart().deepEquivalent());

    // Handle block styles, substracting these from the typing style.
    RefPtr<EditingStyle> blockStyle = typingStyle->extractAndRemoveBlockProperties();
    if (!blockStyle->isEmpty())
        applyCommand(ApplyStyleCommand::create(document(), blockStyle.get(), editingAction));

    // Set the remaining style as the typing style.
    m_frame.selection().setTypingStyle(typingStyle);
}

void Editor::computeAndSetTypingStyle(StyleProperties& properties, EditAction editingAction)
{
    return computeAndSetTypingStyle(EditingStyle::create(&properties), editingAction);
}

void Editor::textFieldDidBeginEditing(Element* e)
{
    if (client())
        client()->textFieldDidBeginEditing(e);
}

void Editor::textFieldDidEndEditing(Element* e)
{
    dismissCorrectionPanelAsIgnored();
    if (client())
        client()->textFieldDidEndEditing(e);
}

void Editor::textDidChangeInTextField(Element* e)
{
    if (client())
        client()->textDidChangeInTextField(e);
}

bool Editor::doTextFieldCommandFromEvent(Element* e, KeyboardEvent* ke)
{
    if (client())
        return client()->doTextFieldCommandFromEvent(e, ke);

    return false;
}

void Editor::textWillBeDeletedInTextField(Element* input)
{
    if (client())
        client()->textWillBeDeletedInTextField(input);
}

void Editor::textDidChangeInTextArea(Element* e)
{
    if (client())
        client()->textDidChangeInTextArea(e);
}

void Editor::applyEditingStyleToBodyElement() const
{
    auto collection = document().getElementsByTagName(HTMLNames::bodyTag.localName());
    unsigned length = collection->length();
    for (unsigned i = 0; i < length; ++i)
        applyEditingStyleToElement(collection->item(i));
}

void Editor::applyEditingStyleToElement(Element* element) const
{
    ASSERT(!element || is<StyledElement>(*element));
    if (!is<StyledElement>(element))
        return;

    // Mutate using the CSSOM wrapper so we get the same event behavior as a script.
    CSSStyleDeclaration* style = downcast<StyledElement>(*element).cssomStyle();
    style->setPropertyInternal(CSSPropertyWordWrap, "break-word", false);
    style->setPropertyInternal(CSSPropertyWebkitNbspMode, "space", false);
    style->setPropertyInternal(CSSPropertyWebkitLineBreak, "after-white-space", false);
}

bool Editor::findString(const String& target, FindOptions options)
{
    Ref<Frame> protection(m_frame);

    VisibleSelection selection = m_frame.selection().selection();

    RefPtr<Range> resultRange = rangeOfString(target, selection.firstRange().get(), options);

    if (!resultRange)
        return false;

    m_frame.selection().setSelection(VisibleSelection(*resultRange, DOWNSTREAM));

    if (!(options & DoNotRevealSelection))
        m_frame.selection().revealSelection();

    return true;
}

RefPtr<Range> Editor::rangeOfString(const String& target, Range* referenceRange, FindOptions options)
{
    if (target.isEmpty())
        return nullptr;

    // Start from an edge of the reference range, if there's a reference range that's not in shadow content. Which edge
    // is used depends on whether we're searching forward or backward, and whether startInSelection is set.
    RefPtr<Range> searchRange(rangeOfContents(document()));

    bool forward = !(options & Backwards);
    bool startInReferenceRange = referenceRange && (options & StartInSelection);
    if (referenceRange) {
        if (forward)
            searchRange->setStart(startInReferenceRange ? referenceRange->startPosition() : referenceRange->endPosition());
        else
            searchRange->setEnd(startInReferenceRange ? referenceRange->endPosition() : referenceRange->startPosition());
    }

    RefPtr<ShadowRoot> shadowTreeRoot = referenceRange ? referenceRange->startContainer().containingShadowRoot() : nullptr;
    if (shadowTreeRoot) {
        if (forward)
            searchRange->setEnd(*shadowTreeRoot, shadowTreeRoot->countChildNodes());
        else
            searchRange->setStart(*shadowTreeRoot, 0);
    }

    RefPtr<Range> resultRange = findPlainText(*searchRange, target, options);
    // If we started in the reference range and the found range exactly matches the reference range, find again.
    // Build a selection with the found range to remove collapsed whitespace.
    // Compare ranges instead of selection objects to ignore the way that the current selection was made.
    if (startInReferenceRange && areRangesEqual(VisibleSelection(*resultRange).toNormalizedRange().get(), referenceRange)) {
        searchRange = rangeOfContents(document());
        if (forward)
            searchRange->setStart(referenceRange->endPosition());
        else
            searchRange->setEnd(referenceRange->startPosition());

        if (shadowTreeRoot) {
            if (forward)
                searchRange->setEnd(*shadowTreeRoot, shadowTreeRoot->countChildNodes());
            else
                searchRange->setStart(*shadowTreeRoot, 0);
        }

        resultRange = findPlainText(*searchRange, target, options);
    }

    // If nothing was found in the shadow tree, search in main content following the shadow tree.
    if (resultRange->collapsed() && shadowTreeRoot) {
        searchRange = rangeOfContents(document());
        if (shadowTreeRoot->shadowHost()) {
            if (forward)
                searchRange->setStartAfter(*shadowTreeRoot->shadowHost());
            else
                searchRange->setEndBefore(*shadowTreeRoot->shadowHost());
        }

        resultRange = findPlainText(*searchRange, target, options);
    }

    // If we didn't find anything and we're wrapping, search again in the entire document (this will
    // redundantly re-search the area already searched in some cases).
    if (resultRange->collapsed() && options & WrapAround) {
        searchRange = rangeOfContents(document());
        resultRange = findPlainText(*searchRange, target, options);
        // We used to return false here if we ended up with the same range that we started with
        // (e.g., the reference range was already the only instance of this text). But we decided that
        // this should be a success case instead, so we'll just fall through in that case.
    }

    return resultRange->collapsed() ? nullptr : resultRange;
}

static bool isFrameInRange(Frame& frame, Range& range)
{
    for (auto* ownerElement = frame.ownerElement(); ownerElement; ownerElement = ownerElement->document().ownerElement()) {
        if (&ownerElement->document() == &range.ownerDocument()) {
            auto result = range.intersectsNode(*ownerElement);
            return !result.hasException() && result.releaseReturnValue();
        }
    }
    return false;
}

unsigned Editor::countMatchesForText(const String& target, Range* range, FindOptions options, unsigned limit, bool markMatches, Vector<RefPtr<Range>>* matches)
{
    if (target.isEmpty())
        return 0;

    RefPtr<Range> searchRange;
    if (range) {
        if (&range->ownerDocument() == &document())
            searchRange = range;
        else if (!isFrameInRange(m_frame, *range))
            return 0;
    }
    if (!searchRange)
        searchRange = rangeOfContents(document());

    Node& originalEndContainer = searchRange->endContainer();
    int originalEndOffset = searchRange->endOffset();

    unsigned matchCount = 0;
    do {
        RefPtr<Range> resultRange(findPlainText(*searchRange, target, options & ~Backwards));
        if (resultRange->collapsed()) {
            if (!resultRange->startContainer().isInShadowTree())
                break;

            searchRange->setStartAfter(*resultRange->startContainer().shadowHost());
            searchRange->setEnd(originalEndContainer, originalEndOffset);
            continue;
        }

        ++matchCount;
        if (matches)
            matches->append(resultRange);
        
        if (markMatches)
            document().markers().addMarker(resultRange.get(), DocumentMarker::TextMatch);

        // Stop looking if we hit the specified limit. A limit of 0 means no limit.
        if (limit > 0 && matchCount >= limit)
            break;

        // Set the new start for the search range to be the end of the previous
        // result range. There is no need to use a VisiblePosition here,
        // since findPlainText will use a TextIterator to go over the visible
        // text nodes. 
        searchRange->setStart(resultRange->endContainer(), resultRange->endOffset());

        Node* shadowTreeRoot = searchRange->shadowRoot();
        if (searchRange->collapsed() && shadowTreeRoot)
            searchRange->setEnd(*shadowTreeRoot, shadowTreeRoot->countChildNodes());
    } while (true);

    return matchCount;
}

void Editor::setMarkedTextMatchesAreHighlighted(bool flag)
{
    if (flag == m_areMarkedTextMatchesHighlighted)
        return;

    m_areMarkedTextMatchesHighlighted = flag;
    document().markers().repaintMarkers(DocumentMarker::TextMatch);
}

#if !PLATFORM(MAC)
void Editor::selectionWillChange()
{
}
#endif

void Editor::respondToChangedSelection(const VisibleSelection&, FrameSelection::SetSelectionOptions options)
{
#if PLATFORM(IOS)
    // FIXME: Should suppress selection change notifications during a composition change <https://webkit.org/b/38830> 
    if (m_ignoreCompositionSelectionChange)
        return;
#endif

    if (client())
        client()->respondToChangedSelection(&m_frame);

#if ENABLE(TELEPHONE_NUMBER_DETECTION) && !PLATFORM(IOS)
    if (shouldDetectTelephoneNumbers())
        m_telephoneNumberDetectionUpdateTimer.startOneShot(0);
#endif

    setStartNewKillRingSequence(true);

    if (m_editorUIUpdateTimer.isActive())
        return;

    // Don't check spelling and grammar if the change of selection is triggered by spelling correction itself.
    m_editorUIUpdateTimerShouldCheckSpellingAndGrammar = options & FrameSelection::CloseTyping
        && !(options & FrameSelection::SpellCorrectionTriggered);
    m_editorUIUpdateTimerWasTriggeredByDictation = options & FrameSelection::DictationTriggered;
    m_editorUIUpdateTimer.startOneShot(0);
}

#if ENABLE(TELEPHONE_NUMBER_DETECTION) && !PLATFORM(IOS)

bool Editor::shouldDetectTelephoneNumbers()
{
    if (!m_frame.document())
        return false;
    return document().isTelephoneNumberParsingEnabled() && TelephoneNumberDetector::isSupported();
}

void Editor::scanSelectionForTelephoneNumbers()
{
    if (!shouldDetectTelephoneNumbers() || !client())
        return;

    m_detectedTelephoneNumberRanges.clear();

    Vector<RefPtr<Range>> markedRanges;

    FrameSelection& frameSelection = m_frame.selection();
    if (!frameSelection.isRange()) {
        m_frame.mainFrame().servicesOverlayController().selectedTelephoneNumberRangesChanged();
        return;
    }
    RefPtr<Range> selectedRange = frameSelection.toNormalizedRange();

    // Extend the range a few characters in each direction to detect incompletely selected phone numbers.
    static const int charactersToExtend = 15;
    const VisibleSelection& visibleSelection = frameSelection.selection();
    Position start = visibleSelection.start();
    Position end = visibleSelection.end();
    for (int i = 0; i < charactersToExtend; ++i) {
        start = start.previous(Character);
        end = end.next(Character);
    }

    FrameSelection extendedSelection;
    extendedSelection.setStart(start);
    extendedSelection.setEnd(end);
    RefPtr<Range> extendedRange = extendedSelection.toNormalizedRange();

    if (!extendedRange) {
        m_frame.mainFrame().servicesOverlayController().selectedTelephoneNumberRangesChanged();
        return;
    }

    scanRangeForTelephoneNumbers(*extendedRange, extendedRange->text(), markedRanges);

    // Only consider ranges with a detected telephone number if they overlap with the actual selection range.
    for (auto& range : markedRanges) {
        if (rangesOverlap(range.get(), selectedRange.get()))
            m_detectedTelephoneNumberRanges.append(range);
    }

    m_frame.mainFrame().servicesOverlayController().selectedTelephoneNumberRangesChanged();
}

void Editor::scanRangeForTelephoneNumbers(Range& range, const StringView& stringView, Vector<RefPtr<Range>>& markedRanges)
{
    // Don't scan for phone numbers inside editable regions.
    Node& startNode = range.startContainer();
    if (startNode.hasEditableStyle())
        return;

    // relativeStartPosition and relativeEndPosition are the endpoints of the phone number range,
    // relative to the scannerPosition
    unsigned length = stringView.length();
    unsigned scannerPosition = 0;
    int relativeStartPosition = 0;
    int relativeEndPosition = 0;

    auto characters = stringView.upconvertedCharacters();

    while (scannerPosition < length && TelephoneNumberDetector::find(&characters[scannerPosition], length - scannerPosition, &relativeStartPosition, &relativeEndPosition)) {
        // The convention in the Data Detectors framework is that the end position is the first character NOT in the phone number
        // (that is, the length of the range is relativeEndPosition - relativeStartPosition). So subtract 1 to get the same
        // convention as the old WebCore phone number parser (so that the rest of the code is still valid if we want to go back
        // to the old parser).
        --relativeEndPosition;

        ASSERT(scannerPosition + relativeEndPosition < length);

        unsigned subrangeOffset = scannerPosition + relativeStartPosition;
        unsigned subrangeLength = relativeEndPosition - relativeStartPosition + 1;

        RefPtr<Range> subrange = TextIterator::subrange(&range, subrangeOffset, subrangeLength);

        markedRanges.append(subrange);
        range.ownerDocument().markers().addMarker(subrange.get(), DocumentMarker::TelephoneNumber);

        scannerPosition += relativeEndPosition + 1;
    }
}

#endif // ENABLE(TELEPHONE_NUMBER_DETECTION) && !PLATFORM(IOS)

void Editor::updateEditorUINowIfScheduled()
{
    if (!m_editorUIUpdateTimer.isActive())
        return;
    m_editorUIUpdateTimer.stop();
    editorUIUpdateTimerFired();
}

void Editor::editorUIUpdateTimerFired()
{
    VisibleSelection oldSelection = m_oldSelectionForEditorUIUpdate;

    m_alternativeTextController->stopPendingCorrection(oldSelection);
    
    bool isContinuousSpellCheckingEnabled = this->isContinuousSpellCheckingEnabled();
    bool isContinuousGrammarCheckingEnabled = isContinuousSpellCheckingEnabled && isGrammarCheckingEnabled();
    if (isContinuousSpellCheckingEnabled) {
        VisibleSelection newAdjacentWords;
        VisibleSelection newSelectedSentence;
        bool caretBrowsing = m_frame.settings().caretBrowsingEnabled();
        if (m_frame.selection().selection().isContentEditable() || caretBrowsing) {
            VisiblePosition newStart(m_frame.selection().selection().visibleStart());
#if !PLATFORM(IOS)
            newAdjacentWords = VisibleSelection(startOfWord(newStart, LeftWordIfOnBoundary), endOfWord(newStart, RightWordIfOnBoundary));
#else
            // If this bug gets fixed, this PLATFORM(IOS) code could be removed:
            // <rdar://problem/7259611> Word boundary code on iPhone gives different results than desktop
            EWordSide startWordSide = LeftWordIfOnBoundary;
            UChar32 c = newStart.characterBefore();
            // FIXME: VisiblePosition::characterAfter() and characterBefore() do not emit newlines the same
            // way as TextIterator, so we do an isStartOfParagraph check here.
            if (isSpaceOrNewline(c) || c == 0xA0 || isStartOfParagraph(newStart)) {
                startWordSide = RightWordIfOnBoundary;
            }
            newAdjacentWords = VisibleSelection(startOfWord(newStart, startWordSide), endOfWord(newStart, RightWordIfOnBoundary));
#endif // !PLATFORM(IOS)
            if (isContinuousGrammarCheckingEnabled)
                newSelectedSentence = VisibleSelection(startOfSentence(newStart), endOfSentence(newStart));
        }

        // When typing we check spelling elsewhere, so don't redo it here.
        // If this is a change in selection resulting from a delete operation,
        // oldSelection may no longer be in the document.
        if (m_editorUIUpdateTimerShouldCheckSpellingAndGrammar && oldSelection.isContentEditable() && oldSelection.start().deprecatedNode() && oldSelection.start().anchorNode()->isConnected()) {
            VisiblePosition oldStart(oldSelection.visibleStart());
            VisibleSelection oldAdjacentWords = VisibleSelection(startOfWord(oldStart, LeftWordIfOnBoundary), endOfWord(oldStart, RightWordIfOnBoundary));
            if (oldAdjacentWords != newAdjacentWords) {
                if (isContinuousGrammarCheckingEnabled) {
                    VisibleSelection oldSelectedSentence = VisibleSelection(startOfSentence(oldStart), endOfSentence(oldStart));
                    markMisspellingsAndBadGrammar(oldAdjacentWords, oldSelectedSentence != newSelectedSentence, oldSelectedSentence);
                } else
                    markMisspellingsAndBadGrammar(oldAdjacentWords, false, oldAdjacentWords);
            }
        }

        if (!textChecker() || textChecker()->shouldEraseMarkersAfterChangeSelection(TextCheckingTypeSpelling)) {
            if (RefPtr<Range> wordRange = newAdjacentWords.toNormalizedRange())
                document().markers().removeMarkers(wordRange.get(), DocumentMarker::Spelling);
        }
        if (!textChecker() || textChecker()->shouldEraseMarkersAfterChangeSelection(TextCheckingTypeGrammar)) {
            if (RefPtr<Range> sentenceRange = newSelectedSentence.toNormalizedRange())
                document().markers().removeMarkers(sentenceRange.get(), DocumentMarker::Grammar);
        }
    }

    // When continuous spell checking is off, existing markers disappear after the selection changes.
    if (!isContinuousSpellCheckingEnabled)
        document().markers().removeMarkers(DocumentMarker::Spelling);
    if (!isContinuousGrammarCheckingEnabled)
        document().markers().removeMarkers(DocumentMarker::Grammar);

    if (!m_editorUIUpdateTimerWasTriggeredByDictation)
        m_alternativeTextController->respondToChangedSelection(oldSelection);

    m_oldSelectionForEditorUIUpdate = m_frame.selection().selection();
}

static Node* findFirstMarkable(Node* node)
{
    while (node) {
        if (!node->renderer())
            return nullptr;
        if (node->renderer()->isTextOrLineBreak())
            return node;
        if (is<HTMLTextFormControlElement>(*node))
            node = downcast<HTMLTextFormControlElement>(*node).visiblePositionForIndex(1).deepEquivalent().deprecatedNode();
        else if (node->firstChild())
            node = node->firstChild();
        else
            node = node->nextSibling();
    }

    return nullptr;
}

bool Editor::selectionStartHasMarkerFor(DocumentMarker::MarkerType markerType, int from, int length) const
{
    Node* node = findFirstMarkable(m_frame.selection().selection().start().deprecatedNode());
    if (!node)
        return false;

    unsigned int startOffset = static_cast<unsigned int>(from);
    unsigned int endOffset = static_cast<unsigned int>(from + length);
    Vector<RenderedDocumentMarker*> markers = document().markers().markersFor(node);
    for (auto* marker : markers) {
        if (marker->startOffset() <= startOffset && endOffset <= marker->endOffset() && marker->type() == markerType)
            return true;
    }

    return false;
}       

TextCheckingTypeMask Editor::resolveTextCheckingTypeMask(const Node& rootEditableElement, TextCheckingTypeMask textCheckingOptions)
{
#if USE(AUTOMATIC_TEXT_REPLACEMENT) && !PLATFORM(IOS)
    bool onlyAllowsTextReplacement = false;
    if (auto* host = rootEditableElement.shadowHost())
        onlyAllowsTextReplacement = is<HTMLInputElement>(host) && downcast<HTMLInputElement>(*host).isSpellcheckDisabledExceptTextReplacement();
    if (onlyAllowsTextReplacement)
        textCheckingOptions &= TextCheckingTypeReplacement;
#else
    UNUSED_PARAM(rootEditableElement);
#endif

    bool shouldMarkSpelling = textCheckingOptions & TextCheckingTypeSpelling;
    bool shouldMarkGrammar = textCheckingOptions & TextCheckingTypeGrammar;
#if !PLATFORM(IOS)
    bool shouldShowCorrectionPanel = textCheckingOptions & TextCheckingTypeShowCorrectionPanel;
    bool shouldCheckForCorrection = shouldShowCorrectionPanel || (textCheckingOptions & TextCheckingTypeCorrection);
#endif

    TextCheckingTypeMask checkingTypes = 0;
    if (shouldMarkSpelling)
        checkingTypes |= TextCheckingTypeSpelling;
    if (shouldMarkGrammar)
        checkingTypes |= TextCheckingTypeGrammar;
#if !PLATFORM(IOS)
    if (shouldCheckForCorrection)
        checkingTypes |= TextCheckingTypeCorrection;
    if (shouldShowCorrectionPanel)
        checkingTypes |= TextCheckingTypeShowCorrectionPanel;

#if USE(AUTOMATIC_TEXT_REPLACEMENT)
    bool shouldPerformReplacement = textCheckingOptions & TextCheckingTypeReplacement;
    if (shouldPerformReplacement) {
        if (!onlyAllowsTextReplacement) {
            if (isAutomaticLinkDetectionEnabled())
                checkingTypes |= TextCheckingTypeLink;
            if (isAutomaticQuoteSubstitutionEnabled())
                checkingTypes |= TextCheckingTypeQuote;
            if (isAutomaticDashSubstitutionEnabled())
                checkingTypes |= TextCheckingTypeDash;
            if (shouldMarkSpelling && isAutomaticSpellingCorrectionEnabled())
                checkingTypes |= TextCheckingTypeCorrection;
        }
        if (isAutomaticTextReplacementEnabled())
            checkingTypes |= TextCheckingTypeReplacement;
    }
#endif
#endif // !PLATFORM(IOS)

    return checkingTypes;
}

static RefPtr<Range> candidateRangeForSelection(Frame& frame)
{
    const VisibleSelection& selection = frame.selection().selection();
    return selection.isCaret() ? wordRangeFromPosition(selection.start()) : frame.selection().toNormalizedRange();
}

static bool candidateWouldReplaceText(const VisibleSelection& selection)
{
    // If the character behind the caret in the current selection is anything but a space or a newline then we should
    // replace the whole current word with the candidate.
    UChar32 characterAfterSelection, characterBeforeSelection, twoCharacterBeforeSelection = 0;
    charactersAroundPosition(selection.visibleStart(), characterAfterSelection, characterBeforeSelection, twoCharacterBeforeSelection);
    return !(characterBeforeSelection == '\0' || characterBeforeSelection == '\n' || characterBeforeSelection == ' ');
}

String Editor::stringForCandidateRequest() const
{
    const VisibleSelection& selection = m_frame.selection().selection();
    RefPtr<Range> rangeForCurrentlyTypedString = candidateRangeForSelection(m_frame);
    if (rangeForCurrentlyTypedString && candidateWouldReplaceText(selection))
        return plainText(rangeForCurrentlyTypedString.get());

    return String();
}
    
RefPtr<Range> Editor::contextRangeForCandidateRequest() const
{
    const VisibleSelection& selection = m_frame.selection().selection();
    return makeRange(startOfParagraph(selection.visibleStart()), endOfParagraph(selection.visibleEnd()));
}

RefPtr<Range> Editor::rangeForTextCheckingResult(const TextCheckingResult& result) const
{
    if (!result.length)
        return nullptr;

    RefPtr<Range> contextRange = contextRangeForCandidateRequest();
    if (!contextRange)
        return nullptr;

    return TextIterator::subrange(contextRange.get(), result.location, result.length);
}

void Editor::handleAcceptedCandidate(TextCheckingResult acceptedCandidate)
{
    const VisibleSelection& selection = m_frame.selection().selection();

    m_isHandlingAcceptedCandidate = true;

    if (auto range = rangeForTextCheckingResult(acceptedCandidate)) {
        if (shouldInsertText(acceptedCandidate.replacement, range.get(), EditorInsertAction::Typed)) {
            Ref<ReplaceRangeWithTextCommand> replaceCommand = ReplaceRangeWithTextCommand::create(range.get(), acceptedCandidate.replacement);
            applyCommand(replaceCommand.ptr());
        }
    } else
        insertText(acceptedCandidate.replacement, nullptr);

    RefPtr<Range> insertedCandidateRange = rangeExpandedByCharactersInDirectionAtWordBoundary(selection.visibleStart(), acceptedCandidate.replacement.length(), DirectionBackward);
    if (insertedCandidateRange)
        insertedCandidateRange->startContainer().document().markers().addMarker(insertedCandidateRange.get(), DocumentMarker::AcceptedCandidate, acceptedCandidate.replacement);

    m_isHandlingAcceptedCandidate = false;
}

bool Editor::unifiedTextCheckerEnabled() const
{
    return WebCore::unifiedTextCheckerEnabled(&m_frame);
}

Vector<String> Editor::dictationAlternativesForMarker(const DocumentMarker& marker)
{
    return m_alternativeTextController->dictationAlternativesForMarker(marker);
}

void Editor::applyDictationAlternativelternative(const String& alternativeString)
{
    m_alternativeTextController->applyDictationAlternative(alternativeString);
}

void Editor::toggleOverwriteModeEnabled()
{
    m_overwriteModeEnabled = !m_overwriteModeEnabled;
    m_frame.selection().setShouldShowBlockCursor(m_overwriteModeEnabled);
}

Document& Editor::document() const
{
    ASSERT(m_frame.document());
    return *m_frame.document();
}

RefPtr<Range> Editor::adjustedSelectionRange()
{
    // FIXME: Why do we need to adjust the selection to include the anchor tag it's in?
    // Whoever wrote this code originally forgot to leave us a comment explaining the rationale.
    RefPtr<Range> range = selectedRange();
    Node* commonAncestor = range->commonAncestorContainer();
    ASSERT(commonAncestor);
    auto* enclosingAnchor = enclosingElementWithTag(firstPositionInNode(commonAncestor), HTMLNames::aTag);
    if (enclosingAnchor && comparePositions(firstPositionInOrBeforeNode(range->startPosition().anchorNode()), range->startPosition()) >= 0)
        range->setStart(*enclosingAnchor, 0);
    return range;
}

// FIXME: This figures out the current style by inserting a <span>!
const RenderStyle* Editor::styleForSelectionStart(Frame* frame, Node*& nodeToRemove)
{
    nodeToRemove = nullptr;

    if (frame->selection().isNone())
        return nullptr;

    Position position = adjustedSelectionStartForStyleComputation(frame->selection().selection());
    if (!position.isCandidate() || position.isNull())
        return nullptr;

    RefPtr<EditingStyle> typingStyle = frame->selection().typingStyle();
    if (!typingStyle || !typingStyle->style())
        return &position.deprecatedNode()->renderer()->style();

    auto styleElement = HTMLSpanElement::create(*frame->document());

    String styleText = typingStyle->style()->asText() + " display: inline";
    styleElement->setAttribute(HTMLNames::styleAttr, styleText);

    styleElement->appendChild(frame->document()->createEditingTextNode(emptyString()));

    auto positionNode = position.deprecatedNode();
    if (!positionNode || !positionNode->parentNode() || positionNode->parentNode()->appendChild(styleElement).hasException())
        return nullptr;

    nodeToRemove = styleElement.ptr();
    
    frame->document()->updateStyleIfNeeded();
    return styleElement->renderer() ? &styleElement->renderer()->style() : nullptr;
}

const Font* Editor::fontForSelection(bool& hasMultipleFonts) const
{
    hasMultipleFonts = false;

    if (!m_frame.selection().isRange()) {
        Node* nodeToRemove;
        auto* style = styleForSelectionStart(&m_frame, nodeToRemove); // sets nodeToRemove

        const Font* font = nullptr;
        if (style) {
            font = &style->fontCascade().primaryFont();
            if (nodeToRemove)
                nodeToRemove->remove();
        }

        return font;
    }

    RefPtr<Range> range = m_frame.selection().toNormalizedRange();
    if (!range)
        return nullptr;

    Node* startNode = adjustedSelectionStartForStyleComputation(m_frame.selection().selection()).deprecatedNode();
    if (!startNode)
        return nullptr;

    const Font* font = nullptr;
    Node* pastEnd = range->pastLastNode();
    // In the loop below, node should eventually match pastEnd and not become null, but we've seen at least one
    // unreproducible case where this didn't happen, so check for null also.
    for (Node* node = startNode; node && node != pastEnd; node = NodeTraversal::next(*node)) {
        auto renderer = node->renderer();
        if (!renderer)
            continue;
        // FIXME: Are there any node types that have renderers, but that we should be skipping?
        const Font& primaryFont = renderer->style().fontCascade().primaryFont();
        if (!font)
            font = &primaryFont;
        else if (font != &primaryFont) {
            hasMultipleFonts = true;
            break;
        }
    }

    return font;
}

Ref<DocumentFragment> Editor::createFragmentForImageAndURL(const String& url)
{
    auto imageElement = HTMLImageElement::create(*m_frame.document());
    imageElement->setAttributeWithoutSynchronization(HTMLNames::srcAttr, url);

    auto fragment = document().createDocumentFragment();
    fragment->appendChild(imageElement);

    return fragment;
}

} // namespace WebCore<|MERGE_RESOLUTION|>--- conflicted
+++ resolved
@@ -1246,21 +1246,13 @@
             imageElement = imageElementFromImageDocument(document());
 
         if (imageElement) {
-<<<<<<< HEAD
-#if PLATFORM(COCOA) || PLATFORM(EFL) || PLATFORM(GTK) || PLATFORM(WPE)
-=======
-#if PLATFORM(COCOA) || PLATFORM(GTK)
->>>>>>> 9fced9a0
+#if PLATFORM(COCOA) || PLATFORM(GTK) || PLATFORM(WPE)
             writeImageToPasteboard(*Pasteboard::createForCopyAndPaste(), *imageElement, document().url(), document().title());
 #else
             Pasteboard::createForCopyAndPaste()->writeImage(*imageElement, document().url(), document().title());
 #endif
         } else {
-<<<<<<< HEAD
-#if PLATFORM(COCOA) || PLATFORM(EFL) || PLATFORM(GTK) || PLATFORM(WPE)
-=======
-#if PLATFORM(COCOA) || PLATFORM(GTK)
->>>>>>> 9fced9a0
+#if PLATFORM(COCOA) || PLATFORM(GTK) || PLATFORM(WPE)
             writeSelectionToPasteboard(*Pasteboard::createForCopyAndPaste());
 #else
             // FIXME: Convert all other platforms to match Mac and delete this.
@@ -1372,11 +1364,7 @@
     if (url.isEmpty())
         url = result.absoluteImageURL();
 
-<<<<<<< HEAD
-#if PLATFORM(COCOA) || PLATFORM(EFL) || PLATFORM(GTK) || PLATFORM(WPE)
-=======
-#if PLATFORM(COCOA) || PLATFORM(GTK)
->>>>>>> 9fced9a0
+#if PLATFORM(COCOA) || PLATFORM(GTK) || PLATFORM(WPE)
     writeImageToPasteboard(*Pasteboard::createForCopyAndPaste(), *element, url, result.altDisplayString());
 #else
     Pasteboard::createForCopyAndPaste()->writeImage(*element, url, result.altDisplayString());
