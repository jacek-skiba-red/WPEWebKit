/*
 * Copyright (C) 2001 Peter Kelly (pmk@post.com)
 * Copyright (C) 2001 Tobias Anton (anton@stud.fbi.fh-darmstadt.de)
 * Copyright (C) 2006 Samuel Weinig (sam.weinig@gmail.com)
 * Copyright (C) 2003-2016 Apple Inc. All rights reserved.
 *
 * This library is free software; you can redistribute it and/or
 * modify it under the terms of the GNU Library General Public
 * License as published by the Free Software Foundation; either
 * version 2 of the License, or (at your option) any later version.
 *
 * This library is distributed in the hope that it will be useful,
 * but WITHOUT ANY WARRANTY; without even the implied warranty of
 * MERCHANTABILITY or FITNESS FOR A PARTICULAR PURPOSE.  See the GNU
 * Library General Public License for more details.
 *
 * You should have received a copy of the GNU Library General Public License
 * along with this library; see the file COPYING.LIB.  If not, write to
 * the Free Software Foundation, Inc., 51 Franklin Street, Fifth Floor,
 * Boston, MA 02110-1301, USA.
 */

#include "config.h"
#include "MouseEvent.h"

#include "DataTransfer.h"
#include "EventNames.h"
#include "Frame.h"
#include "FrameView.h"
#include "HTMLIFrameElement.h"
#include "JSDOMConvertInterface.h"
#include "JSDOMConvertNullable.h"
#include "JSEventTarget.h"
#include "JSEventTargetCustom.h"
#include "PlatformMouseEvent.h"
#include "RuntimeApplicationChecks.h"

namespace WebCore {

using namespace JSC;

Ref<MouseEvent> MouseEvent::create(const AtomicString& type, const MouseEventInit& initializer, IsTrusted isTrusted)
{
    return adoptRef(*new MouseEvent(type, initializer, isTrusted));
}

Ref<MouseEvent> MouseEvent::create(const AtomicString& eventType, RefPtr<WindowProxy>&& view, const PlatformMouseEvent& event, int detail, Node* relatedTarget)
{
    bool isMouseEnterOrLeave = eventType == eventNames().mouseenterEvent || eventType == eventNames().mouseleaveEvent;
    auto isCancelable = eventType != eventNames().mousemoveEvent && !isMouseEnterOrLeave ? IsCancelable::Yes : IsCancelable::No;
    auto canBubble = !isMouseEnterOrLeave ? CanBubble::Yes : CanBubble::No;

<<<<<<< HEAD
    return MouseEvent::create(eventType, canBubble, isCancelable, event.timestamp().approximateMonotonicTime(), WTFMove(view),
        detail, event.globalPosition().x(), event.globalPosition().y(), event.position().x(), event.position().y(),
=======
    return MouseEvent::create(eventType, canBubble, isCancelable, event.timestamp().approximateMonotonicTime(), WTFMove(view), detail,
        event.globalPosition(), event.position(),
>>>>>>> 20415689
#if ENABLE(POINTER_LOCK)
        event.movementDelta(),
#else
        { },
#endif
<<<<<<< HEAD
        event.ctrlKey(), event.altKey(), event.shiftKey(), event.metaKey(), event.button(), event.buttons(),
        relatedTarget, event.force(), event.syntheticClickType());
}

Ref<MouseEvent> MouseEvent::create(const AtomicString& type, bool canBubble, bool cancelable, MonotonicTime timestamp, RefPtr<WindowProxy>&& view, int detail, int screenX, int screenY, int pageX, int pageY,
#if ENABLE(POINTER_LOCK)
    int movementX, int movementY,
#endif
    bool ctrlKey, bool altKey, bool shiftKey, bool metaKey, unsigned short button, unsigned short buttons, EventTarget* relatedTarget, double force, unsigned short syntheticClickType, DataTransfer* dataTransfer, bool isSimulated)
{
    return adoptRef(*new MouseEvent(type, canBubble, cancelable, timestamp, WTFMove(view),
        detail, { screenX, screenY }, { pageX, pageY },
#if ENABLE(POINTER_LOCK)
        { movementX, movementY },
#endif
        ctrlKey, altKey, shiftKey, metaKey, button, buttons, relatedTarget, force, syntheticClickType, dataTransfer, isSimulated));
}

Ref<MouseEvent> MouseEvent::create(const AtomicString& eventType, bool canBubble, bool cancelable, RefPtr<WindowProxy>&& view, int detail, int screenX, int screenY, int clientX, int clientY, bool ctrlKey, bool altKey, bool shiftKey, bool metaKey, unsigned short button, unsigned short buttons, unsigned short syntheticClickType, EventTarget* relatedTarget)
{
    return adoptRef(*new MouseEvent(eventType, canBubble, cancelable, WTFMove(view), detail, { screenX, screenY }, { clientX, clientY }, ctrlKey, altKey, shiftKey, metaKey, button, buttons, syntheticClickType, relatedTarget));
=======
        event.modifiers(), event.button(), event.buttons(), relatedTarget, event.force(), event.syntheticClickType());
}

Ref<MouseEvent> MouseEvent::create(const AtomicString& type, CanBubble canBubble, IsCancelable cancelable, MonotonicTime timestamp, RefPtr<WindowProxy>&& view, int detail,
    const IntPoint& screenLocation, const IntPoint& windowLocation, const IntPoint& movementDelta, OptionSet<Modifier> modifiers, unsigned short button, unsigned short buttons,
    EventTarget* relatedTarget, double force, unsigned short syntheticClickType, DataTransfer* dataTransfer, IsSimulated isSimulated)
{
    return adoptRef(*new MouseEvent(type, canBubble, cancelable, timestamp, WTFMove(view), detail,
        screenLocation, windowLocation, movementDelta, modifiers, button, buttons, relatedTarget, force, syntheticClickType, dataTransfer, isSimulated));
}

Ref<MouseEvent> MouseEvent::create(const AtomicString& eventType, CanBubble canBubble, IsCancelable cancelable, RefPtr<WindowProxy>&& view, int detail,
    int screenX, int screenY, int clientX, int clientY, OptionSet<Modifier> modifiers, unsigned short button, unsigned short buttons,
    unsigned short syntheticClickType, EventTarget* relatedTarget)
{
    return adoptRef(*new MouseEvent(eventType, canBubble, cancelable, WTFMove(view), detail, { screenX, screenY }, { clientX, clientY }, modifiers, button, buttons, syntheticClickType, relatedTarget));
>>>>>>> 20415689
}

MouseEvent::MouseEvent() = default;

<<<<<<< HEAD
MouseEvent::MouseEvent(const AtomicString& eventType, bool canBubble, bool cancelable, MonotonicTime timestamp, RefPtr<WindowProxy>&& view, int detail, const IntPoint& screenLocation, const IntPoint& windowLocation,
#if ENABLE(POINTER_LOCK)
        const IntPoint& movementDelta,
#endif
        bool ctrlKey, bool altKey, bool shiftKey, bool metaKey, unsigned short button, unsigned short buttons, EventTarget* relatedTarget, double force, unsigned short syntheticClickType, DataTransfer* dataTransfer, bool isSimulated)
    : MouseRelatedEvent(eventType, canBubble, cancelable, timestamp, WTFMove(view), detail, screenLocation, windowLocation,
#if ENABLE(POINTER_LOCK)
        movementDelta,
#endif
        ctrlKey, altKey, shiftKey, metaKey, isSimulated)
=======
MouseEvent::MouseEvent(const AtomicString& eventType, CanBubble canBubble, IsCancelable cancelable, MonotonicTime timestamp, RefPtr<WindowProxy>&& view, int detail,
    const IntPoint& screenLocation, const IntPoint& windowLocation, const IntPoint& movementDelta, OptionSet<Modifier> modifiers, unsigned short button, unsigned short buttons,
    EventTarget* relatedTarget, double force, unsigned short syntheticClickType, DataTransfer* dataTransfer, IsSimulated isSimulated)
    : MouseRelatedEvent(eventType, canBubble, cancelable, timestamp, WTFMove(view), detail, screenLocation, windowLocation, movementDelta, modifiers, isSimulated)
>>>>>>> 20415689
    , m_button(button == (unsigned short)-1 ? 0 : button)
    , m_buttons(buttons)
    , m_syntheticClickType(button == (unsigned short)-1 ? 0 : syntheticClickType)
    , m_buttonDown(button != (unsigned short)-1)
    , m_relatedTarget(relatedTarget)
    , m_force(force)
    , m_dataTransfer(dataTransfer)
{
}

<<<<<<< HEAD
MouseEvent::MouseEvent(const AtomicString& eventType, bool canBubble, bool cancelable, RefPtr<WindowProxy>&& view, int detail, const IntPoint& screenLocation, const IntPoint& clientLocation, bool ctrlKey, bool altKey, bool shiftKey, bool metaKey, unsigned short button, unsigned short buttons, unsigned short syntheticClickType, EventTarget* relatedTarget)
    : MouseRelatedEvent(eventType, canBubble, cancelable, MonotonicTime::now(), WTFMove(view), detail, screenLocation, { },
#if ENABLE(POINTER_LOCK)
        { },
#endif
        ctrlKey, altKey, shiftKey, metaKey, false)
=======
MouseEvent::MouseEvent(const AtomicString& eventType, CanBubble canBubble, IsCancelable cancelable, RefPtr<WindowProxy>&& view, int detail,
    const IntPoint& screenLocation, const IntPoint& clientLocation, OptionSet<Modifier> modifiers, unsigned short button, unsigned short buttons, unsigned short syntheticClickType, EventTarget* relatedTarget)
    : MouseRelatedEvent(eventType, canBubble, cancelable, MonotonicTime::now(), WTFMove(view), detail, screenLocation, { }, { }, modifiers, IsSimulated::No)
>>>>>>> 20415689
    , m_button(button == (unsigned short)-1 ? 0 : button)
    , m_buttons(buttons)
    , m_syntheticClickType(button == (unsigned short)-1 ? 0 : syntheticClickType)
    , m_buttonDown(button != (unsigned short)-1)
    , m_relatedTarget(relatedTarget)
{
    initCoordinates(clientLocation);
}

MouseEvent::MouseEvent(const AtomicString& eventType, const MouseEventInit& initializer, IsTrusted isTrusted)
    : MouseRelatedEvent(eventType, initializer, isTrusted)
    , m_button(initializer.button == (unsigned short)-1 ? 0 : initializer.button)
    , m_buttons(initializer.buttons)
    , m_buttonDown(initializer.button != (unsigned short)-1)
    , m_relatedTarget(initializer.relatedTarget)
{
    initCoordinates({ initializer.clientX, initializer.clientY });
}

MouseEvent::~MouseEvent() = default;

<<<<<<< HEAD
void MouseEvent::initMouseEvent(const AtomicString& type, bool canBubble, bool cancelable, RefPtr<WindowProxy>&& view, int detail, int screenX, int screenY, int clientX, int clientY, bool ctrlKey, bool altKey, bool shiftKey, bool metaKey, unsigned short button, EventTarget* relatedTarget)
=======
void MouseEvent::initMouseEvent(const AtomicString& type, bool canBubble, bool cancelable, RefPtr<WindowProxy>&& view, int detail,
    int screenX, int screenY, int clientX, int clientY, bool ctrlKey, bool altKey, bool shiftKey, bool metaKey, unsigned short button, EventTarget* relatedTarget)
>>>>>>> 20415689
{
    if (isBeingDispatched())
        return;

    initUIEvent(type, canBubble, cancelable, WTFMove(view), detail);

    m_screenLocation = IntPoint(screenX, screenY);
    setModifierKeys(ctrlKey, altKey, shiftKey, metaKey);
    m_button = button == (unsigned short)-1 ? 0 : button;
    m_syntheticClickType = 0;
    m_buttonDown = button != (unsigned short)-1;
    m_relatedTarget = relatedTarget;

    initCoordinates(IntPoint(clientX, clientY));

    setIsSimulated(false);
    m_dataTransfer = nullptr;
}

// FIXME: We need this quirk because iAd Producer is calling this function with a relatedTarget that is not an EventTarget (rdar://problem/30640101).
// We should remove this quirk when possible.
void MouseEvent::initMouseEventQuirk(ExecState& state, ScriptExecutionContext& scriptExecutionContext, const AtomicString& type, bool canBubble, bool cancelable, RefPtr<WindowProxy>&& view, int detail, int screenX, int screenY, int clientX, int clientY, bool ctrlKey, bool altKey, bool shiftKey, bool metaKey, unsigned short button, JSValue relatedTargetValue)
{
    EventTarget* relatedTarget = nullptr;
#if PLATFORM(MAC)
    // Impacts iBooks too because of widgets generated by iAd Producer (rdar://problem/30797958).
    if (MacApplication::isIAdProducer() || MacApplication::isIBooks()) {
        // jsEventTargetCast() does not throw and will silently convert bad input to nullptr.
        auto jsRelatedTarget = jsEventTargetCast(state.vm(), relatedTargetValue);
        if (!jsRelatedTarget && !relatedTargetValue.isUndefinedOrNull())
            scriptExecutionContext.addConsoleMessage(MessageSource::JS, MessageLevel::Warning, "Calling initMouseEvent() with a relatedTarget that is not an EventTarget is deprecated."_s);
        relatedTarget = jsRelatedTarget ? &jsRelatedTarget->wrapped() : nullptr;
    } else {
#else
    UNUSED_PARAM(scriptExecutionContext);
#endif
        // This is what the bindings generator would have produced.
        auto throwScope = DECLARE_THROW_SCOPE(state.vm());
        relatedTarget = convert<IDLNullable<IDLInterface<EventTarget>>>(state, relatedTargetValue, [](ExecState& state, ThrowScope& scope) {
            throwArgumentTypeError(state, scope, 14, "relatedTarget", "MouseEvent", "initMouseEvent", "EventTarget");
        });
        RETURN_IF_EXCEPTION(throwScope, void());
#if PLATFORM(MAC)
    }
#endif
    initMouseEvent(type, canBubble, cancelable, WTFMove(view), detail, screenX, screenY, clientX, clientY, ctrlKey, altKey, shiftKey, metaKey, button, relatedTarget);
}

EventInterface MouseEvent::eventInterface() const
{
    return MouseEventInterfaceType;
}

bool MouseEvent::isMouseEvent() const
{
    return true;
}

bool MouseEvent::isDragEvent() const
{
    // This function is only used to decide to return nullptr for dataTransfer even when m_dataTransfer is non-null.
    // FIXME: Is that really valuable? Why will m_dataTransfer be non-null but we need to return null for dataTransfer?
    // Quite peculiar to decide based on the type string; may have been be provided by call to JavaScript constructor.
    auto& type = this->type();
    return type == eventNames().dragEvent
        || type == eventNames().dragendEvent
        || type == eventNames().dragenterEvent
        || type == eventNames().dragleaveEvent
        || type == eventNames().dragoverEvent
        || type == eventNames().dragstartEvent
        || type == eventNames().dropEvent;
}

bool MouseEvent::canTriggerActivationBehavior(const Event& event)
{
    return event.type() == eventNames().clickEvent && (!is<MouseEvent>(event) || downcast<MouseEvent>(event).button() != RightButton);
}

int MouseEvent::which() const
{
    // For the DOM, the return values for left, middle and right mouse buttons are 0, 1, 2, respectively.
    // For the Netscape "which" property, the return values for left, middle and right mouse buttons are 1, 2, 3, respectively.
    // So we must add 1.
    if (!m_buttonDown)
        return 0;
    return m_button + 1;
}

RefPtr<Node> MouseEvent::toElement() const
{
    // MSIE extension - "the object toward which the user is moving the mouse pointer"
    EventTarget* target;
    if (type() == eventNames().mouseoutEvent || type() == eventNames().mouseleaveEvent)
        target = relatedTarget();
    else
        target = this->target();
    return is<Node>(target) ? &downcast<Node>(*target) : nullptr;
}

RefPtr<Node> MouseEvent::fromElement() const
{
    // MSIE extension - "object from which activation or the mouse pointer is exiting during the event" (huh?)
    EventTarget* target;
    if (type() == eventNames().mouseoutEvent || type() == eventNames().mouseleaveEvent)
        target = this->target();
    else
        target = relatedTarget();
    return is<Node>(target) ? &downcast<Node>(*target) : nullptr;
}

} // namespace WebCore<|MERGE_RESOLUTION|>--- conflicted
+++ resolved
@@ -50,41 +50,13 @@
     auto isCancelable = eventType != eventNames().mousemoveEvent && !isMouseEnterOrLeave ? IsCancelable::Yes : IsCancelable::No;
     auto canBubble = !isMouseEnterOrLeave ? CanBubble::Yes : CanBubble::No;
 
-<<<<<<< HEAD
-    return MouseEvent::create(eventType, canBubble, isCancelable, event.timestamp().approximateMonotonicTime(), WTFMove(view),
-        detail, event.globalPosition().x(), event.globalPosition().y(), event.position().x(), event.position().y(),
-=======
     return MouseEvent::create(eventType, canBubble, isCancelable, event.timestamp().approximateMonotonicTime(), WTFMove(view), detail,
         event.globalPosition(), event.position(),
->>>>>>> 20415689
 #if ENABLE(POINTER_LOCK)
         event.movementDelta(),
 #else
         { },
 #endif
-<<<<<<< HEAD
-        event.ctrlKey(), event.altKey(), event.shiftKey(), event.metaKey(), event.button(), event.buttons(),
-        relatedTarget, event.force(), event.syntheticClickType());
-}
-
-Ref<MouseEvent> MouseEvent::create(const AtomicString& type, bool canBubble, bool cancelable, MonotonicTime timestamp, RefPtr<WindowProxy>&& view, int detail, int screenX, int screenY, int pageX, int pageY,
-#if ENABLE(POINTER_LOCK)
-    int movementX, int movementY,
-#endif
-    bool ctrlKey, bool altKey, bool shiftKey, bool metaKey, unsigned short button, unsigned short buttons, EventTarget* relatedTarget, double force, unsigned short syntheticClickType, DataTransfer* dataTransfer, bool isSimulated)
-{
-    return adoptRef(*new MouseEvent(type, canBubble, cancelable, timestamp, WTFMove(view),
-        detail, { screenX, screenY }, { pageX, pageY },
-#if ENABLE(POINTER_LOCK)
-        { movementX, movementY },
-#endif
-        ctrlKey, altKey, shiftKey, metaKey, button, buttons, relatedTarget, force, syntheticClickType, dataTransfer, isSimulated));
-}
-
-Ref<MouseEvent> MouseEvent::create(const AtomicString& eventType, bool canBubble, bool cancelable, RefPtr<WindowProxy>&& view, int detail, int screenX, int screenY, int clientX, int clientY, bool ctrlKey, bool altKey, bool shiftKey, bool metaKey, unsigned short button, unsigned short buttons, unsigned short syntheticClickType, EventTarget* relatedTarget)
-{
-    return adoptRef(*new MouseEvent(eventType, canBubble, cancelable, WTFMove(view), detail, { screenX, screenY }, { clientX, clientY }, ctrlKey, altKey, shiftKey, metaKey, button, buttons, syntheticClickType, relatedTarget));
-=======
         event.modifiers(), event.button(), event.buttons(), relatedTarget, event.force(), event.syntheticClickType());
 }
 
@@ -101,28 +73,14 @@
     unsigned short syntheticClickType, EventTarget* relatedTarget)
 {
     return adoptRef(*new MouseEvent(eventType, canBubble, cancelable, WTFMove(view), detail, { screenX, screenY }, { clientX, clientY }, modifiers, button, buttons, syntheticClickType, relatedTarget));
->>>>>>> 20415689
 }
 
 MouseEvent::MouseEvent() = default;
 
-<<<<<<< HEAD
-MouseEvent::MouseEvent(const AtomicString& eventType, bool canBubble, bool cancelable, MonotonicTime timestamp, RefPtr<WindowProxy>&& view, int detail, const IntPoint& screenLocation, const IntPoint& windowLocation,
-#if ENABLE(POINTER_LOCK)
-        const IntPoint& movementDelta,
-#endif
-        bool ctrlKey, bool altKey, bool shiftKey, bool metaKey, unsigned short button, unsigned short buttons, EventTarget* relatedTarget, double force, unsigned short syntheticClickType, DataTransfer* dataTransfer, bool isSimulated)
-    : MouseRelatedEvent(eventType, canBubble, cancelable, timestamp, WTFMove(view), detail, screenLocation, windowLocation,
-#if ENABLE(POINTER_LOCK)
-        movementDelta,
-#endif
-        ctrlKey, altKey, shiftKey, metaKey, isSimulated)
-=======
 MouseEvent::MouseEvent(const AtomicString& eventType, CanBubble canBubble, IsCancelable cancelable, MonotonicTime timestamp, RefPtr<WindowProxy>&& view, int detail,
     const IntPoint& screenLocation, const IntPoint& windowLocation, const IntPoint& movementDelta, OptionSet<Modifier> modifiers, unsigned short button, unsigned short buttons,
     EventTarget* relatedTarget, double force, unsigned short syntheticClickType, DataTransfer* dataTransfer, IsSimulated isSimulated)
     : MouseRelatedEvent(eventType, canBubble, cancelable, timestamp, WTFMove(view), detail, screenLocation, windowLocation, movementDelta, modifiers, isSimulated)
->>>>>>> 20415689
     , m_button(button == (unsigned short)-1 ? 0 : button)
     , m_buttons(buttons)
     , m_syntheticClickType(button == (unsigned short)-1 ? 0 : syntheticClickType)
@@ -133,18 +91,9 @@
 {
 }
 
-<<<<<<< HEAD
-MouseEvent::MouseEvent(const AtomicString& eventType, bool canBubble, bool cancelable, RefPtr<WindowProxy>&& view, int detail, const IntPoint& screenLocation, const IntPoint& clientLocation, bool ctrlKey, bool altKey, bool shiftKey, bool metaKey, unsigned short button, unsigned short buttons, unsigned short syntheticClickType, EventTarget* relatedTarget)
-    : MouseRelatedEvent(eventType, canBubble, cancelable, MonotonicTime::now(), WTFMove(view), detail, screenLocation, { },
-#if ENABLE(POINTER_LOCK)
-        { },
-#endif
-        ctrlKey, altKey, shiftKey, metaKey, false)
-=======
 MouseEvent::MouseEvent(const AtomicString& eventType, CanBubble canBubble, IsCancelable cancelable, RefPtr<WindowProxy>&& view, int detail,
     const IntPoint& screenLocation, const IntPoint& clientLocation, OptionSet<Modifier> modifiers, unsigned short button, unsigned short buttons, unsigned short syntheticClickType, EventTarget* relatedTarget)
     : MouseRelatedEvent(eventType, canBubble, cancelable, MonotonicTime::now(), WTFMove(view), detail, screenLocation, { }, { }, modifiers, IsSimulated::No)
->>>>>>> 20415689
     , m_button(button == (unsigned short)-1 ? 0 : button)
     , m_buttons(buttons)
     , m_syntheticClickType(button == (unsigned short)-1 ? 0 : syntheticClickType)
@@ -166,12 +115,8 @@
 
 MouseEvent::~MouseEvent() = default;
 
-<<<<<<< HEAD
-void MouseEvent::initMouseEvent(const AtomicString& type, bool canBubble, bool cancelable, RefPtr<WindowProxy>&& view, int detail, int screenX, int screenY, int clientX, int clientY, bool ctrlKey, bool altKey, bool shiftKey, bool metaKey, unsigned short button, EventTarget* relatedTarget)
-=======
 void MouseEvent::initMouseEvent(const AtomicString& type, bool canBubble, bool cancelable, RefPtr<WindowProxy>&& view, int detail,
     int screenX, int screenY, int clientX, int clientY, bool ctrlKey, bool altKey, bool shiftKey, bool metaKey, unsigned short button, EventTarget* relatedTarget)
->>>>>>> 20415689
 {
     if (isBeingDispatched())
         return;
