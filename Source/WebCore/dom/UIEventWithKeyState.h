--- conflicted
+++ resolved
@@ -47,26 +47,6 @@
 protected:
     UIEventWithKeyState() = default;
 
-<<<<<<< HEAD
-    UIEventWithKeyState(const AtomicString& type, bool canBubble, bool cancelable, RefPtr<WindowProxy>&& view, int detail, bool ctrlKey, bool altKey, bool shiftKey, bool metaKey)
-        : UIEvent(type, canBubble, cancelable, WTFMove(view), detail)
-        , m_ctrlKey(ctrlKey)
-        , m_altKey(altKey)
-        , m_shiftKey(shiftKey)
-        , m_metaKey(metaKey)
-    {
-    }
-
-    UIEventWithKeyState(const AtomicString& type, bool canBubble, bool cancelable, MonotonicTime timestamp, RefPtr<WindowProxy>&& view,
-        int detail, bool ctrlKey, bool altKey, bool shiftKey, bool metaKey, bool altGraphKey, bool capsLockKey)
-            : UIEvent(type, canBubble, cancelable, timestamp, WTFMove(view), detail)
-            , m_ctrlKey(ctrlKey)
-            , m_altKey(altKey)
-            , m_shiftKey(shiftKey)
-            , m_metaKey(metaKey)
-            , m_altGraphKey(altGraphKey)
-            , m_capsLockKey(capsLockKey)
-=======
     UIEventWithKeyState(const AtomicString& type, CanBubble canBubble, IsCancelable cancelable, RefPtr<WindowProxy>&& view, int detail, OptionSet<Modifier> modifiers)
         : UIEvent(type, canBubble, cancelable, WTFMove(view), detail)
         , m_modifiers(modifiers)
@@ -76,7 +56,6 @@
     UIEventWithKeyState(const AtomicString& type, CanBubble canBubble, IsCancelable cancelable, MonotonicTime timestamp, RefPtr<WindowProxy>&& view, int detail, OptionSet<Modifier> modifiers)
         : UIEvent(type, canBubble, cancelable, timestamp, WTFMove(view), detail)
         , m_modifiers(modifiers)
->>>>>>> 20415689
     {
     }
 
