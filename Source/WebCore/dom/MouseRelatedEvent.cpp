/*
 * Copyright (C) 2001 Peter Kelly (pmk@post.com)
 * Copyright (C) 2001 Tobias Anton (anton@stud.fbi.fh-darmstadt.de)
 * Copyright (C) 2006 Samuel Weinig (sam.weinig@gmail.com)
 * Copyright (C) 2003, 2005, 2006, 2008, 2013 Apple Inc. All rights reserved.
 *
 * This library is free software; you can redistribute it and/or
 * modify it under the terms of the GNU Library General Public
 * License as published by the Free Software Foundation; either
 * version 2 of the License, or (at your option) any later version.
 *
 * This library is distributed in the hope that it will be useful,
 * but WITHOUT ANY WARRANTY; without even the implied warranty of
 * MERCHANTABILITY or FITNESS FOR A PARTICULAR PURPOSE.  See the GNU
 * Library General Public License for more details.
 *
 * You should have received a copy of the GNU Library General Public License
 * along with this library; see the file COPYING.LIB.  If not, write to
 * the Free Software Foundation, Inc., 51 Franklin Street, Fifth Floor,
 * Boston, MA 02110-1301, USA.
 */

#include "config.h"
#include "MouseRelatedEvent.h"

#include "DOMWindow.h"
#include "Document.h"
#include "Frame.h"
#include "FrameView.h"
#include "LayoutPoint.h"
#include "RenderLayer.h"
#include "RenderObject.h"

namespace WebCore {

<<<<<<< HEAD
MouseRelatedEvent::MouseRelatedEvent(const AtomicString& eventType, bool canBubble, bool cancelable, MonotonicTime timestamp, RefPtr<WindowProxy>&& view,
                                     int detail, const IntPoint& screenLocation, const IntPoint& windowLocation,
#if ENABLE(POINTER_LOCK)
                                     const IntPoint& movementDelta,
#endif
                                     bool ctrlKey, bool altKey, bool shiftKey, bool metaKey, bool isSimulated)
    : UIEventWithKeyState(eventType, canBubble, cancelable, timestamp, WTFMove(view), detail, ctrlKey, altKey, shiftKey, metaKey, false, false)
=======
MouseRelatedEvent::MouseRelatedEvent(const AtomicString& eventType, CanBubble canBubble, IsCancelable isCancelable, MonotonicTime timestamp, RefPtr<WindowProxy>&& view, int detail,
    const IntPoint& screenLocation, const IntPoint& windowLocation, const IntPoint& movementDelta, OptionSet<Modifier> modifiers, IsSimulated isSimulated)
    : UIEventWithKeyState(eventType, canBubble, isCancelable, timestamp, WTFMove(view), detail, modifiers)
>>>>>>> 20415689
    , m_screenLocation(screenLocation)
#if ENABLE(POINTER_LOCK)
    , m_movementDelta(movementDelta)
#endif
    , m_isSimulated(isSimulated == IsSimulated::Yes)
{
#if !ENABLE(POINTER_LOCK)
    UNUSED_PARAM(movementDelta);
#endif
    init(m_isSimulated, windowLocation);
}

MouseRelatedEvent::MouseRelatedEvent(const AtomicString& type, IsCancelable isCancelable, MonotonicTime timestamp, RefPtr<WindowProxy>&& view, const IntPoint& globalLocation, OptionSet<Modifier> modifiers)
    : MouseRelatedEvent(type, CanBubble::Yes, isCancelable, timestamp, WTFMove(view), 0, globalLocation, globalLocation /* Converted in init */, { }, modifiers, IsSimulated::No)
{
}

MouseRelatedEvent::MouseRelatedEvent(const AtomicString& eventType, const MouseRelatedEventInit& initializer, IsTrusted isTrusted)
    : UIEventWithKeyState(eventType, initializer, isTrusted)
    , m_screenLocation(IntPoint(initializer.screenX, initializer.screenY))
#if ENABLE(POINTER_LOCK)
    , m_movementDelta(IntPoint(0, 0))
#endif
{
    init(false, IntPoint(0, 0));
}

void MouseRelatedEvent::init(bool isSimulated, const IntPoint& windowLocation)
{
    if (!isSimulated) {
        if (auto* frameView = frameViewFromWindowProxy(view())) {
            FloatPoint absolutePoint = frameView->windowToContents(windowLocation);
            FloatPoint documentPoint = frameView->absoluteToDocumentPoint(absolutePoint);
            m_pageLocation = flooredLayoutPoint(documentPoint);
            m_clientLocation = pagePointToClientPoint(m_pageLocation, frameView);
        }
    }

    initCoordinates();
}

void MouseRelatedEvent::initCoordinates()
{
    // Set up initial values for coordinates.
    // Correct values are computed lazily, see computeRelativePosition.
    m_layerLocation = m_pageLocation;
    m_offsetLocation = m_pageLocation;

    computePageLocation();
    m_hasCachedRelativePosition = false;
}

FrameView* MouseRelatedEvent::frameViewFromWindowProxy(WindowProxy* windowProxy)
{
    if (!windowProxy || !is<DOMWindow>(windowProxy->window()))
        return nullptr;

    auto* frame = downcast<DOMWindow>(*windowProxy->window()).frame();
    return frame ? frame->view() : nullptr;
}

LayoutPoint MouseRelatedEvent::pagePointToClientPoint(LayoutPoint pagePoint, FrameView* frameView)
{
    if (!frameView)
        return pagePoint;

    return flooredLayoutPoint(frameView->documentToClientPoint(pagePoint));
}

LayoutPoint MouseRelatedEvent::pagePointToAbsolutePoint(LayoutPoint pagePoint, FrameView* frameView)
{
    if (!frameView)
        return pagePoint;
    
    return pagePoint.scaled(frameView->documentToAbsoluteScaleFactor());
}

void MouseRelatedEvent::initCoordinates(const LayoutPoint& clientLocation)
{
    // Set up initial values for coordinates.
    // Correct values are computed lazily, see computeRelativePosition.
    FloatSize documentToClientOffset;
    if (auto* frameView = frameViewFromWindowProxy(view()))
        documentToClientOffset = frameView->documentToClientOffset();

    m_clientLocation = clientLocation;
    m_pageLocation = clientLocation - LayoutSize(documentToClientOffset);

    m_layerLocation = m_pageLocation;
    m_offsetLocation = m_pageLocation;

    computePageLocation();
    m_hasCachedRelativePosition = false;
}

float MouseRelatedEvent::documentToAbsoluteScaleFactor() const
{
    if (auto* frameView = frameViewFromWindowProxy(view()))
        return frameView->documentToAbsoluteScaleFactor();

    return 1;
}

void MouseRelatedEvent::computePageLocation()
{
    m_absoluteLocation = pagePointToAbsolutePoint(m_pageLocation, frameViewFromWindowProxy(view()));
}

void MouseRelatedEvent::receivedTarget()
{
    m_hasCachedRelativePosition = false;
}

void MouseRelatedEvent::computeRelativePosition()
{
    if (!is<Node>(target()))
        return;
    auto& targetNode = downcast<Node>(*target());

    // Compute coordinates that are based on the target.
    m_layerLocation = m_pageLocation;
    m_offsetLocation = m_pageLocation;

    // Must have an updated render tree for this math to work correctly.
    targetNode.document().updateLayoutIgnorePendingStylesheets();

    // Adjust offsetLocation to be relative to the target's position.
    if (RenderObject* r = targetNode.renderer()) {
        m_offsetLocation = LayoutPoint(r->absoluteToLocal(absoluteLocation(), UseTransforms));
        float scaleFactor = 1 / documentToAbsoluteScaleFactor();
        if (scaleFactor != 1.0f)
            m_offsetLocation.scale(scaleFactor);
    }

    // Adjust layerLocation to be relative to the layer.
    // FIXME: event.layerX and event.layerY are poorly defined,
    // and probably don't always correspond to RenderLayer offsets.
    // https://bugs.webkit.org/show_bug.cgi?id=21868
    Node* n = &targetNode;
    while (n && !n->renderer())
        n = n->parentNode();

    RenderLayer* layer;
    if (n && (layer = n->renderer()->enclosingLayer())) {
        for (; layer; layer = layer->parent()) {
            m_layerLocation -= toLayoutSize(layer->location());
        }
    }

    m_hasCachedRelativePosition = true;
}
    
FloatPoint MouseRelatedEvent::locationInRootViewCoordinates() const
{
    if (auto* frameView = frameViewFromWindowProxy(view()))
        return frameView->contentsToRootView(roundedIntPoint(m_absoluteLocation));

    return m_absoluteLocation;
}

int MouseRelatedEvent::layerX()
{
    if (!m_hasCachedRelativePosition)
        computeRelativePosition();
    return m_layerLocation.x();
}

int MouseRelatedEvent::layerY()
{
    if (!m_hasCachedRelativePosition)
        computeRelativePosition();
    return m_layerLocation.y();
}

int MouseRelatedEvent::offsetX()
{
    if (isSimulated())
        return 0;
    if (!m_hasCachedRelativePosition)
        computeRelativePosition();
    return roundToInt(m_offsetLocation.x());
}

int MouseRelatedEvent::offsetY()
{
    if (isSimulated())
        return 0;
    if (!m_hasCachedRelativePosition)
        computeRelativePosition();
    return roundToInt(m_offsetLocation.y());
}

int MouseRelatedEvent::pageX() const
{
    return m_pageLocation.x();
}

int MouseRelatedEvent::pageY() const
{
    return m_pageLocation.y();
}

const LayoutPoint& MouseRelatedEvent::pageLocation() const
{
    return m_pageLocation;
}

int MouseRelatedEvent::x() const
{
    // FIXME: This is not correct.
    // See Microsoft documentation and <http://www.quirksmode.org/dom/w3c_events.html>.
    return m_clientLocation.x();
}

int MouseRelatedEvent::y() const
{
    // FIXME: This is not correct.
    // See Microsoft documentation and <http://www.quirksmode.org/dom/w3c_events.html>.
    return m_clientLocation.y();
}

} // namespace WebCore<|MERGE_RESOLUTION|>--- conflicted
+++ resolved
@@ -33,19 +33,9 @@
 
 namespace WebCore {
 
-<<<<<<< HEAD
-MouseRelatedEvent::MouseRelatedEvent(const AtomicString& eventType, bool canBubble, bool cancelable, MonotonicTime timestamp, RefPtr<WindowProxy>&& view,
-                                     int detail, const IntPoint& screenLocation, const IntPoint& windowLocation,
-#if ENABLE(POINTER_LOCK)
-                                     const IntPoint& movementDelta,
-#endif
-                                     bool ctrlKey, bool altKey, bool shiftKey, bool metaKey, bool isSimulated)
-    : UIEventWithKeyState(eventType, canBubble, cancelable, timestamp, WTFMove(view), detail, ctrlKey, altKey, shiftKey, metaKey, false, false)
-=======
 MouseRelatedEvent::MouseRelatedEvent(const AtomicString& eventType, CanBubble canBubble, IsCancelable isCancelable, MonotonicTime timestamp, RefPtr<WindowProxy>&& view, int detail,
     const IntPoint& screenLocation, const IntPoint& windowLocation, const IntPoint& movementDelta, OptionSet<Modifier> modifiers, IsSimulated isSimulated)
     : UIEventWithKeyState(eventType, canBubble, isCancelable, timestamp, WTFMove(view), detail, modifiers)
->>>>>>> 20415689
     , m_screenLocation(screenLocation)
 #if ENABLE(POINTER_LOCK)
     , m_movementDelta(movementDelta)
