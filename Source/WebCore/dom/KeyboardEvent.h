/*
 * Copyright (C) 2001 Peter Kelly (pmk@post.com)
 * Copyright (C) 2001 Tobias Anton (anton@stud.fbi.fh-darmstadt.de)
 * Copyright (C) 2006 Samuel Weinig (sam.weinig@gmail.com)
 * Copyright (C) 2003-2018 Apple Inc. All rights reserved.
 *
 * This library is free software; you can redistribute it and/or
 * modify it under the terms of the GNU Library General Public
 * License as published by the Free Software Foundation; either
 * version 2 of the License, or (at your option) any later version.
 *
 * This library is distributed in the hope that it will be useful,
 * but WITHOUT ANY WARRANTY; without even the implied warranty of
 * MERCHANTABILITY or FITNESS FOR A PARTICULAR PURPOSE.  See the GNU
 * Library General Public License for more details.
 *
 * You should have received a copy of the GNU Library General Public License
 * along with this library; see the file COPYING.LIB.  If not, write to
 * the Free Software Foundation, Inc., 51 Franklin Street, Fifth Floor,
 * Boston, MA 02110-1301, USA.
 *
 */

#pragma once

#include "EventModifierInit.h"
#include "KeypressCommand.h"
#include "UIEventWithKeyState.h"
#include <memory>
#include <wtf/Vector.h>

namespace WebCore {

class Node;
class PlatformKeyboardEvent;

class KeyboardEvent final : public UIEventWithKeyState {
public:
    enum KeyLocationCode {
        DOM_KEY_LOCATION_STANDARD = 0x00,
        DOM_KEY_LOCATION_LEFT = 0x01,
        DOM_KEY_LOCATION_RIGHT = 0x02,
        DOM_KEY_LOCATION_NUMPAD = 0x03
    };

    WEBCORE_EXPORT static Ref<KeyboardEvent> create(const PlatformKeyboardEvent&, RefPtr<WindowProxy>&&);
    static Ref<KeyboardEvent> createForBindings();

    struct Init : public EventModifierInit {
        String key;
        String code;
        unsigned location;
        bool repeat;
        bool isComposing;

        // Legacy.
        String keyIdentifier;
        std::optional<unsigned> keyLocation;
        unsigned charCode;
        unsigned keyCode;
        unsigned which;
    };

    static Ref<KeyboardEvent> create(const AtomicString& type, const Init&, IsTrusted = IsTrusted::No);

    virtual ~KeyboardEvent();
    
    WEBCORE_EXPORT void initKeyboardEvent(const AtomicString& type, bool canBubble, bool cancelable, RefPtr<WindowProxy>&&,
        const String& keyIdentifier, unsigned location,
        bool ctrlKey, bool altKey, bool shiftKey, bool metaKey, bool altGraphKey = false);
    
#if ENABLE(KEYBOARD_KEY_ATTRIBUTE)
    const String& key() const { return m_key; }
#endif
#if ENABLE(KEYBOARD_CODE_ATTRIBUTE)
    const String& code() const { return m_code; }
#endif

    const String& keyIdentifier() const { return m_keyIdentifier; }
    unsigned location() const { return m_location; }
    bool repeat() const { return m_repeat; }

<<<<<<< HEAD
    WEBCORE_EXPORT bool getModifierState(const String& keyIdentifier) const;
    
=======
>>>>>>> 20415689
    const PlatformKeyboardEvent* underlyingPlatformEvent() const { return m_underlyingPlatformEvent.get(); }
    PlatformKeyboardEvent* underlyingPlatformEvent() { return m_underlyingPlatformEvent.get(); }

    WEBCORE_EXPORT int keyCode() const; // key code for keydown and keyup, character for keypress
    WEBCORE_EXPORT int charCode() const; // character code for keypress, 0 for keydown and keyup

    EventInterface eventInterface() const final;
    bool isKeyboardEvent() const final;
    int which() const final;

    bool isComposing() const { return m_isComposing; }

#if PLATFORM(COCOA)
    bool handledByInputMethod() const { return m_handledByInputMethod; }
    const Vector<KeypressCommand>& keypressCommands() const { return m_keypressCommands; }
    Vector<KeypressCommand>& keypressCommands() { return m_keypressCommands; }
#endif

private:
    KeyboardEvent();
    KeyboardEvent(const PlatformKeyboardEvent&, RefPtr<WindowProxy>&&);
    KeyboardEvent(const AtomicString&, const Init&, IsTrusted);

    std::unique_ptr<PlatformKeyboardEvent> m_underlyingPlatformEvent;
#if ENABLE(KEYBOARD_KEY_ATTRIBUTE)
    String m_key;
#endif
#if ENABLE(KEYBOARD_CODE_ATTRIBUTE)
    String m_code;
#endif
    String m_keyIdentifier;
    unsigned m_location { DOM_KEY_LOCATION_STANDARD };
    bool m_repeat { false };
    bool m_isComposing { false };
    std::optional<unsigned> m_charCode;
    std::optional<unsigned> m_keyCode;
    std::optional<unsigned> m_which;

#if PLATFORM(COCOA)
    // Commands that were sent by AppKit when interpreting the event. Doesn't include input method commands.
    bool m_handledByInputMethod { false };
    Vector<KeypressCommand> m_keypressCommands;
#endif
};

} // namespace WebCore

SPECIALIZE_TYPE_TRAITS_EVENT(KeyboardEvent)<|MERGE_RESOLUTION|>--- conflicted
+++ resolved
@@ -80,11 +80,6 @@
     unsigned location() const { return m_location; }
     bool repeat() const { return m_repeat; }
 
-<<<<<<< HEAD
-    WEBCORE_EXPORT bool getModifierState(const String& keyIdentifier) const;
-    
-=======
->>>>>>> 20415689
     const PlatformKeyboardEvent* underlyingPlatformEvent() const { return m_underlyingPlatformEvent.get(); }
     PlatformKeyboardEvent* underlyingPlatformEvent() { return m_underlyingPlatformEvent.get(); }
 
