--- conflicted
+++ resolved
@@ -2349,11 +2349,7 @@
 {
     ASSERT_WITH_SECURITY_IMPLICATION(ScriptDisallowedScope::InMainThread::isScriptAllowed());
     int detail = is<UIEvent>(underlyingClickEvent) ? downcast<UIEvent>(underlyingClickEvent).detail() : 0;
-<<<<<<< HEAD
-    auto event = UIEvent::create(eventNames().DOMActivateEvent, true, true, document().windowProxy(), detail);
-=======
     auto event = UIEvent::create(eventNames().DOMActivateEvent, Event::CanBubble::Yes, Event::IsCancelable::Yes, document().windowProxy(), detail);
->>>>>>> 20415689
     event->setUnderlyingEvent(&underlyingClickEvent);
     dispatchScopedEvent(event);
     if (event->defaultHandled())
