/*
 * Copyright (C) 2001 Peter Kelly (pmk@post.com)
 * Copyright (C) 2001 Tobias Anton (anton@stud.fbi.fh-darmstadt.de)
 * Copyright (C) 2006 Samuel Weinig (sam.weinig@gmail.com)
 * Copyright (C) 2003, 2004, 2005, 2006, 2007, 2008 Apple Inc. All rights reserved.
 *
 * This library is free software; you can redistribute it and/or
 * modify it under the terms of the GNU Library General Public
 * License as published by the Free Software Foundation; either
 * version 2 of the License, or (at your option) any later version.
 *
 * This library is distributed in the hope that it will be useful,
 * but WITHOUT ANY WARRANTY; without even the implied warranty of
 * MERCHANTABILITY or FITNESS FOR A PARTICULAR PURPOSE.  See the GNU
 * Library General Public License for more details.
 *
 * You should have received a copy of the GNU Library General Public License
 * along with this library; see the file COPYING.LIB.  If not, write to
 * the Free Software Foundation, Inc., 51 Franklin Street, Fifth Floor,
 * Boston, MA 02110-1301, USA.
 *
 */

#ifndef ClipboardEvent_h
#define ClipboardEvent_h

#include "Event.h"

namespace WebCore {

    class DataTransfer;

    struct ClipboardEventInit : public EventInit {
        ClipboardEventInit();
        RefPtr<DataTransfer> dataTransfer;
    };

    class ClipboardEvent final : public Event {
    public:
        virtual ~ClipboardEvent();

        static Ref<ClipboardEvent> create(const AtomicString& type, bool canBubbleArg, bool cancelableArg, DataTransfer* clipboardArg)
        {
            return adoptRef(*new ClipboardEvent(type, canBubbleArg, cancelableArg, clipboardArg));
        }

<<<<<<< HEAD
        static Ref<ClipboardEvent> createForBindings(const AtomicString& type, ClipboardEventInit& initializer)
        {
            return adoptRef(*new ClipboardEvent(type, initializer));
        }

        virtual DataTransfer* internalDataTransfer() const override { return m_dataTransfer.get(); }
=======
        DataTransfer* internalDataTransfer() const override { return m_dataTransfer.get(); }
>>>>>>> c7f7bdf9

    private:
        ClipboardEvent(const AtomicString& type, bool canBubbleArg, bool cancelableArg, DataTransfer*);
        ClipboardEvent(const AtomicString& type, ClipboardEventInit&);

        EventInterface eventInterface() const override;
        bool isClipboardEvent() const override;

        RefPtr<DataTransfer> m_dataTransfer;
    };

} // namespace WebCore

#endif // ClipboardEvent_h<|MERGE_RESOLUTION|>--- conflicted
+++ resolved
@@ -44,16 +44,12 @@
             return adoptRef(*new ClipboardEvent(type, canBubbleArg, cancelableArg, clipboardArg));
         }
 
-<<<<<<< HEAD
         static Ref<ClipboardEvent> createForBindings(const AtomicString& type, ClipboardEventInit& initializer)
         {
             return adoptRef(*new ClipboardEvent(type, initializer));
         }
 
-        virtual DataTransfer* internalDataTransfer() const override { return m_dataTransfer.get(); }
-=======
         DataTransfer* internalDataTransfer() const override { return m_dataTransfer.get(); }
->>>>>>> c7f7bdf9
 
     private:
         ClipboardEvent(const AtomicString& type, bool canBubbleArg, bool cancelableArg, DataTransfer*);
