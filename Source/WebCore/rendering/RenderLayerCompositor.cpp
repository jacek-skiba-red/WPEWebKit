--- conflicted
+++ resolved
@@ -54,10 +54,7 @@
 #include "RenderReplica.h"
 #include "RenderVideo.h"
 #include "RenderView.h"
-<<<<<<< HEAD
 #include "ResourceUsageThread.h"
-=======
->>>>>>> 20415689
 #include "RuntimeEnabledFeatures.h"
 #include "ScrollingConstraints.h"
 #include "ScrollingCoordinator.h"
@@ -378,12 +375,9 @@
 
 bool RenderLayerCompositor::updateCompositingPolicy()
 {
-<<<<<<< HEAD
-=======
     if (!inCompositingMode())
         return false;
 
->>>>>>> 20415689
     auto currentPolicy = m_compositingPolicy;
     if (page().compositingPolicyOverride()) {
         m_compositingPolicy = page().compositingPolicyOverride().value();
@@ -2466,7 +2460,6 @@
         return false;
 
 #if ENABLE(VIDEO)
-<<<<<<< HEAD
     if (is<RenderVideo>(renderer)) {
 #if USE(HOLE_PUNCH_GSTREAMER) || USE(HOLE_PUNCH_EXTERNAL)
         // In normal conditions, the video GraphicsLayer is not created until we receive feedback
@@ -2482,13 +2475,6 @@
         return (video.requiresImmediateCompositing() || video.shouldDisplayVideo()) && canAccelerateVideoRendering(video);
     }
     return false;
-=======
-    if (!is<RenderVideo>(renderer))
-        return false;
-
-    auto& video = downcast<RenderVideo>(renderer);
-    return (video.requiresImmediateCompositing() || video.shouldDisplayVideo()) && canAccelerateVideoRendering(video);
->>>>>>> 20415689
 #else
     UNUSED_PARAM(renderer);
     return false;
