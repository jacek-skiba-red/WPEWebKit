/*
 * Copyright (C) 2006-2018 Apple Inc. All rights reserved.
 *               2009 Torch Mobile Inc. All rights reserved. (http://www.torchmobile.com/)
 *
 * Redistribution and use in source and binary forms, with or without
 * modification, are permitted provided that the following conditions
 * are met:
 *
 * 1.  Redistributions of source code must retain the above copyright
 *     notice, this list of conditions and the following disclaimer. 
 * 2.  Redistributions in binary form must reproduce the above copyright
 *     notice, this list of conditions and the following disclaimer in the
 *     documentation and/or other materials provided with the distribution. 
 * 3.  Neither the name of Apple Inc. ("Apple") nor the names of
 *     its contributors may be used to endorse or promote products derived
 *     from this software without specific prior written permission. 
 *
 * THIS SOFTWARE IS PROVIDED BY APPLE AND ITS CONTRIBUTORS "AS IS" AND ANY
 * EXPRESS OR IMPLIED WARRANTIES, INCLUDING, BUT NOT LIMITED TO, THE IMPLIED
 * WARRANTIES OF MERCHANTABILITY AND FITNESS FOR A PARTICULAR PURPOSE ARE
 * DISCLAIMED. IN NO EVENT SHALL APPLE OR ITS CONTRIBUTORS BE LIABLE FOR ANY
 * DIRECT, INDIRECT, INCIDENTAL, SPECIAL, EXEMPLARY, OR CONSEQUENTIAL DAMAGES
 * (INCLUDING, BUT NOT LIMITED TO, PROCUREMENT OF SUBSTITUTE GOODS OR SERVICES;
 * LOSS OF USE, DATA, OR PROFITS; OR BUSINESS INTERRUPTION) HOWEVER CAUSED AND
 * ON ANY THEORY OF LIABILITY, WHETHER IN CONTRACT, STRICT LIABILITY, OR TORT
 * (INCLUDING NEGLIGENCE OR OTHERWISE) ARISING IN ANY WAY OUT OF THE USE OF
 * THIS SOFTWARE, EVEN IF ADVISED OF THE POSSIBILITY OF SUCH DAMAGE.
 */

#include "config.h"
#include "RenderListBox.h"

#include "AXObjectCache.h"
#include "CSSFontSelector.h"
#include "DeprecatedGlobalSettings.h"
#include "Document.h"
#include "DocumentEventQueue.h"
#include "EventHandler.h"
#include "FocusController.h"
#include "Frame.h"
#include "FrameSelection.h"
#include "FrameView.h"
#include "GraphicsContext.h"
#include "HTMLNames.h"
#include "HTMLOptionElement.h"
#include "HTMLOptGroupElement.h"
#include "HTMLSelectElement.h"
#include "HitTestResult.h"
#include "LayoutState.h"
#include "NodeRenderStyle.h"
#include "Page.h"
#include "PaintInfo.h"
#include "RenderLayer.h"
#include "RenderScrollbar.h"
#include "RenderText.h"
#include "RenderTheme.h"
#include "RenderView.h"
#include "ScrollAnimator.h"
#include "Scrollbar.h"
#include "ScrollbarTheme.h"
#include "Settings.h"
#include "SpatialNavigation.h"
#include "StyleResolver.h"
#include "StyleTreeResolver.h"
#include "WheelEventTestTrigger.h"
#include <math.h>
#include <wtf/IsoMallocInlines.h>
#include <wtf/StackStats.h>

namespace WebCore {

using namespace HTMLNames;

WTF_MAKE_ISO_ALLOCATED_IMPL(RenderListBox);
 
const int rowSpacing = 1;

const int optionsSpacingHorizontal = 2;

// The minSize constant was originally defined to render scrollbars correctly.
// This might vary for different platforms.
const int minSize = 4;

// Default size when the multiple attribute is present but size attribute is absent.
const int defaultSize = 4;

// FIXME: This hardcoded baselineAdjustment is what we used to do for the old
// widget, but I'm not sure this is right for the new control.
const int baselineAdjustment = 7;

RenderListBox::RenderListBox(HTMLSelectElement& element, RenderStyle&& style)
    : RenderBlockFlow(element, WTFMove(style))
    , m_optionsChanged(true)
    , m_scrollToRevealSelectionAfterLayout(false)
    , m_inAutoscroll(false)
    , m_optionsWidth(0)
    , m_indexOffset(0)
{
    view().frameView().addScrollableArea(this);
}

RenderListBox::~RenderListBox()
{
    // Do not add any code here. Add it to willBeDestroyed() instead.
}

void RenderListBox::willBeDestroyed()
{
    setHasVerticalScrollbar(false);
    view().frameView().removeScrollableArea(this);
    RenderBlockFlow::willBeDestroyed();
}

HTMLSelectElement& RenderListBox::selectElement() const
{
    return downcast<HTMLSelectElement>(nodeForNonAnonymous());
}

static FontCascade bolder(Document& document, const FontCascade& font)
{
    auto description = font.fontDescription();
    description.setWeight(description.bolderWeight());
    auto result = FontCascade { WTFMove(description), font.letterSpacing(), font.wordSpacing() };
    result.update(&document.fontSelector());
    return result;
}

void RenderListBox::updateFromElement()
{
    if (m_optionsChanged) {
        float width = 0;
        auto& normalFont = style().fontCascade();
        std::optional<FontCascade> boldFont;
        for (auto* element : selectElement().listItems()) {
            String text;
            WTF::Function<const FontCascade&()> selectFont = [&normalFont] () -> const FontCascade& {
                return normalFont;
            };
            if (is<HTMLOptionElement>(*element))
                text = downcast<HTMLOptionElement>(*element).textIndentedToRespectGroupLabel();
            else if (is<HTMLOptGroupElement>(*element)) {
                text = downcast<HTMLOptGroupElement>(*element).groupLabelText();
                selectFont = [this, &normalFont, &boldFont] () -> const FontCascade& {
                    if (!boldFont)
                        boldFont = bolder(document(), normalFont);
                    return boldFont.value();
                };
            }
            if (text.isEmpty())
                continue;
            text = applyTextTransform(style(), text, ' ');
            auto textRun = constructTextRun(text, style(), AllowTrailingExpansion);
            width = std::max(width, selectFont().width(textRun));
        }
        // FIXME: Is ceiling right here, or should we be doing some kind of rounding instead?
        m_optionsWidth = static_cast<int>(std::ceil(width));
        m_optionsChanged = false;

        setHasVerticalScrollbar(true);

        computeFirstIndexesVisibleInPaddingTopBottomAreas();

        setNeedsLayoutAndPrefWidthsRecalc();
    }
}

void RenderListBox::selectionChanged()
{
    repaint();
    if (!m_inAutoscroll) {
        if (m_optionsChanged || needsLayout())
            m_scrollToRevealSelectionAfterLayout = true;
        else
            scrollToRevealSelection();
    }
    
    if (AXObjectCache* cache = document().existingAXObjectCache())
        cache->deferSelectedChildrenChangedIfNeeded(selectElement());
}

void RenderListBox::layout()
{
    StackStats::LayoutCheckPoint layoutCheckPoint;
    RenderBlockFlow::layout();

    if (m_vBar) {
        bool enabled = numVisibleItems() < numItems();
        m_vBar->setEnabled(enabled);
        m_vBar->setSteps(1, std::max(1, numVisibleItems() - 1), itemHeight());
        m_vBar->setProportion(numVisibleItems(), numItems());
        if (!enabled) {
            scrollToOffsetWithoutAnimation(VerticalScrollbar, 0);
            m_indexOffset = 0;
        }
    }

    if (m_scrollToRevealSelectionAfterLayout) {
        LayoutStateDisabler layoutStateDisabler(view().frameView().layoutContext());
        scrollToRevealSelection();
    }
}

void RenderListBox::scrollToRevealSelection()
{    
    m_scrollToRevealSelectionAfterLayout = false;

    int firstIndex = selectElement().activeSelectionStartListIndex();
    if (firstIndex >= 0 && !listIndexIsVisible(selectElement().activeSelectionEndListIndex()))
        scrollToRevealElementAtListIndex(firstIndex);
}

void RenderListBox::computeIntrinsicLogicalWidths(LayoutUnit& minLogicalWidth, LayoutUnit& maxLogicalWidth) const
{
    maxLogicalWidth = m_optionsWidth + 2 * optionsSpacingHorizontal;
    if (m_vBar)
        maxLogicalWidth += m_vBar->width();
    if (!style().width().isPercentOrCalculated())
        minLogicalWidth = maxLogicalWidth;
}

void RenderListBox::computePreferredLogicalWidths()
{
    // Nested style recal do not fire post recal callbacks. see webkit.org/b/153767
    ASSERT(!m_optionsChanged || Style::postResolutionCallbacksAreSuspended());

    m_minPreferredLogicalWidth = 0;
    m_maxPreferredLogicalWidth = 0;

    if (style().width().isFixed() && style().width().value() > 0)
        m_minPreferredLogicalWidth = m_maxPreferredLogicalWidth = adjustContentBoxLogicalWidthForBoxSizing(style().width().value());
    else
        computeIntrinsicLogicalWidths(m_minPreferredLogicalWidth, m_maxPreferredLogicalWidth);

    if (style().minWidth().isFixed() && style().minWidth().value() > 0) {
        m_maxPreferredLogicalWidth = std::max(m_maxPreferredLogicalWidth, adjustContentBoxLogicalWidthForBoxSizing(style().minWidth().value()));
        m_minPreferredLogicalWidth = std::max(m_minPreferredLogicalWidth, adjustContentBoxLogicalWidthForBoxSizing(style().minWidth().value()));
    }

    if (style().maxWidth().isFixed()) {
        m_maxPreferredLogicalWidth = std::min(m_maxPreferredLogicalWidth, adjustContentBoxLogicalWidthForBoxSizing(style().maxWidth().value()));
        m_minPreferredLogicalWidth = std::min(m_minPreferredLogicalWidth, adjustContentBoxLogicalWidthForBoxSizing(style().maxWidth().value()));
    }

    LayoutUnit toAdd = horizontalBorderAndPaddingExtent();
    m_minPreferredLogicalWidth += toAdd;
    m_maxPreferredLogicalWidth += toAdd;
                                
    setPreferredLogicalWidthsDirty(false);
}

int RenderListBox::size() const
{
    int specifiedSize = selectElement().size();
    if (specifiedSize > 1)
        return std::max(minSize, specifiedSize);

    return defaultSize;
}

int RenderListBox::numVisibleItems(ConsiderPadding considerPadding) const
{
    // Only count fully visible rows. But don't return 0 even if only part of a row shows.
    int visibleItemsExcludingPadding = std::max<int>(1, (contentHeight() + rowSpacing) / itemHeight());
    if (considerPadding == ConsiderPadding::No)
        return visibleItemsExcludingPadding;

    return numberOfVisibleItemsInPaddingTop() + visibleItemsExcludingPadding + numberOfVisibleItemsInPaddingBottom();
}

int RenderListBox::numItems() const
{
    return selectElement().listItems().size();
}

LayoutUnit RenderListBox::listHeight() const
{
    return itemHeight() * numItems() - rowSpacing;
}

RenderBox::LogicalExtentComputedValues RenderListBox::computeLogicalHeight(LayoutUnit, LayoutUnit logicalTop) const
{
    LayoutUnit height = itemHeight() * size() - rowSpacing;
    cacheIntrinsicContentLogicalHeightForFlexItem(height);
    height += verticalBorderAndPaddingExtent();
    return RenderBox::computeLogicalHeight(height, logicalTop);
}

int RenderListBox::baselinePosition(FontBaseline baselineType, bool firstLine, LineDirectionMode lineDirection, LinePositionMode linePositionMode) const
{
    return RenderBox::baselinePosition(baselineType, firstLine, lineDirection, linePositionMode) - baselineAdjustment;
}

LayoutRect RenderListBox::itemBoundingBoxRect(const LayoutPoint& additionalOffset, int index)
{
    LayoutUnit x = additionalOffset.x() + borderLeft() + paddingLeft();
    if (shouldPlaceBlockDirectionScrollbarOnLeft() && m_vBar)
        x += m_vBar->occupiedWidth();
    LayoutUnit y = additionalOffset.y() + borderTop() + paddingTop() + itemHeight() * (index - m_indexOffset);
    return LayoutRect(x, y, contentWidth(), itemHeight());
}

void RenderListBox::paintItem(PaintInfo& paintInfo, const LayoutPoint& paintOffset, const PaintFunction& paintFunction)
{
    int listItemsSize = numItems();
    int firstVisibleItem = m_indexOfFirstVisibleItemInsidePaddingTopArea.value_or(m_indexOffset);
    int endIndex = firstVisibleItem + numVisibleItems(ConsiderPadding::Yes);
    for (int i = firstVisibleItem; i < listItemsSize && i < endIndex; ++i)
        paintFunction(paintInfo, paintOffset, i);
}

void RenderListBox::paintObject(PaintInfo& paintInfo, const LayoutPoint& paintOffset)
{
    if (style().visibility() != Visibility::Visible)
        return;
    
    if (paintInfo.phase == PaintPhase::Foreground) {
        paintItem(paintInfo, paintOffset, [this](PaintInfo& paintInfo, const LayoutPoint& paintOffset, int listItemIndex) {
            paintItemForeground(paintInfo, paintOffset, listItemIndex);
        });
    }

    // Paint the children.
    RenderBlockFlow::paintObject(paintInfo, paintOffset);

    switch (paintInfo.phase) {
    // Depending on whether we have overlay scrollbars they
    // get rendered in the foreground or background phases
    case PaintPhase::Foreground:
        if (m_vBar->isOverlayScrollbar())
            paintScrollbar(paintInfo, paintOffset);
        break;
    case PaintPhase::BlockBackground:
        if (!m_vBar->isOverlayScrollbar())
            paintScrollbar(paintInfo, paintOffset);
        break;
    case PaintPhase::ChildBlockBackground:
    case PaintPhase::ChildBlockBackgrounds: {
        paintItem(paintInfo, paintOffset, [this](PaintInfo& paintInfo, const LayoutPoint& paintOffset, int listItemIndex) {
            paintItemBackground(paintInfo, paintOffset, listItemIndex);
        });
        break;
    }
    default:
        break;
    }
}

void RenderListBox::addFocusRingRects(Vector<LayoutRect>& rects, const LayoutPoint& additionalOffset, const RenderLayerModelObject* paintContainer)
{
    if (!selectElement().allowsNonContiguousSelection())
        return RenderBlockFlow::addFocusRingRects(rects, additionalOffset, paintContainer);

    // Focus the last selected item.
    int selectedItem = selectElement().activeSelectionEndListIndex();
    if (selectedItem >= 0) {
        rects.append(snappedIntRect(itemBoundingBoxRect(additionalOffset, selectedItem)));
        return;
    }

    // No selected items, find the first non-disabled item.
    int size = numItems();
    const Vector<HTMLElement*>& listItems = selectElement().listItems();
    for (int i = 0; i < size; ++i) {
        HTMLElement* element = listItems[i];
        if (is<HTMLOptionElement>(*element) && !element->isDisabledFormControl()) {
            selectElement().setActiveSelectionEndIndex(i);
            rects.append(itemBoundingBoxRect(additionalOffset, i));
            return;
        }
    }
}

void RenderListBox::paintScrollbar(PaintInfo& paintInfo, const LayoutPoint& paintOffset)
{
    if (!m_vBar)
        return;

    LayoutUnit left = paintOffset.x() + (shouldPlaceBlockDirectionScrollbarOnLeft() ? borderLeft() : width() - borderRight() - m_vBar->width());
    LayoutUnit top = paintOffset.y() + borderTop();
    LayoutUnit width = m_vBar->width();
    LayoutUnit height = this->height() - (borderTop() + borderBottom());
    IntRect scrollRect = snappedIntRect(left, top, width, height);
    m_vBar->setFrameRect(scrollRect);
    m_vBar->paint(paintInfo.context(), snappedIntRect(paintInfo.rect));
}

static LayoutSize itemOffsetForAlignment(TextRun textRun, const RenderStyle* itemStyle, FontCascade itemFont, LayoutRect itemBoudingBox)
{
    TextAlignMode actualAlignment = itemStyle->textAlign();
    // FIXME: Firefox doesn't respect TextAlignMode::Justify. Should we?
    // FIXME: Handle TextAlignMode::End here
    if (actualAlignment == TextAlignMode::Start || actualAlignment == TextAlignMode::Justify)
        actualAlignment = itemStyle->isLeftToRightDirection() ? TextAlignMode::Left : TextAlignMode::Right;

    LayoutSize offset = LayoutSize(0, itemFont.fontMetrics().ascent());
    if (actualAlignment == TextAlignMode::Right || actualAlignment == TextAlignMode::WebKitRight) {
        float textWidth = itemFont.width(textRun);
        offset.setWidth(itemBoudingBox.width() - textWidth - optionsSpacingHorizontal);
    } else if (actualAlignment == TextAlignMode::Center || actualAlignment == TextAlignMode::WebKitCenter) {
        float textWidth = itemFont.width(textRun);
        offset.setWidth((itemBoudingBox.width() - textWidth) / 2);
    } else
        offset.setWidth(optionsSpacingHorizontal);
    return offset;
}

void RenderListBox::paintItemForeground(PaintInfo& paintInfo, const LayoutPoint& paintOffset, int listIndex)
{
    const Vector<HTMLElement*>& listItems = selectElement().listItems();
    HTMLElement* listItemElement = listItems[listIndex];

    auto& itemStyle = *listItemElement->computedStyle();

    if (itemStyle.visibility() == Visibility::Hidden)
        return;

    String itemText;
    bool isOptionElement = is<HTMLOptionElement>(*listItemElement);
    if (isOptionElement)
        itemText = downcast<HTMLOptionElement>(*listItemElement).textIndentedToRespectGroupLabel();
    else if (is<HTMLOptGroupElement>(*listItemElement))
        itemText = downcast<HTMLOptGroupElement>(*listItemElement).groupLabelText();
    itemText = applyTextTransform(style(), itemText, ' ');
<<<<<<< HEAD
=======

    if (itemText.isNull())
        return;
>>>>>>> 20415689

    Color textColor = itemStyle.visitedDependentColorWithColorFilter(CSSPropertyColor);
    if (isOptionElement && downcast<HTMLOptionElement>(*listItemElement).selected()) {
        if (frame().selection().isFocusedAndActive() && document().focusedElement() == &selectElement())
            textColor = theme().activeListBoxSelectionForegroundColor(document().styleColorOptions());
        // Honor the foreground color for disabled items
        else if (!listItemElement->isDisabledFormControl() && !selectElement().isDisabledFormControl())
            textColor = theme().inactiveListBoxSelectionForegroundColor(document().styleColorOptions());
    }

    paintInfo.context().setFillColor(textColor);

    TextRun textRun(itemText, 0, 0, AllowTrailingExpansion, itemStyle.direction(), isOverride(itemStyle.unicodeBidi()), true);
    FontCascade itemFont = style().fontCascade();
    LayoutRect r = itemBoundingBoxRect(paintOffset, listIndex);
    r.move(itemOffsetForAlignment(textRun, &itemStyle, itemFont, r));

    if (is<HTMLOptGroupElement>(*listItemElement)) {
        auto description = itemFont.fontDescription();
        description.setWeight(description.bolderWeight());
        itemFont = FontCascade(WTFMove(description), itemFont.letterSpacing(), itemFont.wordSpacing());
        itemFont.update(&document().fontSelector());
    }

    // Draw the item text
    paintInfo.context().drawBidiText(itemFont, textRun, roundedIntPoint(r.location()));
}

void RenderListBox::paintItemBackground(PaintInfo& paintInfo, const LayoutPoint& paintOffset, int listIndex)
{
    const Vector<HTMLElement*>& listItems = selectElement().listItems();
    HTMLElement* listItemElement = listItems[listIndex];
    auto& itemStyle = *listItemElement->computedStyle();

    Color backColor;
    if (is<HTMLOptionElement>(*listItemElement) && downcast<HTMLOptionElement>(*listItemElement).selected()) {
        if (frame().selection().isFocusedAndActive() && document().focusedElement() == &selectElement())
            backColor = theme().activeListBoxSelectionBackgroundColor(document().styleColorOptions());
        else
            backColor = theme().inactiveListBoxSelectionBackgroundColor(document().styleColorOptions());
    } else
        backColor = itemStyle.visitedDependentColorWithColorFilter(CSSPropertyBackgroundColor);

    // Draw the background for this list box item
    if (itemStyle.visibility() == Visibility::Hidden)
        return;

    LayoutRect itemRect = itemBoundingBoxRect(paintOffset, listIndex);
    itemRect.intersect(controlClipRect(paintOffset));
    paintInfo.context().fillRect(snappedIntRect(itemRect), backColor);
}

bool RenderListBox::isPointInOverflowControl(HitTestResult& result, const LayoutPoint& locationInContainer, const LayoutPoint& accumulatedOffset)
{
    if (!m_vBar || !m_vBar->shouldParticipateInHitTesting())
        return false;

    LayoutUnit x = accumulatedOffset.x() + (shouldPlaceBlockDirectionScrollbarOnLeft() ? borderLeft() : width() - borderRight() - m_vBar->width());
    LayoutUnit y = accumulatedOffset.y() + borderTop();
    LayoutUnit width = m_vBar->width();
    LayoutUnit height = this->height() - borderTop() - borderBottom();
    LayoutRect vertRect(x, y, width, height);

    if (!vertRect.contains(locationInContainer))
        return false;

    result.setScrollbar(m_vBar.get());
    return true;
}

int RenderListBox::listIndexAtOffset(const LayoutSize& offset)
{
    if (!numItems())
        return -1;

    if (offset.height() < borderTop() || offset.height() > height() - borderBottom())
        return -1;

    int scrollbarWidth = m_vBar ? m_vBar->width() : 0;
    if (shouldPlaceBlockDirectionScrollbarOnLeft() && (offset.width() < borderLeft() + paddingLeft() + scrollbarWidth || offset.width() > width() - borderRight() - paddingRight()))
        return -1;
    if (!shouldPlaceBlockDirectionScrollbarOnLeft() && (offset.width() < borderLeft() + paddingLeft() || offset.width() > width() - borderRight() - paddingRight() - scrollbarWidth))
        return -1;

    int newOffset = (offset.height() - borderTop() - paddingTop()) / itemHeight() + m_indexOffset;
    return newOffset < numItems() ? newOffset : -1;
}

void RenderListBox::panScroll(const IntPoint& panStartMousePosition)
{
    const int maxSpeed = 20;
    const int iconRadius = 7;
    const int speedReducer = 4;

    // FIXME: This doesn't work correctly with transforms.
    FloatPoint absOffset = localToAbsolute();

    IntPoint lastKnownMousePosition = frame().eventHandler().lastKnownMousePosition();
    // We need to check if the last known mouse position is out of the window. When the mouse is out of the window, the position is incoherent
    static IntPoint previousMousePosition;
    if (lastKnownMousePosition.y() < 0)
        lastKnownMousePosition = previousMousePosition;
    else
        previousMousePosition = lastKnownMousePosition;

    int yDelta = lastKnownMousePosition.y() - panStartMousePosition.y();

    // If the point is too far from the center we limit the speed
    yDelta = std::max<int>(std::min<int>(yDelta, maxSpeed), -maxSpeed);
    
    if (abs(yDelta) < iconRadius) // at the center we let the space for the icon
        return;

    if (yDelta > 0)
        //offsetY = view()->viewHeight();
        absOffset.move(0, listHeight());
    else if (yDelta < 0)
        yDelta--;

    // Let's attenuate the speed
    yDelta /= speedReducer;

    IntPoint scrollPoint(0, 0);
    scrollPoint.setY(absOffset.y() + yDelta);
    int newOffset = scrollToward(scrollPoint);
    if (newOffset < 0) 
        return;

    m_inAutoscroll = true;
    selectElement().updateListBoxSelection(!selectElement().multiple());
    m_inAutoscroll = false;
}

int RenderListBox::scrollToward(const IntPoint& destination)
{
    // FIXME: This doesn't work correctly with transforms.
    FloatPoint absPos = localToAbsolute();
    IntSize positionOffset = roundedIntSize(destination - absPos);

    int rows = numVisibleItems();
    int offset = m_indexOffset;
    
    if (positionOffset.height() < borderTop() + paddingTop() && scrollToRevealElementAtListIndex(offset - 1))
        return offset - 1;
    
    if (positionOffset.height() > height() - paddingBottom() - borderBottom() && scrollToRevealElementAtListIndex(offset + rows))
        return offset + rows - 1;
    
    return listIndexAtOffset(positionOffset);
}

void RenderListBox::autoscroll(const IntPoint&)
{
    IntPoint pos = frame().view()->windowToContents(frame().eventHandler().lastKnownMousePosition());

    int endIndex = scrollToward(pos);
    if (selectElement().isDisabledFormControl())
        return;

    if (endIndex >= 0) {
        m_inAutoscroll = true;

        if (!selectElement().multiple())
            selectElement().setActiveSelectionAnchorIndex(endIndex);

        selectElement().setActiveSelectionEndIndex(endIndex);
        selectElement().updateListBoxSelection(!selectElement().multiple());
        m_inAutoscroll = false;
    }
}

void RenderListBox::stopAutoscroll()
{
    if (selectElement().isDisabledFormControl())
        return;

    selectElement().listBoxOnChange();
}

bool RenderListBox::scrollToRevealElementAtListIndex(int index)
{
    if (index < 0 || index >= numItems() || listIndexIsVisible(index))
        return false;

    int newOffset;
    if (index < m_indexOffset)
        newOffset = index;
    else
        newOffset = index - numVisibleItems() + 1;

    scrollToOffsetWithoutAnimation(VerticalScrollbar, newOffset);

    return true;
}

bool RenderListBox::listIndexIsVisible(int index)
{
    int firstIndex = m_indexOfFirstVisibleItemInsidePaddingTopArea.value_or(m_indexOffset);
    int endIndex = m_indexOfFirstVisibleItemInsidePaddingBottomArea
        ? m_indexOfFirstVisibleItemInsidePaddingBottomArea.value() + numberOfVisibleItemsInPaddingBottom()
        : m_indexOffset + numVisibleItems();

    return index >= firstIndex && index < endIndex;
}

bool RenderListBox::scroll(ScrollDirection direction, ScrollGranularity granularity, float multiplier, Element**, RenderBox*, const IntPoint&)
{
    return ScrollableArea::scroll(direction, granularity, multiplier);
}

bool RenderListBox::logicalScroll(ScrollLogicalDirection direction, ScrollGranularity granularity, float multiplier, Element**)
{
    return ScrollableArea::scroll(logicalToPhysical(direction, style().isHorizontalWritingMode(), style().isFlippedBlocksWritingMode()), granularity, multiplier);
}

void RenderListBox::valueChanged(unsigned listIndex)
{
    selectElement().setSelectedIndex(selectElement().listToOptionIndex(listIndex));
    selectElement().dispatchFormControlChangeEvent();
}

int RenderListBox::scrollSize(ScrollbarOrientation orientation) const
{
    return ((orientation == VerticalScrollbar) && m_vBar) ? (m_vBar->totalSize() - m_vBar->visibleSize()) : 0;
}

int RenderListBox::scrollOffset(ScrollbarOrientation) const
{
    return m_indexOffset;
}

ScrollPosition RenderListBox::minimumScrollPosition() const
{
    return { 0, 0 };
}

ScrollPosition RenderListBox::maximumScrollPosition() const
{
    return { 0, numItems() - numVisibleItems() };
}

void RenderListBox::setScrollOffset(const ScrollOffset& offset)
{
    scrollTo(offset.y());
}

int RenderListBox::maximumNumberOfItemsThatFitInPaddingBottomArea() const
{
    return paddingBottom() / itemHeight();
}

int RenderListBox::numberOfVisibleItemsInPaddingTop() const
{
    if (!m_indexOfFirstVisibleItemInsidePaddingTopArea)
        return 0;

    return m_indexOffset - m_indexOfFirstVisibleItemInsidePaddingTopArea.value();
}

int RenderListBox::numberOfVisibleItemsInPaddingBottom() const
{
    if (!m_indexOfFirstVisibleItemInsidePaddingBottomArea)
        return 0;

    return std::min(maximumNumberOfItemsThatFitInPaddingBottomArea(), numItems() - m_indexOffset - numVisibleItems());
}

void RenderListBox::computeFirstIndexesVisibleInPaddingTopBottomAreas()
{
    m_indexOfFirstVisibleItemInsidePaddingTopArea = std::nullopt;
    m_indexOfFirstVisibleItemInsidePaddingBottomArea = std::nullopt;

    int maximumNumberOfItemsThatFitInPaddingTopArea = paddingTop() / itemHeight();
    if (maximumNumberOfItemsThatFitInPaddingTopArea) {
        if (m_indexOffset)
            m_indexOfFirstVisibleItemInsidePaddingTopArea = std::max(0, m_indexOffset - maximumNumberOfItemsThatFitInPaddingTopArea);
    }

    if (maximumNumberOfItemsThatFitInPaddingBottomArea()) {
        if (numItems() > (m_indexOffset + numVisibleItems()))
            m_indexOfFirstVisibleItemInsidePaddingBottomArea = m_indexOffset + numVisibleItems();
    }
}

void RenderListBox::scrollTo(int newOffset)
{
    if (newOffset == m_indexOffset)
        return;

    m_indexOffset = newOffset;

    computeFirstIndexesVisibleInPaddingTopBottomAreas();

    repaint();
    document().eventQueue().enqueueOrDispatchScrollEvent(selectElement());
}

LayoutUnit RenderListBox::itemHeight() const
{
    return style().fontMetrics().height() + rowSpacing;
}

int RenderListBox::verticalScrollbarWidth() const
{
    return m_vBar ? m_vBar->occupiedWidth() : 0;
}

// FIXME: We ignore padding in the vertical direction as far as these values are concerned, since that's
// how the control currently paints.
int RenderListBox::scrollWidth() const
{
    // There is no horizontal scrolling allowed.
    return roundToInt(clientWidth());
}

int RenderListBox::scrollHeight() const
{
    return roundToInt(std::max(clientHeight(), listHeight()));
}

int RenderListBox::scrollLeft() const
{
    return 0;
}

void RenderListBox::setScrollLeft(int, ScrollClamping)
{
}

int RenderListBox::scrollTop() const
{
    return m_indexOffset * itemHeight();
}

static void setupWheelEventTestTrigger(RenderListBox& renderer)
{
    if (!renderer.page().expectsWheelEventTriggers())
        return;

    renderer.scrollAnimator().setWheelEventTestTrigger(renderer.page().testTrigger());
}

void RenderListBox::setScrollTop(int newTop, ScrollClamping)
{
    // Determine an index and scroll to it.    
    int index = newTop / itemHeight();
    if (index < 0 || index >= numItems() || index == m_indexOffset)
        return;
    setupWheelEventTestTrigger(*this);
    scrollToOffsetWithoutAnimation(VerticalScrollbar, index);
}

bool RenderListBox::nodeAtPoint(const HitTestRequest& request, HitTestResult& result, const HitTestLocation& locationInContainer, const LayoutPoint& accumulatedOffset, HitTestAction hitTestAction)
{
    if (!RenderBlockFlow::nodeAtPoint(request, result, locationInContainer, accumulatedOffset, hitTestAction))
        return false;
    const Vector<HTMLElement*>& listItems = selectElement().listItems();
    int size = numItems();
    LayoutPoint adjustedLocation = accumulatedOffset + location();

    for (int i = 0; i < size; ++i) {
        if (!itemBoundingBoxRect(adjustedLocation, i).contains(locationInContainer.point()))
            continue;
        if (Element* node = listItems[i]) {
            result.setInnerNode(node);
            if (!result.innerNonSharedNode())
                result.setInnerNonSharedNode(node);
            result.setLocalPoint(locationInContainer.point() - toLayoutSize(adjustedLocation));
            break;
        }
    }

    return true;
}

LayoutRect RenderListBox::controlClipRect(const LayoutPoint& additionalOffset) const
{
    // Clip against the padding box, to give <option>s and overlay scrollbar some extra space
    // to get painted.
    LayoutRect clipRect = paddingBoxRect();
    if (shouldPlaceBlockDirectionScrollbarOnLeft())
        clipRect.move(m_vBar->occupiedWidth(), 0);
    clipRect.moveBy(additionalOffset);
    return clipRect;
}

bool RenderListBox::isActive() const
{
    return page().focusController().isActive();
}

void RenderListBox::invalidateScrollbarRect(Scrollbar& scrollbar, const IntRect& rect)
{
    IntRect scrollRect = rect;
    scrollRect.move(shouldPlaceBlockDirectionScrollbarOnLeft() ? borderLeft() : width() - borderRight() - scrollbar.width(), borderTop());
    repaintRectangle(scrollRect);
}

IntRect RenderListBox::convertFromScrollbarToContainingView(const Scrollbar& scrollbar, const IntRect& scrollbarRect) const
{
    IntRect rect = scrollbarRect;
    int scrollbarLeft = shouldPlaceBlockDirectionScrollbarOnLeft() ? borderLeft() : width() - borderRight() - scrollbar.width();
    int scrollbarTop = borderTop();
    rect.move(scrollbarLeft, scrollbarTop);
    return view().frameView().convertFromRendererToContainingView(this, rect);
}

IntRect RenderListBox::convertFromContainingViewToScrollbar(const Scrollbar& scrollbar, const IntRect& parentRect) const
{
    IntRect rect = view().frameView().convertFromContainingViewToRenderer(this, parentRect);
    int scrollbarLeft = shouldPlaceBlockDirectionScrollbarOnLeft() ? borderLeft() : width() - borderRight() - scrollbar.width();
    int scrollbarTop = borderTop();
    rect.move(-scrollbarLeft, -scrollbarTop);
    return rect;
}

IntPoint RenderListBox::convertFromScrollbarToContainingView(const Scrollbar& scrollbar, const IntPoint& scrollbarPoint) const
{
    IntPoint point = scrollbarPoint;
    int scrollbarLeft = shouldPlaceBlockDirectionScrollbarOnLeft() ? borderLeft() : width() - borderRight() - scrollbar.width();
    int scrollbarTop = borderTop();
    point.move(scrollbarLeft, scrollbarTop);
    return view().frameView().convertFromRendererToContainingView(this, point);
}

IntPoint RenderListBox::convertFromContainingViewToScrollbar(const Scrollbar& scrollbar, const IntPoint& parentPoint) const
{
    IntPoint point = view().frameView().convertFromContainingViewToRenderer(this, parentPoint);
    int scrollbarLeft = shouldPlaceBlockDirectionScrollbarOnLeft() ? borderLeft() : width() - borderRight() - scrollbar.width();
    int scrollbarTop = borderTop();
    point.move(-scrollbarLeft, -scrollbarTop);
    return point;
}

IntSize RenderListBox::contentsSize() const
{
    return IntSize(scrollWidth(), scrollHeight());
}

IntPoint RenderListBox::lastKnownMousePosition() const
{
    return view().frameView().lastKnownMousePosition();
}

bool RenderListBox::isHandlingWheelEvent() const
{
    return view().frameView().isHandlingWheelEvent();
}

bool RenderListBox::shouldSuspendScrollAnimations() const
{
    return view().frameView().shouldSuspendScrollAnimations();
}

bool RenderListBox::forceUpdateScrollbarsOnMainThreadForPerformanceTesting() const
{
    return settings().forceUpdateScrollbarsOnMainThreadForPerformanceTesting();
}

ScrollableArea* RenderListBox::enclosingScrollableArea() const
{
    // FIXME: Return a RenderLayer that's scrollable.
    return nullptr;
}

bool RenderListBox::isScrollableOrRubberbandable()
{
    return m_vBar;
}

bool RenderListBox::hasScrollableOrRubberbandableAncestor()
{
    return enclosingLayer() && enclosingLayer()->hasScrollableOrRubberbandableAncestor();
}

IntRect RenderListBox::scrollableAreaBoundingBox(bool*) const
{
    return absoluteBoundingBoxRect();
}

bool RenderListBox::usesMockScrollAnimator() const
{
    return DeprecatedGlobalSettings::usesMockScrollAnimator();
}

void RenderListBox::logMockScrollAnimatorMessage(const String& message) const
{
    document().addConsoleMessage(MessageSource::Other, MessageLevel::Debug, "RenderListBox: " + message);
}

Ref<Scrollbar> RenderListBox::createScrollbar()
{
    RefPtr<Scrollbar> widget;
    bool hasCustomScrollbarStyle = style().hasPseudoStyle(PseudoId::Scrollbar);
    if (hasCustomScrollbarStyle)
        widget = RenderScrollbar::createCustomScrollbar(*this, VerticalScrollbar, &selectElement());
    else {
        widget = Scrollbar::createNativeScrollbar(*this, VerticalScrollbar, theme().scrollbarControlSizeForPart(ListboxPart));
        didAddScrollbar(widget.get(), VerticalScrollbar);
        if (page().expectsWheelEventTriggers())
            scrollAnimator().setWheelEventTestTrigger(page().testTrigger());
    }
    view().frameView().addChild(*widget);
    return widget.releaseNonNull();
}

void RenderListBox::destroyScrollbar()
{
    if (!m_vBar)
        return;

    if (!m_vBar->isCustomScrollbar())
        ScrollableArea::willRemoveScrollbar(m_vBar.get(), VerticalScrollbar);
    m_vBar->removeFromParent();
    m_vBar = nullptr;
}

void RenderListBox::setHasVerticalScrollbar(bool hasScrollbar)
{
    if (hasScrollbar == (m_vBar != nullptr))
        return;

    if (hasScrollbar)
        m_vBar = createScrollbar();
    else
        destroyScrollbar();

    if (m_vBar)
        m_vBar->styleChanged();

    // Force an update since we know the scrollbars have changed things.
#if ENABLE(DASHBOARD_SUPPORT)
    if (document().hasAnnotatedRegions())
        document().setAnnotatedRegionsDirty(true);
#endif
}

bool RenderListBox::scrolledToTop() const
{
    if (Scrollbar* vbar = verticalScrollbar())
    return vbar->value() <= 0;

    return true;
}

bool RenderListBox::scrolledToBottom() const
{
    Scrollbar* vbar = verticalScrollbar();
    if (!vbar)
        return true;

    return vbar->value() >= vbar->maximum();
}

bool RenderListBox::scrolledToLeft() const
{
    // We do not scroll horizontally in a select element, so always report
    // that we are at the full extent of the scroll.
    return true;
}

bool RenderListBox::scrolledToRight() const
{
    // We do not scroll horizontally in a select element, so always report
    // that we are at the full extent of the scroll.
    return true;
}
    
} // namespace WebCore<|MERGE_RESOLUTION|>--- conflicted
+++ resolved
@@ -421,12 +421,9 @@
     else if (is<HTMLOptGroupElement>(*listItemElement))
         itemText = downcast<HTMLOptGroupElement>(*listItemElement).groupLabelText();
     itemText = applyTextTransform(style(), itemText, ' ');
-<<<<<<< HEAD
-=======
 
     if (itemText.isNull())
         return;
->>>>>>> 20415689
 
     Color textColor = itemStyle.visitedDependentColorWithColorFilter(CSSPropertyColor);
     if (isOptionElement && downcast<HTMLOptionElement>(*listItemElement).selected()) {
