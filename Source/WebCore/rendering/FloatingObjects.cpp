--- conflicted
+++ resolved
@@ -124,11 +124,7 @@
 public:
     typedef FloatingObjectInterval IntervalType;
 
-<<<<<<< HEAD
-    ComputeFloatOffsetAdapter(RenderBlockFlow& renderer, LayoutUnit lineTop, LayoutUnit lineBottom, LayoutUnit offset)
-=======
     ComputeFloatOffsetAdapter(const RenderBlockFlow& renderer, LayoutUnit lineTop, LayoutUnit lineBottom, LayoutUnit offset)
->>>>>>> 20415689
         : m_renderer(makeWeakPtr(renderer))
         , m_lineTop(lineTop)
         , m_lineBottom(lineBottom)
@@ -148,11 +144,7 @@
 protected:
     virtual bool updateOffsetIfNeeded(const FloatingObject&) = 0;
 
-<<<<<<< HEAD
-    WeakPtr<RenderBlockFlow> m_renderer;
-=======
     WeakPtr<const RenderBlockFlow> m_renderer;
->>>>>>> 20415689
     LayoutUnit m_lineTop;
     LayoutUnit m_lineBottom;
     LayoutUnit m_offset;
@@ -162,7 +154,7 @@
 template <FloatingObject::Type FloatTypeValue>
 class ComputeFloatOffsetForFloatLayoutAdapter : public ComputeFloatOffsetAdapter<FloatTypeValue> {
 public:
-    ComputeFloatOffsetForFloatLayoutAdapter(RenderBlockFlow& renderer, LayoutUnit lineTop, LayoutUnit lineBottom, LayoutUnit offset)
+    ComputeFloatOffsetForFloatLayoutAdapter(const RenderBlockFlow& renderer, LayoutUnit lineTop, LayoutUnit lineBottom, LayoutUnit offset)
         : ComputeFloatOffsetAdapter<FloatTypeValue>(renderer, lineTop, lineBottom, offset)
     {
     }
@@ -178,7 +170,7 @@
 template <FloatingObject::Type FloatTypeValue>
 class ComputeFloatOffsetForLineLayoutAdapter : public ComputeFloatOffsetAdapter<FloatTypeValue> {
 public:
-    ComputeFloatOffsetForLineLayoutAdapter(RenderBlockFlow& renderer, LayoutUnit lineTop, LayoutUnit lineBottom, LayoutUnit offset)
+    ComputeFloatOffsetForLineLayoutAdapter(const RenderBlockFlow& renderer, LayoutUnit lineTop, LayoutUnit lineBottom, LayoutUnit offset)
         : ComputeFloatOffsetAdapter<FloatTypeValue>(renderer, lineTop, lineBottom, offset)
     {
     }
@@ -193,11 +185,7 @@
 public:
     typedef FloatingObjectInterval IntervalType;
 
-<<<<<<< HEAD
-    FindNextFloatLogicalBottomAdapter(RenderBlockFlow& renderer, LayoutUnit belowLogicalHeight)
-=======
     FindNextFloatLogicalBottomAdapter(const RenderBlockFlow& renderer, LayoutUnit belowLogicalHeight)
->>>>>>> 20415689
         : m_renderer(makeWeakPtr(renderer))
         , m_belowLogicalHeight(belowLogicalHeight)
     {
@@ -211,11 +199,7 @@
     LayoutUnit nextShapeLogicalBottom() const { return m_nextShapeLogicalBottom.value_or(nextLogicalBottom()); }
 
 private:
-<<<<<<< HEAD
-    WeakPtr<RenderBlockFlow> m_renderer;
-=======
     WeakPtr<const RenderBlockFlow> m_renderer;
->>>>>>> 20415689
     LayoutUnit m_belowLogicalHeight;
     std::optional<LayoutUnit> m_nextLogicalBottom;
     std::optional<LayoutUnit> m_nextShapeLogicalBottom;
@@ -266,11 +250,7 @@
     : m_leftObjectsCount(0)
     , m_rightObjectsCount(0)
     , m_horizontalWritingMode(renderer.isHorizontalWritingMode())
-<<<<<<< HEAD
-    , m_renderer(makeWeakPtr(const_cast<RenderBlockFlow&>(renderer)))
-=======
     , m_renderer(makeWeakPtr(renderer))
->>>>>>> 20415689
 {
 }
 
