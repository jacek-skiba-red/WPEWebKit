--- conflicted
+++ resolved
@@ -161,11 +161,7 @@
     LayoutUnit findNextFloatLogicalBottomBelowForBlock(LayoutUnit logicalHeight);
 
 private:
-<<<<<<< HEAD
-    RenderBlockFlow& renderer() const { return *m_renderer; }
-=======
     const RenderBlockFlow& renderer() const { return *m_renderer; }
->>>>>>> 20415689
     void computePlacedFloatsTree();
     const FloatingObjectTree* placedFloatsTree();
     void increaseObjectsCount(FloatingObject::Type);
@@ -177,11 +173,7 @@
     unsigned m_leftObjectsCount;
     unsigned m_rightObjectsCount;
     bool m_horizontalWritingMode;
-<<<<<<< HEAD
-    WeakPtr<RenderBlockFlow> m_renderer;
-=======
     WeakPtr<const RenderBlockFlow> m_renderer;
->>>>>>> 20415689
 };
 
 } // namespace WebCore
