/*
 * Copyright (C) 2006-2017 Apple Inc. All rights reserved.
 * Copyright (C) 2012 Google Inc. All rights reserved.
 *
 * Redistribution and use in source and binary forms, with or without
 * modification, are permitted provided that the following conditions
 * are met:
 *
 * 1.  Redistributions of source code must retain the above copyright
 *     notice, this list of conditions and the following disclaimer. 
 * 2.  Redistributions in binary form must reproduce the above copyright
 *     notice, this list of conditions and the following disclaimer in the
 *     documentation and/or other materials provided with the distribution. 
 * 3.  Neither the name of Apple Inc. ("Apple") nor the names of
 *     its contributors may be used to endorse or promote products derived
 *     from this software without specific prior written permission. 
 *
 * THIS SOFTWARE IS PROVIDED BY APPLE AND ITS CONTRIBUTORS "AS IS" AND ANY
 * EXPRESS OR IMPLIED WARRANTIES, INCLUDING, BUT NOT LIMITED TO, THE IMPLIED
 * WARRANTIES OF MERCHANTABILITY AND FITNESS FOR A PARTICULAR PURPOSE ARE
 * DISCLAIMED. IN NO EVENT SHALL APPLE OR ITS CONTRIBUTORS BE LIABLE FOR ANY
 * DIRECT, INDIRECT, INCIDENTAL, SPECIAL, EXEMPLARY, OR CONSEQUENTIAL DAMAGES
 * (INCLUDING, BUT NOT LIMITED TO, PROCUREMENT OF SUBSTITUTE GOODS OR SERVICES;
 * LOSS OF USE, DATA, OR PROFITS; OR BUSINESS INTERRUPTION) HOWEVER CAUSED AND
 * ON ANY THEORY OF LIABILITY, WHETHER IN CONTRACT, STRICT LIABILITY, OR TORT
 * (INCLUDING NEGLIGENCE OR OTHERWISE) ARISING IN ANY WAY OUT OF THE USE OF
 * THIS SOFTWARE, EVEN IF ADVISED OF THE POSSIBILITY OF SUCH DAMAGE.
 */

#pragma once

#include "FrameLoaderTypes.h"
#include "LayoutMilestones.h"
#include "LinkIcon.h"
#include <functional>
#include <wtf/Forward.h>
#include <wtf/WallTime.h>
#include <wtf/text/WTFString.h>

#if ENABLE(APPLICATION_MANIFEST)
#include "ApplicationManifest.h"
#endif

#if ENABLE(CONTENT_FILTERING)
#include "ContentFilterUnblockHandler.h"
#endif

#if PLATFORM(COCOA)
#ifdef __OBJC__ 
#import <Foundation/Foundation.h>
typedef id RemoteAXObjectRef;
#else
typedef void* RemoteAXObjectRef;
#endif
#endif

#if PLATFORM(COCOA)
OBJC_CLASS NSArray;
OBJC_CLASS NSCachedURLResponse;
OBJC_CLASS NSDictionary;
OBJC_CLASS NSView;
#endif

namespace PAL {
class SessionID;
}

namespace WebCore {

class AuthenticationChallenge;
class CachedFrame;
class CachedResourceRequest;
class Color;
class DOMWindow;
class DOMWindowExtension;
class DOMWrapperWorld;
class DocumentLoader;
class Element;
class FormState;
class Frame;
class FrameLoader;
class FrameNetworkingContext;
class HTMLAppletElement;
class HTMLFormElement;
class HTMLFrameOwnerElement;
class HTMLPlugInElement;
class HistoryItem;
class IntSize;
class MessageEvent;
class NavigationAction;
class Page;
class PluginViewBase;
class PreviewLoaderClient;
class ProtectionSpace;
class RTCPeerConnectionHandler;
class ResourceError;
class ResourceHandle;
class ResourceRequest;
class ResourceResponse;
class SecurityOrigin;
class SharedBuffer;
class SubstituteData;
class URL;
class Widget;

enum class PolicyDecisionMode;
struct StringWithDirection;

typedef WTF::Function<void (PolicyAction)> FramePolicyFunction;

class WEBCORE_EXPORT FrameLoaderClient {
public:
    // An inline function cannot be the first non-abstract virtual function declared
    // in the class as it results in the vtable being generated as a weak symbol.
    // This hurts performance (in Mac OS X at least, when loading frameworks), so we
    // don't want to do it in WebKit.
    virtual bool hasHTMLView() const;

    virtual ~FrameLoaderClient() = default;

    virtual void frameLoaderDestroyed() = 0;

    virtual bool hasWebView() const = 0; // mainly for assertions

    virtual void makeRepresentation(DocumentLoader*) = 0;

    virtual std::optional<uint64_t> pageID() const = 0;
    virtual std::optional<uint64_t> frameID() const = 0;
    virtual PAL::SessionID sessionID() const = 0;

#if PLATFORM(IOS)
    // Returns true if the client forced the layout.
    virtual bool forceLayoutOnRestoreFromPageCache() = 0;
#endif
    virtual void forceLayoutForNonHTML() = 0;

    virtual void setCopiesOnScroll() = 0;

    virtual void detachedFromParent2() = 0;
    virtual void detachedFromParent3() = 0;

    virtual void assignIdentifierToInitialRequest(unsigned long identifier, DocumentLoader*, const ResourceRequest&) = 0;

    virtual void dispatchWillSendRequest(DocumentLoader*, unsigned long identifier, ResourceRequest&, const ResourceResponse& redirectResponse) = 0;
    virtual bool shouldUseCredentialStorage(DocumentLoader*, unsigned long identifier) = 0;
    virtual void dispatchDidReceiveAuthenticationChallenge(DocumentLoader*, unsigned long identifier, const AuthenticationChallenge&) = 0;
#if USE(PROTECTION_SPACE_AUTH_CALLBACK)
    virtual bool canAuthenticateAgainstProtectionSpace(DocumentLoader*, unsigned long identifier, const ProtectionSpace&) = 0;
#endif

#if PLATFORM(IOS)
    virtual RetainPtr<CFDictionaryRef> connectionProperties(DocumentLoader*, unsigned long identifier) = 0;
#endif

    virtual void dispatchDidReceiveResponse(DocumentLoader*, unsigned long identifier, const ResourceResponse&) = 0;
    virtual void dispatchDidReceiveContentLength(DocumentLoader*, unsigned long identifier, int dataLength) = 0;
    virtual void dispatchDidFinishLoading(DocumentLoader*, unsigned long identifier) = 0;
    virtual void dispatchDidFailLoading(DocumentLoader*, unsigned long identifier, const ResourceError&) = 0;
    virtual bool dispatchDidLoadResourceFromMemoryCache(DocumentLoader*, const ResourceRequest&, const ResourceResponse&, int length) = 0;

    virtual void dispatchDidDispatchOnloadEvents() = 0;
    virtual void dispatchDidReceiveServerRedirectForProvisionalLoad() = 0;
    virtual void dispatchDidChangeProvisionalURL() { }
    virtual void dispatchDidCancelClientRedirect() = 0;
    virtual void dispatchWillPerformClientRedirect(const URL&, double interval, WallTime fireDate) = 0;
    virtual void dispatchDidChangeMainDocument() { }
<<<<<<< HEAD
    virtual void dispatchWillChangeDocument() { }
=======
    virtual void dispatchWillChangeDocument(const URL&, const URL&) { }
>>>>>>> 20415689
    virtual void dispatchDidNavigateWithinPage() { }
    virtual void dispatchDidChangeLocationWithinPage() = 0;
    virtual void dispatchDidPushStateWithinPage() = 0;
    virtual void dispatchDidReplaceStateWithinPage() = 0;
    virtual void dispatchDidPopStateWithinPage() = 0;
    virtual void dispatchWillClose() = 0;
    virtual void dispatchDidReceiveIcon() { }
    virtual void dispatchDidStartProvisionalLoad() = 0;
    virtual void dispatchDidReceiveTitle(const StringWithDirection&) = 0;
    virtual void dispatchDidCommitLoad(std::optional<HasInsecureContent>) = 0;
    virtual void dispatchDidFailProvisionalLoad(const ResourceError&) = 0;
    virtual void dispatchDidFailLoad(const ResourceError&) = 0;
    virtual void dispatchDidFinishDocumentLoad() = 0;
    virtual void dispatchDidFinishLoad() = 0;
#if ENABLE(DATA_DETECTION)
    virtual void dispatchDidFinishDataDetection(NSArray *detectionResults) = 0;
#endif

    virtual void dispatchDidLayout() { }
    virtual void dispatchDidReachLayoutMilestone(LayoutMilestones) { }

    virtual Frame* dispatchCreatePage(const NavigationAction&) = 0;
    virtual void dispatchShow() = 0;

    virtual void dispatchDecidePolicyForResponse(const ResourceResponse&, const ResourceRequest&, FramePolicyFunction&&) = 0;
    virtual void dispatchDecidePolicyForNewWindowAction(const NavigationAction&, const ResourceRequest&, FormState*, const String& frameName, FramePolicyFunction&&) = 0;
    virtual void dispatchDecidePolicyForNavigationAction(const NavigationAction&, const ResourceRequest&, const ResourceResponse& redirectResponse, FormState*, PolicyDecisionMode, FramePolicyFunction&&) = 0;
    virtual void cancelPolicyCheck() = 0;

    virtual void dispatchUnableToImplementPolicy(const ResourceError&) = 0;

    virtual void dispatchWillSendSubmitEvent(Ref<FormState>&&) = 0;
    virtual void dispatchWillSubmitForm(FormState&, CompletionHandler<void()>&&) = 0;

    virtual void revertToProvisionalState(DocumentLoader*) = 0;
    virtual void setMainDocumentError(DocumentLoader*, const ResourceError&) = 0;

    virtual void setMainFrameDocumentReady(bool) = 0;

    virtual void startDownload(const ResourceRequest&, const String& suggestedName = String()) = 0;

    virtual void willChangeTitle(DocumentLoader*) = 0;
    virtual void didChangeTitle(DocumentLoader*) = 0;

    virtual void willReplaceMultipartContent() = 0;
    virtual void didReplaceMultipartContent() = 0;

    virtual void committedLoad(DocumentLoader*, const char*, int) = 0;
    virtual void finishedLoading(DocumentLoader*) = 0;
    
    virtual void updateGlobalHistory() = 0;
    virtual void updateGlobalHistoryRedirectLinks() = 0;

    virtual bool shouldGoToHistoryItem(HistoryItem*) const = 0;
    virtual void updateGlobalHistoryItemForPage() { }

    // This frame has set its opener to null, disowning it for the lifetime of the frame.
    // See http://html.spec.whatwg.org/#dom-opener.
    // FIXME: JSC should allow disowning opener. - <https://bugs.webkit.org/show_bug.cgi?id=103913>.
    virtual void didDisownOpener() { }

    // This frame has displayed inactive content (such as an image) from an
    // insecure source.  Inactive content cannot spread to other frames.
    virtual void didDisplayInsecureContent() = 0;

    // The indicated security origin has run active content (such as a
    // script) from an insecure source.  Note that the insecure content can
    // spread to other frames in the same origin.
    virtual void didRunInsecureContent(SecurityOrigin&, const URL&) = 0;
    virtual void didDetectXSS(const URL&, bool didBlockEntirePage) = 0;

    virtual ResourceError cancelledError(const ResourceRequest&) = 0;
    virtual ResourceError blockedError(const ResourceRequest&) = 0;
    virtual ResourceError blockedByContentBlockerError(const ResourceRequest&) = 0;
    virtual ResourceError cannotShowURLError(const ResourceRequest&) = 0;
    virtual ResourceError interruptedForPolicyChangeError(const ResourceRequest&) = 0;
#if ENABLE(CONTENT_FILTERING)
    virtual ResourceError blockedByContentFilterError(const ResourceRequest&) = 0;
#endif

    virtual ResourceError cannotShowMIMETypeError(const ResourceResponse&) = 0;
    virtual ResourceError fileDoesNotExistError(const ResourceResponse&) = 0;
    virtual ResourceError pluginWillHandleLoadError(const ResourceResponse&) = 0;

    virtual bool shouldFallBack(const ResourceError&) = 0;

    virtual bool canHandleRequest(const ResourceRequest&) const = 0;
    virtual bool canShowMIMEType(const String& MIMEType) const = 0;
    virtual bool canShowMIMETypeAsHTML(const String& MIMEType) const = 0;
    virtual bool representationExistsForURLScheme(const String& URLScheme) const = 0;
    virtual String generatedMIMETypeForURLScheme(const String& URLScheme) const = 0;

    virtual void frameLoadCompleted() = 0;
    virtual void saveViewStateToItem(HistoryItem&) = 0;
    virtual void restoreViewState() = 0;
    virtual void provisionalLoadStarted() = 0;
    virtual void didFinishLoad() = 0;
    virtual void prepareForDataSourceReplacement() = 0;

    virtual Ref<DocumentLoader> createDocumentLoader(const ResourceRequest&, const SubstituteData&) = 0;
    virtual void updateCachedDocumentLoader(DocumentLoader&) = 0;
    virtual void setTitle(const StringWithDirection&, const URL&) = 0;

    virtual String userAgent(const URL&) = 0;

    virtual String overrideContentSecurityPolicy() const { return String(); }
    
    virtual void savePlatformDataToCachedFrame(CachedFrame*) = 0;
    virtual void transitionToCommittedFromCachedFrame(CachedFrame*) = 0;
#if PLATFORM(IOS)
    virtual void didRestoreFrameHierarchyForCachedFrame() = 0;
#endif
    virtual void transitionToCommittedForNewPage() = 0;

    virtual void didSaveToPageCache() = 0;
    virtual void didRestoreFromPageCache() = 0;

    virtual void dispatchDidBecomeFrameset(bool) = 0; // Can change due to navigation or DOM modification.

    virtual bool canCachePage() const = 0;
    virtual void convertMainResourceLoadToDownload(DocumentLoader*, PAL::SessionID, const ResourceRequest&, const ResourceResponse&) = 0;

    virtual RefPtr<Frame> createFrame(const URL&, const String& name, HTMLFrameOwnerElement&, const String& referrer, bool allowsScrolling, int marginWidth, int marginHeight) = 0;
    virtual RefPtr<Widget> createPlugin(const IntSize&, HTMLPlugInElement&, const URL&, const Vector<String>&, const Vector<String>&, const String&, bool loadManually) = 0;
    virtual void recreatePlugin(Widget*) = 0;
    virtual void redirectDataToPlugin(Widget&) = 0;

    virtual RefPtr<Widget> createJavaAppletWidget(const IntSize&, HTMLAppletElement&, const URL& baseURL, const Vector<String>& paramNames, const Vector<String>& paramValues) = 0;

    virtual ObjectContentType objectContentType(const URL&, const String& mimeType) = 0;
    virtual String overrideMediaType() const = 0;

    virtual void dispatchDidClearWindowObjectInWorld(DOMWrapperWorld&) = 0;

    virtual void registerForIconNotification() { }

#if PLATFORM(COCOA)
    // Allow an accessibility object to retrieve a Frame parent if there's no PlatformWidget.
    virtual RemoteAXObjectRef accessibilityRemoteObject() = 0;
    virtual void willCacheResponse(DocumentLoader*, unsigned long identifier, NSCachedURLResponse*, CompletionHandler<void(NSCachedURLResponse *)>&&) const = 0;
    virtual NSDictionary *dataDetectionContext() { return nullptr; }
#endif

#if USE(CFURLCONNECTION)
    // FIXME: Windows should use willCacheResponse - <https://bugs.webkit.org/show_bug.cgi?id=57257>.
    virtual bool shouldCacheResponse(DocumentLoader*, unsigned long identifier, const ResourceResponse&, const unsigned char* data, unsigned long long length) = 0;
#endif

    virtual bool shouldAlwaysUsePluginDocument(const String& /*mimeType*/) const { return false; }
    virtual bool shouldLoadMediaElementURL(const URL&) const { return true; }

    virtual void didChangeScrollOffset() { }

    virtual bool allowScript(bool enabledPerSettings) { return enabledPerSettings; }

    // Clients that generally disallow universal access can make exceptions for particular URLs.
    virtual bool shouldForceUniversalAccessFromLocalURL(const URL&) { return false; }

    virtual Ref<FrameNetworkingContext> createNetworkingContext() = 0;

    virtual bool shouldPaintBrokenImage(const URL&) const { return true; }

    virtual void dispatchGlobalObjectAvailable(DOMWrapperWorld&) { }
    virtual void dispatchWillDisconnectDOMWindowExtensionFromGlobalObject(DOMWindowExtension*) { }
    virtual void dispatchDidReconnectDOMWindowExtensionToGlobalObject(DOMWindowExtension*) { }
    virtual void dispatchWillDestroyGlobalObjectForDOMWindowExtension(DOMWindowExtension*) { }

    virtual void willInjectUserScript(DOMWrapperWorld&) { }

#if ENABLE(WEB_RTC)
    virtual void dispatchWillStartUsingPeerConnectionHandler(RTCPeerConnectionHandler*) { }
#endif

#if ENABLE(WEBGL)
    virtual bool allowWebGL(bool enabledPerSettings) { return enabledPerSettings; }
    // Informs the embedder that a WebGL canvas inside this frame received a lost context
    // notification with the given GL_ARB_robustness guilt/innocence code (see Extensions3D.h).
    virtual void didLoseWebGLContext(int) { }
    virtual WebGLLoadPolicy webGLPolicyForURL(const URL&) const { return WebGLAllowCreation; }
    virtual WebGLLoadPolicy resolveWebGLPolicyForURL(const URL&) const { return WebGLAllowCreation; }
#endif

    virtual void forcePageTransitionIfNeeded() { }

    // FIXME (bug 116233): We need to get rid of EmptyFrameLoaderClient completely, then this will no longer be needed.
    virtual bool isEmptyFrameLoaderClient() { return false; }

#if USE(QUICK_LOOK)
    virtual RefPtr<PreviewLoaderClient> createPreviewLoaderClient(const String&, const String&) = 0;
#endif

#if ENABLE(CONTENT_FILTERING)
    virtual void contentFilterDidBlockLoad(ContentFilterUnblockHandler) { }
#endif

    virtual void prefetchDNS(const String&) = 0;

    virtual void didRestoreScrollPosition() { }

    virtual void getLoadDecisionForIcons(const Vector<std::pair<WebCore::LinkIcon&, uint64_t>>&) { }
    virtual void finishedLoadingIcon(uint64_t, SharedBuffer*) { }

    virtual void didCreateWindow(DOMWindow&) { }

#if ENABLE(APPLICATION_MANIFEST)
    virtual void finishedLoadingApplicationManifest(uint64_t, const std::optional<ApplicationManifest>&) { }
#endif

#if HAVE(CFNETWORK_STORAGE_PARTITIONING)
    virtual bool hasFrameSpecificStorageAccess() { return false; }
    virtual void setHasFrameSpecificStorageAccess(bool) { }
#endif
};

} // namespace WebCore<|MERGE_RESOLUTION|>--- conflicted
+++ resolved
@@ -164,11 +164,7 @@
     virtual void dispatchDidCancelClientRedirect() = 0;
     virtual void dispatchWillPerformClientRedirect(const URL&, double interval, WallTime fireDate) = 0;
     virtual void dispatchDidChangeMainDocument() { }
-<<<<<<< HEAD
-    virtual void dispatchWillChangeDocument() { }
-=======
     virtual void dispatchWillChangeDocument(const URL&, const URL&) { }
->>>>>>> 20415689
     virtual void dispatchDidNavigateWithinPage() { }
     virtual void dispatchDidChangeLocationWithinPage() = 0;
     virtual void dispatchDidPushStateWithinPage() = 0;
