--- conflicted
+++ resolved
@@ -107,21 +107,14 @@
 typedef intptr_t EGLNativePixmapType;
 
 #elif defined(WL_EGL_PLATFORM)
-<<<<<<< HEAD
-=======
 
 typedef struct wl_display    *EGLNativeDisplayType;
 typedef struct wl_egl_pixmap *EGLNativePixmapType;
 typedef struct wl_egl_window *EGLNativeWindowType;
 
 #elif defined(__unix__)
->>>>>>> 20415689
 
-typedef struct wl_display    *EGLNativeDisplayType;
-typedef struct wl_egl_pixmap *EGLNativePixmapType;
-typedef struct wl_egl_window *EGLNativeWindowType;
-
-#elif defined(__unix__)
+#if defined(ANGLE_USE_X11) && !defined(MESA_EGL_NO_X11_HEADERS)
 
 /* X11 (tentative)  */
 #include <X11/Xlib.h>
@@ -130,6 +123,14 @@
 typedef Display *EGLNativeDisplayType;
 typedef Pixmap   EGLNativePixmapType;
 typedef Window   EGLNativeWindowType;
+
+#else
+
+typedef void             *EGLNativeDisplayType;
+typedef khronos_uintptr_t EGLNativePixmapType;
+typedef khronos_uintptr_t EGLNativeWindowType;
+
+#endif /* ANGLE_USE_X11 && !MESA_EGL_NO_X11_HEADERS */
 
 #else
 #error "Platform not recognized"
