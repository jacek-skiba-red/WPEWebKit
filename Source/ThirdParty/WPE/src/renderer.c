<<<<<<< HEAD
// FIXME: re-evaluate.
#ifndef _GNU_SOURCE
#define _GNU_SOURCE 1
#endif
=======
/*
 * Copyright (C) 2015, 2016 Igalia S.L.
 * All rights reserved.
 *
 * Redistribution and use in source and binary forms, with or without
 * modification, are permitted provided that the following conditions
 * are met:
 * 1. Redistributions of source code must retain the above copyright
 *    notice, this list of conditions and the following disclaimer.
 * 2. Redistributions in binary form must reproduce the above copyright
 *    notice, this list of conditions and the following disclaimer in the
 *    documentation and/or other materials provided with the distribution.
 *
 * THIS SOFTWARE IS PROVIDED BY THE COPYRIGHT HOLDERS AND CONTRIBUTORS
 * "AS IS" AND ANY EXPRESS OR IMPLIED WARRANTIES, INCLUDING, BUT NOT
 * LIMITED TO, THE IMPLIED WARRANTIES OF MERCHANTABILITY AND FITNESS FOR A
 * PARTICULAR PURPOSE ARE DISCLAIMED. IN NO EVENT SHALL THE COPYRIGHT
 * HOLDER OR CONTRIBUTORS BE LIABLE FOR ANY DIRECT, INDIRECT, INCIDENTAL,
 * SPECIAL, EXEMPLARY, OR CONSEQUENTIAL DAMAGES (INCLUDING, BUT NOT
 * LIMITED TO, PROCUREMENT OF SUBSTITUTE GOODS OR SERVICES; LOSS OF USE,
 * DATA, OR PROFITS; OR BUSINESS INTERRUPTION) HOWEVER CAUSED AND ON ANY
 * THEORY OF LIABILITY, WHETHER IN CONTRACT, STRICT LIABILITY, OR TORT
 * (INCLUDING NEGLIGENCE OR OTHERWISE) ARISING IN ANY WAY OUT OF THE USE
 * OF THIS SOFTWARE, EVEN IF ADVISED OF THE POSSIBILITY OF SUCH DAMAGE.
 */
>>>>>>> 008eec64

#include <wpe/renderer-backend-egl.h>

#include "loader-private.h"
#include "renderer-private.h"
#include <stdlib.h>


__attribute__((visibility("default")))
struct wpe_renderer_backend_egl*
wpe_renderer_backend_egl_create()
{
    struct wpe_renderer_backend_egl* backend = malloc(sizeof(struct wpe_renderer_backend_egl));
    if (!backend)
        return 0;

    backend->interface = wpe_load_object("_wpe_renderer_backend_egl_interface");
    backend->interface_data = backend->interface->create();

    return backend;
}

__attribute__((visibility("default")))
void
wpe_renderer_backend_egl_destroy(struct wpe_renderer_backend_egl* backend)
{
    backend->interface->destroy(backend->interface_data);
    backend->interface_data = 0;

    free(backend);
}

__attribute__((visibility("default")))
EGLNativeDisplayType
wpe_renderer_backend_egl_get_native_display(struct wpe_renderer_backend_egl* backend)
{
    return backend->interface->get_native_display(backend->interface_data);
}

__attribute__((visibility("default")))
struct wpe_renderer_backend_egl_target*
wpe_renderer_backend_egl_target_create(int host_fd)
{
    struct wpe_renderer_backend_egl_target* target = malloc(sizeof(struct wpe_renderer_backend_egl_target));
    if (!target)
        return 0;

    target->interface = wpe_load_object("_wpe_renderer_backend_egl_target_interface");
    target->interface_data = target->interface->create(target, host_fd);

    return target;
}

__attribute__((visibility("default")))
void
wpe_renderer_backend_egl_target_destroy(struct wpe_renderer_backend_egl_target* target)
{
    target->interface->destroy(target->interface_data);
    target->interface_data = 0;

    target->client = 0;
    target->client_data = 0;

    free(target);
}

__attribute__((visibility("default")))
void
wpe_renderer_backend_egl_target_set_client(struct wpe_renderer_backend_egl_target* target, struct wpe_renderer_backend_egl_target_client* client, void* client_data)
{
    target->client = client;
    target->client_data = client_data;
}

__attribute__((visibility("default")))
void
wpe_renderer_backend_egl_target_initialize(struct wpe_renderer_backend_egl_target* target, struct wpe_renderer_backend_egl* backend, uint32_t width, uint32_t height)
{
    target->interface->initialize(target->interface_data, backend->interface_data, width, height);
}

__attribute__((visibility("default")))
EGLNativeWindowType
wpe_renderer_backend_egl_target_get_native_window(struct wpe_renderer_backend_egl_target* target)
{
    return target->interface->get_native_window(target->interface_data);
}

__attribute__((visibility("default")))
void
wpe_renderer_backend_egl_target_resize(struct wpe_renderer_backend_egl_target* target, uint32_t width, uint32_t height)
{
    target->interface->resize(target->interface_data, width, height);
}

__attribute__((visibility("default")))
void
wpe_renderer_backend_egl_target_frame_rendered(struct wpe_renderer_backend_egl_target* target)
{
    target->interface->frame_rendered(target->interface_data);
}

__attribute__((visibility("default")))
struct wpe_renderer_backend_egl_offscreen_target*
wpe_renderer_backend_egl_offscreen_target_create()
{
    struct wpe_renderer_backend_egl_offscreen_target* target = malloc(sizeof(struct wpe_renderer_backend_egl_offscreen_target));
    if (!target)
        return 0;

    target->interface = wpe_load_object("_wpe_renderer_backend_egl_offscreen_target_interface");
    target->interface_data = target->interface->create();

    return target;
}

__attribute__((visibility("default")))
void
wpe_renderer_backend_egl_offscreen_target_destroy(struct wpe_renderer_backend_egl_offscreen_target* target)
{
    target->interface->destroy(target->interface_data);
    target->interface_data = 0;

    free(target);
}

__attribute__((visibility("default")))
void
wpe_renderer_backend_egl_offscreen_target_initialize(struct wpe_renderer_backend_egl_offscreen_target* target, struct wpe_renderer_backend_egl* backend)
{
    target->interface->initialize(target->interface_data, backend->interface_data);
}

__attribute__((visibility("default")))
EGLNativeWindowType
wpe_renderer_backend_egl_offscreen_target_get_native_window(struct wpe_renderer_backend_egl_offscreen_target* target)
{
    return target->interface->get_native_window(target->interface_data);
}

__attribute__((visibility("default")))
void
wpe_renderer_backend_egl_target_dispatch_frame_complete(struct wpe_renderer_backend_egl_target* target)
{
    if (target->client)
        target->client->frame_complete(target->client_data);
}<|MERGE_RESOLUTION|>--- conflicted
+++ resolved
@@ -1,9 +1,3 @@
-<<<<<<< HEAD
-// FIXME: re-evaluate.
-#ifndef _GNU_SOURCE
-#define _GNU_SOURCE 1
-#endif
-=======
 /*
  * Copyright (C) 2015, 2016 Igalia S.L.
  * All rights reserved.
@@ -29,7 +23,11 @@
  * (INCLUDING NEGLIGENCE OR OTHERWISE) ARISING IN ANY WAY OUT OF THE USE
  * OF THIS SOFTWARE, EVEN IF ADVISED OF THE POSSIBILITY OF SUCH DAMAGE.
  */
->>>>>>> 008eec64
+
+// FIXME: re-evaluate.
+#ifndef _GNU_SOURCE
+#define _GNU_SOURCE 1
+#endif
 
 #include <wpe/renderer-backend-egl.h>
 
