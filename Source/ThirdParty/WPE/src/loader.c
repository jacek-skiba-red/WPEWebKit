/*
 * Copyright (C) 2015, 2016 Igalia S.L.
 * All rights reserved.
 *
 * Redistribution and use in source and binary forms, with or without
 * modification, are permitted provided that the following conditions
 * are met:
 * 1. Redistributions of source code must retain the above copyright
 *    notice, this list of conditions and the following disclaimer.
 * 2. Redistributions in binary form must reproduce the above copyright
 *    notice, this list of conditions and the following disclaimer in the
 *    documentation and/or other materials provided with the distribution.
 *
 * THIS SOFTWARE IS PROVIDED BY THE COPYRIGHT HOLDERS AND CONTRIBUTORS
 * "AS IS" AND ANY EXPRESS OR IMPLIED WARRANTIES, INCLUDING, BUT NOT
 * LIMITED TO, THE IMPLIED WARRANTIES OF MERCHANTABILITY AND FITNESS FOR A
 * PARTICULAR PURPOSE ARE DISCLAIMED. IN NO EVENT SHALL THE COPYRIGHT
 * HOLDER OR CONTRIBUTORS BE LIABLE FOR ANY DIRECT, INDIRECT, INCIDENTAL,
 * SPECIAL, EXEMPLARY, OR CONSEQUENTIAL DAMAGES (INCLUDING, BUT NOT
 * LIMITED TO, PROCUREMENT OF SUBSTITUTE GOODS OR SERVICES; LOSS OF USE,
 * DATA, OR PROFITS; OR BUSINESS INTERRUPTION) HOWEVER CAUSED AND ON ANY
 * THEORY OF LIABILITY, WHETHER IN CONTRACT, STRICT LIABILITY, OR TORT
 * (INCLUDING NEGLIGENCE OR OTHERWISE) ARISING IN ANY WAY OUT OF THE USE
 * OF THIS SOFTWARE, EVEN IF ADVISED OF THE POSSIBILITY OF SUCH DAMAGE.
 */

#include "loader-private.h"

#include <dlfcn.h>
#include <stdio.h>
#include <stdlib.h>

static void* s_impl_library = 0;
static struct wpe_loader_interface* s_impl_loader = 0;

void
load_impl_library()
{
<<<<<<< HEAD
    // FIXME:
    // 1. should use a more generic name, usable via a symbolic link to the
    //    platform-specific libraries,
    // 2. should support an environment variable,
    // 3. should support a hard-coded library name specified at compile-time.
    static const char library_name[] = "libWPE-platform.so";

    s_impl_library = dlopen(library_name, RTLD_NOW);
=======
#ifdef WPE_BACKEND
    s_impl_library = dlopen(WPE_BACKEND, RTLD_NOW);
>>>>>>> 1ff09855
    if (!s_impl_library) {
        fprintf(stderr, "wpe: could not load compile-time defined WPE_BACKEND: %s\n", dlerror());
        abort();
    }
#else
    static const char library_name[] = "libWPE-backend.so";

    // Get the impl library from an environment variable.
    char* env_library_name = getenv("WPE_BACKEND_LIBRARY");
    if (env_library_name) {
        s_impl_library = dlopen(env_library_name, RTLD_NOW);
        if (!s_impl_library) {
            fprintf(stderr, "wpe: could not load specified WPE_BACKEND_LIBRARY: %s\n", dlerror());
            abort();
        }
    } else {
        // Load libWPE-backend.so by defauly.
        s_impl_library = dlopen(library_name, RTLD_NOW);
        if (!s_impl_library) {
            fprintf(stderr, "wpe: could not load the impl library. Is there any backend installed?: %s\n", dlerror());
            abort();
        }
    }
#endif

    s_impl_loader = dlsym(s_impl_library, "_wpe_loader_interface");
}

void*
wpe_load_object(const char* object_name)
{
    if (!s_impl_library)
        load_impl_library();

    if (s_impl_loader)
        return s_impl_loader->load_object(object_name);

    void* object = dlsym(s_impl_library, object_name);
    if (!object)
        fprintf(stderr, "wpe_load_object: failed to load object with name '%s'\n", object_name);

    return object;
}<|MERGE_RESOLUTION|>--- conflicted
+++ resolved
@@ -36,25 +36,14 @@
 void
 load_impl_library()
 {
-<<<<<<< HEAD
-    // FIXME:
-    // 1. should use a more generic name, usable via a symbolic link to the
-    //    platform-specific libraries,
-    // 2. should support an environment variable,
-    // 3. should support a hard-coded library name specified at compile-time.
-    static const char library_name[] = "libWPE-platform.so";
-
-    s_impl_library = dlopen(library_name, RTLD_NOW);
-=======
 #ifdef WPE_BACKEND
     s_impl_library = dlopen(WPE_BACKEND, RTLD_NOW);
->>>>>>> 1ff09855
     if (!s_impl_library) {
         fprintf(stderr, "wpe: could not load compile-time defined WPE_BACKEND: %s\n", dlerror());
         abort();
     }
 #else
-    static const char library_name[] = "libWPE-backend.so";
+    static const char library_name[] = "libWPE-platform.so.so";
 
     // Get the impl library from an environment variable.
     char* env_library_name = getenv("WPE_BACKEND_LIBRARY");
