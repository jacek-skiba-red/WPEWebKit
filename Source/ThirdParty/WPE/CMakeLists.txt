set(WPE_SOURCE_DIR "${CMAKE_SOURCE_DIR}/Source/ThirdParty/WPE")

set(CMAKE_C_FLAGS "${CMAKE_C_FLAGS} -std=c99")

set(WPE_INCLUDE_DIRECTORIES
    "${WPE_SOURCE_DIR}/include"
    "${WPE_SOURCE_DIR}/src"
<<<<<<< HEAD
    "${WPE_SOURCE_DIR}/src/external"
    ${BCM_HOST_INCLUDE_DIRS}
    ${LIBXKBCOMMON_INCLUDE_DIRS}
=======
>>>>>>> 09478007
)

set(WPE_LIBRARIES
)

set(WPE_SOURCES
    src/input.c
    src/loader.c
    src/pasteboard.c
    src/pasteboard-generic.cpp
    src/pasteboard-noop.cpp
    src/renderer.c
    src/view-backend.c
)

add_library(WPE SHARED ${WPE_SOURCES})
target_include_directories(WPE PRIVATE ${WPE_INCLUDE_DIRECTORIES})
target_link_libraries(WPE ${WPE_LIBRARIES})

POPULATE_LIBRARY_VERSION(WPE)
set_target_properties(WPE PROPERTIES VERSION ${WPE_VERSION} SOVERSION ${WPE_VERSION_MAJOR})

install(TARGETS WPE DESTINATION "${LIB_INSTALL_DIR}")<|MERGE_RESOLUTION|>--- conflicted
+++ resolved
@@ -5,12 +5,7 @@
 set(WPE_INCLUDE_DIRECTORIES
     "${WPE_SOURCE_DIR}/include"
     "${WPE_SOURCE_DIR}/src"
-<<<<<<< HEAD
-    "${WPE_SOURCE_DIR}/src/external"
     ${BCM_HOST_INCLUDE_DIRS}
-    ${LIBXKBCOMMON_INCLUDE_DIRS}
-=======
->>>>>>> 09478007
 )
 
 set(WPE_LIBRARIES
