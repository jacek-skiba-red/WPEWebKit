set(WPE_SOURCE_DIR "${CMAKE_SOURCE_DIR}/Source/ThirdParty/WPE")

set(CMAKE_C_FLAGS "${CMAKE_C_FLAGS} -std=c99")

if(WPE_BACKEND)
  add_definitions(-DWPE_BACKEND=\"${WPE_BACKEND}\")
endif()

set(WPE_INCLUDE_DIRECTORIES
    "${WPE_SOURCE_DIR}/include"
    "${WPE_SOURCE_DIR}/src"
)

set(WPE_LIBRARIES
)

set(WPE_SOURCES
    src/input.c
    src/loader.c
    src/pasteboard.c
    src/pasteboard-generic.cpp
    src/pasteboard-noop.cpp
<<<<<<< HEAD
    src/renderer.c
=======
    src/renderer-backend-egl.c
>>>>>>> 30162888
    src/renderer-host.c
    src/view-backend.c
)

add_library(WPE SHARED ${WPE_SOURCES})
target_include_directories(WPE PRIVATE ${WPE_INCLUDE_DIRECTORIES})
target_link_libraries(WPE ${WPE_LIBRARIES})

POPULATE_LIBRARY_VERSION(WPE)
set_target_properties(WPE PROPERTIES VERSION ${WPE_VERSION} SOVERSION ${WPE_VERSION_MAJOR})

install(TARGETS WPE DESTINATION "${LIB_INSTALL_DIR}")<|MERGE_RESOLUTION|>--- conflicted
+++ resolved
@@ -20,11 +20,7 @@
     src/pasteboard.c
     src/pasteboard-generic.cpp
     src/pasteboard-noop.cpp
-<<<<<<< HEAD
-    src/renderer.c
-=======
     src/renderer-backend-egl.c
->>>>>>> 30162888
     src/renderer-host.c
     src/view-backend.c
 )
