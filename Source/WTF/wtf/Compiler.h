--- conflicted
+++ resolved
@@ -94,13 +94,8 @@
 #define GCC_VERSION (__GNUC__ * 10000 + __GNUC_MINOR__ * 100 + __GNUC_PATCHLEVEL__)
 #define GCC_VERSION_AT_LEAST(major, minor, patch) (GCC_VERSION >= (major * 10000 + minor * 100 + patch))
 
-<<<<<<< HEAD
-#if !GCC_VERSION_AT_LEAST(4, 8, 0)
-#error "Please use a newer version of GCC. WebKit requires GCC 4.8.0 or newer to compile."
-=======
 #if !GCC_VERSION_AT_LEAST(5, 0, 0)
 #error "Please use a newer version of GCC. WebKit requires GCC 5.0.0 or newer to compile."
->>>>>>> 76cbf4aa
 #endif
 
 #if defined(__STDC_VERSION__) && __STDC_VERSION__ >= 201112L
