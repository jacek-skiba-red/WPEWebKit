--- conflicted
+++ resolved
@@ -445,13 +445,10 @@
 #define WTF_PLATFORM_EFL 1
 #elif defined(BUILDING_GTK__)
 #define WTF_PLATFORM_GTK 1
-<<<<<<< HEAD
 #elif defined(BUILDING_WPE__)
 #define WTF_PLATFORM_WPE 1
-=======
 #elif defined(BUILDING_JSCONLY__)
 /* JSCOnly does not provide PLATFORM() macro */
->>>>>>> 180cd462
 #elif OS(MAC_OS_X)
 #define WTF_PLATFORM_MAC 1
 #elif OS(IOS)
