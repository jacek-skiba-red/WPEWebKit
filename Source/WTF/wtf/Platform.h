--- conflicted
+++ resolved
@@ -1085,15 +1085,11 @@
 #define USE_IOSURFACE 1
 #endif
 
-<<<<<<< HEAD
-#if PLATFORM(GTK) || PLATFORM(EFL) || PLATFORM(WPE)
-=======
 #if PLATFORM(MAC)
 #define ENABLE_RESOURCE_USAGE_OVERLAY 1
 #endif
 
-#if PLATFORM(GTK) || PLATFORM(EFL)
->>>>>>> 0f177a83
+#if PLATFORM(GTK) || PLATFORM(EFL) || PLATFORM(WPE)
 #undef ENABLE_OPENTYPE_VERTICAL
 #define ENABLE_OPENTYPE_VERTICAL 1
 #define ENABLE_CSS3_TEXT_DECORATION_SKIP_INK 1
