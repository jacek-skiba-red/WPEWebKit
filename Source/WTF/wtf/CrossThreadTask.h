/*
 * Copyright (C) 2013, 2015, 2016 Apple Inc. All rights reserved.
 *
 * Redistribution and use in source and binary forms, with or without
 * modification, are permitted provided that the following conditions
 * are met:
 * 1. Redistributions of source code must retain the above copyright
 *    notice, this list of conditions and the following disclaimer.
 * 2. Redistributions in binary form must reproduce the above copyright
 *    notice, this list of conditions and the following disclaimer in the
 *    documentation and/or other materials provided with the distribution.
 *
 * THIS SOFTWARE IS PROVIDED BY APPLE INC. AND ITS CONTRIBUTORS ``AS IS''
 * AND ANY EXPRESS OR IMPLIED WARRANTIES, INCLUDING, BUT NOT LIMITED TO,
 * THE IMPLIED WARRANTIES OF MERCHANTABILITY AND FITNESS FOR A PARTICULAR
 * PURPOSE ARE DISCLAIMED. IN NO EVENT SHALL APPLE INC. OR ITS CONTRIBUTORS
 * BE LIABLE FOR ANY DIRECT, INDIRECT, INCIDENTAL, SPECIAL, EXEMPLARY, OR
 * CONSEQUENTIAL DAMAGES (INCLUDING, BUT NOT LIMITED TO, PROCUREMENT OF
 * SUBSTITUTE GOODS OR SERVICES; LOSS OF USE, DATA, OR PROFITS; OR BUSINESS
 * INTERRUPTION) HOWEVER CAUSED AND ON ANY THEORY OF LIABILITY, WHETHER IN
 * CONTRACT, STRICT LIABILITY, OR TORT (INCLUDING NEGLIGENCE OR OTHERWISE)
 * ARISING IN ANY WAY OUT OF THE USE OF THIS SOFTWARE, EVEN IF ADVISED OF
 * THE POSSIBILITY OF SUCH DAMAGE.
 */

#pragma once

#include <wtf/CrossThreadCopier.h>
#include <wtf/NoncopyableFunction.h>
#include <wtf/StdLibExtras.h>

namespace WTF {

class CrossThreadTask {
    template<class T>
    friend CrossThreadTask createCrossThreadTask(T&, void (T::*)());
    template<class T, class P1, class MP1>
    friend CrossThreadTask createCrossThreadTask(T&, void (T::*)(MP1), const P1&);
    template<class T, class P1, class MP1, class P2, class MP2>
    friend CrossThreadTask createCrossThreadTask(T&, void (T::*)(MP1, MP2), const P1&, const P2&);
    template<class T, class P1, class MP1, class P2, class MP2, class P3, class MP3>
    friend CrossThreadTask createCrossThreadTask(T&, void (T::*)(MP1, MP2, MP3), const P1&, const P2&, const P3&);
    template<class T, class P1, class MP1, class P2, class MP2, class P3, class MP3, class P4, class MP4>
    friend CrossThreadTask createCrossThreadTask(T&, void (T::*)(MP1, MP2, MP3, MP4), const P1&, const P2&, const P3&, const P4&);
    template<class T, class P1, class MP1, class P2, class MP2, class P3, class MP3, class P4, class MP4, class P5, class MP5>
    friend CrossThreadTask createCrossThreadTask(T&, void (T::*)(MP1, MP2, MP3, MP4, MP5), const P1&, const P2&, const P3&, const P4&, const P5&);
    template<class T, class P1, class MP1, class P2, class MP2, class P3, class MP3, class P4, class MP4, class P5, class MP5, class P6, class MP6>
    friend CrossThreadTask createCrossThreadTask(T&, void (T::*)(MP1, MP2, MP3, MP4, MP5, MP6), const P1&, const P2&, const P3&, const P4&, const P5&, const P6&);
    template<class T, class P1, class MP1, class P2, class MP2, class P3, class MP3, class P4, class MP4, class P5, class MP5, class P6, class MP6, class P7, class MP7>
    friend CrossThreadTask createCrossThreadTask(T&, void (T::*)(MP1, MP2, MP3, MP4, MP5, MP6, MP7), const P1&, const P2&, const P3&, const P4&, const P5&, const P6&, const P7&);
    template<class T, class P1, class MP1, class P2, class MP2, class P3, class MP3, class P4, class MP4, class P5, class MP5, class P6, class MP6, class P7, class MP7, class P8, class MP8>
    friend CrossThreadTask createCrossThreadTask(T&, void (T::*)(MP1, MP2, MP3, MP4, MP5, MP6, MP7, MP8), const P1&, const P2&, const P3&, const P4&, const P5&, const P6&, const P7&, const P8&);
public:
    CrossThreadTask() = default;

    CrossThreadTask(NoncopyableFunction<void ()>&& taskFunction)
        : m_taskFunction(WTFMove(taskFunction))
    {
        ASSERT(m_taskFunction);
    }

    void performTask()
    {
        m_taskFunction();
    }

protected:
    NoncopyableFunction<void ()> m_taskFunction;
};

<<<<<<< HEAD
template <typename T, typename... Arguments>
class CrossThreadTaskImpl final : public CrossThreadTask {
public:
    CrossThreadTaskImpl(T* callee, void (T::*method)(Arguments...), Arguments&&... arguments)
    {
        m_taskFunction = std::bind(method, callee, arguments...);
    }
};

template <typename... Arguments>
class CrossThreadTaskStaticImpl final : public CrossThreadTask {
public:
    CrossThreadTaskStaticImpl(void (*method)(Arguments...), Arguments&&... arguments)
    {
        m_taskFunction = std::bind(method, arguments...);
    }
};

=======
>>>>>>> 03eb0858
template<typename T>
CrossThreadTask createCrossThreadTask(
    T& callee,
    void (T::*method)())
{
    return CrossThreadTask([callee = &callee, method]() mutable {
        (callee->*method)();
    });
}

template<typename T, typename P1, typename MP1>
CrossThreadTask createCrossThreadTask(
    T& callee,
    void (T::*method)(MP1),
    const P1& parameter1)
{
    return CrossThreadTask([callee = &callee, method,
        p1 = CrossThreadCopier<P1>::copy(parameter1)]() mutable {
        (callee->*method)(p1);
    });
}

template<typename T, typename P1, typename MP1, typename P2, typename MP2>
CrossThreadTask createCrossThreadTask(
    T& callee,
    void (T::*method)(MP1, MP2),
    const P1& parameter1,
    const P2& parameter2)
{
    return CrossThreadTask([callee = &callee, method,
        p1 = CrossThreadCopier<P1>::copy(parameter1),
        p2 = CrossThreadCopier<P2>::copy(parameter2)]() mutable {
        (callee->*method)(p1, p2);
    });
}

template<typename T, typename P1, typename MP1, typename P2, typename MP2, typename P3, typename MP3>
CrossThreadTask createCrossThreadTask(
    T& callee,
    void (T::*method)(MP1, MP2, MP3),
    const P1& parameter1,
    const P2& parameter2,
    const P3& parameter3)
{
    return CrossThreadTask([callee = &callee, method,
        p1 = CrossThreadCopier<P1>::copy(parameter1),
        p2 = CrossThreadCopier<P2>::copy(parameter2),
        p3 = CrossThreadCopier<P3>::copy(parameter3)]() mutable {
        (callee->*method)(p1, p2, p3);
    });
}

template<typename P1, typename MP1, typename P2, typename MP2, typename P3, typename MP3>
CrossThreadTask createCrossThreadTask(
    void (*method)(MP1, MP2, MP3),
    const P1& parameter1,
    const P2& parameter2,
    const P3& parameter3)
{
    return CrossThreadTask([method,
        p1 = CrossThreadCopier<P1>::copy(parameter1),
        p2 = CrossThreadCopier<P2>::copy(parameter2),
        p3 = CrossThreadCopier<P3>::copy(parameter3)]() mutable {
        method(p1, p2, p3);
    });
}

template<typename T, typename P1, typename MP1, typename P2, typename MP2, typename P3, typename MP3, typename P4, typename MP4>
CrossThreadTask createCrossThreadTask(
    T& callee,
    void (T::*method)(MP1, MP2, MP3, MP4),
    const P1& parameter1,
    const P2& parameter2,
    const P3& parameter3,
    const P4& parameter4)
{
    return CrossThreadTask([callee = &callee, method,
        p1 = CrossThreadCopier<P1>::copy(parameter1),
        p2 = CrossThreadCopier<P2>::copy(parameter2),
        p3 = CrossThreadCopier<P3>::copy(parameter3),
        p4 = CrossThreadCopier<P4>::copy(parameter4)]() mutable {
        (callee->*method)(p1, p2, p3, p4);
    });
}

template<typename T, typename P1, typename MP1, typename P2, typename MP2, typename P3, typename MP3, typename P4, typename MP4, typename P5, typename MP5>
CrossThreadTask createCrossThreadTask(
    T& callee,
    void (T::*method)(MP1, MP2, MP3, MP4, MP5),
    const P1& parameter1,
    const P2& parameter2,
    const P3& parameter3,
    const P4& parameter4,
    const P5& parameter5)
{
    return CrossThreadTask([callee = &callee, method,
        p1 = CrossThreadCopier<P1>::copy(parameter1),
        p2 = CrossThreadCopier<P2>::copy(parameter2),
        p3 = CrossThreadCopier<P3>::copy(parameter3),
        p4 = CrossThreadCopier<P4>::copy(parameter4),
        p5 = CrossThreadCopier<P5>::copy(parameter5)]() mutable {
        (callee->*method)(p1, p2, p3, p4, p5);
    });
}

template<typename T, typename P1, typename MP1, typename P2, typename MP2, typename P3, typename MP3, typename P4, typename MP4, typename P5, typename MP5, typename P6, typename MP6>
CrossThreadTask createCrossThreadTask(
    T& callee,
    void (T::*method)(MP1, MP2, MP3, MP4, MP5, MP6),
    const P1& parameter1,
    const P2& parameter2,
    const P3& parameter3,
    const P4& parameter4,
    const P5& parameter5,
    const P6& parameter6)
{
    return CrossThreadTask([callee = &callee, method,
        p1 = CrossThreadCopier<P1>::copy(parameter1),
        p2 = CrossThreadCopier<P2>::copy(parameter2),
        p3 = CrossThreadCopier<P3>::copy(parameter3),
        p4 = CrossThreadCopier<P4>::copy(parameter4),
        p5 = CrossThreadCopier<P5>::copy(parameter5),
        p6 = CrossThreadCopier<P6>::copy(parameter6)]() mutable {
        (callee->*method)(p1, p2, p3, p4, p5, p6);
    });
}

template<typename T, typename P1, typename MP1, typename P2, typename MP2, typename P3, typename MP3, typename P4, typename MP4, typename P5, typename MP5, typename P6, typename MP6, typename P7, typename MP7>
CrossThreadTask createCrossThreadTask(
    T& callee,
    void (T::*method)(MP1, MP2, MP3, MP4, MP5, MP6, MP7),
    const P1& parameter1,
    const P2& parameter2,
    const P3& parameter3,
    const P4& parameter4,
    const P5& parameter5,
    const P6& parameter6,
    const P7& parameter7)
{
    return CrossThreadTask([callee = &callee, method,
        p1 = CrossThreadCopier<P1>::copy(parameter1),
        p2 = CrossThreadCopier<P2>::copy(parameter2),
        p3 = CrossThreadCopier<P3>::copy(parameter3),
        p4 = CrossThreadCopier<P4>::copy(parameter4),
        p5 = CrossThreadCopier<P5>::copy(parameter5),
        p6 = CrossThreadCopier<P6>::copy(parameter6),
        p7 = CrossThreadCopier<P7>::copy(parameter7)]() mutable {
        (callee->*method)(p1, p2, p3, p4, p5, p6, p7);
    });
}

template<typename T, typename P1, typename MP1, typename P2, typename MP2, typename P3, typename MP3, typename P4, typename MP4, typename P5, typename MP5, typename P6, typename MP6, typename P7, typename MP7, typename P8, typename MP8>
CrossThreadTask createCrossThreadTask(
    T& callee,
    void (T::*method)(MP1, MP2, MP3, MP4, MP5, MP6, MP7, MP8),
    const P1& parameter1,
    const P2& parameter2,
    const P3& parameter3,
    const P4& parameter4,
    const P5& parameter5,
    const P6& parameter6,
    const P7& parameter7,
    const P8& parameter8)
{
    return CrossThreadTask([callee = &callee, method,
        p1 = CrossThreadCopier<P1>::copy(parameter1),
        p2 = CrossThreadCopier<P2>::copy(parameter2),
        p3 = CrossThreadCopier<P3>::copy(parameter3),
        p4 = CrossThreadCopier<P4>::copy(parameter4),
        p5 = CrossThreadCopier<P5>::copy(parameter5),
        p6 = CrossThreadCopier<P6>::copy(parameter6),
        p7 = CrossThreadCopier<P7>::copy(parameter7),
        p8 = CrossThreadCopier<P8>::copy(parameter8)]() mutable {
        (callee->*method)(p1, p2, p3, p4, p5, p6, p7, p8);
    });
}

} // namespace WTF

using WTF::CrossThreadTask;
using WTF::createCrossThreadTask;<|MERGE_RESOLUTION|>--- conflicted
+++ resolved
@@ -68,27 +68,6 @@
     NoncopyableFunction<void ()> m_taskFunction;
 };
 
-<<<<<<< HEAD
-template <typename T, typename... Arguments>
-class CrossThreadTaskImpl final : public CrossThreadTask {
-public:
-    CrossThreadTaskImpl(T* callee, void (T::*method)(Arguments...), Arguments&&... arguments)
-    {
-        m_taskFunction = std::bind(method, callee, arguments...);
-    }
-};
-
-template <typename... Arguments>
-class CrossThreadTaskStaticImpl final : public CrossThreadTask {
-public:
-    CrossThreadTaskStaticImpl(void (*method)(Arguments...), Arguments&&... arguments)
-    {
-        m_taskFunction = std::bind(method, arguments...);
-    }
-};
-
-=======
->>>>>>> 03eb0858
 template<typename T>
 CrossThreadTask createCrossThreadTask(
     T& callee,
