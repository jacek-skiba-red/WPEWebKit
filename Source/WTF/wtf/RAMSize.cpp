--- conflicted
+++ resolved
@@ -29,22 +29,10 @@
 #include "StdLibExtras.h"
 #include <mutex>
 
-<<<<<<< HEAD
-#if OS(DARWIN)
-#import <dispatch/dispatch.h>
-#import <mach/host_info.h>
-#import <mach/mach.h>
-#import <mach/mach_error.h>
-#import <math.h>
-#elif OS(UNIX)
-#include <unistd.h>
-#include <wtf/text/WTFString.h>
-#elif OS(WINDOWS)
-=======
 #if OS(WINDOWS)
->>>>>>> 3dab5231
 #include <windows.h>
 #else
+#include <wtf/text/WTFString.h>
 #include <bmalloc/bmalloc.h>
 #endif
 
@@ -80,45 +68,7 @@
 
 static size_t computeRAMSize()
 {
-<<<<<<< HEAD
-#if PLATFORM(IOS_SIMULATOR)
-    // Pretend we have 512MB of memory to make cache sizes behave like on device.
-    return ramSizeGuess;
-#elif OS(DARWIN)
-    host_basic_info_data_t hostInfo;
-
-    mach_port_t host = mach_host_self();
-    mach_msg_type_number_t count = HOST_BASIC_INFO_COUNT;
-    kern_return_t r = host_info(host, HOST_BASIC_INFO, (host_info_t)&hostInfo, &count);
-    mach_port_deallocate(mach_task_self(), host);
-    if (r != KERN_SUCCESS) {
-        LOG_ERROR("%s : host_info(%d) : %s.\n", __FUNCTION__, r, mach_error_string(r));
-        return ramSizeGuess;
-    }
-
-    if (hostInfo.max_mem > std::numeric_limits<size_t>::max())
-        return std::numeric_limits<size_t>::max();
-
-    size_t sizeAccordingToKernel = static_cast<size_t>(hostInfo.max_mem);
-    size_t multiple = 128 * MB;
-
-    // Round up the memory size to a multiple of 128MB because max_mem may not be exactly 512MB
-    // (for example) and we have code that depends on those boundaries.
-    return ((sizeAccordingToKernel + multiple - 1) / multiple) * multiple;
-#elif OS(UNIX)
-    size_t custom = customRAMSize();
-    if (custom)
-        return custom;
-
-    long pages = sysconf(_SC_PHYS_PAGES);
-    long pageSize = sysconf(_SC_PAGE_SIZE);
-    if (pages == -1 || pageSize == -1)
-        return ramSizeGuess;
-    return pages * pageSize;
-#elif OS(WINDOWS)
-=======
 #if OS(WINDOWS)
->>>>>>> 3dab5231
     MEMORYSTATUSEX status;
     status.dwLength = sizeof(status);
     bool result = GlobalMemoryStatusEx(&status);
@@ -126,6 +76,10 @@
         return ramSizeGuess;
     return status.ullTotalPhys;
 #else
+    size_t custom = customRAMSize();
+    if (custom)
+        return custom;
+
     return bmalloc::api::availableMemory();
 #endif
 }
