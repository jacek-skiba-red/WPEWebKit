/*
 * Copyright (C) 2007, 2008, 2015-2016 Apple Inc. All rights reserved.
 *
 * Redistribution and use in source and binary forms, with or without
 * modification, are permitted provided that the following conditions
 * are met:
 *
 * 1.  Redistributions of source code must retain the above copyright
 *     notice, this list of conditions and the following disclaimer.
 * 2.  Redistributions in binary form must reproduce the above copyright
 *     notice, this list of conditions and the following disclaimer in the
 *     documentation and/or other materials provided with the distribution.
 * 3.  Neither the name of Apple Inc. ("Apple") nor the names of
 *     its contributors may be used to endorse or promote products derived
 *     from this software without specific prior written permission.
 *
 * THIS SOFTWARE IS PROVIDED BY APPLE AND ITS CONTRIBUTORS "AS IS" AND ANY
 * EXPRESS OR IMPLIED WARRANTIES, INCLUDING, BUT NOT LIMITED TO, THE IMPLIED
 * WARRANTIES OF MERCHANTABILITY AND FITNESS FOR A PARTICULAR PURPOSE ARE
 * DISCLAIMED. IN NO EVENT SHALL APPLE OR ITS CONTRIBUTORS BE LIABLE FOR ANY
 * DIRECT, INDIRECT, INCIDENTAL, SPECIAL, EXEMPLARY, OR CONSEQUENTIAL DAMAGES
 * (INCLUDING, BUT NOT LIMITED TO, PROCUREMENT OF SUBSTITUTE GOODS OR SERVICES;
 * LOSS OF USE, DATA, OR PROFITS; OR BUSINESS INTERRUPTION) HOWEVER CAUSED AND
 * ON ANY THEORY OF LIABILITY, WHETHER IN CONTRACT, STRICT LIABILITY, OR TORT
 * (INCLUDING NEGLIGENCE OR OTHERWISE) ARISING IN ANY WAY OUT OF THE USE OF
 * THIS SOFTWARE, EVEN IF ADVISED OF THE POSSIBILITY OF SUCH DAMAGE.
 */

#include "config.h"
#include "MainThread.h"

#include "CurrentTime.h"
#include "Deque.h"
#include "StdLibExtras.h"
#include "Threading.h"
#include <mutex>
#include <wtf/Lock.h>
#include <wtf/NeverDestroyed.h>
#include <wtf/ThreadSpecific.h>

namespace WTF {

static bool callbacksPaused; // This global variable is only accessed from main thread.
#if !OS(DARWIN) && !USE(GLIB)
static ThreadIdentifier mainThreadIdentifier;
#endif

static StaticLock mainThreadFunctionQueueMutex;

static Deque<Function<void ()>>& functionQueue()
{
    static NeverDestroyed<Deque<Function<void ()>>> functionQueue;
    return functionQueue;
}

#if OS(DARWIN) || USE(GLIB)
static pthread_once_t initializeMainThreadKeyOnce = PTHREAD_ONCE_INIT;

static void initializeMainThreadOnce()
{
    initializeThreading();
    initializeMainThreadPlatform();
    initializeGCThreads();
}

void initializeMainThread()
{
    pthread_once(&initializeMainThreadKeyOnce, initializeMainThreadOnce);
}

#if !USE(WEB_THREAD) && !USE(GLIB)
static void initializeMainThreadToProcessMainThreadOnce()
{
    initializeThreading();
    initializeMainThreadToProcessMainThreadPlatform();
    initializeGCThreads();
}

void initializeMainThreadToProcessMainThread()
{
    pthread_once(&initializeMainThreadKeyOnce, initializeMainThreadToProcessMainThreadOnce);
}
#elif !USE(GLIB)
static pthread_once_t initializeWebThreadKeyOnce = PTHREAD_ONCE_INIT;

static void initializeWebThreadOnce()
{
    initializeWebThreadPlatform();
}

void initializeWebThread()
{
    pthread_once(&initializeWebThreadKeyOnce, initializeWebThreadOnce);
}
#endif // !USE(WEB_THREAD)

#else
void initializeMainThread()
{
    static bool initializedMainThread;
    if (initializedMainThread)
        return;
    initializedMainThread = true;

    initializeThreading();
    mainThreadIdentifier = currentThread();

    initializeMainThreadPlatform();
    initializeGCThreads();
}
#endif

// 0.1 sec delays in UI is approximate threshold when they become noticeable. Have a limit that's half of that.
static const auto maxRunLoopSuspensionTime = 50_ms;

void dispatchFunctionsFromMainThread()
{
    ASSERT(isMainThread());

    if (callbacksPaused)
        return;

    auto startTime = MonotonicTime::now();

    Function<void ()> function;

    while (true) {
        {
            std::lock_guard<StaticLock> lock(mainThreadFunctionQueueMutex);
            if (!functionQueue().size())
                break;

            function = functionQueue().takeFirst();
        }

        function();

        // Clearing the function can have side effects, so do so outside of the lock above.
        function = nullptr;

        // If we are running accumulated functions for too long so UI may become unresponsive, we need to
        // yield so the user input can be processed. Otherwise user may not be able to even close the window.
        // This code has effect only in case the scheduleDispatchFunctionsOnMainThread() is implemented in a way that
        // allows input events to be processed before we are back here.
        if (MonotonicTime::now() - startTime > maxRunLoopSuspensionTime) {
            scheduleDispatchFunctionsOnMainThread();
            break;
        }
    }
}

void callOnMainThread(Function<void ()>&& function)
{
    ASSERT(function);

    bool needToSchedule = false;

    {
        std::lock_guard<StaticLock> lock(mainThreadFunctionQueueMutex);
        needToSchedule = functionQueue().size() == 0;
        functionQueue().append(WTFMove(function));
    }

    if (needToSchedule)
        scheduleDispatchFunctionsOnMainThread();
}

void setMainThreadCallbacksPaused(bool paused)
{
    ASSERT(isMainThread());

    if (callbacksPaused == paused)
        return;

    callbacksPaused = paused;

    if (!callbacksPaused)
        scheduleDispatchFunctionsOnMainThread();
}

<<<<<<< HEAD
#if !OS(DARWIN) && !PLATFORM(GTK) && !PLATFORM(WPE)
=======
#if !OS(DARWIN) && !USE(GLIB)
>>>>>>> a316d909
bool isMainThread()
{
    return currentThread() == mainThreadIdentifier;
}
#endif

#if !USE(WEB_THREAD)
bool canAccessThreadLocalDataForThread(ThreadIdentifier threadId)
{
    return threadId == currentThread();
}
#endif

static ThreadSpecific<std::optional<GCThreadType>, CanBeGCThread::True>* isGCThread;

void initializeGCThreads()
{
    static std::once_flag flag;
    std::call_once(
        flag,
        [] {
            isGCThread = new ThreadSpecific<std::optional<GCThreadType>, CanBeGCThread::True>();
        });
}

void registerGCThread(GCThreadType type)
{
    if (!isGCThread) {
        // This happens if we're running in a process that doesn't care about
        // MainThread.
        return;
    }

    **isGCThread = type;
}

bool isMainThreadOrGCThread()
{
    if (mayBeGCThread())
        return true;

    return isMainThread();
}

std::optional<GCThreadType> mayBeGCThread()
{
    if (!isGCThread)
        return std::nullopt;
    if (!isGCThread->isSet())
        return std::nullopt;
    return **isGCThread;
}

} // namespace WTF<|MERGE_RESOLUTION|>--- conflicted
+++ resolved
@@ -178,11 +178,7 @@
         scheduleDispatchFunctionsOnMainThread();
 }
 
-<<<<<<< HEAD
-#if !OS(DARWIN) && !PLATFORM(GTK) && !PLATFORM(WPE)
-=======
 #if !OS(DARWIN) && !USE(GLIB)
->>>>>>> a316d909
 bool isMainThread()
 {
     return currentThread() == mainThreadIdentifier;
