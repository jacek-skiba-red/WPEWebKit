/*
 * Copyright (C) 2007-2008, 2010, 2012-2015 Apple Inc. All rights reserved.
 * Copyright (C) 2007 Justin Haygood (jhaygood@reaktix.com)
 *
 * Redistribution and use in source and binary forms, with or without
 * modification, are permitted provided that the following conditions
 * are met:
 * 1.  Redistributions of source code must retain the above copyright
 *     notice, this list of conditions and the following disclaimer.
 * 2.  Redistributions in binary form must reproduce the above copyright
 *     notice, this list of conditions and the following disclaimer in the
 *     documentation and/or other materials provided with the distribution.
 *
 * THIS SOFTWARE IS PROVIDED BY APPLE INC. AND ITS CONTRIBUTORS ``AS IS'' AND ANY
 * EXPRESS OR IMPLIED WARRANTIES, INCLUDING, BUT NOT LIMITED TO, THE IMPLIED
 * WARRANTIES OF MERCHANTABILITY AND FITNESS FOR A PARTICULAR PURPOSE ARE
 * DISCLAIMED. IN NO EVENT SHALL APPLE INC. OR ITS CONTRIBUTORS BE LIABLE FOR ANY
 * DIRECT, INDIRECT, INCIDENTAL, SPECIAL, EXEMPLARY, OR CONSEQUENTIAL DAMAGES
 * (INCLUDING, BUT NOT LIMITED TO, PROCUREMENT OF SUBSTITUTE GOODS OR SERVICES;
 * LOSS OF USE, DATA, OR PROFITS; OR BUSINESS INTERRUPTION) HOWEVER CAUSED AND ON
 * ANY THEORY OF LIABILITY, WHETHER IN CONTRACT, STRICT LIABILITY, OR TORT
 * (INCLUDING NEGLIGENCE OR OTHERWISE) ARISING IN ANY WAY OUT OF THE USE OF THIS
 * SOFTWARE, EVEN IF ADVISED OF THE POSSIBILITY OF SUCH DAMAGE.
 */

#ifndef Atomics_h
#define Atomics_h

#include <atomic>
#include <wtf/StdLibExtras.h>

#if OS(WINDOWS)
#if !COMPILER(GCC_OR_CLANG)
extern "C" void _ReadWriteBarrier(void);
#pragma intrinsic(_ReadWriteBarrier)
#endif
#include <windows.h>
#endif

namespace WTF {

// Atomic wraps around std::atomic with the sole purpose of making the compare_exchange
// operations not alter the expected value. This is more in line with how we typically
// use CAS in our code.
//
// Atomic is a struct without explicitly defined constructors so that it can be
// initialized at compile time.

template<typename T>
struct Atomic {
    // Don't pass a non-default value for the order parameter unless you really know
    // what you are doing and have thought about it very hard. The cost of seq_cst
    // is usually not high enough to justify the risk.

    ALWAYS_INLINE T load(std::memory_order order = std::memory_order_seq_cst) const { return value.load(order); }

    ALWAYS_INLINE void store(T desired, std::memory_order order = std::memory_order_seq_cst) { value.store(desired, order); }

    ALWAYS_INLINE bool compareExchangeWeak(T expected, T desired, std::memory_order order = std::memory_order_seq_cst)
    {
<<<<<<< HEAD
#if OS(WINDOWS) || (COMPILER(GCC) && defined __OPTIMIZE_SIZE__)
        // Windows makes strange assertions about the argument to compare_exchange_weak, and anyway,
        // Windows is X86 so seq_cst is cheap.
        order = std::memory_order_seq_cst;
#endif
=======
>>>>>>> 69991751
        T expectedOrActual = expected;
        return value.compare_exchange_weak(expectedOrActual, desired, order);
    }

    ALWAYS_INLINE bool compareExchangeWeak(T expected, T desired, std::memory_order order_success, std::memory_order order_failure)
    {
        T expectedOrActual = expected;
        return value.compare_exchange_weak(expectedOrActual, desired, order_success, order_failure);
    }

    ALWAYS_INLINE bool compareExchangeStrong(T expected, T desired, std::memory_order order = std::memory_order_seq_cst)
    {
        T expectedOrActual = expected;
        return value.compare_exchange_strong(expectedOrActual, desired, order);
    }

    ALWAYS_INLINE bool compareExchangeStrong(T expected, T desired, std::memory_order order_success, std::memory_order order_failure)
    {
        T expectedOrActual = expected;
        return value.compare_exchange_strong(expectedOrActual, desired, order_success, order_failure);
    }

    template<typename U>
    ALWAYS_INLINE T exchangeAndAdd(U addend, std::memory_order order = std::memory_order_seq_cst) { return value.fetch_add(addend, order); }
    
    ALWAYS_INLINE T exchange(T newValue, std::memory_order order = std::memory_order_seq_cst) { return value.exchange(newValue, order); }

    std::atomic<T> value;
};

// This is a weak CAS function that takes a direct pointer and has no portable fencing guarantees.
template<typename T>
inline bool weakCompareAndSwap(volatile T* location, T expected, T newValue)
{
    ASSERT(isPointerTypeAlignmentOkay(location) && "natural alignment required");
    ASSERT(bitwise_cast<std::atomic<T>*>(location)->is_lock_free() && "expected lock-free type");
    return bitwise_cast<Atomic<T>*>(location)->compareExchangeWeak(expected, newValue, std::memory_order_relaxed);
}

// Just a compiler fence. Has no effect on the hardware, but tells the compiler
// not to move things around this call. Should not affect the compiler's ability
// to do things like register allocation and code motion over pure operations.
inline void compilerFence()
{
#if OS(WINDOWS) && !COMPILER(GCC_OR_CLANG)
    _ReadWriteBarrier();
#else
    asm volatile("" ::: "memory");
#endif
}

#if CPU(ARM_THUMB2) || CPU(ARM64)

// Full memory fence. No accesses will float above this, and no accesses will sink
// below it.
inline void arm_dmb()
{
    asm volatile("dmb ish" ::: "memory");
}

// Like the above, but only affects stores.
inline void arm_dmb_st()
{
    asm volatile("dmb ishst" ::: "memory");
}

inline void loadLoadFence() { arm_dmb(); }
inline void loadStoreFence() { arm_dmb(); }
inline void storeLoadFence() { arm_dmb(); }
inline void storeStoreFence() { arm_dmb_st(); }
inline void memoryBarrierAfterLock() { arm_dmb(); }
inline void memoryBarrierBeforeUnlock() { arm_dmb(); }

#elif CPU(X86) || CPU(X86_64)

inline void x86_ortop()
{
#if OS(WINDOWS)
    // I think that this does the equivalent of a dummy interlocked instruction,
    // instead of using the 'mfence' instruction, at least according to MSDN. I
    // know that it is equivalent for our purposes, but it would be good to
    // investigate if that is actually better.
    MemoryBarrier();
#elif CPU(X86_64)
    // This has acqrel semantics and is much cheaper than mfence. For exampe, in the JSC GC, using
    // mfence as a store-load fence was a 9% slow-down on Octane/splay while using this was neutral.
    asm volatile("lock; orl $0, (%%rsp)" ::: "memory");
#else
    asm volatile("lock; orl $0, (%%esp)" ::: "memory");
#endif
}

inline void loadLoadFence() { compilerFence(); }
inline void loadStoreFence() { compilerFence(); }
inline void storeLoadFence() { x86_ortop(); }
inline void storeStoreFence() { compilerFence(); }
inline void memoryBarrierAfterLock() { compilerFence(); }
inline void memoryBarrierBeforeUnlock() { compilerFence(); }

#else

inline void loadLoadFence() { std::atomic_thread_fence(std::memory_order_seq_cst); }
inline void loadStoreFence() { std::atomic_thread_fence(std::memory_order_seq_cst); }
inline void storeLoadFence() { std::atomic_thread_fence(std::memory_order_seq_cst); }
inline void storeStoreFence() { std::atomic_thread_fence(std::memory_order_seq_cst); }
inline void memoryBarrierAfterLock() { std::atomic_thread_fence(std::memory_order_seq_cst); }
inline void memoryBarrierBeforeUnlock() { std::atomic_thread_fence(std::memory_order_seq_cst); }

#endif

typedef size_t ConsumeDependency;

template <typename T, typename std::enable_if<sizeof(T) == 8>::type* = nullptr>
ALWAYS_INLINE ConsumeDependency zeroWithConsumeDependency(T value)
{
    uint64_t dependency;
    uint64_t copy = bitwise_cast<uint64_t>(value);
#if CPU(ARM64)
    // Create a magical zero value through inline assembly, whose computation
    // isn't visible to the optimizer. This zero is then usable as an offset in
    // further address computations: adding zero does nothing, but the compiler
    // doesn't know it. It's magical because it creates an address dependency
    // from the load of `location` to the uses of the dependency, which triggers
    // the ARM ISA's address dependency rule, a.k.a. the mythical C++ consume
    // ordering. This forces weak memory order CPUs to observe `location` and
    // dependent loads in their store order without the reader using a barrier
    // or an acquire load.
    asm volatile("eor %x[dependency], %x[in], %x[in]"
                 : [dependency] "=r"(dependency)
                 : [in] "r"(copy)
                 // Lie about touching memory. Not strictly needed, but is
                 // likely to avoid unwanted load/store motion.
                 : "memory");
#elif CPU(ARM)
    asm volatile("eor %[dependency], %[in], %[in]"
                 : [dependency] "=r"(dependency)
                 : [in] "r"(copy)
                 : "memory");
#else
    // No dependency is needed for this architecture.
    loadLoadFence();
    dependency = 0;
    (void)copy;
#endif
    return static_cast<ConsumeDependency>(dependency);
}

template <typename T, typename std::enable_if<sizeof(T) == 4>::type* = nullptr>
ALWAYS_INLINE ConsumeDependency zeroWithConsumeDependency(T value)
{
    uint32_t dependency;
    uint32_t copy = bitwise_cast<uint32_t>(value);
#if CPU(ARM64)
    asm volatile("eor %w[dependency], %w[in], %w[in]"
                 : [dependency] "=r"(dependency)
                 : [in] "r"(copy)
                 : "memory");
#elif CPU(ARM)
    asm volatile("eor %[dependency], %[in], %[in]"
                 : [dependency] "=r"(dependency)
                 : [in] "r"(copy)
                 : "memory");
#else
    loadLoadFence();
    dependency = 0;
    (void)copy;
#endif
    return static_cast<ConsumeDependency>(dependency);
}

template <typename T, typename std::enable_if<sizeof(T) == 2>::type* = nullptr>
ALWAYS_INLINE ConsumeDependency zeroWithConsumeDependency(T value)
{
    uint16_t copy = bitwise_cast<uint16_t>(value);
    return zeroWithConsumeDependency(static_cast<size_t>(copy));
}

template <typename T, typename std::enable_if<sizeof(T) == 1>::type* = nullptr>
ALWAYS_INLINE ConsumeDependency zeroWithConsumeDependency(T value)
{
    uint8_t copy = bitwise_cast<uint8_t>(value);
    return zeroWithConsumeDependency(static_cast<size_t>(copy));
}

template <typename T>
struct Consumed {
    T value;
    ConsumeDependency dependency;
};

// Consume load, returning the loaded `value` at `location` and a dependent-zero
// which creates an address dependency from the `location`.
//
// Usage notes:
//
//  * Regarding control dependencies: merely branching based on `value` or
//    `dependency` isn't sufficient to impose a dependency ordering: you must
//    use `dependency` in the address computation of subsequent loads which
//    should observe the store order w.r.t. `location`.
// * Regarding memory ordering: consume load orders the `location` load with
//   susequent dependent loads *only*. It says nothing about ordering of other
//   loads!
//
// Caveat emptor.
template <typename T>
ALWAYS_INLINE auto consumeLoad(const T* location)
{
    typedef typename std::remove_cv<T>::type Returned;
    Consumed<Returned> ret { };
    // Force the read of `location` to occur exactly once and without fusing or
    // forwarding using volatile. This is important because the compiler could
    // otherwise rematerialize or find equivalent loads, or simply forward from
    // a previous one, and lose the dependency we're trying so hard to
    // create. Prevent tearing by using an atomic, but let it move around by
    // using relaxed. We have at least a memory fence after this which prevents
    // the load from moving too much.
    ret.value = reinterpret_cast<const volatile std::atomic<Returned>*>(location)->load(std::memory_order_relaxed);
    ret.dependency = zeroWithConsumeDependency(ret.value);
    return ret;
}

} // namespace WTF

using WTF::Atomic;
using WTF::ConsumeDependency;
using WTF::consumeLoad;

#endif // Atomics_h<|MERGE_RESOLUTION|>--- conflicted
+++ resolved
@@ -58,14 +58,6 @@
 
     ALWAYS_INLINE bool compareExchangeWeak(T expected, T desired, std::memory_order order = std::memory_order_seq_cst)
     {
-<<<<<<< HEAD
-#if OS(WINDOWS) || (COMPILER(GCC) && defined __OPTIMIZE_SIZE__)
-        // Windows makes strange assertions about the argument to compare_exchange_weak, and anyway,
-        // Windows is X86 so seq_cst is cheap.
-        order = std::memory_order_seq_cst;
-#endif
-=======
->>>>>>> 69991751
         T expectedOrActual = expected;
         return value.compare_exchange_weak(expectedOrActual, desired, order);
     }
