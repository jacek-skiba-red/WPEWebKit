/*
 * Copyright (C) 2007, 2008 Apple Inc. All rights reserved.
 * Copyright (C) 2007 Justin Haygood (jhaygood@reaktix.com)
 *
 * Redistribution and use in source and binary forms, with or without
 * modification, are permitted provided that the following conditions
 * are met:
 *
 * 1.  Redistributions of source code must retain the above copyright
 *     notice, this list of conditions and the following disclaimer.
 * 2.  Redistributions in binary form must reproduce the above copyright
 *     notice, this list of conditions and the following disclaimer in the
 *     documentation and/or other materials provided with the distribution.
 * 3.  Neither the name of Apple Inc. ("Apple") nor the names of
 *     its contributors may be used to endorse or promote products derived
 *     from this software without specific prior written permission.
 *
 * THIS SOFTWARE IS PROVIDED BY APPLE AND ITS CONTRIBUTORS "AS IS" AND ANY
 * EXPRESS OR IMPLIED WARRANTIES, INCLUDING, BUT NOT LIMITED TO, THE IMPLIED
 * WARRANTIES OF MERCHANTABILITY AND FITNESS FOR A PARTICULAR PURPOSE ARE
 * DISCLAIMED. IN NO EVENT SHALL APPLE OR ITS CONTRIBUTORS BE LIABLE FOR ANY
 * DIRECT, INDIRECT, INCIDENTAL, SPECIAL, EXEMPLARY, OR CONSEQUENTIAL DAMAGES
 * (INCLUDING, BUT NOT LIMITED TO, PROCUREMENT OF SUBSTITUTE GOODS OR SERVICES;
 * LOSS OF USE, DATA, OR PROFITS; OR BUSINESS INTERRUPTION) HOWEVER CAUSED AND
 * ON ANY THEORY OF LIABILITY, WHETHER IN CONTRACT, STRICT LIABILITY, OR TORT
 * (INCLUDING NEGLIGENCE OR OTHERWISE) ARISING IN ANY WAY OUT OF THE USE OF
 * THIS SOFTWARE, EVEN IF ADVISED OF THE POSSIBILITY OF SUCH DAMAGE.
 */

#include "config.h"
#include "MainThread.h"

#include <wtf/gobject/GSourceWrap.h>

namespace WTF {

void initializeMainThreadPlatform()
{
}

void scheduleDispatchFunctionsOnMainThread()
{
    static GSourceWrap::Static dispatcher("[WebKit] dispatchFunctionsFromMainThread",
<<<<<<< HEAD
        std::function<void ()>(dispatchFunctionsFromMainThread), G_PRIORITY_DEFAULT_IDLE,
=======
        std::function<void ()>(dispatchFunctionsFromMainThread), G_PRIORITY_HIGH + 30,
>>>>>>> 41aa24be
        g_main_context_default());
    dispatcher.schedule();
}

} // namespace WTF<|MERGE_RESOLUTION|>--- conflicted
+++ resolved
@@ -41,11 +41,7 @@
 void scheduleDispatchFunctionsOnMainThread()
 {
     static GSourceWrap::Static dispatcher("[WebKit] dispatchFunctionsFromMainThread",
-<<<<<<< HEAD
-        std::function<void ()>(dispatchFunctionsFromMainThread), G_PRIORITY_DEFAULT_IDLE,
-=======
         std::function<void ()>(dispatchFunctionsFromMainThread), G_PRIORITY_HIGH + 30,
->>>>>>> 41aa24be
         g_main_context_default());
     dispatcher.schedule();
 }
