--- conflicted
+++ resolved
@@ -41,17 +41,6 @@
 
 RunLoop::RunLoop()
 {
-<<<<<<< HEAD
-    // g_main_context_default() doesn't add an extra reference.
-    if (!isMainThread()) {
-        m_runLoopContext = adoptGRef(g_main_context_new());
-        g_main_context_push_thread_default(m_runLoopContext.get());
-    } else
-        m_runLoopContext = threadDefaultContext();
-
-    ASSERT(m_runLoopContext);
-    GRefPtr<GMainLoop> innermostLoop = adoptGRef(g_main_loop_new(m_runLoopContext.get(), FALSE));
-=======
     if (!isMainThread()) {
         m_mainContext = adoptGRef(g_main_context_new());
         g_main_context_push_thread_default(m_mainContext.get());
@@ -60,7 +49,6 @@
 
     ASSERT(m_mainContext);
     GRefPtr<GMainLoop> innermostLoop = adoptGRef(g_main_loop_new(m_mainContext.get(), FALSE));
->>>>>>> 41aa24be
     ASSERT(innermostLoop);
     m_mainLoops.append(innermostLoop);
 
@@ -91,13 +79,8 @@
     }
 
     // Create and run a nested loop if the innermost one was already running.
-<<<<<<< HEAD
-    GMainLoop* nestedMainLoop = g_main_loop_new(mainRunLoop.m_runLoopContext.get(), FALSE);
-    mainRunLoop.pushNestedMainLoop(nestedMainLoop);
-=======
     GMainLoop* nestedMainLoop = g_main_loop_new(runLoop.m_mainContext.get(), FALSE);
     runLoop.m_mainLoops.append(adoptGRef(nestedMainLoop));
->>>>>>> 41aa24be
     g_main_loop_run(nestedMainLoop);
     runLoop.m_mainLoops.removeLast();
 }
@@ -121,11 +104,7 @@
     : m_runLoop(runLoop)
     , m_fireInterval(0)
     , m_repeating(false)
-<<<<<<< HEAD
-    , m_timerSource("[WebKit] RunLoop::Timer", std::bind(&RunLoop::TimerBase::timerFired, this), G_PRIORITY_DEFAULT, m_runLoop.m_runLoopContext.get())
-=======
     , m_timerSource("[WebKit] RunLoop::Timer", std::bind(&RunLoop::TimerBase::timerFired, this), G_PRIORITY_HIGH + 30, m_runLoop.m_mainContext.get())
->>>>>>> 41aa24be
 {
 }
 
@@ -160,11 +139,4 @@
         m_timerSource.schedule(std::chrono::duration_cast<std::chrono::microseconds>(std::chrono::duration<double>(m_fireInterval)));
 }
 
-void RunLoop::TimerBase::timerFired()
-{
-    fired();
-    if (m_repeating)
-        m_timerSource.schedule(std::chrono::duration_cast<std::chrono::microseconds>(std::chrono::duration<double>(m_fireInterval)));
-}
-
 } // namespace WTF