/*
 * Copyright (C) 2015-2017 Apple Inc. All rights reserved.
 *
 * Redistribution and use in source and binary forms, with or without
 * modification, are permitted provided that the following conditions
 * are met:
 * 1. Redistributions of source code must retain the above copyright
 *    notice, this list of conditions and the following disclaimer.
 * 2. Redistributions in binary form must reproduce the above copyright
 *    notice, this list of conditions and the following disclaimer in the
 *    documentation and/or other materials provided with the distribution.
 *
 * THIS SOFTWARE IS PROVIDED BY APPLE INC. AND ITS CONTRIBUTORS ``AS IS''
 * AND ANY EXPRESS OR IMPLIED WARRANTIES, INCLUDING, BUT NOT LIMITED TO,
 * THE IMPLIED WARRANTIES OF MERCHANTABILITY AND FITNESS FOR A PARTICULAR
 * PURPOSE ARE DISCLAIMED. IN NO EVENT SHALL APPLE INC. OR ITS CONTRIBUTORS
 * BE LIABLE FOR ANY DIRECT, INDIRECT, INCIDENTAL, SPECIAL, EXEMPLARY, OR
 * CONSEQUENTIAL DAMAGES (INCLUDING, BUT NOT LIMITED TO, PROCUREMENT OF
 * SUBSTITUTE GOODS OR SERVICES; LOSS OF USE, DATA, OR PROFITS; OR BUSINESS
 * INTERRUPTION) HOWEVER CAUSED AND ON ANY THEORY OF LIABILITY, WHETHER IN
 * CONTRACT, STRICT LIABILITY, OR TORT (INCLUDING NEGLIGENCE OR OTHERWISE)
 * ARISING IN ANY WAY OUT OF THE USE OF THIS SOFTWARE, EVEN IF ADVISED OF
 * THE POSSIBILITY OF SUCH DAMAGE.
 */

#ifndef StringCommon_h
#define StringCommon_h

#include <algorithm>
#include <unicode/uchar.h>
#include <wtf/ASCIICType.h>
#include <wtf/NotFound.h>
#include <wtf/UnalignedAccess.h>

namespace WTF {

using CodeUnitMatchFunction = bool (*)(UChar);

template<typename CharacterTypeA, typename CharacterTypeB> bool equalIgnoringASCIICase(const CharacterTypeA*, const CharacterTypeB*, unsigned length);
template<typename CharacterTypeA, typename CharacterTypeB> bool equalIgnoringASCIICase(const CharacterTypeA*, unsigned lengthA, const CharacterTypeB*, unsigned lengthB);

template<typename StringClassA, typename StringClassB> bool equalIgnoringASCIICaseCommon(const StringClassA&, const StringClassB&);

template<typename CharacterType> bool equalLettersIgnoringASCIICase(const CharacterType*, const char* lowercaseLetters, unsigned length);
template<typename CharacterType, unsigned lowercaseLettersLength> bool equalLettersIgnoringASCIICase(const CharacterType*, unsigned charactersLength, const char (&lowercaseLetters)[lowercaseLettersLength]);

template<typename StringClass, unsigned length> bool equalLettersIgnoringASCIICaseCommon(const StringClass&, const char (&lowercaseLetters)[length]);

bool equalIgnoringASCIICase(const char*, const char*);
template<unsigned lowercaseLettersLength> bool equalLettersIgnoringASCIICase(const char*, const char (&lowercaseLetters)[lowercaseLettersLength]);
<<<<<<< HEAD

template<typename T>
inline T loadUnaligned(const char* s)
{
#if COMPILER(CLANG)
    T tmp;
    memcpy(&tmp, s, sizeof(T));
    return tmp;
#else
    // This may result in undefined behavior due to unaligned access.
    return *reinterpret_cast<const T*>(s);
#endif
}
=======
>>>>>>> 20415689

// Do comparisons 8 or 4 bytes-at-a-time on architectures where it's safe.
#if (CPU(X86_64) || CPU(ARM64)) && !ASAN_ENABLED
ALWAYS_INLINE bool equal(const LChar* aLChar, const LChar* bLChar, unsigned length)
{
    unsigned dwordLength = length >> 3;

    const char* a = reinterpret_cast<const char*>(aLChar);
    const char* b = reinterpret_cast<const char*>(bLChar);

    if (dwordLength) {
        for (unsigned i = 0; i != dwordLength; ++i) {
            if (unalignedLoad<uint64_t>(a) != unalignedLoad<uint64_t>(b))
                return false;

            a += sizeof(uint64_t);
            b += sizeof(uint64_t);
        }
    }

    if (length & 4) {
        if (unalignedLoad<uint32_t>(a) != unalignedLoad<uint32_t>(b))
            return false;

        a += sizeof(uint32_t);
        b += sizeof(uint32_t);
    }

    if (length & 2) {
        if (unalignedLoad<uint16_t>(a) != unalignedLoad<uint16_t>(b))
            return false;

        a += sizeof(uint16_t);
        b += sizeof(uint16_t);
    }

    if (length & 1 && (*reinterpret_cast<const LChar*>(a) != *reinterpret_cast<const LChar*>(b)))
        return false;

    return true;
}

ALWAYS_INLINE bool equal(const UChar* aUChar, const UChar* bUChar, unsigned length)
{
    unsigned dwordLength = length >> 2;

    const char* a = reinterpret_cast<const char*>(aUChar);
    const char* b = reinterpret_cast<const char*>(bUChar);

    if (dwordLength) {
        for (unsigned i = 0; i != dwordLength; ++i) {
            if (unalignedLoad<uint64_t>(a) != unalignedLoad<uint64_t>(b))
                return false;

            a += sizeof(uint64_t);
            b += sizeof(uint64_t);
        }
    }

    if (length & 2) {
        if (unalignedLoad<uint32_t>(a) != unalignedLoad<uint32_t>(b))
            return false;

        a += sizeof(uint32_t);
        b += sizeof(uint32_t);
    }

    if (length & 1 && (*reinterpret_cast<const UChar*>(a) != *reinterpret_cast<const UChar*>(b)))
        return false;

    return true;
}
#elif CPU(X86) && !ASAN_ENABLED
ALWAYS_INLINE bool equal(const LChar* aLChar, const LChar* bLChar, unsigned length)
{
    const char* a = reinterpret_cast<const char*>(aLChar);
    const char* b = reinterpret_cast<const char*>(bLChar);

    unsigned wordLength = length >> 2;
    for (unsigned i = 0; i != wordLength; ++i) {
        if (unalignedLoad<uint32_t>(a) != unalignedLoad<uint32_t>(b))
            return false;
        a += sizeof(uint32_t);
        b += sizeof(uint32_t);
    }

    length &= 3;

    if (length) {
        const LChar* aRemainder = reinterpret_cast<const LChar*>(a);
        const LChar* bRemainder = reinterpret_cast<const LChar*>(b);

        for (unsigned i = 0; i <  length; ++i) {
            if (aRemainder[i] != bRemainder[i])
                return false;
        }
    }

    return true;
}

ALWAYS_INLINE bool equal(const UChar* aUChar, const UChar* bUChar, unsigned length)
{
    const char* a = reinterpret_cast<const char*>(aUChar);
    const char* b = reinterpret_cast<const char*>(bUChar);

    unsigned wordLength = length >> 1;
    for (unsigned i = 0; i != wordLength; ++i) {
        if (unalignedLoad<uint32_t>(a) != unalignedLoad<uint32_t>(b))
            return false;
        a += sizeof(uint32_t);
        b += sizeof(uint32_t);
    }

    if (length & 1 && *reinterpret_cast<const UChar*>(a) != *reinterpret_cast<const UChar*>(b))
        return false;

    return true;
}
#elif PLATFORM(IOS) && WTF_ARM_ARCH_AT_LEAST(7) && !ASAN_ENABLED
ALWAYS_INLINE bool equal(const LChar* a, const LChar* b, unsigned length)
{
    bool isEqual = false;
    uint32_t aValue;
    uint32_t bValue;
    asm("subs   %[length], #4\n"
        "blo    2f\n"

        "0:\n" // Label 0 = Start of loop over 32 bits.
        "ldr    %[aValue], [%[a]], #4\n"
        "ldr    %[bValue], [%[b]], #4\n"
        "cmp    %[aValue], %[bValue]\n"
        "bne    66f\n"
        "subs   %[length], #4\n"
        "bhs    0b\n"

        // At this point, length can be:
        // -0: 00000000000000000000000000000000 (0 bytes left)
        // -1: 11111111111111111111111111111111 (3 bytes left)
        // -2: 11111111111111111111111111111110 (2 bytes left)
        // -3: 11111111111111111111111111111101 (1 byte left)
        // -4: 11111111111111111111111111111100 (length was 0)
        // The pointers are at the correct position.
        "2:\n" // Label 2 = End of loop over 32 bits, check for pair of characters.
        "tst    %[length], #2\n"
        "beq    1f\n"
        "ldrh   %[aValue], [%[a]], #2\n"
        "ldrh   %[bValue], [%[b]], #2\n"
        "cmp    %[aValue], %[bValue]\n"
        "bne    66f\n"

        "1:\n" // Label 1 = Check for a single character left.
        "tst    %[length], #1\n"
        "beq    42f\n"
        "ldrb   %[aValue], [%[a]]\n"
        "ldrb   %[bValue], [%[b]]\n"
        "cmp    %[aValue], %[bValue]\n"
        "bne    66f\n"

        "42:\n" // Label 42 = Success.
        "mov    %[isEqual], #1\n"
        "66:\n" // Label 66 = End without changing isEqual to 1.
        : [length]"+r"(length), [isEqual]"+r"(isEqual), [a]"+r"(a), [b]"+r"(b), [aValue]"+r"(aValue), [bValue]"+r"(bValue)
        :
        :
        );
    return isEqual;
}

ALWAYS_INLINE bool equal(const UChar* a, const UChar* b, unsigned length)
{
    bool isEqual = false;
    uint32_t aValue;
    uint32_t bValue;
    asm("subs   %[length], #2\n"
        "blo    1f\n"

        "0:\n" // Label 0 = Start of loop over 32 bits.
        "ldr    %[aValue], [%[a]], #4\n"
        "ldr    %[bValue], [%[b]], #4\n"
        "cmp    %[aValue], %[bValue]\n"
        "bne    66f\n"
        "subs   %[length], #2\n"
        "bhs    0b\n"

        // At this point, length can be:
        // -0: 00000000000000000000000000000000 (0 bytes left)
        // -1: 11111111111111111111111111111111 (1 character left, 2 bytes)
        // -2: 11111111111111111111111111111110 (length was zero)
        // The pointers are at the correct position.
        "1:\n" // Label 1 = Check for a single character left.
        "tst    %[length], #1\n"
        "beq    42f\n"
        "ldrh   %[aValue], [%[a]]\n"
        "ldrh   %[bValue], [%[b]]\n"
        "cmp    %[aValue], %[bValue]\n"
        "bne    66f\n"

        "42:\n" // Label 42 = Success.
        "mov    %[isEqual], #1\n"
        "66:\n" // Label 66 = End without changing isEqual to 1.
        : [length]"+r"(length), [isEqual]"+r"(isEqual), [a]"+r"(a), [b]"+r"(b), [aValue]"+r"(aValue), [bValue]"+r"(bValue)
        :
        :
        );
    return isEqual;
}
#elif !ASAN_ENABLED
ALWAYS_INLINE bool equal(const LChar* a, const LChar* b, unsigned length) { return !memcmp(a, b, length); }
ALWAYS_INLINE bool equal(const UChar* a, const UChar* b, unsigned length) { return !memcmp(a, b, length * sizeof(UChar)); }
#else
ALWAYS_INLINE bool equal(const LChar* a, const LChar* b, unsigned length)
{
    for (unsigned i = 0; i < length; ++i) {
        if (a[i] != b[i])
            return false;
    }
    return true;
}
ALWAYS_INLINE bool equal(const UChar* a, const UChar* b, unsigned length)
{
    for (unsigned i = 0; i < length; ++i) {
        if (a[i] != b[i])
            return false;
    }
    return true;
}
#endif

ALWAYS_INLINE bool equal(const LChar* a, const UChar* b, unsigned length)
{
    for (unsigned i = 0; i < length; ++i) {
        if (a[i] != b[i])
            return false;
    }
    return true;
}

ALWAYS_INLINE bool equal(const UChar* a, const LChar* b, unsigned length) { return equal(b, a, length); }

template<typename StringClassA, typename StringClassB>
ALWAYS_INLINE bool equalCommon(const StringClassA& a, const StringClassB& b)
{
    unsigned length = a.length();
    if (length != b.length())
        return false;

    if (a.is8Bit()) {
        if (b.is8Bit())
            return equal(a.characters8(), b.characters8(), length);

        return equal(a.characters8(), b.characters16(), length);
    }

    if (b.is8Bit())
        return equal(a.characters16(), b.characters8(), length);

    return equal(a.characters16(), b.characters16(), length);
}

template<typename StringClassA, typename StringClassB>
ALWAYS_INLINE bool equalCommon(const StringClassA* a, const StringClassB* b)
{
    if (a == b)
        return true;
    if (!a || !b)
        return false;
    return equal(*a, *b);
}

template<typename StringClass, unsigned length> bool equal(const StringClass& a, const UChar (&codeUnits)[length])
{
    if (a.length() != length)
        return false;

    if (a.is8Bit())
        return equal(a.characters8(), codeUnits, length);

    return equal(a.characters16(), codeUnits, length);
}

template<typename CharacterTypeA, typename CharacterTypeB>
inline bool equalIgnoringASCIICase(const CharacterTypeA* a, const CharacterTypeB* b, unsigned length)
{
    for (unsigned i = 0; i < length; ++i) {
        if (toASCIILower(a[i]) != toASCIILower(b[i]))
            return false;
    }
    return true;
}

template<typename CharacterTypeA, typename CharacterTypeB> inline bool equalIgnoringASCIICase(const CharacterTypeA* a, unsigned lengthA, const CharacterTypeB* b, unsigned lengthB)
{
    return lengthA == lengthB && equalIgnoringASCIICase(a, b, lengthA);
}

template<typename StringClassA, typename StringClassB>
bool equalIgnoringASCIICaseCommon(const StringClassA& a, const StringClassB& b)
{
    unsigned length = a.length();
    if (length != b.length())
        return false;

    if (a.is8Bit()) {
        if (b.is8Bit())
            return equalIgnoringASCIICase(a.characters8(), b.characters8(), length);

        return equalIgnoringASCIICase(a.characters8(), b.characters16(), length);
    }

    if (b.is8Bit())
        return equalIgnoringASCIICase(a.characters16(), b.characters8(), length);

    return equalIgnoringASCIICase(a.characters16(), b.characters16(), length);
}

template<typename StringClassA> bool equalIgnoringASCIICaseCommon(const StringClassA& a, const char* b)
{
    unsigned length = a.length();
    if (length != strlen(b))
        return false;

    if (a.is8Bit())
        return equalIgnoringASCIICase(a.characters8(), b, length);

    return equalIgnoringASCIICase(a.characters16(), b, length);
}

template<typename StringClassA, typename StringClassB>
bool startsWith(const StringClassA& reference, const StringClassB& prefix)
{
    unsigned prefixLength = prefix.length();
    if (prefixLength > reference.length())
        return false;

    if (reference.is8Bit()) {
        if (prefix.is8Bit())
            return equal(reference.characters8(), prefix.characters8(), prefixLength);
        return equal(reference.characters8(), prefix.characters16(), prefixLength);
    }
    if (prefix.is8Bit())
        return equal(reference.characters16(), prefix.characters8(), prefixLength);
    return equal(reference.characters16(), prefix.characters16(), prefixLength);
}

template<typename StringClassA, typename StringClassB>
bool startsWithIgnoringASCIICase(const StringClassA& reference, const StringClassB& prefix)
{
    unsigned prefixLength = prefix.length();
    if (prefixLength > reference.length())
        return false;

    if (reference.is8Bit()) {
        if (prefix.is8Bit())
            return equalIgnoringASCIICase(reference.characters8(), prefix.characters8(), prefixLength);
        return equalIgnoringASCIICase(reference.characters8(), prefix.characters16(), prefixLength);
    }
    if (prefix.is8Bit())
        return equalIgnoringASCIICase(reference.characters16(), prefix.characters8(), prefixLength);
    return equalIgnoringASCIICase(reference.characters16(), prefix.characters16(), prefixLength);
}

template<typename StringClassA, typename StringClassB>
bool endsWith(const StringClassA& reference, const StringClassB& suffix)
{
    unsigned suffixLength = suffix.length();
    unsigned referenceLength = reference.length();
    if (suffixLength > referenceLength)
        return false;

    unsigned startOffset = referenceLength - suffixLength;

    if (reference.is8Bit()) {
        if (suffix.is8Bit())
            return equal(reference.characters8() + startOffset, suffix.characters8(), suffixLength);
        return equal(reference.characters8() + startOffset, suffix.characters16(), suffixLength);
    }
    if (suffix.is8Bit())
        return equal(reference.characters16() + startOffset, suffix.characters8(), suffixLength);
    return equal(reference.characters16() + startOffset, suffix.characters16(), suffixLength);
}

template<typename StringClassA, typename StringClassB>
bool endsWithIgnoringASCIICase(const StringClassA& reference, const StringClassB& suffix)
{
    unsigned suffixLength = suffix.length();
    unsigned referenceLength = reference.length();
    if (suffixLength > referenceLength)
        return false;

    unsigned startOffset = referenceLength - suffixLength;

    if (reference.is8Bit()) {
        if (suffix.is8Bit())
            return equalIgnoringASCIICase(reference.characters8() + startOffset, suffix.characters8(), suffixLength);
        return equalIgnoringASCIICase(reference.characters8() + startOffset, suffix.characters16(), suffixLength);
    }
    if (suffix.is8Bit())
        return equalIgnoringASCIICase(reference.characters16() + startOffset, suffix.characters8(), suffixLength);
    return equalIgnoringASCIICase(reference.characters16() + startOffset, suffix.characters16(), suffixLength);
}

template <typename SearchCharacterType, typename MatchCharacterType>
size_t findIgnoringASCIICase(const SearchCharacterType* source, const MatchCharacterType* matchCharacters, unsigned startOffset, unsigned searchLength, unsigned matchLength)
{
    ASSERT(searchLength >= matchLength);

    const SearchCharacterType* startSearchedCharacters = source + startOffset;

    // delta is the number of additional times to test; delta == 0 means test only once.
    unsigned delta = searchLength - matchLength;

    for (unsigned i = 0; i <= delta; ++i) {
        if (equalIgnoringASCIICase(startSearchedCharacters + i, matchCharacters, matchLength))
            return startOffset + i;
    }
    return notFound;
}

template<typename StringClassA, typename StringClassB>
size_t findIgnoringASCIICase(const StringClassA& source, const StringClassB& stringToFind, unsigned startOffset)
{
    unsigned sourceStringLength = source.length();
    unsigned matchLength = stringToFind.length();
    if (!matchLength)
        return std::min(startOffset, sourceStringLength);

    // Check startOffset & matchLength are in range.
    if (startOffset > sourceStringLength)
        return notFound;
    unsigned searchLength = sourceStringLength - startOffset;
    if (matchLength > searchLength)
        return notFound;

    if (source.is8Bit()) {
        if (stringToFind.is8Bit())
            return findIgnoringASCIICase(source.characters8(), stringToFind.characters8(), startOffset, searchLength, matchLength);
        return findIgnoringASCIICase(source.characters8(), stringToFind.characters16(), startOffset, searchLength, matchLength);
    }

    if (stringToFind.is8Bit())
        return findIgnoringASCIICase(source.characters16(), stringToFind.characters8(), startOffset, searchLength, matchLength);

    return findIgnoringASCIICase(source.characters16(), stringToFind.characters16(), startOffset, searchLength, matchLength);
}

template <typename SearchCharacterType, typename MatchCharacterType>
ALWAYS_INLINE static size_t findInner(const SearchCharacterType* searchCharacters, const MatchCharacterType* matchCharacters, unsigned index, unsigned searchLength, unsigned matchLength)
{
    // Optimization: keep a running hash of the strings,
    // only call equal() if the hashes match.

    // delta is the number of additional times to test; delta == 0 means test only once.
    unsigned delta = searchLength - matchLength;

    unsigned searchHash = 0;
    unsigned matchHash = 0;

    for (unsigned i = 0; i < matchLength; ++i) {
        searchHash += searchCharacters[i];
        matchHash += matchCharacters[i];
    }

    unsigned i = 0;
    // keep looping until we match
    while (searchHash != matchHash || !equal(searchCharacters + i, matchCharacters, matchLength)) {
        if (i == delta)
            return notFound;
        searchHash += searchCharacters[i + matchLength];
        searchHash -= searchCharacters[i];
        ++i;
    }
    return index + i;
}

template<typename CharacterType>
inline size_t find(const CharacterType* characters, unsigned length, CharacterType matchCharacter, unsigned index = 0)
{
    while (index < length) {
        if (characters[index] == matchCharacter)
            return index;
        ++index;
    }
    return notFound;
}

ALWAYS_INLINE size_t find(const UChar* characters, unsigned length, LChar matchCharacter, unsigned index = 0)
{
    return find(characters, length, static_cast<UChar>(matchCharacter), index);
}

inline size_t find(const LChar* characters, unsigned length, UChar matchCharacter, unsigned index = 0)
{
    if (matchCharacter & ~0xFF)
        return notFound;
    return find(characters, length, static_cast<LChar>(matchCharacter), index);
}

template<typename StringClass>
size_t findCommon(const StringClass& haystack, const StringClass& needle, unsigned start)
{
    unsigned needleLength = needle.length();

    if (needleLength == 1) {
        if (haystack.is8Bit())
            return WTF::find(haystack.characters8(), haystack.length(), needle[0], start);
        return WTF::find(haystack.characters16(), haystack.length(), needle[0], start);
    }

    if (!needleLength)
        return std::min(start, haystack.length());

    if (start > haystack.length())
        return notFound;
    unsigned searchLength = haystack.length() - start;
    if (needleLength > searchLength)
        return notFound;

    if (haystack.is8Bit()) {
        if (needle.is8Bit())
            return findInner(haystack.characters8() + start, needle.characters8(), start, searchLength, needleLength);
        return findInner(haystack.characters8() + start, needle.characters16(), start, searchLength, needleLength);
    }

    if (needle.is8Bit())
        return findInner(haystack.characters16() + start, needle.characters8(), start, searchLength, needleLength);

    return findInner(haystack.characters16() + start, needle.characters16(), start, searchLength, needleLength);
}

// This is marked inline since it's mostly used in non-inline functions for each string type.
// When used directly in code it's probably OK to be inline; maybe the loop will be unrolled.
template<typename CharacterType> inline bool equalLettersIgnoringASCIICase(const CharacterType* characters, const char* lowercaseLetters, unsigned length)
{
    for (unsigned i = 0; i < length; ++i) {
        if (!isASCIIAlphaCaselessEqual(characters[i], lowercaseLetters[i]))
            return false;
    }
    return true;
}

template<typename CharacterType, unsigned lowercaseLettersLength> inline bool equalLettersIgnoringASCIICase(const CharacterType* characters, unsigned charactersLength, const char (&lowercaseLetters)[lowercaseLettersLength])
{
    ASSERT(strlen(lowercaseLetters) == lowercaseLettersLength - 1);
    unsigned lowercaseLettersStringLength = lowercaseLettersLength - 1;
    return charactersLength == lowercaseLettersStringLength && equalLettersIgnoringASCIICase(characters, lowercaseLetters, lowercaseLettersStringLength);
}

template<typename StringClass> bool inline hasPrefixWithLettersIgnoringASCIICaseCommon(const StringClass& string, const char* lowercaseLetters, unsigned length)
{
#if !ASSERT_DISABLED
    ASSERT(*lowercaseLetters);
    for (const char* letter = lowercaseLetters; *letter; ++letter)
        ASSERT(toASCIILowerUnchecked(*letter) == *letter);
#endif
    ASSERT(string.length() >= length);

    if (string.is8Bit())
        return equalLettersIgnoringASCIICase(string.characters8(), lowercaseLetters, length);
    return equalLettersIgnoringASCIICase(string.characters16(), lowercaseLetters, length);
}

// This is intentionally not marked inline because it's used often and is not speed-critical enough to want it inlined everywhere.
template<typename StringClass> bool equalLettersIgnoringASCIICaseCommonWithoutLength(const StringClass& string, const char* lowercaseLetters)
{
    unsigned length = string.length();
    if (length != strlen(lowercaseLetters))
        return false;
    return hasPrefixWithLettersIgnoringASCIICaseCommon(string, lowercaseLetters, length);
}

template<typename StringClass> bool startsWithLettersIgnoringASCIICaseCommonWithoutLength(const StringClass& string, const char* lowercaseLetters)
{
    size_t prefixLength = strlen(lowercaseLetters);
    if (!prefixLength)
        return true;
    if (string.length() < prefixLength)
        return false;
    return hasPrefixWithLettersIgnoringASCIICaseCommon(string, lowercaseLetters, prefixLength);
}

template<typename StringClass, unsigned length> inline bool equalLettersIgnoringASCIICaseCommon(const StringClass& string, const char (&lowercaseLetters)[length])
{
    // Don't actually use the length; we are choosing code size over speed.
    ASSERT(strlen(lowercaseLetters) == length - 1);
    const char* pointer = lowercaseLetters;
    return equalLettersIgnoringASCIICaseCommonWithoutLength(string, pointer);
}

template<typename StringClass, unsigned length> inline bool startsWithLettersIgnoringASCIICaseCommon(const StringClass& string, const char (&lowercaseLetters)[length])
{
    const char* pointer = lowercaseLetters;
    return startsWithLettersIgnoringASCIICaseCommonWithoutLength(string, pointer);
}

inline bool equalIgnoringASCIICase(const char* a, const char* b)
{
    auto length = strlen(a);
    return length == strlen(b) && equalIgnoringASCIICase(a, b, length);
}

template<unsigned lowercaseLettersLength> inline bool equalLettersIgnoringASCIICase(const char* string, const char (&lowercaseLetters)[lowercaseLettersLength])
{
    auto length = strlen(lowercaseLetters);
    return strlen(string) == length && equalLettersIgnoringASCIICase(string, lowercaseLetters, length);
}

}

using WTF::equalIgnoringASCIICase;
using WTF::equalLettersIgnoringASCIICase;

#endif<|MERGE_RESOLUTION|>--- conflicted
+++ resolved
@@ -48,22 +48,6 @@
 
 bool equalIgnoringASCIICase(const char*, const char*);
 template<unsigned lowercaseLettersLength> bool equalLettersIgnoringASCIICase(const char*, const char (&lowercaseLetters)[lowercaseLettersLength]);
-<<<<<<< HEAD
-
-template<typename T>
-inline T loadUnaligned(const char* s)
-{
-#if COMPILER(CLANG)
-    T tmp;
-    memcpy(&tmp, s, sizeof(T));
-    return tmp;
-#else
-    // This may result in undefined behavior due to unaligned access.
-    return *reinterpret_cast<const T*>(s);
-#endif
-}
-=======
->>>>>>> 20415689
 
 // Do comparisons 8 or 4 bytes-at-a-time on architectures where it's safe.
 #if (CPU(X86_64) || CPU(ARM64)) && !ASAN_ENABLED
