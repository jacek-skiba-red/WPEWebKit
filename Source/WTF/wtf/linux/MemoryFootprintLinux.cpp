/*
 * Copyright (C) 2017 Yusuke Suzuki <utatane.tea@gmail.com>.
 *
 * Redistribution and use in source and binary forms, with or without
 * modification, are permitted provided that the following conditions
 * are met:
 * 1. Redistributions of source code must retain the above copyright
 *    notice, this list of conditions and the following disclaimer.
 * 2. Redistributions in binary form must reproduce the above copyright
 *    notice, this list of conditions and the following disclaimer in the
 *    documentation and/or other materials provided with the distribution.
 *
 * THIS SOFTWARE IS PROVIDED BY APPLE INC. ``AS IS'' AND ANY
 * EXPRESS OR IMPLIED WARRANTIES, INCLUDING, BUT NOT LIMITED TO, THE
 * IMPLIED WARRANTIES OF MERCHANTABILITY AND FITNESS FOR A PARTICULAR
 * PURPOSE ARE DISCLAIMED.  IN NO EVENT SHALL APPLE INC. OR
 * CONTRIBUTORS BE LIABLE FOR ANY DIRECT, INDIRECT, INCIDENTAL, SPECIAL,
 * EXEMPLARY, OR CONSEQUENTIAL DAMAGES (INCLUDING, BUT NOT LIMITED TO,
 * PROCUREMENT OF SUBSTITUTE GOODS OR SERVICES; LOSS OF USE, DATA, OR
 * PROFITS; OR BUSINESS INTERRUPTION) HOWEVER CAUSED AND ON ANY THEORY
 * OF LIABILITY, WHETHER IN CONTRACT, STRICT LIABILITY, OR TORT
 * (INCLUDING NEGLIGENCE OR OTHERWISE) ARISING IN ANY WAY OUT OF THE USE
 * OF THIS SOFTWARE, EVEN IF ADVISED OF THE POSSIBILITY OF SUCH DAMAGE.
 */

#include "config.h"
#include "MemoryFootprint.h"

#if OS(LINUX)
#include "MonotonicTime.h"
#include <stdio.h>
#include <wtf/StdLibExtras.h>
#include <wtf/text/StringView.h>
#endif

namespace WTF {

#if OS(LINUX)
static const Seconds s_memoryFootprintUpdateInterval = 1_s;

template<typename Functor>
static void forEachLine(FILE* file, Functor functor)
{
    char* buffer = nullptr;
    size_t size = 0;
    while (getline(&buffer, &size, file) != -1) {
        functor(buffer);
    }
    free(buffer);
}

<<<<<<< HEAD
size_t memoryFootprint()
=======
static size_t computeMemoryFootprint()
>>>>>>> 20415689
{
    FILE* file = fopen("/proc/self/smaps", "r");
    if (!file)
        return 0;

    unsigned long totalPrivateDirtyInKB = 0;
    bool isAnonymous = false;
    forEachLine(file, [&] (char* buffer) {
        {
            unsigned long start;
            unsigned long end;
            unsigned long offset;
            unsigned long inode;
            char dev[32];
            char perms[5];
            char path[7];
            int scannedCount = sscanf(buffer, "%lx-%lx %4s %lx %31s %lu %6s", &start, &end, perms, &offset, dev, &inode, path);
            if (scannedCount == 6) {
                isAnonymous = true;
                return;
            }
            if (scannedCount == 7) {
                StringView pathString(path);
                isAnonymous = pathString == "[heap]" || pathString.startsWith("[stack");
                return;
            }
        }

        if (!isAnonymous)
            return;

        unsigned long privateDirtyInKB;
        if (sscanf(buffer, "Private_Dirty: %lu", &privateDirtyInKB) == 1)
            totalPrivateDirtyInKB += privateDirtyInKB;
    });
    fclose(file);
    return totalPrivateDirtyInKB * KB;
}
#endif

size_t memoryFootprint()
{
#if OS(LINUX)
    static size_t footprint = 0;
    static MonotonicTime previousUpdateTime = { };
    Seconds elapsed = MonotonicTime::now() - previousUpdateTime;
    if (elapsed >= s_memoryFootprintUpdateInterval) {
        footprint = computeMemoryFootprint();
        previousUpdateTime = MonotonicTime::now();
    }

    return footprint;
#endif
    return 0;
}

}<|MERGE_RESOLUTION|>--- conflicted
+++ resolved
@@ -49,11 +49,7 @@
     free(buffer);
 }
 
-<<<<<<< HEAD
-size_t memoryFootprint()
-=======
 static size_t computeMemoryFootprint()
->>>>>>> 20415689
 {
     FILE* file = fopen("/proc/self/smaps", "r");
     if (!file)
