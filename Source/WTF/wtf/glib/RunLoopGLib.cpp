--- conflicted
+++ resolved
@@ -68,9 +68,6 @@
         static_cast<RunLoop*>(userData)->performWork();
         return G_SOURCE_CONTINUE;
     }, this, nullptr);
-#if PLATFORM(WPE)
-    g_source_set_priority(m_source.get(), G_PRIORITY_HIGH + 30);
-#endif
     g_source_attach(m_source.get(), m_mainContext.get());
 }
 
@@ -171,14 +168,7 @@
             timer->updateReadyTime();
         return G_SOURCE_CONTINUE;
     }, this, nullptr);
-<<<<<<< HEAD
-#if PLATFORM(WPE)
-    g_source_set_priority(m_source.get(), G_PRIORITY_HIGH + 30);
-#endif
-    g_source_attach(m_source.get(), m_runLoop.m_mainContext.get());
-=======
     g_source_attach(m_source.get(), m_runLoop->m_mainContext.get());
->>>>>>> 69b969c3
 }
 
 RunLoop::TimerBase::~TimerBase()
