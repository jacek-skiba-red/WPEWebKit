/*
 * Copyright (C) 2011 Igalia S.L.
 * Copyright (C) 2010 Apple Inc. All rights reserved.
 * Portions Copyright (c) 2010 Motorola Mobility, Inc.  All rights reserved.
 *
 * Redistribution and use in source and binary forms, with or without
 * modification, are permitted provided that the following conditions
 * are met:
 * 1. Redistributions of source code must retain the above copyright
 *    notice, this list of conditions and the following disclaimer.
 * 2. Redistributions in binary form must reproduce the above copyright
 *    notice, this list of conditions and the following disclaimer in the
 *    documentation and/or other materials provided with the distribution.
 *
 * THIS SOFTWARE IS PROVIDED BY APPLE INC. AND ITS CONTRIBUTORS ``AS IS''
 * AND ANY EXPRESS OR IMPLIED WARRANTIES, INCLUDING, BUT NOT LIMITED TO,
 * THE IMPLIED WARRANTIES OF MERCHANTABILITY AND FITNESS FOR A PARTICULAR
 * PURPOSE ARE DISCLAIMED. IN NO EVENT SHALL APPLE INC. OR ITS CONTRIBUTORS
 * BE LIABLE FOR ANY DIRECT, INDIRECT, INCIDENTAL, SPECIAL, EXEMPLARY, OR
 * CONSEQUENTIAL DAMAGES (INCLUDING, BUT NOT LIMITED TO, PROCUREMENT OF
 * SUBSTITUTE GOODS OR SERVICES; LOSS OF USE, DATA, OR PROFITS; OR BUSINESS
 * INTERRUPTION) HOWEVER CAUSED AND ON ANY THEORY OF LIABILITY, WHETHER IN
 * CONTRACT, STRICT LIABILITY, OR TORT (INCLUDING NEGLIGENCE OR OTHERWISE)
 * ARISING IN ANY WAY OUT OF THE USE OF THIS SOFTWARE, EVEN IF ADVISED OF
 * THE POSSIBILITY OF SUCH DAMAGE.
 */

#include "config.h"
#include "WorkQueue.h"

#include <glib.h>
#include <string.h>

namespace WTF {

static const size_t kVisualStudioThreadNameLimit = 31;

void WorkQueue::platformInitialize(const char* name, Type, QOS)
{
<<<<<<< HEAD
    m_eventContext = adoptGRef(g_main_context_new());
    ASSERT(m_eventContext);
    m_eventLoop = adoptGRef(g_main_loop_new(m_eventContext.get(), FALSE));
    ASSERT(m_eventLoop);

    m_dispatchQueue.initialize("[WebKit] WorkQueue::dispatch", G_PRIORITY_HIGH + 30, m_eventContext.get());

=======
>>>>>>> 0f177a83
    // This name can be com.apple.WebKit.ProcessLauncher or com.apple.CoreIPC.ReceiveQueue.
    // We are using those names for the thread name, but both are longer than 31 characters,
    // which is the limit of Visual Studio for thread names.
    // When log is enabled createThread() will assert instead of truncate the name, so we need
    // to make sure we don't use a name longer than 31 characters.
    const char* threadName = g_strrstr(name, ".");
    if (threadName)
        threadName++;
    else
        threadName = name;
    if (strlen(threadName) > kVisualStudioThreadNameLimit)
        threadName += strlen(threadName) - kVisualStudioThreadNameLimit;

<<<<<<< HEAD
    GRefPtr<GMainLoop> eventLoop(m_eventLoop.get());
    m_workQueueThread = createThread(threadName, [eventLoop] {
        GMainContext* context = g_main_loop_get_context(eventLoop.get());
        g_main_context_push_thread_default(context);
        g_main_loop_run(eventLoop.get());
        g_main_context_pop_thread_default(context);
=======
    LockHolder locker(m_initializeRunLoopConditionMutex);
    m_workQueueThread = createThread(threadName, [this] {
        {
            LockHolder locker(m_initializeRunLoopConditionMutex);
            m_runLoop = &RunLoop::current();
            m_initializeRunLoopCondition.notifyOne();
        }
        m_runLoop->run();
        {
            LockHolder locker(m_terminateRunLoopConditionMutex);
            m_runLoop = nullptr;
            m_terminateRunLoopCondition.notifyOne();
        }
>>>>>>> 0f177a83
    });
    m_initializeRunLoopCondition.wait(m_initializeRunLoopConditionMutex);
}

void WorkQueue::platformInvalidate()
{
    {
        LockHolder locker(m_terminateRunLoopConditionMutex);
        if (m_runLoop) {
            m_runLoop->stop();
            m_terminateRunLoopCondition.wait(m_terminateRunLoopConditionMutex);
        }
    }

    if (m_workQueueThread) {
        detachThread(m_workQueueThread);
        m_workQueueThread = 0;
    }
<<<<<<< HEAD

    if (m_eventLoop) {
        if (g_main_loop_is_running(m_eventLoop.get()))
            g_main_loop_quit(m_eventLoop.get());
        else {
            // The thread hasn't started yet, so schedule a main loop quit to ensure the thread finishes.
            GMainLoop* eventLoop = m_eventLoop.get();
            GSourceWrap::OneShot::construct("[WebKit] WorkQueue quit main loop", [eventLoop] { g_main_loop_quit(eventLoop); },
                std::chrono::microseconds(0), G_PRIORITY_HIGH, m_eventContext.get());
        }
        m_eventLoop = nullptr;
    }

    m_eventContext = nullptr;
=======
>>>>>>> 0f177a83
}

void WorkQueue::dispatch(std::function<void ()> function)
{
<<<<<<< HEAD
    GRefPtr<GSocket> socket = adoptGRef(g_socket_new_from_fd(fileDescriptor, nullptr));
    RefPtr<WorkQueue> protector(this);
    m_socketEventSource.initialize("[WebKit] WorkQueue::SocketEventHandler",
        [protector, function, closeFunction](GIOCondition condition) {
            if (condition & G_IO_HUP || condition & G_IO_ERR || condition & G_IO_NVAL) {
                closeFunction();
                return false;
            }

            if (condition & G_IO_IN) {
                function();
                return true;
            }

            ASSERT_NOT_REACHED();
            return false;
        }, socket.get(), G_IO_IN, G_PRIORITY_HIGH + 30, m_eventContext.get());
=======
    RefPtr<WorkQueue> protector(this);
    m_runLoop->dispatch([protector, function] { function(); });
>>>>>>> 0f177a83
}

class DispatchAfterContext {
    WTF_MAKE_FAST_ALLOCATED;
public:
    DispatchAfterContext(WorkQueue& queue, std::function<void ()> function)
        : m_queue(&queue)
        , m_function(WTF::move(function))
    {
    }

<<<<<<< HEAD
void WorkQueue::dispatch(std::function<void ()> function)
{
    m_dispatchQueue.queue(WTF::move(function));
}

void WorkQueue::dispatchAfter(std::chrono::nanoseconds duration, std::function<void ()> function)
{
    RefPtr<WorkQueue> protector(this);
    GSourceWrap::OneShot::construct("[WebKit] WorkQueue::dispatchAfter", std::bind([protector](const std::function<void ()>& function) { function(); }, WTF::move(function)),
        std::chrono::duration_cast<std::chrono::milliseconds>(duration), G_PRIORITY_HIGH + 30, m_eventContext.get());
=======
    ~DispatchAfterContext()
    {
    }

    void dispatch()
    {
        m_function();
    }

private:
    RefPtr<WorkQueue> m_queue;
    std::function<void ()> m_function;
};

void WorkQueue::dispatchAfter(std::chrono::nanoseconds duration, std::function<void ()> function)
{
    GRefPtr<GSource> source = adoptGRef(g_timeout_source_new(std::chrono::duration_cast<std::chrono::milliseconds>(duration).count()));
    g_source_set_name(source.get(), "[WebKit] WorkQueue dispatchAfter");

    std::unique_ptr<DispatchAfterContext> context = std::make_unique<DispatchAfterContext>(*this, WTF::move(function));
    g_source_set_callback(source.get(), [](gpointer userData) -> gboolean {
        std::unique_ptr<DispatchAfterContext> context(static_cast<DispatchAfterContext*>(userData));
        context->dispatch();
        return G_SOURCE_REMOVE;
    }, context.release(), nullptr);
    g_source_attach(source.get(), m_runLoop->mainContext());
>>>>>>> 0f177a83
}

}<|MERGE_RESOLUTION|>--- conflicted
+++ resolved
@@ -37,16 +37,6 @@
 
 void WorkQueue::platformInitialize(const char* name, Type, QOS)
 {
-<<<<<<< HEAD
-    m_eventContext = adoptGRef(g_main_context_new());
-    ASSERT(m_eventContext);
-    m_eventLoop = adoptGRef(g_main_loop_new(m_eventContext.get(), FALSE));
-    ASSERT(m_eventLoop);
-
-    m_dispatchQueue.initialize("[WebKit] WorkQueue::dispatch", G_PRIORITY_HIGH + 30, m_eventContext.get());
-
-=======
->>>>>>> 0f177a83
     // This name can be com.apple.WebKit.ProcessLauncher or com.apple.CoreIPC.ReceiveQueue.
     // We are using those names for the thread name, but both are longer than 31 characters,
     // which is the limit of Visual Studio for thread names.
@@ -60,14 +50,6 @@
     if (strlen(threadName) > kVisualStudioThreadNameLimit)
         threadName += strlen(threadName) - kVisualStudioThreadNameLimit;
 
-<<<<<<< HEAD
-    GRefPtr<GMainLoop> eventLoop(m_eventLoop.get());
-    m_workQueueThread = createThread(threadName, [eventLoop] {
-        GMainContext* context = g_main_loop_get_context(eventLoop.get());
-        g_main_context_push_thread_default(context);
-        g_main_loop_run(eventLoop.get());
-        g_main_context_pop_thread_default(context);
-=======
     LockHolder locker(m_initializeRunLoopConditionMutex);
     m_workQueueThread = createThread(threadName, [this] {
         {
@@ -81,7 +63,6 @@
             m_runLoop = nullptr;
             m_terminateRunLoopCondition.notifyOne();
         }
->>>>>>> 0f177a83
     });
     m_initializeRunLoopCondition.wait(m_initializeRunLoopConditionMutex);
 }
@@ -100,49 +81,12 @@
         detachThread(m_workQueueThread);
         m_workQueueThread = 0;
     }
-<<<<<<< HEAD
-
-    if (m_eventLoop) {
-        if (g_main_loop_is_running(m_eventLoop.get()))
-            g_main_loop_quit(m_eventLoop.get());
-        else {
-            // The thread hasn't started yet, so schedule a main loop quit to ensure the thread finishes.
-            GMainLoop* eventLoop = m_eventLoop.get();
-            GSourceWrap::OneShot::construct("[WebKit] WorkQueue quit main loop", [eventLoop] { g_main_loop_quit(eventLoop); },
-                std::chrono::microseconds(0), G_PRIORITY_HIGH, m_eventContext.get());
-        }
-        m_eventLoop = nullptr;
-    }
-
-    m_eventContext = nullptr;
-=======
->>>>>>> 0f177a83
 }
 
 void WorkQueue::dispatch(std::function<void ()> function)
 {
-<<<<<<< HEAD
-    GRefPtr<GSocket> socket = adoptGRef(g_socket_new_from_fd(fileDescriptor, nullptr));
-    RefPtr<WorkQueue> protector(this);
-    m_socketEventSource.initialize("[WebKit] WorkQueue::SocketEventHandler",
-        [protector, function, closeFunction](GIOCondition condition) {
-            if (condition & G_IO_HUP || condition & G_IO_ERR || condition & G_IO_NVAL) {
-                closeFunction();
-                return false;
-            }
-
-            if (condition & G_IO_IN) {
-                function();
-                return true;
-            }
-
-            ASSERT_NOT_REACHED();
-            return false;
-        }, socket.get(), G_IO_IN, G_PRIORITY_HIGH + 30, m_eventContext.get());
-=======
     RefPtr<WorkQueue> protector(this);
     m_runLoop->dispatch([protector, function] { function(); });
->>>>>>> 0f177a83
 }
 
 class DispatchAfterContext {
@@ -154,18 +98,6 @@
     {
     }
 
-<<<<<<< HEAD
-void WorkQueue::dispatch(std::function<void ()> function)
-{
-    m_dispatchQueue.queue(WTF::move(function));
-}
-
-void WorkQueue::dispatchAfter(std::chrono::nanoseconds duration, std::function<void ()> function)
-{
-    RefPtr<WorkQueue> protector(this);
-    GSourceWrap::OneShot::construct("[WebKit] WorkQueue::dispatchAfter", std::bind([protector](const std::function<void ()>& function) { function(); }, WTF::move(function)),
-        std::chrono::duration_cast<std::chrono::milliseconds>(duration), G_PRIORITY_HIGH + 30, m_eventContext.get());
-=======
     ~DispatchAfterContext()
     {
     }
@@ -192,7 +124,6 @@
         return G_SOURCE_REMOVE;
     }, context.release(), nullptr);
     g_source_attach(source.get(), m_runLoop->mainContext());
->>>>>>> 0f177a83
 }
 
 }