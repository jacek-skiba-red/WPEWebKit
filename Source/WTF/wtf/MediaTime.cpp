/*
 * Copyright (C) 2012 Apple Inc. All rights reserved.
 *
 * Redistribution and use in source and binary forms, with or without
 * modification, are permitted provided that the following conditions
 * are met:
 *
 * 1.  Redistributions of source code must retain the above copyright
 *     notice, this list of conditions and the following disclaimer.
 * 2.  Redistributions in binary form must reproduce the above copyright
 *     notice, this list of conditions and the following disclaimer in the
 *     documentation and/or other materials provided with the distribution.
 * 3.  Neither the name of Apple Inc. ("Apple") nor the names of
 *     its contributors may be used to endorse or promote products derived
 *     from this software without specific prior written permission.
 *
 * THIS SOFTWARE IS PROVIDED BY APPLE AND ITS CONTRIBUTORS "AS IS" AND ANY
 * EXPRESS OR IMPLIED WARRANTIES, INCLUDING, BUT NOT LIMITED TO, THE IMPLIED
 * WARRANTIES OF MERCHANTABILITY AND FITNESS FOR A PARTICULAR PURPOSE ARE
 * DISCLAIMED. IN NO EVENT SHALL APPLE OR ITS CONTRIBUTORS BE LIABLE FOR ANY
 * DIRECT, INDIRECT, INCIDENTAL, SPECIAL, EXEMPLARY, OR CONSEQUENTIAL DAMAGES
 * (INCLUDING, BUT NOT LIMITED TO, PROCUREMENT OF SUBSTITUTE GOODS OR SERVICES;
 * LOSS OF USE, DATA, OR PROFITS; OR BUSINESS INTERRUPTION) HOWEVER CAUSED AND
 * ON ANY THEORY OF LIABILITY, WHETHER IN CONTRACT, STRICT LIABILITY, OR TORT
 * (INCLUDING NEGLIGENCE OR OTHERWISE) ARISING IN ANY WAY OUT OF THE USE OF
 * THIS SOFTWARE, EVEN IF ADVISED OF THE POSSIBILITY OF SUCH DAMAGE.
 */

#include "config.h"
#include "MediaTime.h"

#include <algorithm>
#include <cstdlib>
#include <wtf/CheckedArithmetic.h>
#include <wtf/MathExtras.h>
#include <wtf/PrintStream.h>
#include <wtf/text/StringBuilder.h>

namespace WTF {

static uint32_t greatestCommonDivisor(uint32_t a, uint32_t b)
{
    // Euclid's Algorithm
    uint32_t temp = 0;
    while (b) {
        temp = b;
        b = a % b;
        a = temp;
    }
    return a;
}

static uint32_t leastCommonMultiple(uint32_t a, uint32_t b, uint32_t &result)
{
    return safeMultiply(a, b / greatestCommonDivisor(a, b), result);
}

static int64_t signum(int64_t val)
{
    return (0 < val) - (val < 0);
}

const uint32_t MediaTime::MaximumTimeScale = 0x7fffffffL;

MediaTime::MediaTime()
    : m_timeValue(0)
    , m_timeScale(DefaultTimeScale)
    , m_timeFlags(Valid)
{
}

MediaTime::MediaTime(int64_t value, uint32_t scale, uint8_t flags)
    : m_timeValue(value)
    , m_timeScale(scale)
    , m_timeFlags(flags)
{
}

MediaTime::~MediaTime()
{
}

MediaTime::MediaTime(const MediaTime& rhs)
{
    *this = rhs;
}

MediaTime MediaTime::createWithFloat(float floatTime)
{
    if (floatTime != floatTime)
        return invalidTime();
    if (std::isinf(floatTime))
        return std::signbit(floatTime) ? negativeInfiniteTime() : positiveInfiniteTime();

    MediaTime value(0, DefaultTimeScale, Valid | DoubleValue);
    value.m_timeValueAsDouble = floatTime;
    return value;
}

MediaTime MediaTime::createWithFloat(float floatTime, uint32_t timeScale)
{
    if (floatTime != floatTime)
        return invalidTime();
    if (std::isinf(floatTime))
        return std::signbit(floatTime) ? negativeInfiniteTime() : positiveInfiniteTime();
    if (floatTime > std::numeric_limits<int64_t>::max())
        return positiveInfiniteTime();
    if (floatTime < std::numeric_limits<int64_t>::min())
        return negativeInfiniteTime();

    while (floatTime * timeScale > std::numeric_limits<int64_t>::max())
        timeScale /= 2;
    return MediaTime(static_cast<int64_t>(floatTime * timeScale), timeScale, Valid);
}

MediaTime MediaTime::createWithDouble(double doubleTime)
{
    if (doubleTime != doubleTime)
        return invalidTime();
    if (std::isinf(doubleTime))
        return std::signbit(doubleTime) ? negativeInfiniteTime() : positiveInfiniteTime();

    MediaTime value(0, DefaultTimeScale, Valid | DoubleValue);
    value.m_timeValueAsDouble = doubleTime;
    return value;
}

MediaTime MediaTime::createWithDouble(double doubleTime, uint32_t timeScale)
{
    if (doubleTime != doubleTime)
        return invalidTime();
    if (std::isinf(doubleTime))
        return std::signbit(doubleTime) ? negativeInfiniteTime() : positiveInfiniteTime();
    if (doubleTime > std::numeric_limits<int64_t>::max())
        return positiveInfiniteTime();
    if (doubleTime < std::numeric_limits<int64_t>::min())
        return negativeInfiniteTime();

    while (doubleTime * timeScale > std::numeric_limits<int64_t>::max())
        timeScale /= 2;
    return MediaTime(static_cast<int64_t>(std::round(doubleTime * timeScale)), timeScale, Valid);
}

float MediaTime::toFloat() const
{
    if (isInvalid() || isIndefinite())
        return std::numeric_limits<float>::quiet_NaN();
    if (isPositiveInfinite())
        return std::numeric_limits<float>::infinity();
    if (isNegativeInfinite())
        return -std::numeric_limits<float>::infinity();
    if (hasDoubleValue())
        return m_timeValueAsDouble;
    return static_cast<float>(m_timeValue) / m_timeScale;
}

double MediaTime::toDouble() const
{
    if (isInvalid() || isIndefinite())
        return std::numeric_limits<double>::quiet_NaN();
    if (isPositiveInfinite())
        return std::numeric_limits<double>::infinity();
    if (isNegativeInfinite())
        return -std::numeric_limits<double>::infinity();
    if (hasDoubleValue())
        return m_timeValueAsDouble;
    return static_cast<double>(m_timeValue) / m_timeScale;
}

MediaTime& MediaTime::operator=(const MediaTime& rhs)
{
    m_timeValue = rhs.m_timeValue;
    m_timeScale = rhs.m_timeScale;
    m_timeFlags = rhs.m_timeFlags;
    return *this;
}

MediaTime MediaTime::operator+(const MediaTime& rhs) const
{
    if (rhs.isInvalid() || isInvalid())
        return invalidTime();

    if (rhs.isIndefinite() || isIndefinite())
        return indefiniteTime();

    if (isPositiveInfinite() && rhs.isNegativeInfinite())
        return invalidTime();

    if (isNegativeInfinite() && rhs.isPositiveInfinite())
        return invalidTime();

    if (isPositiveInfinite() || rhs.isPositiveInfinite())
        return positiveInfiniteTime();

    if (isNegativeInfinite() || rhs.isNegativeInfinite())
        return negativeInfiniteTime();

    if (hasDoubleValue() && rhs.hasDoubleValue())
        return MediaTime::createWithDouble(m_timeValueAsDouble + rhs.m_timeValueAsDouble);

    if (hasDoubleValue() || rhs.hasDoubleValue())
        return MediaTime::createWithDouble(toDouble() + rhs.toDouble());

    MediaTime a = *this;
    MediaTime b = rhs;

    uint32_t commonTimeScale;
    if (!leastCommonMultiple(a.m_timeScale, b.m_timeScale, commonTimeScale) || commonTimeScale > MaximumTimeScale)
        commonTimeScale = MaximumTimeScale;
    a.setTimeScale(commonTimeScale);
    b.setTimeScale(commonTimeScale);
    while (!safeAdd(a.m_timeValue, b.m_timeValue, a.m_timeValue)) {
        if (commonTimeScale == 1)
            return a.m_timeValue > 0 ? positiveInfiniteTime() : negativeInfiniteTime();
        commonTimeScale /= 2;
        a.setTimeScale(commonTimeScale);
        b.setTimeScale(commonTimeScale);
    }
    return a;
}

MediaTime MediaTime::operator-(const MediaTime& rhs) const
{
    if (rhs.isInvalid() || isInvalid())
        return invalidTime();

    if (rhs.isIndefinite() || isIndefinite())
        return indefiniteTime();

    if (isPositiveInfinite() && rhs.isPositiveInfinite())
        return invalidTime();

    if (isNegativeInfinite() && rhs.isNegativeInfinite())
        return invalidTime();

    if (isPositiveInfinite() || rhs.isNegativeInfinite())
        return positiveInfiniteTime();

    if (isNegativeInfinite() || rhs.isPositiveInfinite())
        return negativeInfiniteTime();

    if (hasDoubleValue() && rhs.hasDoubleValue())
        return MediaTime::createWithDouble(m_timeValueAsDouble - rhs.m_timeValueAsDouble);

    if (hasDoubleValue() || rhs.hasDoubleValue())
        return MediaTime::createWithDouble(toDouble() - rhs.toDouble());

    MediaTime a = *this;
    MediaTime b = rhs;

    uint32_t commonTimeScale;
    if (!leastCommonMultiple(this->m_timeScale, rhs.m_timeScale, commonTimeScale) || commonTimeScale > MaximumTimeScale)
        commonTimeScale = MaximumTimeScale;
    a.setTimeScale(commonTimeScale);
    b.setTimeScale(commonTimeScale);
    while (!safeSub(a.m_timeValue, b.m_timeValue, a.m_timeValue)) {
        if (commonTimeScale == 1)
            return a.m_timeValue > 0 ? positiveInfiniteTime() : negativeInfiniteTime();
        commonTimeScale /= 2;
        a.setTimeScale(commonTimeScale);
        b.setTimeScale(commonTimeScale);
    }
    return a;
}

MediaTime MediaTime::operator-() const
{
    if (isInvalid())
        return invalidTime();

    if (isIndefinite())
        return indefiniteTime();

    if (isPositiveInfinite())
        return negativeInfiniteTime();

    if (isNegativeInfinite())
        return positiveInfiniteTime();

    MediaTime negativeTime = *this;
    if (negativeTime.hasDoubleValue())
        negativeTime.m_timeValueAsDouble = -negativeTime.m_timeValueAsDouble;
    else
        negativeTime.m_timeValue = -negativeTime.m_timeValue;
    return negativeTime;
}

MediaTime MediaTime::operator*(int32_t rhs) const
{
    if (isInvalid())
        return invalidTime();

    if (isIndefinite())
        return indefiniteTime();

    if (!rhs)
        return zeroTime();

    if (isPositiveInfinite()) {
        if (rhs > 0)
            return positiveInfiniteTime();
        return negativeInfiniteTime();
    }

    if (isNegativeInfinite()) {
        if (rhs > 0)
            return negativeInfiniteTime();
        return positiveInfiniteTime();
    }

    MediaTime a = *this;

    if (a.hasDoubleValue()) {
        a.m_timeValueAsDouble *= rhs;
        return a;
    }

    while (!safeMultiply(a.m_timeValue, rhs, a.m_timeValue)) {
        if (a.m_timeScale == 1)
            return signum(a.m_timeValue) == signum(rhs) ? positiveInfiniteTime() : negativeInfiniteTime();
        a.setTimeScale(a.m_timeScale / 2);
    }

    return a;
}

bool MediaTime::operator!() const
{
    return (m_timeFlags == Valid && !m_timeValue)
        || (m_timeFlags == (Valid | DoubleValue) && !m_timeValueAsDouble);
}

MediaTime::operator bool() const
{
    return !(m_timeFlags == Valid && !m_timeValue)
        && !(m_timeFlags == (Valid | DoubleValue) && !m_timeValueAsDouble);
}

MediaTime::ComparisonFlags MediaTime::compare(const MediaTime& rhs) const
{
    auto andFlags = m_timeFlags & rhs.m_timeFlags;
    if (andFlags & (PositiveInfinite | NegativeInfinite | Indefinite))
        return EqualTo;

    auto orFlags = m_timeFlags | rhs.m_timeFlags;
    if (!(orFlags & Valid))
        return EqualTo;

    if (!(andFlags & Valid))
        return isInvalid() ? GreaterThan : LessThan;

    if (orFlags & NegativeInfinite)
        return isNegativeInfinite() ? LessThan : GreaterThan;

    if (orFlags & PositiveInfinite)
        return isPositiveInfinite() ? GreaterThan : LessThan;

    if (orFlags & Indefinite)
        return isIndefinite() ? GreaterThan : LessThan;

    if (andFlags & DoubleValue) {
        if (m_timeValueAsDouble == rhs.m_timeValueAsDouble)
            return EqualTo;

        return m_timeValueAsDouble < rhs.m_timeValueAsDouble ? LessThan : GreaterThan;
    }

    if (orFlags & DoubleValue) {
        double a = toDouble();
        double b = rhs.toDouble();
        if (a > b)
            return GreaterThan;
        if (a < b)
            return LessThan;
        return EqualTo;
    }

    if ((m_timeValue < 0) != (rhs.m_timeValue < 0))
        return m_timeValue < 0 ? LessThan : GreaterThan;

    if (!m_timeValue && !rhs.m_timeValue)
        return EqualTo;

    if (m_timeScale == rhs.m_timeScale) {
        if (m_timeValue == rhs.m_timeValue)
            return EqualTo;
        return m_timeValue < rhs.m_timeValue ? LessThan : GreaterThan;
    }

    if (m_timeValue == rhs.m_timeValue)
        return m_timeScale < rhs.m_timeScale ? GreaterThan : LessThan;

    if (m_timeValue < rhs.m_timeValue && m_timeScale > rhs.m_timeScale)
        return LessThan;

    if (m_timeValue > rhs.m_timeValue && m_timeScale < rhs.m_timeScale)
        return GreaterThan;

    int64_t lhsFactor;
    int64_t rhsFactor;
    if (safeMultiply(m_timeValue, static_cast<int64_t>(rhs.m_timeScale), lhsFactor)
        && safeMultiply(rhs.m_timeValue, static_cast<int64_t>(m_timeScale), rhsFactor)) {
        if (lhsFactor == rhsFactor)
            return EqualTo;
        return lhsFactor < rhsFactor ? LessThan : GreaterThan;
    }

    int64_t rhsWhole = rhs.m_timeValue / rhs.m_timeScale;
    int64_t lhsWhole = m_timeValue / m_timeScale;
    if (lhsWhole > rhsWhole)
        return GreaterThan;
    if (lhsWhole < rhsWhole)
        return LessThan;

    int64_t rhsRemain = rhs.m_timeValue % rhs.m_timeScale;
    int64_t lhsRemain = m_timeValue % m_timeScale;
    lhsFactor = lhsRemain * rhs.m_timeScale;
    rhsFactor = rhsRemain * m_timeScale;

    if (lhsFactor == rhsFactor)
        return EqualTo;
    return lhsFactor > rhsFactor ? GreaterThan : LessThan;
}

bool MediaTime::isBetween(const MediaTime& a, const MediaTime& b) const
{
    if (a > b)
        return *this > b && *this < a;
    return *this > a && *this < b;
}

const MediaTime& MediaTime::zeroTime()
{
    static const MediaTime* time = new MediaTime(0, 1, Valid);
    return *time;
}

const MediaTime& MediaTime::invalidTime()
{
    static const MediaTime* time = new MediaTime(-1, 1, 0);
    return *time;
}

const MediaTime& MediaTime::positiveInfiniteTime()
{
    static const MediaTime* time = new MediaTime(0, 1, PositiveInfinite | Valid);
    return *time;
}

const MediaTime& MediaTime::negativeInfiniteTime()
{
    static const MediaTime* time = new MediaTime(-1, 1, NegativeInfinite | Valid);
    return *time;
}

const MediaTime& MediaTime::indefiniteTime()
{
    static const MediaTime* time = new MediaTime(0, 1, Indefinite | Valid);
    return *time;
}

<<<<<<< HEAD
MediaTime MediaTime::toTimeScale(int32_t timeScale) const
{
    MediaTime result = *this;
    result.setTimeScale(timeScale);
    return result;
}

void MediaTime::setTimeScale(int32_t timeScale)
=======
MediaTime MediaTime::toTimeScale(uint32_t timeScale, RoundingFlags flags) const
{
    MediaTime result = *this;
    result.setTimeScale(timeScale, flags);
    return result;
}

void MediaTime::setTimeScale(uint32_t timeScale, RoundingFlags flags)
>>>>>>> 64c46ac9
{
    if (hasDoubleValue()) {
        *this = MediaTime::createWithDouble(m_timeValueAsDouble, timeScale);
        return;
    }

    if (timeScale == m_timeScale)
        return;

    timeScale = std::min(MaximumTimeScale, timeScale);

#if HAVE(INT128_T)
    __int128_t newValue = static_cast<__int128_t>(m_timeValue) * timeScale;
    int64_t remainder = newValue % m_timeScale;
    newValue = newValue / m_timeScale;

    if (newValue < std::numeric_limits<int64_t>::min()) {
        *this = negativeInfiniteTime();
        return;
    }

    if (newValue > std::numeric_limits<int64_t>::max()) {
        *this = positiveInfiniteTime();
        return;
    }
#else
    int64_t newValue = m_timeValue / m_timeScale;
    int64_t partialRemainder = (m_timeValue % m_timeScale) * timeScale;
    int64_t remainder = partialRemainder % m_timeScale;

    if (!safeMultiply<int64_t>(newValue, static_cast<int64_t>(timeScale), newValue)
        || !safeAdd(newValue, partialRemainder / m_timeScale, newValue)) {
        *this = newValue < 0 ? negativeInfiniteTime() : positiveInfiniteTime();
        return;
    }
#endif

    m_timeValue = newValue;
    std::swap(m_timeScale, timeScale);

    if (!remainder)
        return;

    m_timeFlags |= HasBeenRounded;
    switch (flags) {
    case RoundingFlags::HalfAwayFromZero:
        if (static_cast<int64_t>(llabs(remainder)) * 2 >= static_cast<int64_t>(timeScale)) {
            // round up (away from zero)
            if (remainder < 0)
                m_timeValue--;
            else
                m_timeValue++;
        }
        break;

    case RoundingFlags::TowardZero:
        break;

    case RoundingFlags::AwayFromZero:
        if (remainder < 0)
            m_timeValue--;
        else
            m_timeValue++;
        break;

    case RoundingFlags::TowardPositiveInfinity:
        if (remainder > 0)
            m_timeValue++;
        break;
        
    case RoundingFlags::TowardNegativeInfinity:
        if (remainder < 0)
            m_timeValue--;
        break;
    }
}

void MediaTime::dump(PrintStream& out) const
{
    out.print("{");
    if (!hasDoubleValue())
        out.print(m_timeValue, "/", m_timeScale, " = ");
    out.print(toDouble(), "}");
<<<<<<< HEAD
=======
}

String MediaTime::toString() const
{
    StringBuilder builder;

    builder.append('{');
    if (!hasDoubleValue()) {
        builder.appendNumber(m_timeValue);
        builder.append('/');
        builder.appendNumber(m_timeScale);
        builder.appendLiteral(" = ");
    }
    builder.appendNumber(toDouble());
    builder.append('}');
    return builder.toString();
>>>>>>> 64c46ac9
}

MediaTime abs(const MediaTime& rhs)
{
    if (rhs.isInvalid())
        return MediaTime::invalidTime();
    if (rhs.isNegativeInfinite() || rhs.isPositiveInfinite())
        return MediaTime::positiveInfiniteTime();
    if (rhs.hasDoubleValue())
        return MediaTime::createWithDouble(fabs(rhs.m_timeValueAsDouble));

    MediaTime val = rhs;
    val.m_timeValue = std::abs(rhs.m_timeValue);
    return val;
}

}
<|MERGE_RESOLUTION|>--- conflicted
+++ resolved
@@ -459,16 +459,6 @@
     return *time;
 }
 
-<<<<<<< HEAD
-MediaTime MediaTime::toTimeScale(int32_t timeScale) const
-{
-    MediaTime result = *this;
-    result.setTimeScale(timeScale);
-    return result;
-}
-
-void MediaTime::setTimeScale(int32_t timeScale)
-=======
 MediaTime MediaTime::toTimeScale(uint32_t timeScale, RoundingFlags flags) const
 {
     MediaTime result = *this;
@@ -477,7 +467,6 @@
 }
 
 void MediaTime::setTimeScale(uint32_t timeScale, RoundingFlags flags)
->>>>>>> 64c46ac9
 {
     if (hasDoubleValue()) {
         *this = MediaTime::createWithDouble(m_timeValueAsDouble, timeScale);
@@ -561,8 +550,6 @@
     if (!hasDoubleValue())
         out.print(m_timeValue, "/", m_timeScale, " = ");
     out.print(toDouble(), "}");
-<<<<<<< HEAD
-=======
 }
 
 String MediaTime::toString() const
@@ -579,7 +566,6 @@
     builder.appendNumber(toDouble());
     builder.append('}');
     return builder.toString();
->>>>>>> 64c46ac9
 }
 
 MediaTime abs(const MediaTime& rhs)
