/*
 * Copyright (C) 2013, 2015 Apple Inc. All rights reserved.
 *
 * Redistribution and use in source and binary forms, with or without
 * modification, are permitted provided that the following conditions
 * are met:
 * 1. Redistributions of source code must retain the above copyright
 *    notice, this list of conditions and the following disclaimer.
 * 2. Redistributions in binary form must reproduce the above copyright
 *    notice, this list of conditions and the following disclaimer in the
 *    documentation and/or other materials provided with the distribution.
 *
 * THIS SOFTWARE IS PROVIDED BY APPLE INC. AND ITS CONTRIBUTORS ``AS IS''
 * AND ANY EXPRESS OR IMPLIED WARRANTIES, INCLUDING, BUT NOT LIMITED TO,
 * THE IMPLIED WARRANTIES OF MERCHANTABILITY AND FITNESS FOR A PARTICULAR
 * PURPOSE ARE DISCLAIMED. IN NO EVENT SHALL APPLE INC. OR ITS CONTRIBUTORS
 * BE LIABLE FOR ANY DIRECT, INDIRECT, INCIDENTAL, SPECIAL, EXEMPLARY, OR
 * CONSEQUENTIAL DAMAGES (INCLUDING, BUT NOT LIMITED TO, PROCUREMENT OF
 * SUBSTITUTE GOODS OR SERVICES; LOSS OF USE, DATA, OR PROFITS; OR BUSINESS
 * INTERRUPTION) HOWEVER CAUSED AND ON ANY THEORY OF LIABILITY, WHETHER IN
 * CONTRACT, STRICT LIABILITY, OR TORT (INCLUDING NEGLIGENCE OR OTHERWISE)
 * ARISING IN ANY WAY OUT OF THE USE OF THIS SOFTWARE, EVEN IF ADVISED OF
 * THE POSSIBILITY OF SUCH DAMAGE.
 */

WI.DebuggerSidebarPanel = class DebuggerSidebarPanel extends WI.NavigationSidebarPanel
{
    constructor(contentBrowser)
    {
        super("debugger", WI.UIString("Debugger"), true);

        this.contentBrowser = contentBrowser;

        WI.Frame.addEventListener(WI.Frame.Event.MainResourceDidChange, this._mainResourceDidChange, this);
        WI.Frame.addEventListener(WI.Frame.Event.ResourceWasAdded, this._resourceAdded, this);
        WI.Target.addEventListener(WI.Target.Event.ResourceAdded, this._resourceAdded, this);

        WI.debuggerManager.addEventListener(WI.DebuggerManager.Event.BreakpointsEnabledDidChange, this._breakpointsEnabledDidChange, this);
        WI.debuggerManager.addEventListener(WI.DebuggerManager.Event.BreakpointAdded, this._breakpointAdded, this);
        WI.debuggerManager.addEventListener(WI.DebuggerManager.Event.BreakpointRemoved, this._breakpointRemoved, this);
        WI.debuggerManager.addEventListener(WI.DebuggerManager.Event.ScriptAdded, this._scriptAdded, this);
        WI.debuggerManager.addEventListener(WI.DebuggerManager.Event.ScriptRemoved, this._scriptRemoved, this);
        WI.debuggerManager.addEventListener(WI.DebuggerManager.Event.ScriptsCleared, this._scriptsCleared, this);
        WI.debuggerManager.addEventListener(WI.DebuggerManager.Event.Paused, this._debuggerDidPause, this);
        WI.debuggerManager.addEventListener(WI.DebuggerManager.Event.Resumed, this._debuggerDidResume, this);
        WI.debuggerManager.addEventListener(WI.DebuggerManager.Event.CallFramesDidChange, this._debuggerCallFramesDidChange, this);
        WI.debuggerManager.addEventListener(WI.DebuggerManager.Event.ActiveCallFrameDidChange, this._debuggerActiveCallFrameDidChange, this);
        WI.debuggerManager.addEventListener(WI.DebuggerManager.Event.WaitingToPause, this._debuggerWaitingToPause, this);

        WI.timelineManager.addEventListener(WI.TimelineManager.Event.CapturingWillStart, this._timelineCapturingWillStart, this);
        WI.timelineManager.addEventListener(WI.TimelineManager.Event.CapturingStopped, this._timelineCapturingStopped, this);

        WI.targetManager.addEventListener(WI.TargetManager.Event.TargetAdded, this._targetAdded, this);
        WI.targetManager.addEventListener(WI.TargetManager.Event.TargetRemoved, this._targetRemoved, this);

        this._timelineRecordingWarningElement = document.createElement("div");
        this._timelineRecordingWarningElement.classList.add("warning-banner");
        this._timelineRecordingWarningElement.append(WI.UIString("Debugger disabled during Timeline recording"), " ");
        let stopRecordingLink = this._timelineRecordingWarningElement.appendChild(document.createElement("a"));
        stopRecordingLink.textContent = WI.UIString("Stop recording");
        stopRecordingLink.addEventListener("click", () => { WI.timelineManager.stopCapturing(); });

        this._breakpointsDisabledWarningElement = document.createElement("div");
        this._breakpointsDisabledWarningElement.classList.add("warning-banner");
        this._breakpointsDisabledWarningElement.append(WI.UIString("Breakpoints disabled"), document.createElement("br"));
        let enableBreakpointsLink = this._breakpointsDisabledWarningElement.appendChild(document.createElement("a"));
        enableBreakpointsLink.textContent = WI.UIString("Enable breakpoints");
        enableBreakpointsLink.addEventListener("click", () => { WI.debuggerToggleBreakpoints(); });

<<<<<<< HEAD
        this._navigationBar = new WebInspector.NavigationBar;
=======
        this._navigationBar = new WI.NavigationBar;
>>>>>>> 64c46ac9
        this.insertSubviewBefore(this._navigationBar, this._contentView);

        var breakpointsImage = {src: "Images/Breakpoints.svg", width: 15, height: 15};
        var pauseImage = {src: "Images/Pause.svg", width: 15, height: 15};
        var resumeImage = {src: "Images/Resume.svg", width: 15, height: 15};
        var stepOverImage = {src: "Images/StepOver.svg", width: 15, height: 15};
        var stepIntoImage = {src: "Images/StepInto.svg", width: 15, height: 15};
        var stepOutImage = {src: "Images/StepOut.svg", width: 15, height: 15};

        var toolTip = WI.UIString("Enable all breakpoints (%s)").format(WI.toggleBreakpointsKeyboardShortcut.displayName);
        var altToolTip = WI.UIString("Disable all breakpoints (%s)").format(WI.toggleBreakpointsKeyboardShortcut.displayName);

        this._debuggerBreakpointsButtonItem = new WI.ActivateButtonNavigationItem("debugger-breakpoints", toolTip, altToolTip, breakpointsImage.src, breakpointsImage.width, breakpointsImage.height);
        this._debuggerBreakpointsButtonItem.activated = WI.debuggerManager.breakpointsEnabled;
        this._debuggerBreakpointsButtonItem.addEventListener(WI.ButtonNavigationItem.Event.Clicked, WI.debuggerToggleBreakpoints, this);
        this._navigationBar.addNavigationItem(this._debuggerBreakpointsButtonItem);

        toolTip = WI.UIString("Pause script execution (%s or %s)").format(WI.pauseOrResumeKeyboardShortcut.displayName, WI.pauseOrResumeAlternateKeyboardShortcut.displayName);
        altToolTip = WI.UIString("Continue script execution (%s or %s)").format(WI.pauseOrResumeKeyboardShortcut.displayName, WI.pauseOrResumeAlternateKeyboardShortcut.displayName);

        this._debuggerPauseResumeButtonItem = new WI.ToggleButtonNavigationItem("debugger-pause-resume", toolTip, altToolTip, pauseImage.src, resumeImage.src, pauseImage.width, pauseImage.height);
        this._debuggerPauseResumeButtonItem.addEventListener(WI.ButtonNavigationItem.Event.Clicked, WI.debuggerPauseResumeToggle, this);
        this._navigationBar.addNavigationItem(this._debuggerPauseResumeButtonItem);

        this._debuggerStepOverButtonItem = new WI.ButtonNavigationItem("debugger-step-over", WI.UIString("Step over (%s or %s)").format(WI.stepOverKeyboardShortcut.displayName, WI.stepOverAlternateKeyboardShortcut.displayName), stepOverImage.src, stepOverImage.width, stepOverImage.height);
        this._debuggerStepOverButtonItem.addEventListener(WI.ButtonNavigationItem.Event.Clicked, WI.debuggerStepOver, this);
        this._debuggerStepOverButtonItem.enabled = false;
        this._navigationBar.addNavigationItem(this._debuggerStepOverButtonItem);

        this._debuggerStepIntoButtonItem = new WI.ButtonNavigationItem("debugger-step-into", WI.UIString("Step into (%s or %s)").format(WI.stepIntoKeyboardShortcut.displayName, WI.stepIntoAlternateKeyboardShortcut.displayName), stepIntoImage.src, stepIntoImage.width, stepIntoImage.height);
        this._debuggerStepIntoButtonItem.addEventListener(WI.ButtonNavigationItem.Event.Clicked, WI.debuggerStepInto, this);
        this._debuggerStepIntoButtonItem.enabled = false;
        this._navigationBar.addNavigationItem(this._debuggerStepIntoButtonItem);

        this._debuggerStepOutButtonItem = new WI.ButtonNavigationItem("debugger-step-out", WI.UIString("Step out (%s or %s)").format(WI.stepOutKeyboardShortcut.displayName, WI.stepOutAlternateKeyboardShortcut.displayName), stepOutImage.src, stepOutImage.width, stepOutImage.height);
        this._debuggerStepOutButtonItem.addEventListener(WI.ButtonNavigationItem.Event.Clicked, WI.debuggerStepOut, this);
        this._debuggerStepOutButtonItem.enabled = false;
        this._navigationBar.addNavigationItem(this._debuggerStepOutButtonItem);

        // Add this offset-sections class name so the sticky headers don't overlap the navigation bar.
        this.element.classList.add(WI.DebuggerSidebarPanel.OffsetSectionsStyleClassName);

        this._allExceptionsBreakpointTreeElement = new WI.BreakpointTreeElement(WI.debuggerManager.allExceptionsBreakpoint, WI.DebuggerSidebarPanel.ExceptionIconStyleClassName, WI.UIString("All Exceptions"));
        this._allUncaughtExceptionsBreakpointTreeElement = new WI.BreakpointTreeElement(WI.debuggerManager.allUncaughtExceptionsBreakpoint, WI.DebuggerSidebarPanel.ExceptionIconStyleClassName, WI.UIString("Uncaught Exceptions"));
        this._assertionsBreakpointTreeElement = new WI.BreakpointTreeElement(WI.debuggerManager.assertionsBreakpoint, WI.DebuggerSidebarPanel.AssertionIconStyleClassName, WI.UIString("Assertion Failures"));

        this.suppressFilteringOnTreeElements([this._allExceptionsBreakpointTreeElement, this._allUncaughtExceptionsBreakpointTreeElement, this._assertionsBreakpointTreeElement]);

        function showResourcesWithIssuesOnlyFilterFunction(treeElement)
        {
            // Issues are only shown in the scripts tree outline.
            if (treeElement.treeOutline !== this._scriptsContentTreeOutline)
                return true;

            // Keep issues.
            if (treeElement instanceof WI.IssueTreeElement)
                return true;

            // Keep resources with issues.
            if (treeElement.hasChildren) {
                for (let child of treeElement.children) {
                    if (child instanceof WI.IssueTreeElement)
                        return true;
                }
            }
            return false;
        }

        this.filterBar.addFilterBarButton("debugger-show-resources-with-issues-only", showResourcesWithIssuesOnlyFilterFunction.bind(this), false, WI.UIString("Only show resources with issues"), WI.UIString("Show all resources"), "Images/Errors.svg", 15, 15);

        this._breakpointsContentTreeOutline = this.contentTreeOutline;

        let breakpointsRow = new WI.DetailsSectionRow;
        breakpointsRow.element.appendChild(this._breakpointsContentTreeOutline.element);

        let breakpointsGroup = new WI.DetailsSectionGroup([breakpointsRow]);
        let breakpointsSection = new WI.DetailsSection("breakpoints", WI.UIString("Breakpoints"), [breakpointsGroup]);
        this.contentView.element.appendChild(breakpointsSection.element);

        this._breakpointSectionElement = breakpointsSection.element;

        this._breakpointsContentTreeOutline.addEventListener(WI.TreeOutline.Event.SelectionDidChange, this._treeSelectionDidChange, this);
        this._breakpointsContentTreeOutline.ondelete = this._breakpointTreeOutlineDeleteTreeElement.bind(this);
        this._breakpointsContentTreeOutline.populateContextMenu = function(contextMenu, event, treeElement) {
            this._breakpointTreeOutlineContextMenuTreeElement(contextMenu, event, treeElement);

            WI.TreeOutline.prototype.populateContextMenu(contextMenu, event, treeElement);
        }.bind(this);

        this._breakpointsContentTreeOutline.appendChild(this._allExceptionsBreakpointTreeElement);
        this._breakpointsContentTreeOutline.appendChild(this._allUncaughtExceptionsBreakpointTreeElement);

        // COMPATIBILITY (iOS 10): DebuggerAgent.setPauseOnAssertions did not exist yet.
        if (DebuggerAgent.setPauseOnAssertions)
            this._breakpointsContentTreeOutline.appendChild(this._assertionsBreakpointTreeElement);

        if (WI.domDebuggerManager.supported) {
            this._domBreakpointsContentTreeOutline = this.createContentTreeOutline(true);
            this._domBreakpointsContentTreeOutline.addEventListener(WI.TreeOutline.Event.ElementAdded, this._domBreakpointAddedOrRemoved, this);
            this._domBreakpointsContentTreeOutline.addEventListener(WI.TreeOutline.Event.ElementRemoved, this._domBreakpointAddedOrRemoved, this);
            this._domBreakpointTreeController = new WI.DOMBreakpointTreeController(this._domBreakpointsContentTreeOutline);

            this._domBreakpointsRow = new WI.DetailsSectionRow(WI.UIString("No Breakpoints"));
            this._domBreakpointsRow.element.appendChild(this._domBreakpointsContentTreeOutline.element);
            this._domBreakpointsRow.showEmptyMessage();

            const defaultCollapsed = true;

            let domBreakpointsGroup = new WI.DetailsSectionGroup([this._domBreakpointsRow]);
            this._domBreakpointsSection = new WI.DetailsSection("dom-breakpoints", WI.UIString("DOM Breakpoints"), [domBreakpointsGroup], null, defaultCollapsed);
            this.contentView.element.appendChild(this._domBreakpointsSection.element);

            this._xhrBreakpointsContentTreeOutline = this.createContentTreeOutline(true);
            this._xhrBreakpointTreeController = new WI.XHRBreakpointTreeController(this._xhrBreakpointsContentTreeOutline);

            this._xhrBreakpointsRow = new WI.DetailsSectionRow;
            this._xhrBreakpointsRow.element.appendChild(this._xhrBreakpointsContentTreeOutline.element);

            let navigationBar = new WI.NavigationBar;
            let navigationBarWrapper = document.createElement("div");
            navigationBarWrapper.appendChild(navigationBar.element);

            let addXHRBreakpointButton = new WI.ButtonNavigationItem("add-xhr-breakpoint", WI.UIString("Add XHR Breakpoint"), "Images/Plus13.svg", 13, 13);
            addXHRBreakpointButton.addEventListener(WI.ButtonNavigationItem.Event.Clicked, this._addXHRBreakpointButtonClicked, this);
            navigationBar.addNavigationItem(addXHRBreakpointButton);

            let xhrBreakpointsGroup = new WI.DetailsSectionGroup([this._xhrBreakpointsRow]);
            let xhrBreakpointsSection = new WI.DetailsSection("xhr-breakpoints", WI.UIString("XHR Breakpoints"), [xhrBreakpointsGroup], navigationBarWrapper, defaultCollapsed);
            this.contentView.element.appendChild(xhrBreakpointsSection.element);
        }

        this._scriptsContentTreeOutline = this.createContentTreeOutline();
        this._scriptsContentTreeOutline.addEventListener(WI.TreeOutline.Event.SelectionDidChange, this._treeSelectionDidChange, this);
        this._scriptsContentTreeOutline.includeSourceMapResourceChildren = true;

        let scriptsRow = new WI.DetailsSectionRow;
        scriptsRow.element.appendChild(this._scriptsContentTreeOutline.element);

        let scriptsGroup = new WI.DetailsSectionGroup([scriptsRow]);
        this._scriptsSection = new WI.DetailsSection("scripts", WI.UIString("Sources"), [scriptsGroup]);
        this.contentView.element.appendChild(this._scriptsSection.element);

        const suppressFiltering = true;
        this._callStackTreeOutline = this.createContentTreeOutline(suppressFiltering);
        this._callStackTreeOutline.addEventListener(WI.TreeOutline.Event.SelectionDidChange, this._treeSelectionDidChange, this);

        this._mainTargetTreeElement = new WI.ThreadTreeElement(WI.mainTarget);
        this._callStackTreeOutline.appendChild(this._mainTargetTreeElement);

        this._updateCallStackTreeOutline();

        this._callStackRow = new WI.DetailsSectionRow;
        this._callStackRow.element.appendChild(this._callStackTreeOutline.element);

        this._callStackGroup = new WI.DetailsSectionGroup([this._callStackRow]);
        this._callStackSection = new WI.DetailsSection("call-stack", WI.UIString("Call Stack"), [this._callStackGroup]);

        this._showingSingleThreadCallStack = true;

        this._activeCallFrameTreeElement = null;

        this._pauseReasonTreeOutline = null;

        this._pauseReasonLinkContainerElement = document.createElement("span");
        this._pauseReasonTextRow = new WI.DetailsSectionTextRow;
        this._pauseReasonGroup = new WI.DetailsSectionGroup([this._pauseReasonTextRow]);
        this._pauseReasonSection = new WI.DetailsSection("paused-reason", WI.UIString("Pause Reason"), [this._pauseReasonGroup], this._pauseReasonLinkContainerElement);

        WI.Breakpoint.addEventListener(WI.Breakpoint.Event.DisplayLocationDidChange, this._handleDebuggerObjectDisplayLocationDidChange, this);
        WI.IssueMessage.addEventListener(WI.IssueMessage.Event.DisplayLocationDidChange, this._handleDebuggerObjectDisplayLocationDidChange, this);
        WI.issueManager.addEventListener(WI.IssueManager.Event.IssueWasAdded, this._handleIssueAdded, this);
        WI.issueManager.addEventListener(WI.IssueManager.Event.Cleared, this._handleIssuesCleared, this);

        if (WI.frameResourceManager.mainFrame)
            this._addResourcesRecursivelyForFrame(WI.frameResourceManager.mainFrame);

        for (var script of WI.debuggerManager.knownNonResourceScripts)
            this._addScript(script);

        if (WI.debuggerManager.paused)
            this._debuggerDidPause(null);

        if (WI.timelineManager.isCapturing() && WI.debuggerManager.breakpointsDisabledTemporarily)
            this._timelineCapturingWillStart(null);

        this._updateBreakpointsDisabledBanner();
    }

    // Public

    get minimumWidth()
    {
        return this._navigationBar.minimumWidth;
    }

    closed()
    {
        super.closed();

        this._domBreakpointTreeController.disconnect();
        this._domBreakpointTreeController = null;

        WI.Frame.removeEventListener(null, null, this);
        WI.debuggerManager.removeEventListener(null, null, this);
        WI.Breakpoint.removeEventListener(null, null, this);
        WI.IssueMessage.removeEventListener(null, null, this);
    }

    showDefaultContentView()
    {
        if (WI.frameResourceManager.mainFrame) {
            let mainTreeElement = this._scriptsContentTreeOutline.findTreeElement(WI.frameResourceManager.mainFrame.mainResource);
            if (mainTreeElement && this.showDefaultContentViewForTreeElement(mainTreeElement))
                return;
        }

        let currentTreeElement = this._scriptsContentTreeOutline.children[0];
        while (currentTreeElement && !currentTreeElement.root) {
            if (currentTreeElement instanceof WI.ResourceTreeElement || currentTreeElement instanceof WI.ScriptTreeElement) {
                if (this.showDefaultContentViewForTreeElement(currentTreeElement))
                    return;
            }

            currentTreeElement = currentTreeElement.traverseNextTreeElement(false, null, true);
        }
    }

    treeElementForRepresentedObject(representedObject)
    {
        // The main resource is used as the representedObject instead of Frame in our tree.
        if (representedObject instanceof WI.Frame)
            representedObject = representedObject.mainResource;

        let treeElement = this._breakpointsContentTreeOutline.findTreeElement(representedObject);
        if (!treeElement)
            treeElement = this._scriptsContentTreeOutline.findTreeElement(representedObject);

        if (treeElement)
            return treeElement;

        // Only special case Script objects.
        if (!(representedObject instanceof WI.Script)) {
            console.error("Didn't find a TreeElement for representedObject", representedObject);
            return null;
        }

        // If the Script has a URL we should have found it earlier.
        if (representedObject.url) {
            console.error("Didn't find a ScriptTreeElement for a Script with a URL.");
            return null;
        }

        // Since the Script does not have a URL we consider it an 'anonymous' script. These scripts happen from calls to
        // window.eval() or browser features like Auto Fill and Reader. They are not normally added to the sidebar, but since
        // we have a ScriptContentView asking for the tree element we will make a ScriptTreeElement on demand and add it.

        return this._addScript(representedObject);
    }

    // Protected

    saveStateToCookie(cookie)
    {
        console.assert(cookie);

        var selectedTreeElement = this._breakpointsContentTreeOutline.selectedTreeElement;
        if (!selectedTreeElement) {
            super.saveStateToCookie(cookie);
            return;
        }

        var representedObject = selectedTreeElement.representedObject;

        if (representedObject === WI.debuggerManager.allExceptionsBreakpoint) {
            cookie[WI.DebuggerSidebarPanel.SelectedAllExceptionsCookieKey] = true;
            return;
        }

        if (representedObject === WI.debuggerManager.allUncaughtExceptionsBreakpoint) {
            cookie[WI.DebuggerSidebarPanel.SelectedAllUncaughtExceptionsCookieKey] = true;
            return;
        }

        if (representedObject === WI.debuggerManager.assertionsBreakpoint) {
            cookie[WI.DebuggerSidebarPanel.SelectedAssertionsCookieKey] = true;
            return;
        }

        if (representedObject === WI.domDebuggerManager.allRequestsBreakpoint) {
            cookie[WI.DebuggerSidebarPanel.SelectedAllRequestsCookieKey] = true;
            return;
        }

        super.saveStateToCookie(cookie);
    }

    restoreStateFromCookie(cookie, relaxedMatchDelay)
    {
        console.assert(cookie);

        // Eagerly resolve the special breakpoints; otherwise, use the default behavior.
        if (cookie[WI.DebuggerSidebarPanel.SelectedAllExceptionsCookieKey])
            this._allExceptionsBreakpointTreeElement.revealAndSelect();
        else if (cookie[WI.DebuggerSidebarPanel.SelectedAllUncaughtExceptionsCookieKey])
            this._allUncaughtExceptionsBreakpointTreeElement.revealAndSelect();
        else if (cookie[WI.DebuggerSidebarPanel.SelectedAssertionsCookieKey])
            this._assertionsBreakpointTreeElement.revealAndSelect();
        else if (cookie[WI.DebuggerSidebarPanel.SelectedAllRequestsCookieKey])
            this._xhrBreakpointTreeController.revealAndSelect(WI.domDebuggerManager.allRequestsBreakpoint);
        else
            super.restoreStateFromCookie(cookie, relaxedMatchDelay);
    }

    // Private

    _debuggerWaitingToPause(event)
    {
        this._debuggerPauseResumeButtonItem.enabled = false;
    }

    _debuggerDidPause(event)
    {
        this.contentView.element.insertBefore(this._callStackSection.element, this.contentView.element.firstChild);

        if (this._updatePauseReason())
            this.contentView.element.insertBefore(this._pauseReasonSection.element, this.contentView.element.firstChild);

        this._debuggerPauseResumeButtonItem.enabled = true;
        this._debuggerPauseResumeButtonItem.toggled = true;
        this._debuggerStepOverButtonItem.enabled = true;
        this._debuggerStepIntoButtonItem.enabled = true;
        this._debuggerStepOutButtonItem.enabled = true;

        this.element.classList.add(WI.DebuggerSidebarPanel.DebuggerPausedStyleClassName);
    }

    _debuggerDidResume(event)
    {
        this._callStackSection.element.remove();

        this._pauseReasonSection.element.remove();

        this._debuggerPauseResumeButtonItem.enabled = true;
        this._debuggerPauseResumeButtonItem.toggled = false;
        this._debuggerStepOverButtonItem.enabled = false;
        this._debuggerStepIntoButtonItem.enabled = false;
        this._debuggerStepOutButtonItem.enabled = false;

        this.element.classList.remove(WI.DebuggerSidebarPanel.DebuggerPausedStyleClassName);
    }

    _breakpointsEnabledDidChange(event)
    {
        this._debuggerBreakpointsButtonItem.activated = WI.debuggerManager.breakpointsEnabled;

        this._updateBreakpointsDisabledBanner();
    }

    _addBreakpoint(breakpoint)
    {
        let sourceCode = breakpoint.sourceCodeLocation.displaySourceCode;
        if (!sourceCode)
            return null;

        if (this._breakpointsContentTreeOutline.findTreeElement(breakpoint))
            return;

        let parentTreeElement = this._addTreeElementForSourceCodeToTreeOutline(sourceCode, this._breakpointsContentTreeOutline);

        // Mark disabled breakpoints as resolved if there is source code loaded with that URL.
        // This gives the illusion the breakpoint was resolved, but since we don't send disabled
        // breakpoints to the backend we don't know for sure. If the user enables the breakpoint
        // it will be resolved properly.
        if (breakpoint.disabled)
            breakpoint.resolved = true;

        let breakpointTreeElement = new WI.BreakpointTreeElement(breakpoint);
        parentTreeElement.insertChild(breakpointTreeElement, insertionIndexForObjectInListSortedByFunction(breakpointTreeElement, parentTreeElement.children, this._compareTreeElements));
        if (parentTreeElement.children.length === 1)
            parentTreeElement.expand();
        return breakpointTreeElement;
    }

    _addBreakpointsForSourceCode(sourceCode)
    {
        var breakpoints = WI.debuggerManager.breakpointsForSourceCode(sourceCode);
        for (var i = 0; i < breakpoints.length; ++i)
            this._addBreakpoint(breakpoints[i], sourceCode);
    }

    _addIssuesForSourceCode(sourceCode)
    {
        var issues = WI.issueManager.issuesForSourceCode(sourceCode);
        for (var issue of issues)
            this._addIssue(issue);
    }

    _addTreeElementForSourceCodeToTreeOutline(sourceCode, treeOutline)
    {
        let treeElement = treeOutline.getCachedTreeElement(sourceCode);
        if (!treeElement) {
            if (sourceCode instanceof WI.SourceMapResource)
                treeElement = new WI.SourceMapResourceTreeElement(sourceCode);
            else if (sourceCode instanceof WI.Resource)
                treeElement = new WI.ResourceTreeElement(sourceCode);
            else if (sourceCode instanceof WI.Script)
                treeElement = new WI.ScriptTreeElement(sourceCode);
        }

        if (!treeElement) {
            console.error("Unknown sourceCode instance", sourceCode);
            return null;
        }

        if (!treeElement.parent) {
            treeElement.hasChildren = false;
            treeElement.expand();

            treeOutline.insertChild(treeElement, insertionIndexForObjectInListSortedByFunction(treeElement, treeOutline.children, this._compareTopLevelTreeElements.bind(this)));
        }

        return treeElement;
    }

    _addResourcesRecursivelyForFrame(frame)
    {
        this._addResource(frame.mainResource);

        for (let resource of frame.resourceCollection.items)
            this._addResource(resource);

        for (let childFrame of frame.childFrameCollection.items)
            this._addResourcesRecursivelyForFrame(childFrame);
    }

    _resourceAdded(event)
    {
        this._addResource(event.data.resource);
    }

    _addResource(resource)
    {
        if (![WI.Resource.Type.Document, WI.Resource.Type.Script].includes(resource.type))
            return;

        let treeElement = this._addTreeElementForSourceCodeToTreeOutline(resource, this._scriptsContentTreeOutline);
        this._addBreakpointsForSourceCode(resource);
        this._addIssuesForSourceCode(resource);

        if (this.parentSidebar && !this.contentBrowser.currentContentView)
            this.showDefaultContentViewForTreeElement(treeElement);
    }

    _mainResourceDidChange(event)
    {
        if (event.target.isMainFrame()) {
            // Aggressively prune resources now so the old resources are removed before
            // the new main resource is added below. This avoids a visual flash when the
            // prune normally happens on a later event loop cycle.
            this.pruneStaleResourceTreeElements();
            this.contentBrowser.contentViewContainer.closeAllContentViews();
        }

        if (!event.data.oldMainResource) {
            var resource = event.target.mainResource;
            this._addTreeElementForSourceCodeToTreeOutline(resource, this._scriptsContentTreeOutline);
            this._addBreakpointsForSourceCode(resource);
            this._addIssuesForSourceCode(resource);
        }
    }

    _timelineCapturingWillStart(event)
    {
        this._debuggerBreakpointsButtonItem.enabled = false;
        this._debuggerPauseResumeButtonItem.enabled = false;

        this.contentView.element.insertBefore(this._timelineRecordingWarningElement, this.contentView.element.firstChild);
        this._updateBreakpointsDisabledBanner();
    }

    _timelineCapturingStopped(event)
    {
        this._debuggerBreakpointsButtonItem.enabled = true;
        this._debuggerPauseResumeButtonItem.enabled = true;

        this._timelineRecordingWarningElement.remove();
        this._updateBreakpointsDisabledBanner();
    }

    _updateBreakpointsDisabledBanner()
    {
        let breakpointsEnabled = WI.debuggerManager.breakpointsEnabled;
        let timelineWarningShowing = !!this._timelineRecordingWarningElement.parentElement;

        if (!breakpointsEnabled && !timelineWarningShowing)
            this.contentView.element.insertBefore(this._breakpointsDisabledWarningElement, this.contentView.element.firstChild);
        else
            this._breakpointsDisabledWarningElement.remove();
    }

    _scriptAdded(event)
    {
        this._addScript(event.data.script);
    }

    _addScript(script)
    {
        // COMPATIBILITY(iOS 9): Backends could send the frontend built-in code, filter out JSC internals.
        if (!script.url && !script.sourceURL)
            return null;

        // In general, do not show dynamically added script elements.
        if (script.dynamicallyAddedScriptElement && !script.sourceURL)
            return null;

        // Don't add breakpoints if the script is represented by a Resource. They were
        // already added by _resourceAdded.
        if (script.resource)
            return null;

        let treeElement = this._addTreeElementForSourceCodeToTreeOutline(script, this._scriptsContentTreeOutline);
        this._addBreakpointsForSourceCode(script);
        this._addIssuesForSourceCode(script);

        if (this.parentSidebar && !this.contentBrowser.currentContentView)
            this.showDefaultContentViewForTreeElement(treeElement);

        return treeElement;
    }

    _scriptRemoved(event)
    {
        function removeScript(script, treeOutline)
        {
            let scriptTreeElement = treeOutline.getCachedTreeElement(script);
            if (scriptTreeElement)
                scriptTreeElement.parent.removeChild(scriptTreeElement);
        }

        let script = event.data.script;
        removeScript(script, this._breakpointsContentTreeOutline);
        removeScript(script, this._scriptsContentTreeOutline);
    }

    _scriptsCleared(event)
    {
        for (var i = this._breakpointsContentTreeOutline.children.length - 1; i >= 0; --i) {
            var treeElement = this._breakpointsContentTreeOutline.children[i];
            if (!(treeElement instanceof WI.ScriptTreeElement))
                continue;

            this._breakpointsContentTreeOutline.removeChildAtIndex(i, true, true);
        }

        this._scriptsContentTreeOutline.removeChildren();

        this._addResourcesRecursivelyForFrame(WI.frameResourceManager.mainFrame);
    }

    _breakpointAdded(event)
    {
        var breakpoint = event.data.breakpoint;
        this._addBreakpoint(breakpoint);
    }

    _breakpointRemoved(event)
    {
        var breakpoint = event.data.breakpoint;

        if (this._pauseReasonTreeOutline) {
            var pauseReasonBreakpointTreeElement = this._pauseReasonTreeOutline.getCachedTreeElement(breakpoint);
            if (pauseReasonBreakpointTreeElement)
                pauseReasonBreakpointTreeElement.removeStatusImage();
        }

        var breakpointTreeElement = this._breakpointsContentTreeOutline.getCachedTreeElement(breakpoint);
        console.assert(breakpointTreeElement);
        if (!breakpointTreeElement)
            return;

        this._removeDebuggerTreeElement(breakpointTreeElement);
    }

    _findThreadTreeElementForTarget(target)
    {
        for (let child of this._callStackTreeOutline.children) {
            if (child.target === target)
                return child;
        }

        return null;
    }

    _targetAdded(event)
    {
        let target = event.data.target;
        let treeElement = new WI.ThreadTreeElement(target);
        this._callStackTreeOutline.appendChild(treeElement);

        this._updateCallStackTreeOutline();
    }

    _targetRemoved(event)
    {
        let target = event.data.target;
        let treeElement = this._findThreadTreeElementForTarget(target);
        this._callStackTreeOutline.removeChild(treeElement);

        this._updateCallStackTreeOutline();
    }

    _updateCallStackTreeOutline()
    {
        let singleThreadShowing = WI.targets.size === 1;
        this._callStackTreeOutline.element.classList.toggle("single-thread", singleThreadShowing);
        this._mainTargetTreeElement.selectable = !singleThreadShowing;
    }

    _handleDebuggerObjectDisplayLocationDidChange(event)
    {
        var debuggerObject = event.target;

        if (event.data.oldDisplaySourceCode === debuggerObject.sourceCodeLocation.displaySourceCode)
            return;

        var debuggerTreeElement = this._breakpointsContentTreeOutline.getCachedTreeElement(debuggerObject);
        if (!debuggerTreeElement)
            return;

        // A known debugger object (breakpoint, issueMessage, etc.) moved between resources, remove the old tree element
        // and create a new tree element with the updated file.

        var wasSelected = debuggerTreeElement.selected;

        this._removeDebuggerTreeElement(debuggerTreeElement);
        var newDebuggerTreeElement = this._addDebuggerObject(debuggerObject);

        if (newDebuggerTreeElement && wasSelected)
            newDebuggerTreeElement.revealAndSelect(true, false, true, true);
    }

    _removeDebuggerTreeElement(debuggerTreeElement)
    {
        // If this is a BreakpointTreeElement being deleted because of a cause
        // outside of the TreeOutline then deselect if it is selected to avoid
        // TreeOutline selection changes causing unexpected ContentView changes.
        if (!debuggerTreeElement.__deletedViaDeleteKeyboardShortcut)
            debuggerTreeElement.deselect();

        let parentTreeElement = debuggerTreeElement.parent;
        parentTreeElement.removeChild(debuggerTreeElement);

        console.assert(parentTreeElement.parent === this._breakpointsContentTreeOutline);
        if (parentTreeElement.children.length)
            return;

        parentTreeElement.treeOutline.removeChild(parentTreeElement);
    }

    _debuggerCallFramesDidChange(event)
    {
        let target = event.data.target;
        let treeElement = this._findThreadTreeElementForTarget(target);
        treeElement.refresh();
    }

    _debuggerActiveCallFrameDidChange()
    {
        if (this._activeCallFrameTreeElement) {
            this._activeCallFrameTreeElement.isActiveCallFrame = false;
            this._activeCallFrameTreeElement = null;
        }

        if (!WI.debuggerManager.activeCallFrame)
            return;

        this._activeCallFrameTreeElement = this._callStackTreeOutline.findTreeElement(WI.debuggerManager.activeCallFrame);
        if (this._activeCallFrameTreeElement)
            this._activeCallFrameTreeElement.isActiveCallFrame = true;
    }

    _breakpointsBeneathTreeElement(treeElement)
    {
        console.assert(treeElement instanceof WI.ResourceTreeElement || treeElement instanceof WI.ScriptTreeElement);
        if (!(treeElement instanceof WI.ResourceTreeElement) && !(treeElement instanceof WI.ScriptTreeElement))
            return [];

        var breakpoints = [];
        var breakpointTreeElements = treeElement.children;
        for (var i = 0; i < breakpointTreeElements.length; ++i) {
            console.assert(breakpointTreeElements[i] instanceof WI.BreakpointTreeElement);
            console.assert(breakpointTreeElements[i].breakpoint);
            var breakpoint = breakpointTreeElements[i].breakpoint;
            if (breakpoint)
                breakpoints.push(breakpoint);
        }

        return breakpoints;
    }

    _removeAllBreakpoints(breakpoints)
    {
        for (var i = 0; i < breakpoints.length; ++i) {
            var breakpoint = breakpoints[i];
            if (WI.debuggerManager.isBreakpointRemovable(breakpoint))
                WI.debuggerManager.removeBreakpoint(breakpoint);
        }
    }

    _toggleAllBreakpoints(breakpoints, disabled)
    {
        for (var i = 0; i < breakpoints.length; ++i)
            breakpoints[i].disabled = disabled;
    }

    _breakpointTreeOutlineDeleteTreeElement(treeElement)
    {
        console.assert(treeElement.selected);
        console.assert(treeElement instanceof WI.ResourceTreeElement || treeElement instanceof WI.ScriptTreeElement);
        if (!(treeElement instanceof WI.ResourceTreeElement) && !(treeElement instanceof WI.ScriptTreeElement))
            return false;

        var wasTopResourceTreeElement = treeElement.previousSibling === this._assertionsBreakpointTreeElement || treeElement.previousSibling === this._allUncaughtExceptionsBreakpointTreeElement;
        var nextSibling = treeElement.nextSibling;

        var breakpoints = this._breakpointsBeneathTreeElement(treeElement);
        this._removeAllBreakpoints(breakpoints);

        if (wasTopResourceTreeElement && nextSibling)
            nextSibling.select(true, true);

        return true;
    }

    _breakpointTreeOutlineContextMenuTreeElement(contextMenu, event, treeElement)
    {
        // This check is necessary since the context menu is created by the TreeOutline, meaning
        // that any child could be the target of the context menu event.
        if (!(treeElement instanceof WI.ResourceTreeElement) && !(treeElement instanceof WI.ScriptTreeElement))
            return;

        let breakpoints = this._breakpointsBeneathTreeElement(treeElement);
        let shouldDisable = breakpoints.some((breakpoint) => !breakpoint.disabled);

        let removeAllResourceBreakpoints = () => {
            this._removeAllBreakpoints(breakpoints);
        };

        let toggleAllResourceBreakpoints = () => {
            this._toggleAllBreakpoints(breakpoints, shouldDisable);
        };

        if (shouldDisable)
            contextMenu.appendItem(WI.UIString("Disable Breakpoints"), toggleAllResourceBreakpoints);
        else
            contextMenu.appendItem(WI.UIString("Enable Breakpoints"), toggleAllResourceBreakpoints);
        contextMenu.appendItem(WI.UIString("Delete Breakpoints"), removeAllResourceBreakpoints);
    }

    _treeSelectionDidChange(event)
    {
        if (!this.visible)
            return;

        let treeElement = event.data.selectedElement;
        if (!treeElement)
            return;

        const options = {
            ignoreNetworkTab: true,
            ignoreSearchTab: true,
        };

        if (treeElement instanceof WI.ResourceTreeElement || treeElement instanceof WI.ScriptTreeElement) {
            WI.showSourceCode(treeElement.representedObject, options);
            return;
        }

        if (treeElement instanceof WI.CallFrameTreeElement) {
            let callFrame = treeElement.callFrame;
            if (callFrame.id)
                WI.debuggerManager.activeCallFrame = callFrame;

            if (callFrame.sourceCodeLocation)
                WI.showSourceCodeLocation(callFrame.sourceCodeLocation, options);

            return;
        }

        if (treeElement instanceof WI.IssueTreeElement) {
            WI.showSourceCodeLocation(treeElement.issueMessage.sourceCodeLocation, options);
            return;
        }

        if (!(treeElement instanceof WI.BreakpointTreeElement))
            return;

        let breakpoint = treeElement.breakpoint;
        if (treeElement.treeOutline === this._pauseReasonTreeOutline) {
            WI.showSourceCodeLocation(breakpoint.sourceCodeLocation, options);
            return;
        }

        if (!treeElement.parent.representedObject)
            return;

        console.assert(treeElement.parent.representedObject instanceof WI.SourceCode);
        if (!(treeElement.parent.representedObject instanceof WI.SourceCode))
            return;

        WI.showSourceCodeLocation(breakpoint.sourceCodeLocation, options);
    }

    _compareTopLevelTreeElements(a, b)
    {
        function isSpecialBreakpoint(treeElement)
        {
            return treeElement.representedObject === WI.debuggerManager.allExceptionsBreakpoint
                || treeElement.representedObject === WI.debuggerManager.allUncaughtExceptionsBreakpoint
                || treeElement.representedObject === WI.debuggerManager.assertionsBreakpoint;
        }

        if (isSpecialBreakpoint(a))
            return -1;
        if (isSpecialBreakpoint(b))
            return 1;

        return a.mainTitle.extendedLocaleCompare(b.mainTitle);
    }

    _compareTreeElements(a, b)
    {
        if (!a.representedObject || !b.representedObject)
            return 0;

        let aLocation = a.representedObject.sourceCodeLocation;
        let bLocation = b.representedObject.sourceCodeLocation;
        if (!aLocation || !bLocation)
            return 0;

        var comparisonResult = aLocation.displayLineNumber - bLocation.displayLineNumber;
        if (comparisonResult !== 0)
            return comparisonResult;

        return aLocation.displayColumnNumber - bLocation.displayColumnNumber;
    }

    _updatePauseReason()
    {
        this._pauseReasonTreeOutline = null;

        this._updatePauseReasonGotoArrow();
        return this._updatePauseReasonSection();
    }

    _updatePauseReasonSection()
    {
        let target = WI.debuggerManager.activeCallFrame.target;
        let targetData = WI.debuggerManager.dataForTarget(target);
        let {pauseReason, pauseData} = targetData;

        switch (pauseReason) {
        case WI.DebuggerManager.PauseReason.Assertion:
            // FIXME: We should include the assertion condition string.
            console.assert(pauseData, "Expected data with an assertion, but found none.");
            if (pauseData && pauseData.message) {
                this._pauseReasonTextRow.text = WI.UIString("Assertion with message: %s").format(pauseData.message);
                return true;
            }

            this._pauseReasonTextRow.text = WI.UIString("Assertion Failed");
            this._pauseReasonGroup.rows = [this._pauseReasonTextRow];
            return true;

        case WI.DebuggerManager.PauseReason.Breakpoint:
            console.assert(pauseData, "Expected breakpoint identifier, but found none.");
            if (pauseData && pauseData.breakpointId) {
                const suppressFiltering = true;
                this._pauseReasonTreeOutline = this.createContentTreeOutline(suppressFiltering);
                this._pauseReasonTreeOutline.addEventListener(WI.TreeOutline.Event.SelectionDidChange, this._treeSelectionDidChange, this);

                let breakpoint = WI.debuggerManager.breakpointForIdentifier(pauseData.breakpointId);
                let breakpointTreeElement = new WI.BreakpointTreeElement(breakpoint, WI.DebuggerSidebarPanel.PausedBreakpointIconStyleClassName, WI.UIString("Triggered Breakpoint"));
                let breakpointDetailsSection = new WI.DetailsSectionRow;
                this._pauseReasonTreeOutline.appendChild(breakpointTreeElement);
                breakpointDetailsSection.element.appendChild(this._pauseReasonTreeOutline.element);

                this._pauseReasonGroup.rows = [breakpointDetailsSection];
                return true;
            }
            break;

        case WI.DebuggerManager.PauseReason.CSPViolation:
            console.assert(pauseData, "Expected data with a CSP Violation, but found none.");
            if (pauseData) {
                // COMPATIBILITY (iOS 8): 'directive' was 'directiveText'.
                this._pauseReasonTextRow.text = WI.UIString("Content Security Policy violation of directive: %s").format(pauseData.directive || pauseData.directiveText);
                this._pauseReasonGroup.rows = [this._pauseReasonTextRow];
                return true;
            }
            break;

        case WI.DebuggerManager.PauseReason.DebuggerStatement:
            this._pauseReasonTextRow.text = WI.UIString("Debugger Statement");
            this._pauseReasonGroup.rows = [this._pauseReasonTextRow];
            return true;

        case WI.DebuggerManager.PauseReason.DOM:
            console.assert(WI.domDebuggerManager.supported);
            console.assert(pauseData, "Expected DOM breakpoint data, but found none.");
            if (pauseData && pauseData.nodeId) {
                let domNode = WI.domTreeManager.nodeForId(pauseData.nodeId);
                let domBreakpoints = WI.domDebuggerManager.domBreakpointsForNode(domNode);
                let domBreakpoint;
                for (let breakpoint of domBreakpoints) {
                    if (breakpoint.type === pauseData.type) {
                        domBreakpoint = breakpoint;
                        break;
                    }
                }

                if (!domBreakpoint)
                    return;

                const suppressFiltering = true;
                this._pauseReasonTreeOutline = this.createContentTreeOutline(suppressFiltering);

                let type = WI.DOMBreakpointTreeElement.displayNameForType(domBreakpoint.type);
                let domBreakpointTreeElement = new WI.DOMBreakpointTreeElement(domBreakpoint, WI.DebuggerSidebarPanel.PausedBreakpointIconStyleClassName, type);
                let domBreakpointRow = new WI.DetailsSectionRow;
                this._pauseReasonTreeOutline.appendChild(domBreakpointTreeElement);
                domBreakpointRow.element.appendChild(this._pauseReasonTreeOutline.element);

                let ownerElementRow = new WI.DetailsSectionSimpleRow(WI.UIString("Element"), WI.linkifyNodeReference(domNode));
                this._pauseReasonGroup.rows = [domBreakpointRow, ownerElementRow];

                if (domBreakpoint.type !== WI.DOMBreakpoint.Type.SubtreeModified)
                    return true;

                console.assert(pauseData.targetNode);

                let remoteObject = WI.RemoteObject.fromPayload(pauseData.targetNode, target);
                remoteObject.pushNodeToFrontend((nodeId) => {
                    if (!nodeId)
                        return;

                    let node = WI.domTreeManager.nodeForId(nodeId);
                    console.assert(node, "Missing node for id.", nodeId);
                    if (!node)
                        return;

                    let fragment = document.createDocumentFragment();
                    let description = pauseData.insertion ? WI.UIString("Child added to ") : WI.UIString("Removed descendant ");
                    fragment.append(description, WI.linkifyNodeReference(node));

                    let targetDescriptionRow = new WI.DetailsSectionSimpleRow(WI.UIString("Details"), fragment);
                    targetDescriptionRow.element.classList.add("target-description");

                    this._pauseReasonGroup.rows = this._pauseReasonGroup.rows.concat(targetDescriptionRow);
                });

                return true;
            }
            break;

        case WI.DebuggerManager.PauseReason.Exception:
            console.assert(pauseData, "Expected data with an exception, but found none.");
            if (pauseData) {
                // FIXME: We should improve the appearance of thrown objects. This works well for exception strings.
                var data = WI.RemoteObject.fromPayload(pauseData, target);
                this._pauseReasonTextRow.text = WI.UIString("Exception with thrown value: %s").format(data.description);
                this._pauseReasonGroup.rows = [this._pauseReasonTextRow];
                return true;
            }
            break;

        case WI.DebuggerManager.PauseReason.PauseOnNextStatement:
            this._pauseReasonTextRow.text = WI.UIString("Immediate Pause Requested");
            this._pauseReasonGroup.rows = [this._pauseReasonTextRow];
            return true;

        case WI.DebuggerManager.PauseReason.XHR:
            console.assert(WI.domDebuggerManager.supported);
            console.assert(pauseData, "Expected XHR breakpoint data, but found none.");
            if (pauseData) {
                if (pauseData.breakpointURL) {
                    let xhrBreakpoint = WI.domDebuggerManager.xhrBreakpointForURL(pauseData.breakpointURL);
                    console.assert(xhrBreakpoint, "Expected XHR breakpoint for URL.", pauseData.breakpointURL);

                    this._pauseReasonTreeOutline = this.createContentTreeOutline(true);

                    let xhrBreakpointTreeElement = new WI.XHRBreakpointTreeElement(xhrBreakpoint, WI.DebuggerSidebarPanel.PausedBreakpointIconStyleClassName, WI.UIString("Triggered XHR Breakpoint"));
                    let xhrBreakpointRow = new WI.DetailsSectionRow;
                    this._pauseReasonTreeOutline.appendChild(xhrBreakpointTreeElement);
                    xhrBreakpointRow.element.appendChild(this._pauseReasonTreeOutline.element);

                    this._pauseReasonTextRow.text = pauseData.url;
                    this._pauseReasonGroup.rows = [xhrBreakpointRow, this._pauseReasonTextRow];
                } else {
                    console.assert(pauseData.breakpointURL === "", "Should be the All Requests breakpoint which has an empty URL");
                    this._pauseReasonTextRow.text = WI.UIString("Requesting: %s").format(pauseData.url);
                    this._pauseReasonGroup.rows = [this._pauseReasonTextRow];
                }
                this._pauseReasonTextRow.element.title = pauseData.url;
                return true;
            }
            break;

        case WI.DebuggerManager.PauseReason.Other:
            console.error("Paused for unknown reason. We should always have a reason.");
            break;
        }

        return false;
    }

    _updatePauseReasonGotoArrow()
    {
        this._pauseReasonLinkContainerElement.removeChildren();

        var activeCallFrame = WI.debuggerManager.activeCallFrame;
        if (!activeCallFrame)
            return;

        var sourceCodeLocation = activeCallFrame.sourceCodeLocation;
        if (!sourceCodeLocation)
            return;

        const options = {
            useGoToArrowButton: true,
            ignoreNetworkTab: true,
            ignoreSearchTab: true,
        };
        let linkElement = WI.createSourceCodeLocationLink(sourceCodeLocation, options);
        this._pauseReasonLinkContainerElement.appendChild(linkElement);
    }

    _addDebuggerObject(debuggerObject)
    {
        if (debuggerObject instanceof WI.Breakpoint)
            return this._addBreakpoint(debuggerObject);

        if (debuggerObject instanceof WI.IssueMessage)
            return this._addIssue(debuggerObject);

        return null;
    }

    _addIssue(issueMessage)
    {
        let issueTreeElement = this._scriptsContentTreeOutline.findTreeElement(issueMessage);
        if (issueTreeElement)
            return issueTreeElement;

        let parentTreeElement = this._addTreeElementForSourceCodeToTreeOutline(issueMessage.sourceCodeLocation.sourceCode, this._scriptsContentTreeOutline);
        if (!parentTreeElement)
            return null;

        issueTreeElement = new WI.IssueTreeElement(issueMessage);

        parentTreeElement.insertChild(issueTreeElement, insertionIndexForObjectInListSortedByFunction(issueTreeElement, parentTreeElement.children, this._compareTreeElements));
        if (parentTreeElement.children.length === 1)
            parentTreeElement.expand();

        return issueTreeElement;
    }

    _handleIssueAdded(event)
    {
        var issue = event.data.issue;

        // We only want to show issues originating from JavaScript source code.
        if (!issue.sourceCodeLocation || !issue.sourceCodeLocation.sourceCode || (issue.source !== "javascript" && issue.source !== "console-api"))
            return;

        this._addIssue(issue);
    }

    _handleIssuesCleared(event)
    {
        let currentTreeElement = this._scriptsContentTreeOutline.children[0];
        let issueTreeElements = [];

        while (currentTreeElement && !currentTreeElement.root) {
            if (currentTreeElement instanceof WI.IssueTreeElement)
                issueTreeElements.push(currentTreeElement);
            currentTreeElement = currentTreeElement.traverseNextTreeElement(false, null, true);
        }

        issueTreeElements.forEach((treeElement) => treeElement.parent.removeChild(treeElement));
    }

    _domBreakpointAddedOrRemoved(event)
    {
        if (!this._domBreakpointsContentTreeOutline.children.length) {
            this._domBreakpointsRow.showEmptyMessage();
            return;
        }

        if (this._domBreakpointsContentTreeOutline.element.parent)
            return;

        this._domBreakpointsRow.hideEmptyMessage();
        this._domBreakpointsRow.element.append(this._domBreakpointsContentTreeOutline.element);

        this._domBreakpointsSection.collapsed = false;
    }

    _addXHRBreakpointButtonClicked(event)
    {
        let popover = new WI.XHRBreakpointPopover(this);
        popover.show(event.target.element, [WI.RectEdge.MAX_Y, WI.RectEdge.MIN_Y, WI.RectEdge.MAX_X]);
    }

    // Popover delegate

    willDismissPopover(popover)
    {
        if (popover.result !== WI.InputPopover.Result.Committed)
            return;

        let url = popover.value;
        if (!url)
            return;

        WI.domDebuggerManager.addXHRBreakpoint(new WI.XHRBreakpoint(popover.type, url));
    }
};

WI.DebuggerSidebarPanel.DebuggerPausedStyleClassName = "paused";
WI.DebuggerSidebarPanel.ExceptionIconStyleClassName = "breakpoint-exception-icon";
WI.DebuggerSidebarPanel.AssertionIconStyleClassName = "breakpoint-assertion-icon";
WI.DebuggerSidebarPanel.PausedBreakpointIconStyleClassName = "breakpoint-paused-icon";

WI.DebuggerSidebarPanel.SelectedAllExceptionsCookieKey = "debugger-sidebar-panel-all-exceptions-breakpoint";
WI.DebuggerSidebarPanel.SelectedAllUncaughtExceptionsCookieKey = "debugger-sidebar-panel-all-uncaught-exceptions-breakpoint";
WI.DebuggerSidebarPanel.SelectedAssertionsCookieKey = "debugger-sidebar-panel-assertions-breakpoint";
WI.DebuggerSidebarPanel.SelectedAllRequestsCookieKey = "debugger-sidebar-panel-all-requests-breakpoint";<|MERGE_RESOLUTION|>--- conflicted
+++ resolved
@@ -67,11 +67,7 @@
         enableBreakpointsLink.textContent = WI.UIString("Enable breakpoints");
         enableBreakpointsLink.addEventListener("click", () => { WI.debuggerToggleBreakpoints(); });
 
-<<<<<<< HEAD
-        this._navigationBar = new WebInspector.NavigationBar;
-=======
         this._navigationBar = new WI.NavigationBar;
->>>>>>> 64c46ac9
         this.insertSubviewBefore(this._navigationBar, this._contentView);
 
         var breakpointsImage = {src: "Images/Breakpoints.svg", width: 15, height: 15};
