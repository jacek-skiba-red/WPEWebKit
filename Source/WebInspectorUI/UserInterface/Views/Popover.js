/*
 * Copyright (C) 2013, 2015 Apple Inc. All rights reserved.
 *
 * Redistribution and use in source and binary forms, with or without
 * modification, are permitted provided that the following conditions
 * are met:
 * 1. Redistributions of source code must retain the above copyright
 *    notice, this list of conditions and the following disclaimer.
 * 2. Redistributions in binary form must reproduce the above copyright
 *    notice, this list of conditions and the following disclaimer in the
 *    documentation and/or other materials provided with the distribution.
 *
 * THIS SOFTWARE IS PROVIDED BY APPLE INC. AND ITS CONTRIBUTORS ``AS IS''
 * AND ANY EXPRESS OR IMPLIED WARRANTIES, INCLUDING, BUT NOT LIMITED TO,
 * THE IMPLIED WARRANTIES OF MERCHANTABILITY AND FITNESS FOR A PARTICULAR
 * PURPOSE ARE DISCLAIMED. IN NO EVENT SHALL APPLE INC. OR ITS CONTRIBUTORS
 * BE LIABLE FOR ANY DIRECT, INDIRECT, INCIDENTAL, SPECIAL, EXEMPLARY, OR
 * CONSEQUENTIAL DAMAGES (INCLUDING, BUT NOT LIMITED TO, PROCUREMENT OF
 * SUBSTITUTE GOODS OR SERVICES; LOSS OF USE, DATA, OR PROFITS; OR BUSINESS
 * INTERRUPTION) HOWEVER CAUSED AND ON ANY THEORY OF LIABILITY, WHETHER IN
 * CONTRACT, STRICT LIABILITY, OR TORT (INCLUDING NEGLIGENCE OR OTHERWISE)
 * ARISING IN ANY WAY OUT OF THE USE OF THIS SOFTWARE, EVEN IF ADVISED OF
 * THE POSSIBILITY OF SUCH DAMAGE.
 */

WI.Popover = class Popover extends WI.Object
{
    constructor(delegate)
    {
        super();

        this.delegate = delegate;
        this._edge = null;
        this._frame = new WI.Rect;
        this._content = null;
        this._targetFrame = new WI.Rect;
        this._anchorPoint = new WI.Point;
        this._preferredEdges = null;
        this._resizeHandler = null;

        this._contentNeedsUpdate = false;
        this._dismissing = false;

        this._element = document.createElement("div");
        this._element.className = "popover";
        this._element.addEventListener("transitionend", this, true);

        this._container = this._element.appendChild(document.createElement("div"));
        this._container.className = "container";
    }

    // Public

    get element()
    {
        return this._element;
    }

    get frame()
    {
        return this._frame;
    }

    get visible()
    {
        return this._element.parentNode === document.body && !this._element.classList.contains(WI.Popover.FadeOutClassName);
    }

    set frame(frame)
    {
        this._element.style.left = frame.minX() + "px";
        this._element.style.top = frame.minY() + "px";
        this._element.style.width = frame.size.width + "px";
        this._element.style.height = frame.size.height + "px";
        this._element.style.backgroundSize = frame.size.width + "px " + frame.size.height + "px";
        this._frame = frame;
    }

    set content(content)
    {
        if (content === this._content)
            return;

        this._content = content;

        this._contentNeedsUpdate = true;

        if (this.visible)
            this._update(true);
    }

    set windowResizeHandler(resizeHandler)
    {
        console.assert(typeof resizeHandler === "function");
        this._resizeHandler = resizeHandler;
    }

    update(shouldAnimate = true)
    {
        if (!this.visible)
            return;

        var previouslyFocusedElement = document.activeElement;

        this._contentNeedsUpdate = true;
        this._update(shouldAnimate);

        if (previouslyFocusedElement)
            previouslyFocusedElement.focus();
    }

    present(targetFrame, preferredEdges)
    {
        this._targetFrame = targetFrame;
        this._preferredEdges = preferredEdges;

        if (!this._content)
            return;

        this._addListenersIfNeeded();

        this._update();
    }

    presentNewContentWithFrame(content, targetFrame, preferredEdges)
    {
        this._content = content;
        this._contentNeedsUpdate = true;

        this._targetFrame = targetFrame;
        this._preferredEdges = preferredEdges;

        this._addListenersIfNeeded();

        var shouldAnimate = this.visible;
        this._update(shouldAnimate);
    }

    dismiss()
    {
        if (this._dismissing || this._element.parentNode !== document.body)
            return;

        this._dismissing = true;

        console.assert(this._isListeningForPopoverEvents);
        this._isListeningForPopoverEvents = false;

        window.removeEventListener("mousedown", this, true);
        window.removeEventListener("scroll", this, true);
        window.removeEventListener("resize", this, true);
        window.removeEventListener("keypress", this, true);

        WI.quickConsole.keyboardShortcutDisabled = false;

        this._element.classList.add(WI.Popover.FadeOutClassName);

        if (this.delegate && typeof this.delegate.willDismissPopover === "function")
            this.delegate.willDismissPopover(this);
    }

    handleEvent(event)
    {
        switch (event.type) {
        case "mousedown":
        case "scroll":
            if (!this._element.contains(event.target) && !event.target.enclosingNodeOrSelfWithClass(WI.Popover.IgnoreAutoDismissClassName)
                && !event[WI.Popover.EventPreventDismissSymbol]) {
                this.dismiss();
            }
            break;
        case "resize":
            if (this._resizeHandler)
                this._resizeHandler();
            break;
        case "keypress":
            if (event.keyCode === WI.KeyboardShortcut.Key.Escape.keyCode)
                this.dismiss();
            break;
        case "transitionend":
            if (event.target === this._element) {
                document.body.removeChild(this._element);
                this._element.classList.remove(WI.Popover.FadeOutClassName);
                this._container.textContent = "";
                if (this.delegate && typeof this.delegate.didDismissPopover === "function")
                    this.delegate.didDismissPopover(this);

                this._dismissing = false;
                break;
            }
            break;
        }
    }

    // Private

    _update(shouldAnimate)
    {
        if (shouldAnimate)
            var previousEdge = this._edge;

        var targetFrame = this._targetFrame;
        var preferredEdges = this._preferredEdges;

        // Ensure our element is on display so that its metrics can be resolved
        // or interrupt any pending transition to remove it from display.
        if (this._element.parentNode !== document.body)
            document.body.appendChild(this._element);
        else
            this._element.classList.remove(WI.Popover.FadeOutClassName);

        this._dismissing = false;

        if (this._contentNeedsUpdate) {
            // Reset CSS properties on element so that the element may be sized to fit its content.
            this._element.style.removeProperty("left");
            this._element.style.removeProperty("top");
            this._element.style.removeProperty("width");
            this._element.style.removeProperty("height");
            if (this._edge !== null)
                this._element.classList.remove(this._cssClassNameForEdge());

            // Add the content in place of the wrapper to get the raw metrics.
            this._container.replaceWith(this._content);

            // Get the ideal size for the popover to fit its content.
            var popoverBounds = this._element.getBoundingClientRect();
            this._preferredSize = new WI.Size(Math.ceil(popoverBounds.width), Math.ceil(popoverBounds.height));
        }

        var titleBarOffset = WI.Platform.name === "mac" && WI.Platform.version.release >= 10 ? 22 : 0;
        var containerFrame = new WI.Rect(0, titleBarOffset, window.innerWidth, window.innerHeight - titleBarOffset);
        // The frame of the window with a little inset to make sure we have room for shadows.
        containerFrame = containerFrame.inset(WI.Popover.ShadowEdgeInsets);

        // Work out the metrics for all edges.
        var metrics = new Array(preferredEdges.length);
        for (var edgeName in WI.RectEdge) {
            var edge = WI.RectEdge[edgeName];
            var item = {
                edge,
                metrics: this._bestMetricsForEdge(this._preferredSize, targetFrame, containerFrame, edge)
            };
            var preferredIndex = preferredEdges.indexOf(edge);
            if (preferredIndex !== -1)
                metrics[preferredIndex] = item;
            else
                metrics.push(item);
        }

        function area(size)
        {
            return size.width * size.height;
        }

        // Find if any of those fit better than the frame for the preferred edge.
        var bestEdge = metrics[0].edge;
        var bestMetrics = metrics[0].metrics;
        for (var i = 1; i < metrics.length; i++) {
            var itemMetrics = metrics[i].metrics;
            if (area(itemMetrics.contentSize) > area(bestMetrics.contentSize)) {
                bestEdge = metrics[i].edge;
                bestMetrics = itemMetrics;
            }
        }

        var anchorPoint;
        var bestFrame = bestMetrics.frame.round();

        this._edge = bestEdge;

        if (bestFrame === WI.Rect.ZERO_RECT) {
            // The target for the popover is offscreen.
            this.dismiss();
        } else {
            switch (bestEdge) {
            case WI.RectEdge.MIN_X: // Displayed on the left of the target, arrow points right.
                anchorPoint = new WI.Point(bestFrame.size.width - WI.Popover.ShadowPadding, targetFrame.midY() - bestFrame.minY());
                break;
            case WI.RectEdge.MAX_X: // Displayed on the right of the target, arrow points left.
                anchorPoint = new WI.Point(WI.Popover.ShadowPadding, targetFrame.midY() - bestFrame.minY());
                break;
            case WI.RectEdge.MIN_Y: // Displayed above the target, arrow points down.
                anchorPoint = new WI.Point(targetFrame.midX() - bestFrame.minX(), bestFrame.size.height - WI.Popover.ShadowPadding);
                break;
            case WI.RectEdge.MAX_Y: // Displayed below the target, arrow points up.
                anchorPoint = new WI.Point(targetFrame.midX() - bestFrame.minX(), WI.Popover.ShadowPadding);
                break;
            }

            this._element.classList.add(this._cssClassNameForEdge());

            if (shouldAnimate && this._edge === previousEdge)
                this._animateFrame(bestFrame, anchorPoint);
            else {
                 this.frame = bestFrame;
                 this._setAnchorPoint(anchorPoint);
                 this._drawBackground();
            }

            // Make sure content is centered in case either of the dimension is smaller than the minimal bounds.
            if (this._preferredSize.width < WI.Popover.MinWidth || this._preferredSize.height < WI.Popover.MinHeight)
                this._container.classList.add("center");
            else
                this._container.classList.remove("center");
        }

        // Wrap the content in the container so that it's located correctly.
        if (this._contentNeedsUpdate) {
            this._container.textContent = "";
            this._content.replaceWith(this._container);
            this._container.appendChild(this._content);
        }

        this._contentNeedsUpdate = false;
    }

    _cssClassNameForEdge()
    {
        switch (this._edge) {
        case WI.RectEdge.MIN_X: // Displayed on the left of the target, arrow points right.
            return "arrow-right";
        case WI.RectEdge.MAX_X: // Displayed on the right of the target, arrow points left.
            return "arrow-left";
        case WI.RectEdge.MIN_Y: // Displayed above the target, arrow points down.
            return "arrow-down";
        case WI.RectEdge.MAX_Y: // Displayed below the target, arrow points up.
            return "arrow-up";
        }
        console.error("Unknown edge.");
        return "arrow-up";
    }

    _setAnchorPoint(anchorPoint)
    {
        anchorPoint.x = Math.floor(anchorPoint.x);
        anchorPoint.y = Math.floor(anchorPoint.y);
        this._anchorPoint = anchorPoint;
    }

    _animateFrame(toFrame, toAnchor)
    {
        var startTime = Date.now();
        var duration = 350;
        var epsilon = 1 / (200 * duration);
        var spline = new WI.CubicBezier(0.25, 0.1, 0.25, 1);

        var fromFrame = this._frame.copy();
        var fromAnchor = this._anchorPoint.copy();

        function animatedValue(from, to, progress)
        {
            return from + (to - from) * progress;
        }

        function drawBackground()
        {
            var progress = spline.solve(Math.min((Date.now() - startTime) / duration, 1), epsilon);

            this.frame = new WI.Rect(
                animatedValue(fromFrame.minX(), toFrame.minX(), progress),
                animatedValue(fromFrame.minY(), toFrame.minY(), progress),
                animatedValue(fromFrame.size.width, toFrame.size.width, progress),
                animatedValue(fromFrame.size.height, toFrame.size.height, progress)
            ).round();

            this._setAnchorPoint(new WI.Point(
                animatedValue(fromAnchor.x, toAnchor.x, progress),
                animatedValue(fromAnchor.y, toAnchor.y, progress)
            ));

            this._drawBackground();

            if (progress < 1)
                requestAnimationFrame(drawBackground.bind(this));
        }

        drawBackground.call(this);
    }

    _drawBackground()
    {
        var scaleFactor = window.devicePixelRatio;

        var width = this._frame.size.width;
        var height = this._frame.size.height;
        var scaledWidth = width * scaleFactor;
        var scaledHeight = height * scaleFactor;

        // Create a scratch canvas so we can draw the popover that will later be drawn into
        // the final context with a shadow.
        var scratchCanvas = document.createElement("canvas");
        scratchCanvas.width = scaledWidth;
        scratchCanvas.height = scaledHeight;

        var ctx = scratchCanvas.getContext("2d");
        ctx.scale(scaleFactor, scaleFactor);

        // Bounds of the path don't take into account the arrow, but really only the tight bounding box
        // of the content contained within the frame.
        var bounds;
        var arrowHeight = WI.Popover.AnchorSize.height;
        switch (this._edge) {
        case WI.RectEdge.MIN_X: // Displayed on the left of the target, arrow points right.
            bounds = new WI.Rect(0, 0, width - arrowHeight, height);
            break;
        case WI.RectEdge.MAX_X: // Displayed on the right of the target, arrow points left.
            bounds = new WI.Rect(arrowHeight, 0, width - arrowHeight, height);
            break;
        case WI.RectEdge.MIN_Y: // Displayed above the target, arrow points down.
            bounds = new WI.Rect(0, 0, width, height - arrowHeight);
            break;
        case WI.RectEdge.MAX_Y: // Displayed below the target, arrow points up.
            bounds = new WI.Rect(0, arrowHeight, width, height - arrowHeight);
            break;
        }

        bounds = bounds.inset(WI.Popover.ShadowEdgeInsets);

        // Clip the frame.
        ctx.fillStyle = "black";
        this._drawFrame(ctx, bounds, this._edge, this._anchorPoint);
        ctx.clip();

        // Panel background color fill.
        ctx.fillStyle = "rgb(236, 236, 236)";
        ctx.fillRect(0, 0, width, height);

        // Stroke.
        ctx.strokeStyle = "rgba(0, 0, 0, 0.25)";
        ctx.lineWidth = 2;
        this._drawFrame(ctx, bounds, this._edge, this._anchorPoint);
        ctx.stroke();

        // Draw the popover into the final context with a drop shadow.
        var popoverCanvas = document.createElement("canvas");
        popoverCanvas.width = scaledWidth;
        popoverCanvas.height = scaledHeight;
<<<<<<< HEAD

        var finalContext = popoverCanvas.getContext("2d");
=======
>>>>>>> 64c46ac9

        var finalContext = popoverCanvas.getContext("2d");

        finalContext.clearRect(0, 0, scaledWidth, scaledHeight);
        finalContext.shadowOffsetX = 1;
        finalContext.shadowOffsetY = 1;
        finalContext.shadowBlur = 5;
        finalContext.shadowColor = "rgba(0, 0, 0, 0.5)";
        finalContext.drawImage(scratchCanvas, 0, 0, scaledWidth, scaledHeight);
    }

    _bestMetricsForEdge(preferredSize, targetFrame, containerFrame, edge)
    {
        var x, y;
        var width = preferredSize.width + (WI.Popover.ShadowPadding * 2) + (WI.Popover.ContentPadding * 2);
        var height = preferredSize.height + (WI.Popover.ShadowPadding * 2) + (WI.Popover.ContentPadding * 2);
        var arrowLength = WI.Popover.AnchorSize.height;

        switch (edge) {
        case WI.RectEdge.MIN_X: // Displayed on the left of the target, arrow points right.
            width += arrowLength;
            x = targetFrame.origin.x - width + WI.Popover.ShadowPadding;
            y = targetFrame.origin.y - (height - targetFrame.size.height) / 2;
            break;
        case WI.RectEdge.MAX_X: // Displayed on the right of the target, arrow points left.
            width += arrowLength;
            x = targetFrame.origin.x + targetFrame.size.width - WI.Popover.ShadowPadding;
            y = targetFrame.origin.y - (height - targetFrame.size.height) / 2;
            break;
        case WI.RectEdge.MIN_Y: // Displayed above the target, arrow points down.
            height += arrowLength;
            x = targetFrame.origin.x - (width - targetFrame.size.width) / 2;
            y = targetFrame.origin.y - height + WI.Popover.ShadowPadding;
            break;
        case WI.RectEdge.MAX_Y: // Displayed below the target, arrow points up.
            height += arrowLength;
            x = targetFrame.origin.x - (width - targetFrame.size.width) / 2;
            y = targetFrame.origin.y + targetFrame.size.height - WI.Popover.ShadowPadding;
            break;
        }

        if (edge === WI.RectEdge.MIN_X || edge === WI.RectEdge.MAX_X) {
            if (y < containerFrame.minY())
                y = containerFrame.minY();
            if (y + height > containerFrame.maxY())
                y = containerFrame.maxY() - height;
        } else {
            if (x < containerFrame.minX())
                x = containerFrame.minX();
            if (x + width > containerFrame.maxX())
                x = containerFrame.maxX() - width;
        }

        var preferredFrame = new WI.Rect(x, y, width, height);
        var bestFrame = preferredFrame.intersectionWithRect(containerFrame);

        width = bestFrame.size.width - (WI.Popover.ShadowPadding * 2);
        height = bestFrame.size.height - (WI.Popover.ShadowPadding * 2);

        switch (edge) {
        case WI.RectEdge.MIN_X: // Displayed on the left of the target, arrow points right.
        case WI.RectEdge.MAX_X: // Displayed on the right of the target, arrow points left.
            width -= arrowLength;
            break;
        case WI.RectEdge.MIN_Y: // Displayed above the target, arrow points down.
        case WI.RectEdge.MAX_Y: // Displayed below the target, arrow points up.
            height -= arrowLength;
            break;
        }

        return {
            frame: bestFrame,
            contentSize: new WI.Size(width, height)
        };
    }

    _drawFrame(ctx, bounds, anchorEdge)
    {
        let cornerRadius = WI.Popover.CornerRadius;
        let arrowHalfLength = WI.Popover.AnchorSize.width * 0.5;
        let anchorPoint = this._anchorPoint;

        // Prevent the arrow from being positioned against one of the popover's rounded corners.
        let arrowPadding = cornerRadius + arrowHalfLength;
        if (anchorEdge === WI.RectEdge.MIN_Y || anchorEdge === WI.RectEdge.MAX_Y)
            anchorPoint.x = Number.constrain(anchorPoint.x, bounds.minX() + arrowPadding, bounds.maxX() - arrowPadding);
        else
            anchorPoint.y = Number.constrain(anchorPoint.y, bounds.minY() + arrowPadding, bounds.maxY() - arrowPadding);

        ctx.beginPath();
        switch (anchorEdge) {
        case WI.RectEdge.MIN_X: // Displayed on the left of the target, arrow points right.
            ctx.moveTo(bounds.maxX(), bounds.minY() + cornerRadius);
            ctx.lineTo(bounds.maxX(), anchorPoint.y - arrowHalfLength);
            ctx.lineTo(anchorPoint.x, anchorPoint.y);
            ctx.lineTo(bounds.maxX(), anchorPoint.y + arrowHalfLength);
            ctx.arcTo(bounds.maxX(), bounds.maxY(), bounds.minX(), bounds.maxY(), cornerRadius);
            ctx.arcTo(bounds.minX(), bounds.maxY(), bounds.minX(), bounds.minY(), cornerRadius);
            ctx.arcTo(bounds.minX(), bounds.minY(), bounds.maxX(), bounds.minY(), cornerRadius);
            ctx.arcTo(bounds.maxX(), bounds.minY(), bounds.maxX(), bounds.maxY(), cornerRadius);
            break;
        case WI.RectEdge.MAX_X: // Displayed on the right of the target, arrow points left.
            ctx.moveTo(bounds.minX(), bounds.maxY() - cornerRadius);
            ctx.lineTo(bounds.minX(), anchorPoint.y + arrowHalfLength);
            ctx.lineTo(anchorPoint.x, anchorPoint.y);
            ctx.lineTo(bounds.minX(), anchorPoint.y - arrowHalfLength);
            ctx.arcTo(bounds.minX(), bounds.minY(), bounds.maxX(), bounds.minY(), cornerRadius);
            ctx.arcTo(bounds.maxX(), bounds.minY(), bounds.maxX(), bounds.maxY(), cornerRadius);
            ctx.arcTo(bounds.maxX(), bounds.maxY(), bounds.minX(), bounds.maxY(), cornerRadius);
            ctx.arcTo(bounds.minX(), bounds.maxY(), bounds.minX(), bounds.minY(), cornerRadius);
            break;
        case WI.RectEdge.MIN_Y: // Displayed above the target, arrow points down.
            ctx.moveTo(bounds.maxX() - cornerRadius, bounds.maxY());
            ctx.lineTo(anchorPoint.x + arrowHalfLength, bounds.maxY());
            ctx.lineTo(anchorPoint.x, anchorPoint.y);
            ctx.lineTo(anchorPoint.x - arrowHalfLength, bounds.maxY());
            ctx.arcTo(bounds.minX(), bounds.maxY(), bounds.minX(), bounds.minY(), cornerRadius);
            ctx.arcTo(bounds.minX(), bounds.minY(), bounds.maxX(), bounds.minY(), cornerRadius);
            ctx.arcTo(bounds.maxX(), bounds.minY(), bounds.maxX(), bounds.maxY(), cornerRadius);
            ctx.arcTo(bounds.maxX(), bounds.maxY(), bounds.minX(), bounds.maxY(), cornerRadius);
            break;
        case WI.RectEdge.MAX_Y: // Displayed below the target, arrow points up.
            ctx.moveTo(bounds.minX() + cornerRadius, bounds.minY());
            ctx.lineTo(anchorPoint.x - arrowHalfLength, bounds.minY());
            ctx.lineTo(anchorPoint.x, anchorPoint.y);
            ctx.lineTo(anchorPoint.x + arrowHalfLength, bounds.minY());
            ctx.arcTo(bounds.maxX(), bounds.minY(), bounds.maxX(), bounds.maxY(), cornerRadius);
            ctx.arcTo(bounds.maxX(), bounds.maxY(), bounds.minX(), bounds.maxY(), cornerRadius);
            ctx.arcTo(bounds.minX(), bounds.maxY(), bounds.minX(), bounds.minY(), cornerRadius);
            ctx.arcTo(bounds.minX(), bounds.minY(), bounds.maxX(), bounds.minY(), cornerRadius);
            break;
        }
        ctx.closePath();
    }

    _addListenersIfNeeded()
    {
        if (!this._isListeningForPopoverEvents) {
            this._isListeningForPopoverEvents = true;

            window.addEventListener("mousedown", this, true);
            window.addEventListener("scroll", this, true);
            window.addEventListener("resize", this, true);
            window.addEventListener("keypress", this, true);

            WI.quickConsole.keyboardShortcutDisabled = true;
        }
    }
};

WI.Popover.FadeOutClassName = "fade-out";
WI.Popover.CornerRadius = 5;
WI.Popover.MinWidth = 40;
WI.Popover.MinHeight = 40;
WI.Popover.ShadowPadding = 5;
WI.Popover.ContentPadding = 5;
WI.Popover.AnchorSize = new WI.Size(22, 11);
WI.Popover.ShadowEdgeInsets = new WI.EdgeInsets(WI.Popover.ShadowPadding);
WI.Popover.IgnoreAutoDismissClassName = "popover-ignore-auto-dismiss";
WI.Popover.EventPreventDismissSymbol = Symbol("popover-event-prevent-dismiss");<|MERGE_RESOLUTION|>--- conflicted
+++ resolved
@@ -436,11 +436,6 @@
         var popoverCanvas = document.createElement("canvas");
         popoverCanvas.width = scaledWidth;
         popoverCanvas.height = scaledHeight;
-<<<<<<< HEAD
-
-        var finalContext = popoverCanvas.getContext("2d");
-=======
->>>>>>> 64c46ac9
 
         var finalContext = popoverCanvas.getContext("2d");
 
