/*
 * Copyright (C) 2016 Apple Inc. All rights reserved.
 *
 * Redistribution and use in source and binary forms, with or without
 * modification, are permitted provided that the following conditions
 * are met:
 * 1. Redistributions of source code must retain the above copyright
 *    notice, this list of conditions and the following disclaimer.
 * 2. Redistributions in binary form must reproduce the above copyright
 *    notice, this list of conditions and the following disclaimer in the
 *    documentation and/or other materials provided with the distribution.
 *
 * THIS SOFTWARE IS PROVIDED BY APPLE INC. AND ITS CONTRIBUTORS ``AS IS''
 * AND ANY EXPRESS OR IMPLIED WARRANTIES, INCLUDING, BUT NOT LIMITED TO,
 * THE IMPLIED WARRANTIES OF MERCHANTABILITY AND FITNESS FOR A PARTICULAR
 * PURPOSE ARE DISCLAIMED. IN NO EVENT SHALL APPLE INC. OR ITS CONTRIBUTORS
 * BE LIABLE FOR ANY DIRECT, INDIRECT, INCIDENTAL, SPECIAL, EXEMPLARY, OR
 * CONSEQUENTIAL DAMAGES (INCLUDING, BUT NOT LIMITED TO, PROCUREMENT OF
 * SUBSTITUTE GOODS OR SERVICES; LOSS OF USE, DATA, OR PROFITS; OR BUSINESS
 * INTERRUPTION) HOWEVER CAUSED AND ON ANY THEORY OF LIABILITY, WHETHER IN
 * CONTRACT, STRICT LIABILITY, OR TORT (INCLUDING NEGLIGENCE OR OTHERWISE)
 * ARISING IN ANY WAY OUT OF THE USE OF THIS SOFTWARE, EVEN IF ADVISED OF
 * THE POSSIBILITY OF SUCH DAMAGE.
 */

WI.Target = class Target extends WI.Object
{
    constructor(identifier, name, type, connection)
    {
        super();

        this._identifier = identifier;
        this._name = name;
        this._type = type;
        this._connection = connection;
        this._executionContext = null;
        this._mainResource = null;
        this._resourceCollection = new WI.ResourceCollection;
        this._extraScriptCollection = new WI.ScriptCollection;

        this._connection.target = this;
    }

    // Agents

    get RuntimeAgent() { return this._connection._agents.Runtime; }
    get ConsoleAgent() { return this._connection._agents.Console; }
    get DebuggerAgent() { return this._connection._agents.Debugger; }
    get HeapAgent() { return this._connection._agents.Heap; }

    // Public

    get identifier() { return this._identifier; }
    set identifier(identifier) { this._identifier = identifier; }

    get name() { return this._name; }
    set name(name) { this._name = name; }

<<<<<<< HEAD
    get mainResource() { return this._mainResource; }
    set mainResource(resource) { this._mainResource = resource; }

=======
>>>>>>> 20415689
    get type() { return this._type; }
    get connection() { return this._connection; }
    get executionContext() { return this._executionContext; }

    get resourceCollection() { return this._resourceCollection; }
    get extraScriptCollection() { return this._extraScriptCollection; }

    get displayName() { return this._name; }
<<<<<<< HEAD
=======

    get mainResource()
    {
        return this._mainResource;
    }

    set mainResource(resource)
    {
        console.assert(!this._mainResource);

        this._mainResource = resource;

        this.dispatchEventToListeners(WI.Target.Event.MainResourceAdded, {resource});
    }
>>>>>>> 20415689

    addResource(resource)
    {
        this._resourceCollection.add(resource);

        this.dispatchEventToListeners(WI.Target.Event.ResourceAdded, {resource});
    }

    adoptResource(resource)
    {
        resource._target = this;

        this.addResource(resource);
    }

    addScript(script)
    {
        this._extraScriptCollection.add(script);

        this.dispatchEventToListeners(WI.Target.Event.ScriptAdded, {script});
    }
};

WI.Target.Type = {
    Page: Symbol("page"),
    JSContext: Symbol("jscontext"),
    ServiceWorker: Symbol("service-worker"),
    Worker: Symbol("worker"),
};

WI.Target.Event = {
    MainResourceAdded: "target-main-resource-added",
    ResourceAdded: "target-resource-added",
    ScriptAdded: "target-script-added",
};<|MERGE_RESOLUTION|>--- conflicted
+++ resolved
@@ -56,12 +56,6 @@
     get name() { return this._name; }
     set name(name) { this._name = name; }
 
-<<<<<<< HEAD
-    get mainResource() { return this._mainResource; }
-    set mainResource(resource) { this._mainResource = resource; }
-
-=======
->>>>>>> 20415689
     get type() { return this._type; }
     get connection() { return this._connection; }
     get executionContext() { return this._executionContext; }
@@ -70,8 +64,6 @@
     get extraScriptCollection() { return this._extraScriptCollection; }
 
     get displayName() { return this._name; }
-<<<<<<< HEAD
-=======
 
     get mainResource()
     {
@@ -86,7 +78,6 @@
 
         this.dispatchEventToListeners(WI.Target.Event.MainResourceAdded, {resource});
     }
->>>>>>> 20415689
 
     addResource(resource)
     {
