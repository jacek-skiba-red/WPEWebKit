/*
 * Copyright (C) 2005, 2006, 2007, 2008, 2009, 2013 Apple Inc. All rights reserved.
 *
 * Redistribution and use in source and binary forms, with or without
 * modification, are permitted provided that the following conditions
 * are met:
 *
 * 1.  Redistributions of source code must retain the above copyright
 *     notice, this list of conditions and the following disclaimer. 
 * 2.  Redistributions in binary form must reproduce the above copyright
 *     notice, this list of conditions and the following disclaimer in the
 *     documentation and/or other materials provided with the distribution. 
 * 3.  Neither the name of Apple Inc. ("Apple") nor the names of
 *     its contributors may be used to endorse or promote products derived
 *     from this software without specific prior written permission. 
 *
 * THIS SOFTWARE IS PROVIDED BY APPLE AND ITS CONTRIBUTORS "AS IS" AND ANY
 * EXPRESS OR IMPLIED WARRANTIES, INCLUDING, BUT NOT LIMITED TO, THE IMPLIED
 * WARRANTIES OF MERCHANTABILITY AND FITNESS FOR A PARTICULAR PURPOSE ARE
 * DISCLAIMED. IN NO EVENT SHALL APPLE OR ITS CONTRIBUTORS BE LIABLE FOR ANY
 * DIRECT, INDIRECT, INCIDENTAL, SPECIAL, EXEMPLARY, OR CONSEQUENTIAL DAMAGES
 * (INCLUDING, BUT NOT LIMITED TO, PROCUREMENT OF SUBSTITUTE GOODS OR SERVICES;
 * LOSS OF USE, DATA, OR PROFITS; OR BUSINESS INTERRUPTION) HOWEVER CAUSED AND
 * ON ANY THEORY OF LIABILITY, WHETHER IN CONTRACT, STRICT LIABILITY, OR TORT
 * (INCLUDING NEGLIGENCE OR OTHERWISE) ARISING IN ANY WAY OUT OF THE USE OF
 * THIS SOFTWARE, EVEN IF ADVISED OF THE POSSIBILITY OF SUCH DAMAGE.
 */

#import "WebPDFView.h"

#if PLATFORM(MAC)

#import "DOMNodeInternal.h"
#import "DOMRangeInternal.h"
#import "PDFViewSPI.h"
#import "WebDataSourceInternal.h"
#import "WebDelegateImplementationCaching.h"
#import "WebDocumentInternal.h"
#import "WebDocumentPrivate.h"
#import "WebFrame.h"
#import "WebFrameInternal.h"
#import "WebFrameView.h"
#import "WebLocalizableStringsInternal.h"
#import "WebNSPasteboardExtras.h"
#import "WebNSViewExtras.h"
#import "WebPDFRepresentation.h"
#import "WebPreferencesPrivate.h"
#import "WebUIDelegate.h"
#import "WebUIDelegatePrivate.h"
#import "WebView.h"
#import "WebViewInternal.h"
#import <WebCore/DataTransfer.h>
#import <WebCore/EventNames.h>
#import <WebCore/FormState.h>
#import <WebCore/Frame.h>
#import <WebCore/FrameLoadRequest.h>
#import <WebCore/FrameLoader.h>
#import <WebCore/HTMLFormElement.h>
#import <WebCore/HTMLFrameOwnerElement.h>
#import <WebCore/KeyboardEvent.h>
#import <WebCore/LegacyNSPasteboardTypes.h>
#import <WebCore/MouseEvent.h>
#import <WebCore/PlatformEventFactoryMac.h>
#import <WebCore/RuntimeApplicationChecks.h>
#import <WebCore/URL.h>
#import <WebCore/WebNSAttributedStringExtras.h>
#import <wtf/Assertions.h>

extern "C" {
    bool CGContextGetAllowsFontSmoothing(CGContextRef context);
    bool CGContextGetAllowsFontSubpixelQuantization(CGContextRef context);
}

using namespace WebCore;

// Redeclarations of PDFKit notifications. We can't use the API since we use a weak link to the framework.
#define _webkit_PDFViewDisplayModeChangedNotification @"PDFViewDisplayModeChanged"
#define _webkit_PDFViewScaleChangedNotification @"PDFViewScaleChanged"
#define _webkit_PDFViewPageChangedNotification @"PDFViewChangedPage"

@interface PDFDocument (PDFKitSecretsIKnow)
- (NSPrintOperation *)getPrintOperationForPrintInfo:(NSPrintInfo *)printInfo autoRotate:(BOOL)doRotate;
@end

extern "C" NSString *_NSPathForSystemFramework(NSString *framework);

@interface WebPDFView (FileInternal)
+ (Class)_PDFPreviewViewClass;
+ (Class)_PDFViewClass;
- (void)_applyPDFDefaults;
- (BOOL)_canLookUpInDictionary;
- (NSClipView *)_clipViewForPDFDocumentView;
- (NSEvent *)_fakeKeyEventWithFunctionKey:(unichar)functionKey;
- (NSMutableArray *)_menuItemsFromPDFKitForEvent:(NSEvent *)theEvent;
- (PDFSelection *)_nextMatchFor:(NSString *)string direction:(BOOL)forward caseSensitive:(BOOL)caseFlag wrap:(BOOL)wrapFlag fromSelection:(PDFSelection *)initialSelection startInSelection:(BOOL)startInSelection;
- (void)_openWithFinder:(id)sender;
- (NSString *)_path;
- (void)_PDFDocumentViewMightHaveScrolled:(NSNotification *)notification;
- (BOOL)_pointIsInSelection:(NSPoint)point;
- (NSAttributedString *)_scaledAttributedString:(NSAttributedString *)unscaledAttributedString;
- (void)_setTextMatches:(NSArray *)array;
- (NSString *)_temporaryPDFDirectoryPath;
- (void)_trackFirstResponder;
- (void)_updatePreferencesSoon;
- (NSSet *)_visiblePDFPages;
@end;

@interface NSView ()
- (void)_recursiveDisplayRectIfNeededIgnoringOpacity:(NSRect)rect isVisibleRect:(BOOL)isVisibleRect rectIsVisibleRectForView:(NSView *)visibleView topView:(BOOL)topView;
- (void)_recursiveDisplayAllDirtyWithLockFocus:(BOOL)needsLockFocus visRect:(NSRect)visRect;
- (void)_recursive:(BOOL)recurse displayRectIgnoringOpacity:(NSRect)displayRect inContext:(NSGraphicsContext *)context topView:(BOOL)topView;
- (void)_recursive:(BOOL)recurseX displayRectIgnoringOpacity:(NSRect)displayRect inGraphicsContext:(NSGraphicsContext *)graphicsContext CGContext:(CGContextRef)ctx topView:(BOOL)isTopView shouldChangeFontReferenceColor:(BOOL)shouldChangeFontReferenceColor;
@end

// WebPDFPrefUpdatingProxy is a class that forwards everything it gets to a target and updates the PDF viewing prefs
// after each of those messages.  We use it as a way to hook all the places that the PDF viewing attrs change.
@interface WebPDFPrefUpdatingProxy : NSProxy {
    WebPDFView *view;
}
- (id)initWithView:(WebPDFView *)view;
@end

// MARK: C UTILITY FUNCTIONS

static void _applicationInfoForMIMEType(NSString *type, NSString **name, NSImage **image)
{
    CFURLRef appURL = nullptr;

#pragma clang diagnostic push
#pragma clang diagnostic ignored "-Wdeprecated-declarations"
    OSStatus error = LSCopyApplicationForMIMEType((__bridge CFStringRef)type, kLSRolesAll, &appURL);
#pragma clang diagnostic pop
    if (error != noErr)
        return;
    
    NSString *appPath = [(__bridge NSURL *)appURL path];
    CFRelease(appURL);
    
    *image = [[NSWorkspace sharedWorkspace] iconForFile:appPath];  
    [*image setSize:NSMakeSize(16.f,16.f)];  
    
    NSString *appName = [[NSFileManager defaultManager] displayNameAtPath:appPath];
    *name = appName;
}

// FIXME 4182876: We can eliminate this function in favor if -isEqual: if [PDFSelection isEqual:] is overridden
// to compare contents.
static BOOL _PDFSelectionsAreEqual(PDFSelection *selectionA, PDFSelection *selectionB)
{
    NSArray *aPages = [selectionA pages];
    NSArray *bPages = [selectionB pages];
    
    if (![aPages isEqual:bPages])
        return NO;
    
    int count = [aPages count];
    int i;
    for (i = 0; i < count; ++i) {
        NSRect aBounds = [selectionA boundsForPage:[aPages objectAtIndex:i]];
        NSRect bBounds = [selectionB boundsForPage:[bPages objectAtIndex:i]];
        if (!NSEqualRects(aBounds, bBounds)) {
            return NO;
        }
    }
    
    return YES;
}

@implementation WebPDFView

// MARK: WebPDFView API

+ (NSBundle *)PDFKitBundle
{
    static NSBundle *PDFKitBundle = nil;
    if (PDFKitBundle == nil) {
        NSString *PDFKitPath = [_NSPathForSystemFramework(@"Quartz.framework") stringByAppendingString:@"/Frameworks/PDFKit.framework"];
        if (PDFKitPath == nil) {
            LOG_ERROR("Couldn't find PDFKit.framework");
            return nil;
        }
        PDFKitBundle = [NSBundle bundleWithPath:PDFKitPath];
        if (![PDFKitBundle load]) {
            LOG_ERROR("Couldn't load PDFKit.framework");
        }
    }
    return PDFKitBundle;
}

+ (NSArray *)supportedMIMETypes
{
    return [WebPDFRepresentation supportedMIMETypes];
}

- (void)setPDFDocument:(PDFDocument *)doc
{
    // Both setDocument: and _applyPDFDefaults will trigger scale and mode-changed notifications.
    // Those aren't reflecting user actions, so we need to ignore them.
    _ignoreScaleAndDisplayModeAndPageNotifications = YES;
    [PDFSubview setDocument:doc];
    [self _applyPDFDefaults];
    _ignoreScaleAndDisplayModeAndPageNotifications = NO;
}

- (PDFDocument *)PDFDocument
{
    return [PDFSubview document];
}

// MARK: NSObject OVERRIDES

- (void)dealloc
{
    [dataSource release];
    [previewView release];
    [PDFSubview setDelegate:nil];
    [PDFSubview release];
    [path release];
    [PDFSubviewProxy release];
    [textMatches release];
    [super dealloc];
}

// MARK: NSResponder OVERRIDES

- (void)centerSelectionInVisibleArea:(id)sender
{
    // FIXME: Get rid of this once <rdar://problem/25149294> has been fixed.
#pragma clang diagnostic push
#pragma clang diagnostic ignored "-Wnonnull"
    [PDFSubview scrollSelectionToVisible:nil];
#pragma clang diagnostic pop
}

- (void)scrollPageDown:(id)sender
{
    // PDFView doesn't support this responder method directly, so we pass it a fake key event
    [PDFSubview keyDown:[self _fakeKeyEventWithFunctionKey:NSPageDownFunctionKey]];
}

- (void)scrollPageUp:(id)sender
{
    // PDFView doesn't support this responder method directly, so we pass it a fake key event
    [PDFSubview keyDown:[self _fakeKeyEventWithFunctionKey:NSPageUpFunctionKey]];
}

- (void)scrollLineDown:(id)sender
{
    // PDFView doesn't support this responder method directly, so we pass it a fake key event
    [PDFSubview keyDown:[self _fakeKeyEventWithFunctionKey:NSDownArrowFunctionKey]];
}

- (void)scrollLineUp:(id)sender
{
    // PDFView doesn't support this responder method directly, so we pass it a fake key event
    [PDFSubview keyDown:[self _fakeKeyEventWithFunctionKey:NSUpArrowFunctionKey]];
}

- (void)scrollToBeginningOfDocument:(id)sender
{
    // PDFView doesn't support this responder method directly, so we pass it a fake key event
    [PDFSubview keyDown:[self _fakeKeyEventWithFunctionKey:NSHomeFunctionKey]];
}

- (void)scrollToEndOfDocument:(id)sender
{
    // PDFView doesn't support this responder method directly, so we pass it a fake key event
    [PDFSubview keyDown:[self _fakeKeyEventWithFunctionKey:NSEndFunctionKey]];
}

// jumpToSelection is the old name for what AppKit now calls centerSelectionInVisibleArea. Safari
// was using the old jumpToSelection selector in its menu. Newer versions of Safari will us the
// selector centerSelectionInVisibleArea. We'll leave this old selector in place for two reasons:
// (1) compatibility between older Safari and newer WebKit; (2) other WebKit-based applications
// might be using the jumpToSelection: selector, and we don't want to break them.
- (void)jumpToSelection:(id)sender
{
    [self centerSelectionInVisibleArea:nil];
}

// MARK: NSView OVERRIDES

- (BOOL)acceptsFirstResponder {
    return YES;
}

- (BOOL)becomeFirstResponder
{
    // This works together with setNextKeyView to splice our PDFSubview into
    // the key loop similar to the way NSScrollView does this.
    NSWindow *window = [self window];
    id newFirstResponder = nil;
    
    if ([window keyViewSelectionDirection] == NSSelectingPrevious) {
        NSView *previousValidKeyView = [self previousValidKeyView];
        if ((previousValidKeyView != self) && (previousValidKeyView != PDFSubview))
            newFirstResponder = previousValidKeyView;
    } else {
        NSView *PDFDocumentView = [PDFSubview documentView];
        if ([PDFDocumentView acceptsFirstResponder])
            newFirstResponder = PDFDocumentView;
    }
    
    if (!newFirstResponder)
        return NO;
    
    if (![window makeFirstResponder:newFirstResponder])
        return NO;
    
    [[dataSource webFrame] _clearSelectionInOtherFrames];
    
    return YES;
}

- (NSView *)hitTest:(NSPoint)point
{
    // Override hitTest so we can override menuForEvent.
    NSEvent *event = [NSApp currentEvent];
    NSEventType type = [event type];
    if (type == NSEventTypeRightMouseDown || (type == NSEventTypeLeftMouseDown && ([event modifierFlags] & NSEventModifierFlagControl)))
        return self;

    return [super hitTest:point];
}

- (id)initWithFrame:(NSRect)frame
{
    self = [super initWithFrame:frame];
    if (self) {
        [self setAutoresizingMask:NSViewWidthSizable | NSViewHeightSizable];
        
        Class previewViewClass = [[self class] _PDFPreviewViewClass];
        
        // We might not have found a previewViewClass, but if we did find it
        // then we should be able to create an instance.
        if (previewViewClass) {
            previewView = [[previewViewClass alloc] initWithFrame:frame];
            ASSERT(previewView);
        }
        
        NSView *topLevelPDFKitView = nil;
        if (previewView) {
            // We'll retain the PDFSubview here so that it is equally retained in all
            // code paths. That way we don't need to worry about conditionally releasing
            // it later.
            PDFSubview = [[previewView performSelector:@selector(pdfView)] retain];
            topLevelPDFKitView = previewView;
        } else {
            PDFSubview = [[[[self class] _PDFViewClass] alloc] initWithFrame:frame];
            topLevelPDFKitView = PDFSubview;
        }
        
        ASSERT(PDFSubview);
        
        [topLevelPDFKitView setAutoresizingMask:NSViewWidthSizable | NSViewHeightSizable];
        [self addSubview:topLevelPDFKitView];
        
        [PDFSubview setDelegate:self];
        written = NO;
        // Messaging this proxy is the same as messaging PDFSubview, with the side effect that the
        // PDF viewing defaults are updated afterwards
        PDFSubviewProxy = (PDFView *)[[WebPDFPrefUpdatingProxy alloc] initWithView:self];
    }
    
    return self;
}

// These states can be mutated by PDFKit but are not saved
// on the context's state stack. (<rdar://problem/14951759>)

- (void)_recursiveDisplayRectIfNeededIgnoringOpacity:(NSRect)rect isVisibleRect:(BOOL)isVisibleRect rectIsVisibleRectForView:(NSView *)visibleView topView:(BOOL)topView
{
#pragma clang diagnostic push
#pragma clang diagnostic ignored "-Wdeprecated-declarations"
    CGContextRef context = (CGContextRef)[[NSGraphicsContext currentContext] graphicsPort];
#pragma clang diagnostic pop
    
    bool allowsSmoothing = CGContextGetAllowsFontSmoothing(context);
    bool allowsSubpixelQuantization = CGContextGetAllowsFontSubpixelQuantization(context);
    
    [super _recursiveDisplayRectIfNeededIgnoringOpacity:rect isVisibleRect:isVisibleRect rectIsVisibleRectForView:visibleView topView:topView];
    
    CGContextSetAllowsFontSmoothing(context, allowsSmoothing);
    CGContextSetAllowsFontSubpixelQuantization(context, allowsSubpixelQuantization);
}

- (void)_recursiveDisplayAllDirtyWithLockFocus:(BOOL)needsLockFocus visRect:(NSRect)visRect
{
#pragma clang diagnostic push
#pragma clang diagnostic ignored "-Wdeprecated-declarations"
    CGContextRef context = (CGContextRef)[[NSGraphicsContext currentContext] graphicsPort];
#pragma clang diagnostic pop
    
    bool allowsSmoothing = CGContextGetAllowsFontSmoothing(context);
    bool allowsSubpixelQuantization = CGContextGetAllowsFontSubpixelQuantization(context);
    
    [super _recursiveDisplayAllDirtyWithLockFocus:needsLockFocus visRect:visRect];
    
    CGContextSetAllowsFontSmoothing(context, allowsSmoothing);
    CGContextSetAllowsFontSubpixelQuantization(context, allowsSubpixelQuantization);
}

- (void)_recursive:(BOOL)recurse displayRectIgnoringOpacity:(NSRect)displayRect inContext:(NSGraphicsContext *)graphicsContext topView:(BOOL)topView
{
#pragma clang diagnostic push
#pragma clang diagnostic ignored "-Wdeprecated-declarations"
    CGContextRef context = (CGContextRef)[graphicsContext graphicsPort];
#pragma clang diagnostic pop
    
    bool allowsSmoothing = CGContextGetAllowsFontSmoothing(context);
    bool allowsSubpixelQuantization = CGContextGetAllowsFontSubpixelQuantization(context);
    
    [super _recursive:recurse displayRectIgnoringOpacity:displayRect inContext:graphicsContext topView:topView];
    
    CGContextSetAllowsFontSmoothing(context, allowsSmoothing);
    CGContextSetAllowsFontSubpixelQuantization(context, allowsSubpixelQuantization);
}

- (void)_recursive:(BOOL)recurseX displayRectIgnoringOpacity:(NSRect)displayRect inGraphicsContext:(NSGraphicsContext *)graphicsContext CGContext:(CGContextRef)context topView:(BOOL)isTopView shouldChangeFontReferenceColor:(BOOL)shouldChangeFontReferenceColor
{
    bool allowsSmoothing = CGContextGetAllowsFontSmoothing(context);
    bool allowsSubpixelQuantization = CGContextGetAllowsFontSubpixelQuantization(context);
    
    [super _recursive:recurseX displayRectIgnoringOpacity:displayRect inGraphicsContext:graphicsContext CGContext:context topView:isTopView shouldChangeFontReferenceColor:shouldChangeFontReferenceColor];
    
    CGContextSetAllowsFontSmoothing(context, allowsSmoothing);
    CGContextSetAllowsFontSubpixelQuantization(context, allowsSubpixelQuantization);
}

- (NSMenu *)menuForEvent:(NSEvent *)theEvent
{
    // Start with the menu items supplied by PDFKit, with WebKit tags applied
    NSMutableArray *items = [self _menuItemsFromPDFKitForEvent:theEvent];
    
    // Add in an "Open with <default PDF viewer>" item
    NSString *appName = nil;
    NSImage *appIcon = nil;
    
    _applicationInfoForMIMEType([dataSource _responseMIMEType], &appName, &appIcon);
    if (!appName)
        appName = UI_STRING_INTERNAL("Finder", "Default application name for Open With context menu");
    
    // To match the PDFKit style, we'll add Open with Preview even when there's no document yet to view, and
    // disable it using validateUserInterfaceItem.
    NSString *title = [NSString stringWithFormat:UI_STRING_INTERNAL("Open with %@", "context menu item for PDF"), appName];
    NSMenuItem *item = [[NSMenuItem alloc] initWithTitle:title action:@selector(_openWithFinder:) keyEquivalent:@""];
    [item setTag:WebMenuItemTagOpenWithDefaultApplication];
    if (appIcon)
        [item setImage:appIcon];
    [items insertObject:item atIndex:0];
    [item release];
    
    [items insertObject:[NSMenuItem separatorItem] atIndex:1];
    
    // pass the items off to the WebKit context menu mechanism
    WebView *webView = [[dataSource webFrame] webView];
    ASSERT(webView);
    return [webView _menuForElement:[self elementAtPoint:[self convertPoint:[theEvent locationInWindow] fromView:nil]] defaultItems:items];
}

- (void)setNextKeyView:(NSView *)aView
{
    // This works together with becomeFirstResponder to splice PDFSubview into
    // the key loop similar to the way NSScrollView and NSClipView do this.
    NSView *documentView = [PDFSubview documentView];
    if (documentView) {
        [documentView setNextKeyView:aView];
        
        // We need to make the documentView be the next view in the keyview loop.
        // It would seem more sensible to do this in our init method, but it turns out
        // that [NSClipView setDocumentView] won't call this method if our next key view
        // is already set, so we wait until we're called before adding this connection.
        // We'll also clear it when we're called with nil, so this could go through the
        // same code path more than once successfully.
        [super setNextKeyView: aView ? documentView : nil];
    } else
        [super setNextKeyView:aView];
}

- (void)viewDidMoveToWindow
{
    // FIXME 2573089: we can observe a notification for first responder changes
    // instead of the very frequent NSWindowDidUpdateNotification if/when 2573089 is addressed.
    NSWindow *newWindow = [self window];
    if (!newWindow)
        return;
    
    [self _trackFirstResponder];
    NSNotificationCenter *notificationCenter = [NSNotificationCenter defaultCenter];
    [notificationCenter addObserver:self
                           selector:@selector(_trackFirstResponder) 
                               name:NSWindowDidUpdateNotification
                             object:newWindow];
    
    [notificationCenter addObserver:self
                           selector:@selector(_scaleOrDisplayModeOrPageChanged:) 
                               name:_webkit_PDFViewScaleChangedNotification
                             object:PDFSubview];
    
    [notificationCenter addObserver:self
                           selector:@selector(_scaleOrDisplayModeOrPageChanged:) 
                               name:_webkit_PDFViewDisplayModeChangedNotification
                             object:PDFSubview];
    
    [notificationCenter addObserver:self
                           selector:@selector(_scaleOrDisplayModeOrPageChanged:) 
                               name:_webkit_PDFViewPageChangedNotification
                             object:PDFSubview];
    
    [notificationCenter addObserver:self 
                           selector:@selector(_PDFDocumentViewMightHaveScrolled:)
                               name:NSViewBoundsDidChangeNotification 
                             object:[self _clipViewForPDFDocumentView]];
}

- (void)viewWillMoveToWindow:(NSWindow *)window
{
    // FIXME 2573089: we can observe a notification for changes to the first responder
    // instead of the very frequent NSWindowDidUpdateNotification if/when 2573089 is addressed.
    NSWindow *oldWindow = [self window];
    if (!oldWindow)
        return;
    
    NSNotificationCenter *notificationCenter = [NSNotificationCenter defaultCenter];
    [notificationCenter removeObserver:self
                                  name:NSWindowDidUpdateNotification
                                object:oldWindow];
    [notificationCenter removeObserver:self
                                  name:_webkit_PDFViewScaleChangedNotification
                                object:PDFSubview];
    [notificationCenter removeObserver:self
                                  name:_webkit_PDFViewDisplayModeChangedNotification
                                object:PDFSubview];
    [notificationCenter removeObserver:self
                                  name:_webkit_PDFViewPageChangedNotification
                                object:PDFSubview];
    
    [notificationCenter removeObserver:self
                                  name:NSViewBoundsDidChangeNotification 
                                object:[self _clipViewForPDFDocumentView]];
    
    firstResponderIsPDFDocumentView = NO;
}

// MARK: NSUserInterfaceValidations PROTOCOL IMPLEMENTATION

- (BOOL)validateUserInterfaceItemWithoutDelegate:(id <NSValidatedUserInterfaceItem>)item
{
    SEL action = [item action];    
    if (action == @selector(takeFindStringFromSelection:) || action == @selector(centerSelectionInVisibleArea:) || action == @selector(jumpToSelection:))
        return [PDFSubview currentSelection] != nil;
    
    if (action == @selector(_openWithFinder:))
        return [PDFSubview document] != nil;
    
    if (action == @selector(_lookUpInDictionaryFromMenu:))
        return [self _canLookUpInDictionary];

    return YES;
}

- (BOOL)validateUserInterfaceItem:(id <NSValidatedUserInterfaceItem>)item
{
    // This can be called during teardown when _webView is nil. Return NO when this happens, because CallUIDelegateReturningBoolean
    // assumes the WebVIew is non-nil.
    if (![self _webView])
        return NO;
    BOOL result = [self validateUserInterfaceItemWithoutDelegate:item];
    return CallUIDelegateReturningBoolean(result, [self _webView], @selector(webView:validateUserInterfaceItem:defaultValidation:), item, result);
}

// MARK: INTERFACE BUILDER ACTIONS FOR SAFARI

// Surprisingly enough, this isn't defined in any superclass, though it is defined in assorted AppKit classes since
// it's a standard menu item IBAction.
- (IBAction)copy:(id)sender
{
    [PDFSubview copy:sender];
}

// This used to be a standard IBAction (for Use Selection For Find), but AppKit now uses performFindPanelAction:
// with a menu item tag for this purpose.
- (IBAction)takeFindStringFromSelection:(id)sender
{
    [NSPasteboard _web_setFindPasteboardString:[[PDFSubview currentSelection] string] withOwner:self];
}

// MARK: WebFrameView UNDECLARED "DELEGATE METHODS"

// This is tested in -[WebFrameView canPrintHeadersAndFooters], but isn't declared anywhere (yuck)
- (BOOL)canPrintHeadersAndFooters
{
    return NO;
}

// This is tested in -[WebFrameView printOperationWithPrintInfo:], but isn't declared anywhere (yuck)
- (NSPrintOperation *)printOperationWithPrintInfo:(NSPrintInfo *)printInfo
{
    return [[PDFSubview document] getPrintOperationForPrintInfo:printInfo autoRotate:YES];
}

// MARK: WebDocumentView PROTOCOL IMPLEMENTATION

- (void)setDataSource:(WebDataSource *)ds
{
    if (dataSource == ds)
        return;

    dataSource = [ds retain];
    
    // FIXME: There must be some better place to put this. There is no comment in ChangeLog
    // explaining why it's in this method.
    [self setFrame:[[self superview] frame]];
}

- (void)dataSourceUpdated:(WebDataSource *)dataSource
{
}

- (void)setNeedsLayout:(BOOL)flag
{
}

- (void)layout
{
}

- (void)viewWillMoveToHostWindow:(NSWindow *)hostWindow
{
}

- (void)viewDidMoveToHostWindow
{
}

// MARK: WebDocumentElement PROTOCOL IMPLEMENTATION

- (NSDictionary *)elementAtPoint:(NSPoint)point
{
    WebFrame *frame = [dataSource webFrame];
    ASSERT(frame);
    
    return [NSDictionary dictionaryWithObjectsAndKeys:
        frame, WebElementFrameKey, 
        [NSNumber numberWithBool:[self _pointIsInSelection:point]], WebElementIsSelectedKey,
        nil];
}

- (NSDictionary *)elementAtPoint:(NSPoint)point allowShadowContent:(BOOL)allow
{
    return [self elementAtPoint:point];
}

// MARK: WebDocumentSearching PROTOCOL IMPLEMENTATION

- (BOOL)searchFor:(NSString *)string direction:(BOOL)forward caseSensitive:(BOOL)caseFlag wrap:(BOOL)wrapFlag
{
    return [self searchFor:string direction:forward caseSensitive:caseFlag wrap:wrapFlag startInSelection:NO];
}

// MARK: WebDocumentIncrementalSearching PROTOCOL IMPLEMENTATION

- (BOOL)searchFor:(NSString *)string direction:(BOOL)forward caseSensitive:(BOOL)caseFlag wrap:(BOOL)wrapFlag startInSelection:(BOOL)startInSelection
{
    PDFSelection *selection = [self _nextMatchFor:string direction:forward caseSensitive:caseFlag wrap:wrapFlag fromSelection:[PDFSubview currentSelection] startInSelection:startInSelection];
    if (!selection)
        return NO;

    [PDFSubview setCurrentSelection:selection];

    // FIXME: Get rid of this once <rdar://problem/25149294> has been fixed.
#pragma clang diagnostic push
#pragma clang diagnostic ignored "-Wnonnull"
    [PDFSubview scrollSelectionToVisible:nil];
#pragma clang diagnostic pop
    return YES;
}

// MARK: WebMultipleTextMatches PROTOCOL IMPLEMENTATION

- (void)setMarkedTextMatchesAreHighlighted:(BOOL)newValue
{
    // This method is part of the WebMultipleTextMatches algorithm, but this class doesn't support
    // highlighting text matches inline.
#ifndef NDEBUG
    if (newValue)
        LOG_ERROR("[WebPDFView setMarkedTextMatchesAreHighlighted:] called with YES, which isn't supported");
#endif
}

- (BOOL)markedTextMatchesAreHighlighted
{
    return NO;
}

static BOOL isFrameInRange(WebFrame *frame, DOMRange *range)
{
    BOOL inRange = NO;
    for (HTMLFrameOwnerElement* ownerElement = core(frame)->ownerElement(); ownerElement; ownerElement = ownerElement->document().frame()->ownerElement()) {
        if (&ownerElement->document() == &core(range)->ownerDocument()) {
            inRange = [range intersectsNode:kit(ownerElement)];
            break;
        }
    }
    return inRange;
}

- (NSUInteger)countMatchesForText:(NSString *)string inDOMRange:(DOMRange *)range options:(WebFindOptions)options limit:(NSUInteger)limit markMatches:(BOOL)markMatches
{
    if (range && !isFrameInRange([dataSource webFrame], range))
        return 0;

    PDFSelection *previousMatch = nil;
    NSMutableArray *matches = [[NSMutableArray alloc] initWithCapacity:limit];
    
    for (;;) {
        PDFSelection *nextMatch = [self _nextMatchFor:string direction:YES caseSensitive:!(options & WebFindOptionsCaseInsensitive) wrap:NO fromSelection:previousMatch startInSelection:NO];
        if (!nextMatch)
            break;
        
        [matches addObject:nextMatch];
        previousMatch = nextMatch;

        if ([matches count] >= limit)
            break;
    }
    
    [self _setTextMatches:matches];
    [matches release];
    
    return [matches count];
}

- (void)unmarkAllTextMatches
{
    [self _setTextMatches:nil];
}

- (NSArray *)rectsForTextMatches
{
    NSMutableArray *result = [NSMutableArray arrayWithCapacity:[textMatches count]];
    NSSet *visiblePages = [self _visiblePDFPages];
    NSEnumerator *matchEnumerator = [textMatches objectEnumerator];
    PDFSelection *match;
    
    while ((match = [matchEnumerator nextObject]) != nil) {
        NSEnumerator *pages = [[match pages] objectEnumerator];
        PDFPage *page;
        while ((page = [pages nextObject]) != nil) {
            
            // Skip pages that aren't visible (needed for non-continuous modes, see 5362989)
            if (![visiblePages containsObject:page])
                continue;
            
            NSRect selectionOnPageInPDFViewCoordinates = [PDFSubview convertRect:[match boundsForPage:page] fromPage:page];
            [result addObject:[NSValue valueWithRect:selectionOnPageInPDFViewCoordinates]];
        }
    }

    return result;
}

// MARK: WebDocumentText PROTOCOL IMPLEMENTATION

- (BOOL)supportsTextEncoding
{
    return NO;
}

- (NSString *)string
{
    return [[PDFSubview document] string];
}

- (NSAttributedString *)attributedString
{
    // changing the selection is a hack, but the only way to get an attr string is via PDFSelection
    
    // must copy this selection object because we change the selection which seems to release it
    PDFSelection *savedSelection = [[PDFSubview currentSelection] copy];
    [PDFSubview selectAll:nil];
    NSAttributedString *result = [[PDFSubview currentSelection] attributedString];
    if (savedSelection) {
        [PDFSubview setCurrentSelection:savedSelection];
        [savedSelection release];
    } else {
        // FIXME: behavior of setCurrentSelection:nil is not documented - check 4182934 for progress
        // Otherwise, we could collapse this code with the case above.
        [PDFSubview clearSelection];
    }
    
    result = [self _scaledAttributedString:result];
    
    return result;
}

- (NSString *)selectedString
{
    return [[PDFSubview currentSelection] string];
}

- (NSAttributedString *)selectedAttributedString
{
    return [self _scaledAttributedString:[[PDFSubview currentSelection] attributedString]];
}

- (void)selectAll
{
    [PDFSubview selectAll:nil];
}

- (void)deselectAll
{
    [PDFSubview clearSelection];
}

// MARK: WebDocumentViewState PROTOCOL IMPLEMENTATION

// Even though to WebKit we are the "docView", in reality a PDFView contains its own scrollview and docView.
// And it even turns out there is another PDFKit view between the docView and its enclosing ScrollView, so
// we have to be sure to do our calculations based on that view, immediately inside the ClipView.  We try
// to make as few assumptions about the PDFKit view hierarchy as possible.

- (NSPoint)scrollPoint
{
    NSView *realDocView = [PDFSubview documentView];
    NSClipView *clipView = [[realDocView enclosingScrollView] contentView];
    return [clipView bounds].origin;
}

- (void)setScrollPoint:(NSPoint)p
{
    WebFrame *frame = [dataSource webFrame];
    //FIXME:  We only restore scroll state in the non-frames case because otherwise we get a crash due to
    // PDFKit calling display from within its drawRect:. See bugzilla 4164.
    if (![frame parentFrame]) {
        NSView *realDocView = [PDFSubview documentView];
        [(NSView *)[[realDocView enclosingScrollView] documentView] scrollPoint:p];
    }
}

- (id)viewState
{
    NSMutableArray *state = [NSMutableArray arrayWithCapacity:4];
    PDFDisplayMode mode = [PDFSubview displayMode];
    [state addObject:[NSNumber numberWithInt:mode]];
    if (mode == kPDFDisplaySinglePage || mode == kPDFDisplayTwoUp) {
        unsigned int pageIndex = [[PDFSubview document] indexForPage:[PDFSubview currentPage]];
        [state addObject:[NSNumber numberWithUnsignedInt:pageIndex]];
    }  // else in continuous modes, scroll position gets us to the right page
    BOOL autoScaleFlag = [PDFSubview autoScales];
    [state addObject:[NSNumber numberWithBool:autoScaleFlag]];
    if (!autoScaleFlag)
        [state addObject:[NSNumber numberWithFloat:[PDFSubview scaleFactor]]];

    return state;
}

- (void)setViewState:(id)statePList
{
    ASSERT([statePList isKindOfClass:[NSArray class]]);
    NSArray *state = statePList;
    int i = 0;
    PDFDisplayMode mode = static_cast<PDFDisplayMode>([[state objectAtIndex:i++] intValue]);
    [PDFSubview setDisplayMode:mode];
    if (mode == kPDFDisplaySinglePage || mode == kPDFDisplayTwoUp) {
        unsigned int pageIndex = [[state objectAtIndex:i++] unsignedIntValue];
        [PDFSubview goToPage:[[PDFSubview document] pageAtIndex:pageIndex]];
    }  // else in continuous modes, scroll position gets us to the right page
    BOOL autoScaleFlag = [[state objectAtIndex:i++] boolValue];
    [PDFSubview setAutoScales:autoScaleFlag];
    if (!autoScaleFlag)
        [PDFSubview setScaleFactor:[[state objectAtIndex:i++] floatValue]];
}

// MARK: _WebDocumentTextSizing PROTOCOL IMPLEMENTATION

- (IBAction)_zoomOut:(id)sender
{
    [PDFSubviewProxy zoomOut:sender];
}

- (IBAction)_zoomIn:(id)sender
{
    [PDFSubviewProxy zoomIn:sender];
}

- (IBAction)_resetZoom:(id)sender
{
    [PDFSubviewProxy setScaleFactor:1.0f];
}

- (BOOL)_canZoomOut
{
    return [PDFSubview canZoomOut];
}

- (BOOL)_canZoomIn
{
    return [PDFSubview canZoomIn];
}

- (BOOL)_canResetZoom
{
    return [PDFSubview scaleFactor] != 1.0;
}

// MARK: WebDocumentSelection PROTOCOL IMPLEMENTATION

- (NSRect)selectionRect
{
    NSRect result = NSZeroRect;
    PDFSelection *selection = [PDFSubview currentSelection];
    NSEnumerator *pages = [[selection pages] objectEnumerator];
    PDFPage *page;
    while ((page = [pages nextObject]) != nil) {
        NSRect selectionOnPageInPDFViewCoordinates = [PDFSubview convertRect:[selection boundsForPage:page] fromPage:page];
        if (NSIsEmptyRect(result))
            result = selectionOnPageInPDFViewCoordinates;
        else
            result = NSUnionRect(result, selectionOnPageInPDFViewCoordinates);
    }
    
    // Convert result to be in documentView (selectionView) coordinates
    result = [PDFSubview convertRect:result toView:[PDFSubview documentView]];
    
    return result;
}

- (NSArray *)selectionTextRects
{
    // FIXME: We'd need new PDFKit API/SPI to get multiple text rects for selections that intersect more than one line
    return [NSArray arrayWithObject:[NSValue valueWithRect:[self selectionRect]]];
}

- (NSView *)selectionView
{
    return [PDFSubview documentView];
}

- (NSImage *)selectionImageForcingBlackText:(BOOL)forceBlackText
{
    // Convert the selection to an attributed string, and draw that.
    // FIXME 4621154: this doesn't handle italics (and maybe other styles)
    // FIXME 4604366: this doesn't handle text at non-actual size
    NSMutableAttributedString *attributedString = [[self selectedAttributedString] mutableCopy];
    NSRange wholeStringRange = NSMakeRange(0, [attributedString length]);
    
    // Modify the styles in the attributed string to draw black text, no background, and no underline. We draw 
    // no underline because it would look ugly.
    [attributedString beginEditing];
    [attributedString removeAttribute:NSBackgroundColorAttributeName range:wholeStringRange];
    [attributedString removeAttribute:NSUnderlineStyleAttributeName range:wholeStringRange];
    if (forceBlackText)
        [attributedString addAttribute:NSForegroundColorAttributeName value:[NSColor colorWithDeviceWhite:0.0f alpha:1.0f] range:wholeStringRange];
    [attributedString endEditing];
    
    NSImage* selectionImage = [[[NSImage alloc] initWithSize:[self selectionRect].size] autorelease];
    
    [selectionImage lockFocus];
    [attributedString drawAtPoint:NSZeroPoint];
    [selectionImage unlockFocus];
    
    [attributedString release];

    return selectionImage;
}

- (NSRect)selectionImageRect
{
    // FIXME: deal with clipping?
    return [self selectionRect];
}

- (NSArray *)pasteboardTypesForSelection
{
    return [NSArray arrayWithObjects:legacyRTFDPasteboardType(), legacyRTFPasteboardType(), legacyStringPasteboardType(), nil];
}

- (void)writeSelectionWithPasteboardTypes:(NSArray *)types toPasteboard:(NSPasteboard *)pasteboard
{
    NSAttributedString *attributedString = [self selectedAttributedString];
    
    if ([types containsObject:legacyRTFDPasteboardType()]) {
        NSData *RTFDData = [attributedString RTFDFromRange:NSMakeRange(0, [attributedString length]) documentAttributes:@{ }];
        [pasteboard setData:RTFDData forType:legacyRTFDPasteboardType()];
    }        
    
    if ([types containsObject:legacyRTFPasteboardType()]) {
        if ([attributedString containsAttachments])
            attributedString = attributedStringByStrippingAttachmentCharacters(attributedString);

        NSData *RTFData = [attributedString RTFFromRange:NSMakeRange(0, [attributedString length]) documentAttributes:@{ }];
        [pasteboard setData:RTFData forType:legacyRTFPasteboardType()];
    }
    
    if ([types containsObject:legacyStringPasteboardType()])
        [pasteboard setString:[self selectedString] forType:legacyStringPasteboardType()];
}

// MARK: PDFView DELEGATE METHODS

- (void)PDFViewWillClickOnLink:(PDFView *)sender withURL:(NSURL *)URL
{
    if (!URL)
        return;

    NSWindow *window = [sender window];
    NSEvent *nsEvent = [window currentEvent];
    const int noButton = -1;
    int button = noButton;
    RefPtr<Event> event;
    switch ([nsEvent type]) {
    case NSEventTypeLeftMouseUp:
        button = 0;
        break;
    case NSEventTypeRightMouseUp:
        button = 1;
        break;
    case NSEventTypeOtherMouseUp:
        button = [nsEvent buttonNumber];
        break;
    case NSEventTypeKeyDown: {
        PlatformKeyboardEvent pe = PlatformEventFactory::createPlatformKeyboardEvent(nsEvent);
        pe.disambiguateKeyDownEvent(PlatformEvent::RawKeyDown);
        event = KeyboardEvent::create(pe, nullptr);
        break;
    }
    default:
        break;
    }
    if (button != noButton) {
<<<<<<< HEAD
        event = MouseEvent::create(eventNames().clickEvent, true, true, MonotonicTime::now(), 0, [nsEvent clickCount], 0, 0, 0, 0,
#if ENABLE(POINTER_LOCK)
            0, 0,
#endif
            [nsEvent modifierFlags] & NSEventModifierFlagControl,
            [nsEvent modifierFlags] & NSEventModifierFlagOption,
            [nsEvent modifierFlags] & NSEventModifierFlagShift,
            [nsEvent modifierFlags] & NSEventModifierFlagCommand,
            button, [NSEvent pressedMouseButtons], nullptr, WebCore::ForceAtClick, 0, nullptr, true);
=======
        // FIXME: Use createPlatformMouseEvent instead.
        event = MouseEvent::create(eventNames().clickEvent, Event::CanBubble::Yes, Event::IsCancelable::Yes, MonotonicTime::now(), nullptr, [nsEvent clickCount], { }, { }, { },
            modifiersForEvent(nsEvent), button, [NSEvent pressedMouseButtons], nullptr, WebCore::ForceAtClick, 0, nullptr, MouseEvent::IsSimulated::Yes);
>>>>>>> 20415689
    }

    // Call to the frame loader because this is where our security checks are made.
    Frame* frame = core([dataSource webFrame]);
    FrameLoadRequest frameLoadRequest { *frame->document(), frame->document()->securityOrigin(), { URL }, { }, LockHistory::No, LockBackForwardList::No, MaybeSendReferrer, AllowNavigationToInvalidURL::Yes, NewFrameOpenerPolicy::Allow, ShouldOpenExternalURLsPolicy::ShouldNotAllow, InitiatedByMainFrame::Unknown };
    frame->loader().loadFrameRequest(WTFMove(frameLoadRequest), event.get(), nullptr);
}

- (void)PDFViewOpenPDFInNativeApplication:(PDFView *)sender
{
    // Delegate method sent when the user requests opening the PDF file in the system's default app
    [self _openWithFinder:sender];
}

- (void)PDFViewPerformPrint:(PDFView *)sender
{
    CallUIDelegate([self _webView], @selector(webView:printFrameView:), [[dataSource webFrame] frameView]);
}

- (void)PDFViewSavePDFToDownloadFolder:(PDFView *)sender
{
    // We don't want to write the file until we have a document to write (see 5267607).
    if (![PDFSubview document]) {
        NSBeep();
        return;
    }

    // Delegate method sent when the user requests downloading the PDF file to disk. We pass NO for
    // showingPanel: so that the PDF file is saved to the standard location without user intervention.
    CallUIDelegate([self _webView], @selector(webView:saveFrameView:showingPanel:), [[dataSource webFrame] frameView], NO);
}

@end

@implementation WebPDFView (FileInternal)

+ (Class)_PDFPreviewViewClass
{
    static Class PDFPreviewViewClass = nil;
    static BOOL checkedForPDFPreviewViewClass = NO;
    
    if (!checkedForPDFPreviewViewClass) {
        checkedForPDFPreviewViewClass = YES;
        PDFPreviewViewClass = [[WebPDFView PDFKitBundle] classNamed:@"PDFPreviewView"];
    }
    
    // This class might not be available; callers need to deal with a nil return here.
    return PDFPreviewViewClass;
}

+ (Class)_PDFViewClass
{
    static Class PDFViewClass = nil;
    if (PDFViewClass == nil) {
        PDFViewClass = [[WebPDFView PDFKitBundle] classNamed:@"PDFView"];
        if (!PDFViewClass)
            LOG_ERROR("Couldn't find PDFView class in PDFKit.framework");
    }
    return PDFViewClass;
}

+ (Class)_PDFSelectionClass
{
    static Class PDFSelectionClass = nil;
    if (PDFSelectionClass == nil) {
        PDFSelectionClass = [[WebPDFView PDFKitBundle] classNamed:@"PDFSelection"];
        if (!PDFSelectionClass)
            LOG_ERROR("Couldn't find PDFSelectionClass class in PDFKit.framework");
    }
    return PDFSelectionClass;
}

- (void)_applyPDFDefaults
{
    // Set up default viewing params
    WebPreferences *prefs = [[dataSource _webView] preferences];
    float scaleFactor = [prefs PDFScaleFactor];
    if (scaleFactor == 0)
        [PDFSubview setAutoScales:YES];
    else {
        [PDFSubview setAutoScales:NO];
        [PDFSubview setScaleFactor:scaleFactor];
    }
    [PDFSubview setDisplayMode:[prefs PDFDisplayMode]];
}

- (BOOL)_canLookUpInDictionary
{
    return [PDFSubview respondsToSelector:@selector(_searchInDictionary:)];
}

- (NSClipView *)_clipViewForPDFDocumentView
{
#if __MAC_OS_X_VERSION_MIN_REQUIRED >= 101200
    NSClipView *clipView = (NSClipView *)[[PDFSubview documentScrollView] contentView];
#else
    NSClipView *clipView = (NSClipView *)[[PDFSubview documentView] _web_superviewOfClass:[NSClipView class]];
#endif
    ASSERT(clipView);
    return clipView;
}

- (NSEvent *)_fakeKeyEventWithFunctionKey:(unichar)functionKey
{
    // FIXME 4400480: when PDFView implements the standard scrolling selectors that this
    // method is used to mimic, we can eliminate this method and call them directly.
    NSString *keyAsString = [NSString stringWithCharacters:&functionKey length:1];
    return [NSEvent keyEventWithType:NSEventTypeKeyDown
                            location:NSZeroPoint
                       modifierFlags:0
                           timestamp:0
                        windowNumber:0
                             context:nil
                          characters:keyAsString
         charactersIgnoringModifiers:keyAsString
                           isARepeat:NO
                             keyCode:0];
}

- (void)_lookUpInDictionaryFromMenu:(id)sender
{
    // This method is used by WebKit's context menu item. Here we map to the method that
    // PDFView uses. Since the PDFView method isn't API, and isn't available on all versions
    // of PDFKit, we use performSelector after a respondsToSelector check, rather than calling it directly.
    if ([self _canLookUpInDictionary])
        [PDFSubview performSelector:@selector(_searchInDictionary:) withObject:sender];
}

static void removeUselessMenuItemSeparators(NSMutableArray *menuItems)
{
    // Starting with a mutable array of NSMenuItems, removes any separators at the start,
    // removes any separators at the end, and collapses any other adjacent separators to
    // a single separator.

    // Start this with YES so very last item will be removed if it's a separator.
    BOOL removePreviousItemIfSeparator = YES;

    for (NSInteger index = menuItems.count - 1; index >= 0; --index) {
        NSMenuItem *item = [menuItems objectAtIndex:index];
        ASSERT([item isKindOfClass:[NSMenuItem class]]);

        BOOL itemIsSeparator = [item isSeparatorItem];
        if (itemIsSeparator && (removePreviousItemIfSeparator || !index))
            [menuItems removeObjectAtIndex:index];

        removePreviousItemIfSeparator = itemIsSeparator;
    }

    // This could leave us with one initial separator; kill it off too
    if (menuItems.count && [[menuItems objectAtIndex:0] isSeparatorItem])
        [menuItems removeObjectAtIndex:0];
}

- (NSMutableArray *)_menuItemsFromPDFKitForEvent:(NSEvent *)theEvent
{
    NSMutableArray *copiedItems = [NSMutableArray array];
    NSDictionary *actionsToTags = [[NSDictionary alloc] initWithObjectsAndKeys:
        [NSNumber numberWithInt:WebMenuItemPDFActualSize], NSStringFromSelector(@selector(_setActualSize:)),
        [NSNumber numberWithInt:WebMenuItemPDFZoomIn], NSStringFromSelector(@selector(zoomIn:)),
        [NSNumber numberWithInt:WebMenuItemPDFZoomOut], NSStringFromSelector(@selector(zoomOut:)),
        [NSNumber numberWithInt:WebMenuItemPDFAutoSize], NSStringFromSelector(@selector(_setAutoSize:)),
        [NSNumber numberWithInt:WebMenuItemPDFSinglePage], NSStringFromSelector(@selector(_setSinglePage:)),
        [NSNumber numberWithInt:WebMenuItemPDFSinglePageScrolling], NSStringFromSelector(@selector(_setSinglePageScrolling:)),
        [NSNumber numberWithInt:WebMenuItemPDFFacingPages], NSStringFromSelector(@selector(_setDoublePage:)),
        [NSNumber numberWithInt:WebMenuItemPDFFacingPagesScrolling], NSStringFromSelector(@selector(_setDoublePageScrolling:)),
        [NSNumber numberWithInt:WebMenuItemPDFContinuous], NSStringFromSelector(@selector(_toggleContinuous:)),
        [NSNumber numberWithInt:WebMenuItemPDFNextPage], NSStringFromSelector(@selector(goToNextPage:)),
        [NSNumber numberWithInt:WebMenuItemPDFPreviousPage], NSStringFromSelector(@selector(goToPreviousPage:)),
        nil];
    
    // Leave these menu items out, since WebKit inserts equivalent ones. Note that we leave out PDFKit's "Look Up in Dictionary"
    // item here because WebKit already includes an item with the same title and purpose. We map WebKit's to PDFKit's 
    // "Look Up in Dictionary" via the implementation of -[WebPDFView _lookUpInDictionaryFromMenu:].
    NSSet *unwantedActions = [[NSSet alloc] initWithObjects:
                              NSStringFromSelector(@selector(_searchInSpotlight:)),
                              NSStringFromSelector(@selector(_searchInGoogle:)),
                              NSStringFromSelector(@selector(_searchInDictionary:)),
                              NSStringFromSelector(@selector(copy:)),
                              nil];
    
    NSEnumerator *e = [[[PDFSubview menuForEvent:theEvent] itemArray] objectEnumerator];
    NSMenuItem *item;
    while ((item = [e nextObject]) != nil) {
        
        NSString *actionString = NSStringFromSelector([item action]);
        
        if ([unwantedActions containsObject:actionString])
            continue;
        
        // Copy items since a menu item can be in only one menu at a time, and we don't
        // want to modify the original menu supplied by PDFKit.
        NSMenuItem *itemCopy = [item copy];
        [copiedItems addObject:itemCopy];
        [itemCopy release];
        
        // Include all of PDFKit's separators for now. At the end we'll remove any ones that were made
        // useless by removing PDFKit's menu items.
        if ([itemCopy isSeparatorItem])
            continue;

        NSNumber *tagNumber = [actionsToTags objectForKey:actionString];
        
        int tag;
        if (tagNumber != nil)
            tag = [tagNumber intValue];
        else {
            // This should happen only if PDFKit updates behind WebKit's back. It's non-ideal because clients that only include tags
            // that they recognize (like Safari) won't get these PDFKit additions until WebKit is updated to match.
            tag = WebMenuItemTagOther;
            LOG_ERROR("no WebKit menu item tag found for PDF context menu item action \"%@\", using WebMenuItemTagOther", actionString);
        }
        
        if ([itemCopy tag] == 0) {
            [itemCopy setTag:tag];
            if ([itemCopy target] == PDFSubview) {
                // Note that updating the defaults is cheap because it catches redundant settings, so installing
                // the proxy for actions that don't impact the defaults is OK
                [itemCopy setTarget:PDFSubviewProxy];
            }
        } else
            LOG_ERROR("PDF context menu item %@ came with tag %d, so no WebKit tag was applied. This could mean that the item doesn't appear in clients such as Safari.", [itemCopy title], [itemCopy tag]);
    }
    
    [actionsToTags release];
    [unwantedActions release];
    
    // Since we might have removed elements supplied by PDFKit, and we want to minimize our hardwired
    // knowledge of the order and arrangement of PDFKit's menu items, we need to remove any bogus
    // separators that were left behind.
    removeUselessMenuItemSeparators(copiedItems);
    
    return copiedItems;
}

- (PDFSelection *)_nextMatchFor:(NSString *)string direction:(BOOL)forward caseSensitive:(BOOL)caseFlag wrap:(BOOL)wrapFlag fromSelection:(PDFSelection *)initialSelection startInSelection:(BOOL)startInSelection
{
    if (![string length])
        return nil;
    
    int options = 0;
    if (!forward)
        options |= NSBackwardsSearch;
    
    if (!caseFlag)
        options |= NSCaseInsensitiveSearch;
    
    PDFDocument *document = [PDFSubview document];
    
    PDFSelection *selectionForInitialSearch = [initialSelection copy];
    if (startInSelection) {
        // Initially we want to include the selected text in the search. PDFDocument's API always searches from just
        // past the passed-in selection, so we need to pass a selection that's modified appropriately. 
        // FIXME 4182863: Ideally we'd use a zero-length selection at the edge of the current selection, but zero-length
        // selections don't work in PDFDocument. So instead we make a one-length selection just before or after the
        // current selection, which works for our purposes even when the current selection is at an edge of the
        // document.
        int initialSelectionLength = [[initialSelection string] length];
        if (forward) {
            [selectionForInitialSearch extendSelectionAtStart:1];
            [selectionForInitialSearch extendSelectionAtEnd:-initialSelectionLength];
        } else {
            [selectionForInitialSearch extendSelectionAtEnd:1];
            [selectionForInitialSearch extendSelectionAtStart:-initialSelectionLength];
        }
    }
    PDFSelection *foundSelection = [document findString:string fromSelection:selectionForInitialSearch withOptions:options];
    [selectionForInitialSearch release];

    // If we first searched in the selection, and we found the selection, search again from just past the selection
    if (startInSelection && _PDFSelectionsAreEqual(foundSelection, initialSelection))
        foundSelection = [document findString:string fromSelection:initialSelection withOptions:options];

    if (!foundSelection && wrapFlag) {
        auto emptySelection = adoptNS([[[[self class] _PDFViewClass] alloc] initWithDocument:document]);
        foundSelection = [document findString:string fromSelection:emptySelection.get() withOptions:options];
    }
    
    return foundSelection;
}

- (void)_openWithFinder:(id)sender
{
    // We don't want to write the file until we have a document to write (see 4892525).
    if (![PDFSubview document]) {
        NSBeep();
        return;
    }
    
    NSString *opath = [self _path];
    
    if (opath) {
        if (!written) {
            // Create a PDF file with the minimal permissions (only accessible to the current user, see 4145714)
            NSNumber *permissions = [[NSNumber alloc] initWithInt:S_IRUSR];
            NSDictionary *fileAttributes = [[NSDictionary alloc] initWithObjectsAndKeys:permissions, NSFilePosixPermissions, nil];
            [permissions release];

            [[NSFileManager defaultManager] createFileAtPath:opath contents:[dataSource data] attributes:fileAttributes];
            
            [fileAttributes release];
            written = YES;
        }
        
        if (![[NSWorkspace sharedWorkspace] openFile:opath]) {
            // NSWorkspace couldn't open file.  Do we need an alert
            // here?  We ignore the error elsewhere.
        }
    }
}

- (NSString *)_path
{
    // Generate path once.
    if (path)
        return path;
    
    NSString *filename = [[dataSource response] suggestedFilename];
    NSFileManager *manager = [NSFileManager defaultManager]; 
    NSString *temporaryPDFDirectoryPath = [self _temporaryPDFDirectoryPath];
    
    if (!temporaryPDFDirectoryPath) {
        // This should never happen; if it does we'll fail silently on non-debug builds.
        ASSERT_NOT_REACHED();
        return nil;
    }
    
    path = [temporaryPDFDirectoryPath stringByAppendingPathComponent:filename];
    if ([manager fileExistsAtPath:path]) {
        NSString *pathTemplatePrefix = [temporaryPDFDirectoryPath stringByAppendingPathComponent:@"XXXXXX-"];
        NSString *pathTemplate = [pathTemplatePrefix stringByAppendingString:filename];
        // fileSystemRepresentation returns a const char *; copy it into a char * so we can modify it safely
        char *cPath = strdup([pathTemplate fileSystemRepresentation]);
        int fd = mkstemps(cPath, strlen(cPath) - strlen([pathTemplatePrefix fileSystemRepresentation]) + 1);
        if (fd < 0) {
            // Couldn't create a temporary file! Should never happen; if it does we'll fail silently on non-debug builds.
            ASSERT_NOT_REACHED();
            path = nil;
        } else {
            close(fd);
            path = [manager stringWithFileSystemRepresentation:cPath length:strlen(cPath)];
        }
        free(cPath);
    }
    
    [path retain];
    
    return path;
}

- (void)_PDFDocumentViewMightHaveScrolled:(NSNotification *)notification
{ 
    NSClipView *clipView = [self _clipViewForPDFDocumentView];
    ASSERT([notification object] == clipView);
    
    NSPoint scrollPosition = [clipView bounds].origin;
    if (NSEqualPoints(scrollPosition, lastScrollPosition))
        return;
    
    lastScrollPosition = scrollPosition;
    WebView *webView = [self _webView];
    [[webView _UIDelegateForwarder] webView:webView didScrollDocumentInFrameView:[[dataSource webFrame] frameView]];
}

- (PDFView *)_PDFSubview
{
    return PDFSubview;
}

- (BOOL)_pointIsInSelection:(NSPoint)point
{
    PDFPage *page = [PDFSubview pageForPoint:point nearest:NO];
    if (!page)
        return NO;
    
    NSRect selectionRect = [PDFSubview convertRect:[[PDFSubview currentSelection] boundsForPage:page] fromPage:page];
    
    return NSPointInRect(point, selectionRect);
}

- (void)_scaleOrDisplayModeOrPageChanged:(NSNotification *)notification
{
    ASSERT([notification object] == PDFSubview);
    if (!_ignoreScaleAndDisplayModeAndPageNotifications) {
        [self _updatePreferencesSoon];
        // Notify UI delegate that the entire page has been redrawn, since (unlike for WebHTMLView)
        // we can't hook into the drawing mechanism itself. This fixes 5337529.
        WebView *webView = [self _webView];
        [[webView _UIDelegateForwarder] webView:webView didDrawRect:[webView bounds]];
    }
}

- (NSAttributedString *)_scaledAttributedString:(NSAttributedString *)unscaledAttributedString
{
    if (!unscaledAttributedString)
        return nil;
    
    float scaleFactor = [PDFSubview scaleFactor];
    if (scaleFactor == 1.0)
        return unscaledAttributedString;
    
    NSMutableAttributedString *result = [[unscaledAttributedString mutableCopy] autorelease];
    unsigned int length = [result length];
    NSRange effectiveRange = NSMakeRange(0,0);
    
    [result beginEditing];    
    while (NSMaxRange(effectiveRange) < length) {
        NSFont *unscaledFont = [result attribute:NSFontAttributeName atIndex:NSMaxRange(effectiveRange) effectiveRange:&effectiveRange];
        
        if (!unscaledFont) {
            // FIXME: We can't scale the font if we don't know what it is. We should always know what it is,
            // but sometimes don't due to PDFKit issue 5089411. When that's addressed, we can remove this
            // early continue.
            LOG_ERROR("no font attribute found in range %@ for attributed string \"%@\" on page %@ (see radar 5089411)", NSStringFromRange(effectiveRange), result, [[dataSource request] URL]);
            continue;
        }
        
        NSFont *scaledFont = [NSFont fontWithName:[unscaledFont fontName] size:[unscaledFont pointSize]*scaleFactor];
        [result addAttribute:NSFontAttributeName value:scaledFont range:effectiveRange];
    }
    [result endEditing];
    
    return result;
}

- (void)_setTextMatches:(NSArray *)array
{
    [array retain];
    [textMatches release];
    textMatches = array;
}

- (NSString *)_temporaryPDFDirectoryPath
{
    // Returns nil if the temporary PDF directory didn't exist and couldn't be created
    
    static NSString *_temporaryPDFDirectoryPath = nil;
    
    if (!_temporaryPDFDirectoryPath) {
        NSString *temporaryDirectoryTemplate = [NSTemporaryDirectory() stringByAppendingPathComponent:@"WebKitPDFs-XXXXXX"];
        char *cTemplate = strdup([temporaryDirectoryTemplate fileSystemRepresentation]);
        
        if (!mkdtemp(cTemplate)) {
            // This should never happen; if it does we'll fail silently on non-debug builds.
            ASSERT_NOT_REACHED();
        } else {
            // cTemplate has now been modified to be the just-created directory name. This directory has 700 permissions,
            // so only the current user can add to it or view its contents.
            _temporaryPDFDirectoryPath = [[[NSFileManager defaultManager] stringWithFileSystemRepresentation:cTemplate length:strlen(cTemplate)] retain];
        }
        
        free(cTemplate);
    }
    
    return _temporaryPDFDirectoryPath;
}

- (void)_trackFirstResponder
{
    ASSERT([self window]);
    BOOL newFirstResponderIsPDFDocumentView = [[self window] firstResponder] == [PDFSubview documentView];
    if (newFirstResponderIsPDFDocumentView == firstResponderIsPDFDocumentView)
        return;
    
    // This next clause is the entire purpose of _trackFirstResponder. In other WebDocument
    // view classes this is done in a resignFirstResponder override, but in this case the
    // first responder view is a PDFKit class that we can't subclass.
    if (newFirstResponderIsPDFDocumentView && ![[dataSource _webView] maintainsInactiveSelection])
        [self deselectAll];
    
    firstResponderIsPDFDocumentView = newFirstResponderIsPDFDocumentView;
}

- (void)_updatePreferences:(WebPreferences *)prefs
{
    float scaleFactor = [PDFSubview autoScales] ? 0.0f : [PDFSubview scaleFactor];
    [prefs setPDFScaleFactor:scaleFactor];
    [prefs setPDFDisplayMode:[PDFSubview displayMode]];
    _willUpdatePreferencesSoon = NO;
    [prefs release];
    [self release];
}

- (void)_updatePreferencesSoon
{   
    // Consolidate calls; due to the WebPDFPrefUpdatingProxy method, this can be called multiple times with a single user action
    // such as showing the context menu.
    if (_willUpdatePreferencesSoon)
        return;

    WebPreferences *prefs = [[dataSource _webView] preferences];

    [self retain];
    [prefs retain];
    [self performSelector:@selector(_updatePreferences:) withObject:prefs afterDelay:0];
    _willUpdatePreferencesSoon = YES;
}

- (NSSet *)_visiblePDFPages
{
    // Returns the set of pages that are at least partly visible, used to avoid processing non-visible pages
    PDFDocument *pdfDocument = [PDFSubview document];
    if (!pdfDocument)
        return nil;
    
    NSRect pdfViewBounds = [PDFSubview bounds];
    PDFPage *topLeftPage = [PDFSubview pageForPoint:NSMakePoint(NSMinX(pdfViewBounds), NSMaxY(pdfViewBounds)) nearest:YES];
    PDFPage *bottomRightPage = [PDFSubview pageForPoint:NSMakePoint(NSMaxX(pdfViewBounds), NSMinY(pdfViewBounds)) nearest:YES];
    
    // only page-free documents should return nil for either of these two since we passed YES for nearest:
    if (!topLeftPage) {
        ASSERT(!bottomRightPage);
        return nil;
    }
    
    NSUInteger firstVisiblePageIndex = [pdfDocument indexForPage:topLeftPage];
    NSUInteger lastVisiblePageIndex = [pdfDocument indexForPage:bottomRightPage];
    
    if (firstVisiblePageIndex > lastVisiblePageIndex) {
        NSUInteger swap = firstVisiblePageIndex;
        firstVisiblePageIndex = lastVisiblePageIndex;
        lastVisiblePageIndex = swap;
    }
    
    NSMutableSet *result = [NSMutableSet set];
    NSUInteger pageIndex;
    for (pageIndex = firstVisiblePageIndex; pageIndex <= lastVisiblePageIndex; ++pageIndex)
        [result addObject:[pdfDocument pageAtIndex:pageIndex]];

    return result;
}

@end

@implementation WebPDFPrefUpdatingProxy

- (id)initWithView:(WebPDFView *)aView
{
    // No [super init], since we inherit from NSProxy
    view = aView;
    return self;
}

- (void)forwardInvocation:(NSInvocation *)invocation
{
    [invocation invokeWithTarget:[view _PDFSubview]];    
    [view _updatePreferencesSoon];
}

- (NSMethodSignature *)methodSignatureForSelector:(SEL)sel
{
    return [[view _PDFSubview] methodSignatureForSelector:sel];
}

@end

#endif // PLATFORM(MAC)<|MERGE_RESOLUTION|>--- conflicted
+++ resolved
@@ -1030,21 +1030,9 @@
         break;
     }
     if (button != noButton) {
-<<<<<<< HEAD
-        event = MouseEvent::create(eventNames().clickEvent, true, true, MonotonicTime::now(), 0, [nsEvent clickCount], 0, 0, 0, 0,
-#if ENABLE(POINTER_LOCK)
-            0, 0,
-#endif
-            [nsEvent modifierFlags] & NSEventModifierFlagControl,
-            [nsEvent modifierFlags] & NSEventModifierFlagOption,
-            [nsEvent modifierFlags] & NSEventModifierFlagShift,
-            [nsEvent modifierFlags] & NSEventModifierFlagCommand,
-            button, [NSEvent pressedMouseButtons], nullptr, WebCore::ForceAtClick, 0, nullptr, true);
-=======
         // FIXME: Use createPlatformMouseEvent instead.
         event = MouseEvent::create(eventNames().clickEvent, Event::CanBubble::Yes, Event::IsCancelable::Yes, MonotonicTime::now(), nullptr, [nsEvent clickCount], { }, { }, { },
             modifiersForEvent(nsEvent), button, [NSEvent pressedMouseButtons], nullptr, WebCore::ForceAtClick, 0, nullptr, MouseEvent::IsSimulated::Yes);
->>>>>>> 20415689
     }
 
     // Call to the frame loader because this is where our security checks are made.
