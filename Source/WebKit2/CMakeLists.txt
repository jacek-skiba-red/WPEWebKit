set(WebKit2_INCLUDE_DIRECTORIES
    "${JAVASCRIPTCORE_DIR}/llint"
    "${WEBKIT2_DIR}"
    "${WEBKIT2_DIR}/DatabaseProcess"
    "${WEBKIT2_DIR}/DatabaseProcess/IndexedDB"
    "${WEBKIT2_DIR}/DatabaseProcess/IndexedDB/sqlite"
    "${WEBKIT2_DIR}/NetworkProcess"
    "${WEBKIT2_DIR}/NetworkProcess/FileAPI"
    "${WEBKIT2_DIR}/NetworkProcess/cache"
    "${WEBKIT2_DIR}/Platform"
    "${WEBKIT2_DIR}/Platform/IPC"
    "${WEBKIT2_DIR}/PluginProcess"
    "${WEBKIT2_DIR}/Shared"
    "${WEBKIT2_DIR}/Shared/API"
    "${WEBKIT2_DIR}/Shared/API/c"
    "${WEBKIT2_DIR}/Shared/Authentication"
    "${WEBKIT2_DIR}/Shared/CoreIPCSupport"
    "${WEBKIT2_DIR}/Shared/Databases"
    "${WEBKIT2_DIR}/Shared/Databases/IndexedDB"
    "${WEBKIT2_DIR}/Shared/Downloads"
    "${WEBKIT2_DIR}/Shared/FileAPI"
    "${WEBKIT2_DIR}/Shared/Network"
    "${WEBKIT2_DIR}/Shared/Network/CustomProtocols"
    "${WEBKIT2_DIR}/Shared/Plugins"
    "${WEBKIT2_DIR}/Shared/Plugins/Netscape"
    "${WEBKIT2_DIR}/Shared/Plugins/Netscape/x11"
    "${WEBKIT2_DIR}/Shared/WebsiteData"
    "${WEBKIT2_DIR}/UIProcess"
    "${WEBKIT2_DIR}/UIProcess/API"
    "${WEBKIT2_DIR}/UIProcess/API/C"
    "${WEBKIT2_DIR}/UIProcess/API/cpp"
    "${WEBKIT2_DIR}/UIProcess/Authentication"
    "${WEBKIT2_DIR}/UIProcess/Databases"
    "${WEBKIT2_DIR}/UIProcess/Downloads"
    "${WEBKIT2_DIR}/UIProcess/InspectorServer"
    "${WEBKIT2_DIR}/UIProcess/Launcher"
    "${WEBKIT2_DIR}/UIProcess/Network"
    "${WEBKIT2_DIR}/UIProcess/Network/CustomProtocols"
    "${WEBKIT2_DIR}/UIProcess/Notifications"
    "${WEBKIT2_DIR}/UIProcess/Plugins"
    "${WEBKIT2_DIR}/UIProcess/Storage"
    "${WEBKIT2_DIR}/UIProcess/UserContent"
    "${WEBKIT2_DIR}/UIProcess/WebsiteData"
    "${WEBKIT2_DIR}/WebProcess"
    "${WEBKIT2_DIR}/WebProcess/ApplicationCache"
    "${WEBKIT2_DIR}/WebProcess/Battery"
    "${WEBKIT2_DIR}/WebProcess/Cookies"
    "${WEBKIT2_DIR}/WebProcess/Databases"
    "${WEBKIT2_DIR}/WebProcess/Databases/IndexedDB"
    "${WEBKIT2_DIR}/WebProcess/FileAPI"
    "${WEBKIT2_DIR}/WebProcess/FullScreen"
    "${WEBKIT2_DIR}/WebProcess/Geolocation"
    "${WEBKIT2_DIR}/WebProcess/IconDatabase"
    "${WEBKIT2_DIR}/WebProcess/InjectedBundle"
    "${WEBKIT2_DIR}/WebProcess/InjectedBundle/API"
    "${WEBKIT2_DIR}/WebProcess/InjectedBundle/API/c"
    "${WEBKIT2_DIR}/WebProcess/InjectedBundle/DOM"
    "${WEBKIT2_DIR}/WebProcess/Launching"
    "${WEBKIT2_DIR}/WebProcess/MediaCache"
    "${WEBKIT2_DIR}/WebProcess/MediaStream"
    "${WEBKIT2_DIR}/WebProcess/Network"
    "${WEBKIT2_DIR}/WebProcess/Notifications"
    "${WEBKIT2_DIR}/WebProcess/OriginData"
    "${WEBKIT2_DIR}/WebProcess/Plugins"
    "${WEBKIT2_DIR}/WebProcess/Plugins/Netscape"
    "${WEBKIT2_DIR}/WebProcess/ResourceCache"
    "${WEBKIT2_DIR}/WebProcess/Storage"
    "${WEBKIT2_DIR}/WebProcess/UserContent"
    "${WEBKIT2_DIR}/WebProcess/WebCoreSupport"
    "${WEBKIT2_DIR}/WebProcess/WebPage"
    "${WEBCORE_DIR}"
    "${WEBCORE_DIR}/Modules/battery"
    "${WEBCORE_DIR}/Modules/mediastream"
    "${WEBCORE_DIR}/Modules/networkinfo"
    "${WEBCORE_DIR}/Modules/notifications"
    "${WEBCORE_DIR}/Modules/streams"
    "${WEBCORE_DIR}/Modules/vibration"
    "${WEBCORE_DIR}/Modules/webdatabase"
    "${WEBCORE_DIR}/accessibility"
    "${WEBCORE_DIR}/bindings/js"
    "${WEBCORE_DIR}/bindings"
    "${WEBCORE_DIR}/bridge"
    "${WEBCORE_DIR}/bridge/jsc"
    "${WEBCORE_DIR}/css"
    "${WEBCORE_DIR}/dom"
    "${WEBCORE_DIR}/dom/default"
    "${WEBCORE_DIR}/editing"
    "${WEBCORE_DIR}/fileapi"
    "${WEBCORE_DIR}/history"
    "${WEBCORE_DIR}/html"
    "${WEBCORE_DIR}/html/shadow"
    "${WEBCORE_DIR}/html/track"
    "${WEBCORE_DIR}/inspector"
    "${WEBCORE_DIR}/loader"
    "${WEBCORE_DIR}/loader/archive"
    "${WEBCORE_DIR}/loader/icon"
    "${WEBCORE_DIR}/loader/cache"
    "${WEBCORE_DIR}/page"
    "${WEBCORE_DIR}/page/animation"
    "${WEBCORE_DIR}/page/scrolling"
    "${WEBCORE_DIR}/platform"
    "${WEBCORE_DIR}/platform/animation"
    "${WEBCORE_DIR}/platform/audio"
    "${WEBCORE_DIR}/platform/graphics"
    "${WEBCORE_DIR}/platform/graphics/filters"
    "${WEBCORE_DIR}/platform/graphics/harfbuzz"
    "${WEBCORE_DIR}/platform/graphics/harfbuzz/ng"
    "${WEBCORE_DIR}/platform/graphics/surfaces"
    "${WEBCORE_DIR}/platform/graphics/texmap"
    "${WEBCORE_DIR}/platform/graphics/transforms"
    "${WEBCORE_DIR}/platform/mediastream"
    "${WEBCORE_DIR}/platform/network"
    "${WEBCORE_DIR}/platform/sql"
    "${WEBCORE_DIR}/platform/text"
    "${WEBCORE_DIR}/plugins"
    "${WEBCORE_DIR}/rendering"
    "${WEBCORE_DIR}/rendering/line"
    "${WEBCORE_DIR}/rendering/shapes"
    "${WEBCORE_DIR}/rendering/style"
    "${WEBCORE_DIR}/storage"
    "${WEBCORE_DIR}/style"
    "${WEBCORE_DIR}/svg"
    "${WEBCORE_DIR}/svg/graphics"
    "${WEBCORE_DIR}/svg/properties"
    "${JAVASCRIPTCORE_DIR}"
    "${JAVASCRIPTCORE_DIR}/ForwardingHeaders"
    "${JAVASCRIPTCORE_DIR}/API"
    "${JAVASCRIPTCORE_DIR}/assembler"
    "${JAVASCRIPTCORE_DIR}/bytecode"
    "${JAVASCRIPTCORE_DIR}/bytecompiler"
    "${JAVASCRIPTCORE_DIR}/collector/handles"
    "${JAVASCRIPTCORE_DIR}/dfg"
    "${JAVASCRIPTCORE_DIR}/disassembler"
    "${JAVASCRIPTCORE_DIR}/heap"
    "${JAVASCRIPTCORE_DIR}/interpreter"
    "${JAVASCRIPTCORE_DIR}/jit"
    "${JAVASCRIPTCORE_DIR}/parser"
    "${JAVASCRIPTCORE_DIR}/profiler"
    "${JAVASCRIPTCORE_DIR}/runtime"
    "${WTF_DIR}"
    "${DERIVED_SOURCES_DIR}"
    "${DERIVED_SOURCES_JAVASCRIPTCORE_DIR}"
    "${DERIVED_SOURCES_WEBCORE_DIR}"
    "${DERIVED_SOURCES_WEBKIT2_DIR}"
    "${DERIVED_SOURCES_WEBKIT2_DIR}/include"
    "${CMAKE_BINARY_DIR}"
    "${CMAKE_SOURCE_DIR}/Source"
)

if (ENABLE_GRAPHICS_CONTEXT_3D)
    list(APPEND WebKit2_INCLUDE_DIRECTORIES
        "${THIRDPARTY_DIR}/ANGLE"
        "${THIRDPARTY_DIR}/ANGLE/include/KHR"
    )
endif ()

set(WebKit2_SOURCES
    DatabaseProcess/DatabaseToWebProcessConnection.cpp
    DatabaseProcess/DatabaseProcess.cpp
    DatabaseProcess/IndexedDB/DatabaseProcessIDBConnection.cpp
    DatabaseProcess/IndexedDB/IDBSerialization.cpp
    DatabaseProcess/IndexedDB/UniqueIDBDatabase.cpp
    DatabaseProcess/IndexedDB/UniqueIDBDatabaseIdentifier.cpp
    DatabaseProcess/IndexedDB/sqlite/SQLiteIDBCursor.cpp
    DatabaseProcess/IndexedDB/sqlite/SQLiteIDBTransaction.cpp
    DatabaseProcess/IndexedDB/sqlite/UniqueIDBDatabaseBackingStoreSQLite.cpp

    NetworkProcess/NetworkConnectionToWebProcess.cpp
    NetworkProcess/NetworkProcess.cpp
    NetworkProcess/NetworkProcessPlatformStrategies.cpp
    NetworkProcess/NetworkResourceLoadScheduler.cpp
    NetworkProcess/NetworkResourceLoader.cpp

    NetworkProcess/FileAPI/NetworkBlobRegistry.cpp

    NetworkProcess/cache/NetworkCache.cpp
    NetworkProcess/cache/NetworkCacheBlobStorage.cpp
    NetworkProcess/cache/NetworkCacheCoders.cpp
    NetworkProcess/cache/NetworkCacheDecoder.cpp
    NetworkProcess/cache/NetworkCacheEncoder.cpp
    NetworkProcess/cache/NetworkCacheEntry.cpp
    NetworkProcess/cache/NetworkCacheKey.cpp
<<<<<<< HEAD
=======
    NetworkProcess/cache/NetworkCacheStatistics.cpp
    NetworkProcess/cache/NetworkCacheStorage.cpp
)

set(WebKit2_SOURCES
    DatabaseProcess/DatabaseToWebProcessConnection.cpp
    DatabaseProcess/DatabaseProcess.cpp
    DatabaseProcess/IndexedDB/DatabaseProcessIDBConnection.cpp
    DatabaseProcess/IndexedDB/IDBSerialization.cpp
    DatabaseProcess/IndexedDB/UniqueIDBDatabase.cpp
    DatabaseProcess/IndexedDB/UniqueIDBDatabaseIdentifier.cpp
    DatabaseProcess/IndexedDB/sqlite/SQLiteIDBCursor.cpp
    DatabaseProcess/IndexedDB/sqlite/SQLiteIDBTransaction.cpp
    DatabaseProcess/IndexedDB/sqlite/UniqueIDBDatabaseBackingStoreSQLite.cpp
>>>>>>> b10a0212

    Platform/Logging.cpp
    Platform/Module.cpp

    Platform/IPC/ArgumentCoders.cpp
    Platform/IPC/ArgumentDecoder.cpp
    Platform/IPC/ArgumentEncoder.cpp
    Platform/IPC/Attachment.cpp
    Platform/IPC/Connection.cpp
    Platform/IPC/DataReference.cpp
    Platform/IPC/MessageDecoder.cpp
    Platform/IPC/MessageEncoder.cpp
    Platform/IPC/MessageReceiverMap.cpp
    Platform/IPC/MessageSender.cpp
    Platform/IPC/StringReference.cpp

    PluginProcess/PluginControllerProxy.cpp
    PluginProcess/PluginCreationParameters.cpp
    PluginProcess/PluginProcess.cpp
    PluginProcess/WebProcessConnection.cpp

    Shared/API/APIArray.cpp
    Shared/API/APIData.cpp
    Shared/API/APIDictionary.cpp
    Shared/API/APIError.cpp
    Shared/API/APIFrameHandle.cpp
    Shared/API/APIGeometry.cpp
    Shared/API/APIPageGroupHandle.cpp
    Shared/API/APIPageHandle.cpp
    Shared/API/APIObject.cpp
    Shared/API/APIURLRequest.cpp
    Shared/API/APIURLResponse.cpp

    Shared/ActivityAssertion.cpp
    Shared/AsyncRequest.cpp
    Shared/BlobDataFileReferenceWithSandboxExtension.cpp
    Shared/CacheModel.cpp
    Shared/ChildProcess.cpp
    Shared/ChildProcessProxy.cpp
    Shared/ConnectionStack.cpp
    Shared/ContextMenuContextData.cpp
    Shared/DictionaryPopupInfo.cpp
    Shared/EditorState.cpp
    Shared/FontInfo.cpp
    Shared/LayerTreeContext.cpp
    Shared/NavigationActionData.cpp
    Shared/OriginAndDatabases.cpp
    Shared/PlatformPopupMenuData.cpp
    Shared/PrintInfo.cpp
    Shared/SecurityOriginData.cpp
    Shared/SessionState.cpp
    Shared/SessionTracker.cpp
    Shared/ShareableBitmap.cpp
    Shared/ShareableResource.cpp
    Shared/StatisticsData.cpp
    Shared/UpdateInfo.cpp
    Shared/UserData.cpp
    Shared/VisitedLinkTable.cpp
    Shared/WebBackForwardListItem.cpp
    Shared/WebBatteryStatus.cpp
    Shared/WebCompiledContentExtension.cpp
    Shared/WebCompiledContentExtensionData.cpp
    Shared/WebConnection.cpp
    Shared/WebConnectionClient.cpp
    Shared/WebContextMenuItem.cpp
    Shared/WebContextMenuItemData.cpp
    Shared/WebCoreArgumentCoders.cpp
    Shared/WebCrossThreadCopier.cpp
    Shared/WebEvent.cpp
    Shared/WebEventConversion.cpp
    Shared/WebGeolocationPosition.cpp
    Shared/WebHitTestResult.cpp
    Shared/WebImage.cpp
    Shared/WebKeyboardEvent.cpp
    Shared/WebKit2Initialize.cpp
    Shared/WebMemorySampler.cpp
    Shared/WebMouseEvent.cpp
    Shared/WebOpenPanelParameters.cpp
    Shared/WebPageCreationParameters.cpp
    Shared/WebPageGroupData.cpp
    Shared/WebPlatformTouchPoint.cpp
    Shared/WebPopupItem.cpp
    Shared/WebPreferencesKeys.cpp
    Shared/WebPreferencesStore.cpp
    Shared/WebProcessCreationParameters.cpp
    Shared/WebRenderLayer.cpp
    Shared/WebRenderObject.cpp
    Shared/WebTouchEvent.cpp
    Shared/WebWheelEvent.cpp

    Shared/API/c/WKArray.cpp
    Shared/API/c/WKCertificateInfo.cpp
    Shared/API/c/WKConnectionRef.cpp
    Shared/API/c/WKContextMenuItem.cpp
    Shared/API/c/WKData.cpp
    Shared/API/c/WKDeprecatedFunctions.cpp
    Shared/API/c/WKDictionary.cpp
    Shared/API/c/WKErrorRef.cpp
    Shared/API/c/WKGeometry.cpp
    Shared/API/c/WKImage.cpp
    Shared/API/c/WKMutableArray.cpp
    Shared/API/c/WKMutableDictionary.cpp
    Shared/API/c/WKNumber.cpp
    Shared/API/c/WKPluginInformation.cpp
    Shared/API/c/WKRenderLayer.cpp
    Shared/API/c/WKRenderObject.cpp
    Shared/API/c/WKSecurityOrigin.cpp
    Shared/API/c/WKSerializedScriptValue.cpp
    Shared/API/c/WKString.cpp
    Shared/API/c/WKType.cpp
    Shared/API/c/WKURL.cpp
    Shared/API/c/WKURLRequest.cpp
    Shared/API/c/WKURLResponse.cpp
    Shared/API/c/WKUserContentURLPattern.cpp

    Shared/Authentication/AuthenticationManager.cpp

    Shared/Databases/DatabaseProcessCreationParameters.cpp
    Shared/Databases/IndexedDB/IDBUtilities.cpp

    Shared/Downloads/Download.cpp
    Shared/Downloads/DownloadAuthenticationClient.cpp
    Shared/Downloads/DownloadManager.cpp

    Shared/Network/NetworkProcessCreationParameters.cpp
    Shared/Network/NetworkResourceLoadParameters.cpp

    Shared/Plugins/NPIdentifierData.cpp
    Shared/Plugins/NPObjectMessageReceiver.cpp
    Shared/Plugins/NPObjectProxy.cpp
    Shared/Plugins/NPRemoteObjectMap.cpp
    Shared/Plugins/NPVariantData.cpp
    Shared/Plugins/PluginProcessCreationParameters.cpp

    Shared/Plugins/Netscape/NetscapePluginModule.cpp
    Shared/Plugins/Netscape/NetscapePluginModuleNone.cpp
    Shared/Plugins/Netscape/PluginInformation.cpp

    Shared/WebsiteData/WebsiteData.cpp

    UIProcess/DrawingAreaProxy.cpp
    UIProcess/FrameLoadState.cpp
    UIProcess/GeolocationPermissionRequestManagerProxy.cpp
    UIProcess/GeolocationPermissionRequestProxy.cpp
    UIProcess/LegacySessionStateCodingNone.cpp
    UIProcess/PageLoadState.cpp
    UIProcess/ProcessAssertion.cpp
    UIProcess/ProcessThrottler.cpp
    UIProcess/ResponsivenessTimer.cpp
    UIProcess/StatisticsRequest.cpp
    UIProcess/TextCheckerCompletion.cpp
    UIProcess/UserMediaPermissionRequestManagerProxy.cpp
    UIProcess/UserMediaPermissionRequestProxy.cpp
    UIProcess/VisitedLinkProvider.cpp
    UIProcess/WebApplicationCacheManagerProxy.cpp
    UIProcess/WebBackForwardList.cpp
    UIProcess/WebBatteryManagerProxy.cpp
    UIProcess/WebBatteryProvider.cpp
    UIProcess/WebColorPicker.cpp
    UIProcess/WebConnectionToWebProcess.cpp
    UIProcess/WebProcessLifetimeObserver.cpp
    UIProcess/WebProcessLifetimeTracker.cpp
    UIProcess/WebProcessPool.cpp
    UIProcess/WebContextClient.cpp
    UIProcess/WebContextConnectionClient.cpp
    UIProcess/WebContextInjectedBundleClient.cpp
    UIProcess/WebContextMenuProxy.cpp
    UIProcess/WebCookieManagerProxy.cpp
    UIProcess/WebCookieManagerProxyClient.cpp
    UIProcess/WebDatabaseManagerProxy.cpp
    UIProcess/WebDatabaseManagerProxyClient.cpp
    UIProcess/WebEditCommandProxy.cpp
    UIProcess/WebFindClient.cpp
    UIProcess/WebFormClient.cpp
    UIProcess/WebFormSubmissionListenerProxy.cpp
    UIProcess/WebFrameListenerProxy.cpp
    UIProcess/WebFramePolicyListenerProxy.cpp
    UIProcess/WebFrameProxy.cpp
    UIProcess/WebFullScreenManagerProxy.cpp
    UIProcess/WebGeolocationManagerProxy.cpp
    UIProcess/WebGeolocationProvider.cpp
    UIProcess/WebGrammarDetail.cpp
    UIProcess/WebIconDatabase.cpp
    UIProcess/WebIconDatabaseClient.cpp
    UIProcess/WebInspectorProxy.cpp
    UIProcess/WebKeyValueStorageManager.cpp
    UIProcess/WebNavigationState.cpp
    UIProcess/WebMediaCacheManagerProxy.cpp
    UIProcess/WebOpenPanelResultListenerProxy.cpp
    UIProcess/WebOriginDataManagerProxy.cpp
    UIProcess/WebPageDiagnosticLoggingClient.cpp
    UIProcess/WebPageGroup.cpp
    UIProcess/WebPageInjectedBundleClient.cpp
    UIProcess/WebPageProxy.cpp
    UIProcess/WebPasteboardProxy.cpp
    UIProcess/WebPreferences.cpp
    UIProcess/WebProcessProxy.cpp
    UIProcess/WebResourceCacheManagerProxy.cpp
    UIProcess/WebTextChecker.cpp
    UIProcess/WebTextCheckerClient.cpp
    UIProcess/WebVibrationProvider.cpp
    UIProcess/WebVibrationProxy.cpp
    UIProcess/WebViewportAttributes.cpp
    UIProcess/WebsiteData/unix/WebsiteDataStoreUnix.cpp

    UIProcess/API/APIFrameInfo.cpp
    UIProcess/API/APINavigation.cpp
    UIProcess/API/APINavigationData.cpp
    UIProcess/API/APIProcessPoolConfiguration.cpp
    UIProcess/API/APISession.cpp
    UIProcess/API/APISessionState.cpp
    UIProcess/API/APIWebsiteDataStore.cpp
    UIProcess/API/APIUserContentExtension.cpp
    UIProcess/API/APIUserContentExtensionStore.cpp

    UIProcess/API/C/WKApplicationCacheManager.cpp
    UIProcess/API/C/WKAuthenticationChallenge.cpp
    UIProcess/API/C/WKAuthenticationDecisionListener.cpp
    UIProcess/API/C/WKBackForwardListRef.cpp
    UIProcess/API/C/WKBackForwardListItemRef.cpp
    UIProcess/API/C/WKBatteryManager.cpp
    UIProcess/API/C/WKBatteryStatus.cpp
    UIProcess/API/C/WKContext.cpp
    UIProcess/API/C/WKContextConfigurationRef.cpp
    UIProcess/API/C/WKCookieManager.cpp
    UIProcess/API/C/WKCredential.cpp
    UIProcess/API/C/WKDatabaseManager.cpp
    UIProcess/API/C/WKDownload.cpp
    UIProcess/API/C/WKFormSubmissionListener.cpp
    UIProcess/API/C/WKFrame.cpp
    UIProcess/API/C/WKFrameInfoRef.cpp
    UIProcess/API/C/WKFramePolicyListener.cpp
    UIProcess/API/C/WKGeolocationManager.cpp
    UIProcess/API/C/WKGeolocationPermissionRequest.cpp
    UIProcess/API/C/WKGeolocationPosition.cpp
    UIProcess/API/C/WKGrammarDetail.cpp
    UIProcess/API/C/WKHitTestResult.cpp
    UIProcess/API/C/WKIconDatabase.cpp
    UIProcess/API/C/WKInspector.cpp
    UIProcess/API/C/WKKeyValueStorageManager.cpp
    UIProcess/API/C/WKMediaCacheManager.cpp
    UIProcess/API/C/WKNavigationActionRef.cpp
    UIProcess/API/C/WKNavigationDataRef.cpp
    UIProcess/API/C/WKNavigationRef.cpp
    UIProcess/API/C/WKNavigationResponseRef.cpp
    UIProcess/API/C/WKNotification.cpp
    UIProcess/API/C/WKNotificationManager.cpp
    UIProcess/API/C/WKNotificationPermissionRequest.cpp
    UIProcess/API/C/WKOpenPanelParameters.cpp
    UIProcess/API/C/WKOpenPanelResultListener.cpp
    UIProcess/API/C/WKOriginDataManager.cpp
    UIProcess/API/C/WKPage.cpp
    UIProcess/API/C/WKPageGroup.cpp
    UIProcess/API/C/WKPluginSiteDataManager.cpp
    UIProcess/API/C/WKPreferences.cpp
    UIProcess/API/C/WKProtectionSpace.cpp
    UIProcess/API/C/WKResourceCacheManager.cpp
    UIProcess/API/C/WKSessionStateRef.cpp
    UIProcess/API/C/WKTextChecker.cpp
    UIProcess/API/C/WKUserMediaPermissionRequest.cpp
    UIProcess/API/C/WKVibration.cpp
    UIProcess/API/C/WKViewportAttributes.cpp

    UIProcess/Authentication/AuthenticationChallengeProxy.cpp
    UIProcess/Authentication/AuthenticationDecisionListener.cpp
    UIProcess/Authentication/WebCredential.cpp
    UIProcess/Authentication/WebProtectionSpace.cpp

    UIProcess/Databases/DatabaseProcessProxy.cpp

    UIProcess/Downloads/DownloadProxy.cpp
    UIProcess/Downloads/DownloadProxyMap.cpp

    UIProcess/InspectorServer/HTTPRequest.cpp
    UIProcess/InspectorServer/WebInspectorServer.cpp
    UIProcess/InspectorServer/WebSocketServer.cpp
    UIProcess/InspectorServer/WebSocketServerConnection.cpp

    UIProcess/Launcher/ProcessLauncher.cpp

    UIProcess/Network/NetworkProcessProxy.cpp

    UIProcess/Notifications/NotificationPermissionRequest.cpp
    UIProcess/Notifications/NotificationPermissionRequestManagerProxy.cpp
    UIProcess/Notifications/WebNotification.cpp
    UIProcess/Notifications/WebNotificationManagerProxy.cpp
    UIProcess/Notifications/WebNotificationProvider.cpp

    UIProcess/Plugins/PlugInAutoStartProvider.cpp
    UIProcess/Plugins/PluginInfoStore.cpp
    UIProcess/Plugins/PluginProcessManager.cpp
    UIProcess/Plugins/PluginProcessProxy.cpp
    UIProcess/Plugins/WebPluginSiteDataManager.cpp

    UIProcess/Storage/LocalStorageDatabase.cpp
    UIProcess/Storage/LocalStorageDatabaseTracker.cpp

    UIProcess/UserContent/WebScriptMessageHandler.cpp
    UIProcess/UserContent/WebUserContentControllerProxy.cpp

    UIProcess/WebsiteData/WebsiteDataRecord.cpp
    UIProcess/WebsiteData/WebsiteDataStore.cpp

    WebProcess/WebConnectionToUIProcess.cpp
    WebProcess/WebProcess.cpp

    WebProcess/ApplicationCache/WebApplicationCacheManager.cpp

    WebProcess/Battery/WebBatteryManager.cpp

    WebProcess/Cookies/WebCookieManager.cpp

    WebProcess/Databases/WebDatabaseProvider.cpp
    WebProcess/Databases/IndexedDB/WebIDBFactoryBackend.cpp
    WebProcess/Databases/IndexedDB/WebIDBServerConnection.cpp
    WebProcess/Databases/WebToDatabaseProcessConnection.cpp

    WebProcess/FileAPI/BlobRegistryProxy.cpp

    WebProcess/FullScreen/WebFullScreenManager.cpp

    WebProcess/Geolocation/GeolocationPermissionRequestManager.cpp
    WebProcess/Geolocation/WebGeolocationManager.cpp

    WebProcess/IconDatabase/WebIconDatabaseProxy.cpp

    WebProcess/InjectedBundle/InjectedBundle.cpp
    WebProcess/InjectedBundle/InjectedBundleBackForwardList.cpp
    WebProcess/InjectedBundle/InjectedBundleBackForwardListItem.cpp
    WebProcess/InjectedBundle/InjectedBundleClient.cpp
    WebProcess/InjectedBundle/InjectedBundleDOMWindowExtension.cpp
    WebProcess/InjectedBundle/InjectedBundleHitTestResult.cpp
    WebProcess/InjectedBundle/InjectedBundleNavigationAction.cpp
    WebProcess/InjectedBundle/InjectedBundlePageContextMenuClient.cpp
    WebProcess/InjectedBundle/InjectedBundlePageDiagnosticLoggingClient.cpp
    WebProcess/InjectedBundle/InjectedBundlePageEditorClient.cpp
    WebProcess/InjectedBundle/InjectedBundlePageFormClient.cpp
    WebProcess/InjectedBundle/InjectedBundlePageFullScreenClient.cpp
    WebProcess/InjectedBundle/InjectedBundlePageLoaderClient.cpp
    WebProcess/InjectedBundle/InjectedBundlePagePolicyClient.cpp
    WebProcess/InjectedBundle/InjectedBundlePageResourceLoadClient.cpp
    WebProcess/InjectedBundle/InjectedBundlePageUIClient.cpp
    WebProcess/InjectedBundle/InjectedBundleScriptWorld.cpp

    WebProcess/InjectedBundle/API/c/WKBundle.cpp
    WebProcess/InjectedBundle/API/c/WKBundleBackForwardList.cpp
    WebProcess/InjectedBundle/API/c/WKBundleBackForwardListItem.cpp
    WebProcess/InjectedBundle/API/c/WKBundleDOMWindowExtension.cpp
    WebProcess/InjectedBundle/API/c/WKBundleFrame.cpp
    WebProcess/InjectedBundle/API/c/WKBundleHitTestResult.cpp
    WebProcess/InjectedBundle/API/c/WKBundleInspector.cpp
    WebProcess/InjectedBundle/API/c/WKBundleNavigationAction.cpp
    WebProcess/InjectedBundle/API/c/WKBundleNodeHandle.cpp
    WebProcess/InjectedBundle/API/c/WKBundlePage.cpp
    WebProcess/InjectedBundle/API/c/WKBundlePageGroup.cpp
    WebProcess/InjectedBundle/API/c/WKBundlePageOverlay.cpp
    WebProcess/InjectedBundle/API/c/WKBundleRangeHandle.cpp
    WebProcess/InjectedBundle/API/c/WKBundleScriptWorld.cpp

    WebProcess/InjectedBundle/DOM/InjectedBundleCSSStyleDeclarationHandle.cpp
    WebProcess/InjectedBundle/DOM/InjectedBundleFileHandle.cpp
    WebProcess/InjectedBundle/DOM/InjectedBundleNodeHandle.cpp
    WebProcess/InjectedBundle/DOM/InjectedBundleRangeHandle.cpp

    WebProcess/MediaCache/WebMediaCacheManager.cpp

    WebProcess/MediaStream/UserMediaPermissionRequestManager.cpp

    WebProcess/Network/NetworkProcessConnection.cpp
    WebProcess/Network/WebResourceLoadScheduler.cpp
    WebProcess/Network/WebResourceLoader.cpp

    WebProcess/Notifications/NotificationPermissionRequestManager.cpp
    WebProcess/Notifications/WebNotificationManager.cpp

    WebProcess/OriginData/WebOriginDataManager.cpp

    WebProcess/Plugins/Plugin.cpp
    WebProcess/Plugins/PluginProcessConnection.cpp
    WebProcess/Plugins/PluginProcessConnectionManager.cpp
    WebProcess/Plugins/PluginProxy.cpp
    WebProcess/Plugins/PluginView.cpp

    WebProcess/Plugins/Netscape/JSNPMethod.cpp
    WebProcess/Plugins/Netscape/JSNPObject.cpp
    WebProcess/Plugins/Netscape/NPJSObject.cpp
    WebProcess/Plugins/Netscape/NPRuntimeObjectMap.cpp
    WebProcess/Plugins/Netscape/NPRuntimeUtilities.cpp
    WebProcess/Plugins/Netscape/NetscapeBrowserFuncs.cpp
    WebProcess/Plugins/Netscape/NetscapePlugin.cpp
    WebProcess/Plugins/Netscape/NetscapePluginNone.cpp
    WebProcess/Plugins/Netscape/NetscapePluginStream.cpp

    WebProcess/ResourceCache/WebResourceCacheManager.cpp

    WebProcess/Storage/StorageAreaImpl.cpp
    WebProcess/Storage/StorageAreaMap.cpp
    WebProcess/Storage/StorageNamespaceImpl.cpp
    WebProcess/Storage/WebStorageNamespaceProvider.cpp

    WebProcess/UserContent/WebUserContentController.cpp

    WebProcess/WebCoreSupport/SessionStateConversion.cpp
    WebProcess/WebCoreSupport/WebBatteryClient.cpp
    WebProcess/WebCoreSupport/WebChromeClient.cpp
    WebProcess/WebCoreSupport/WebColorChooser.cpp
    WebProcess/WebCoreSupport/WebContextMenuClient.cpp
    WebProcess/WebCoreSupport/WebDatabaseManager.cpp
    WebProcess/WebCoreSupport/WebDeviceProximityClient.cpp
    WebProcess/WebCoreSupport/WebDiagnosticLoggingClient.cpp
    WebProcess/WebCoreSupport/WebDragClient.cpp
    WebProcess/WebCoreSupport/WebEditorClient.cpp
    WebProcess/WebCoreSupport/WebFrameLoaderClient.cpp
    WebProcess/WebCoreSupport/WebGeolocationClient.cpp
    WebProcess/WebCoreSupport/WebInspectorClient.cpp
    WebProcess/WebCoreSupport/WebNotificationClient.cpp
    WebProcess/WebCoreSupport/WebPlatformStrategies.cpp
    WebProcess/WebCoreSupport/WebPlugInClient.cpp
    WebProcess/WebCoreSupport/WebPopupMenu.cpp
    WebProcess/WebCoreSupport/WebProgressTrackerClient.cpp
    WebProcess/WebCoreSupport/WebSearchPopupMenu.cpp
    WebProcess/WebCoreSupport/WebUserMediaClient.cpp
    WebProcess/WebCoreSupport/WebVibrationClient.cpp

    WebProcess/WebPage/DrawingArea.cpp
    WebProcess/WebPage/EventDispatcher.cpp
    WebProcess/WebPage/FindController.cpp
    WebProcess/WebPage/LayerTreeHost.cpp
    WebProcess/WebPage/PageBanner.cpp
    WebProcess/WebPage/WebBackForwardListProxy.cpp
    WebProcess/WebPage/WebContextMenu.cpp
    WebProcess/WebPage/WebDocumentLoader.cpp
    WebProcess/WebPage/WebFrame.cpp
    WebProcess/WebPage/WebInspector.cpp
    WebProcess/WebPage/WebInspectorUI.cpp
    WebProcess/WebPage/WebOpenPanelResultListener.cpp
    WebProcess/WebPage/WebPage.cpp
    WebProcess/WebPage/WebPageGroupProxy.cpp
    WebProcess/WebPage/WebPageOverlay.cpp
    WebProcess/WebPage/VisitedLinkTableController.cpp
    WebProcess/WebPage/WebUndoStep.cpp
)

set(WebKit2_MESSAGES_IN_FILES
    DatabaseProcess/DatabaseToWebProcessConnection.messages.in
    DatabaseProcess/DatabaseProcess.messages.in
    DatabaseProcess/IndexedDB/DatabaseProcessIDBConnection.messages.in

    NetworkProcess/NetworkConnectionToWebProcess.messages.in
    NetworkProcess/NetworkProcess.messages.in
    NetworkProcess/NetworkResourceLoader.messages.in

    PluginProcess/PluginControllerProxy.messages.in
    PluginProcess/PluginProcess.messages.in
    PluginProcess/WebProcessConnection.messages.in

    Shared/WebConnection.messages.in

    Shared/Authentication/AuthenticationManager.messages.in

    Shared/Plugins/NPObjectMessageReceiver.messages.in

    Shared/Network/CustomProtocols/CustomProtocolManager.messages.in

    UIProcess/DrawingAreaProxy.messages.in
    UIProcess/VisitedLinkProvider.messages.in
    UIProcess/WebApplicationCacheManagerProxy.messages.in
    UIProcess/WebBatteryManagerProxy.messages.in
    UIProcess/WebProcessPool.messages.in
    UIProcess/WebCookieManagerProxy.messages.in
    UIProcess/WebDatabaseManagerProxy.messages.in
    UIProcess/WebFullScreenManagerProxy.messages.in
    UIProcess/WebGeolocationManagerProxy.messages.in
    UIProcess/WebIconDatabase.messages.in
    UIProcess/WebInspectorProxy.messages.in
    UIProcess/WebMediaCacheManagerProxy.messages.in
    UIProcess/WebOriginDataManagerProxy.messages.in
    UIProcess/WebPageProxy.messages.in
    UIProcess/WebPasteboardProxy.messages.in
    UIProcess/WebProcessProxy.messages.in
    UIProcess/WebResourceCacheManagerProxy.messages.in
    UIProcess/WebVibrationProxy.messages.in

    UIProcess/Databases/DatabaseProcessProxy.messages.in

    UIProcess/Downloads/DownloadProxy.messages.in

    UIProcess/Network/NetworkProcessProxy.messages.in

    UIProcess/Network/CustomProtocols/CustomProtocolManagerProxy.messages.in

    UIProcess/Plugins/PluginProcessProxy.messages.in

    UIProcess/Storage/StorageManager.messages.in

    UIProcess/UserContent/WebUserContentControllerProxy.messages.in

    WebProcess/WebProcess.messages.in

    WebProcess/ApplicationCache/WebApplicationCacheManager.messages.in

    WebProcess/Battery/WebBatteryManager.messages.in

    WebProcess/Cookies/WebCookieManager.messages.in

    WebProcess/Databases/IndexedDB/WebIDBServerConnection.messages.in

    WebProcess/FullScreen/WebFullScreenManager.messages.in

    WebProcess/Geolocation/WebGeolocationManager.messages.in

    WebProcess/IconDatabase/WebIconDatabaseProxy.messages.in

    WebProcess/MediaCache/WebMediaCacheManager.messages.in

    WebProcess/Network/NetworkProcessConnection.messages.in
    WebProcess/Network/WebResourceLoader.messages.in

    WebProcess/Notifications/WebNotificationManager.messages.in

    WebProcess/OriginData/WebOriginDataManager.messages.in

    WebProcess/Plugins/PluginProcessConnection.messages.in
    WebProcess/Plugins/PluginProcessConnectionManager.messages.in
    WebProcess/Plugins/PluginProxy.messages.in

    WebProcess/ResourceCache/WebResourceCacheManager.messages.in

    WebProcess/Storage/StorageAreaMap.messages.in

    WebProcess/UserContent/WebUserContentController.messages.in

    WebProcess/WebCoreSupport/WebDatabaseManager.messages.in

    WebProcess/WebPage/DrawingArea.messages.in
    WebProcess/WebPage/EventDispatcher.messages.in
    WebProcess/WebPage/VisitedLinkTableController.messages.in
    WebProcess/WebPage/WebInspector.messages.in
    WebProcess/WebPage/WebInspectorUI.messages.in
    WebProcess/WebPage/WebPage.messages.in
    WebProcess/WebPage/WebPageGroupProxy.messages.in
)

set(WebProcess_LIBRARIES
    WebKit2
)

set(NetworkProcess_LIBRARIES
    WebKit2
)

set(DatabaseProcess_LIBRARIES
  WebKit2
)

set(WebKit2_LIBRARIES
    JavaScriptCore
    WebCore
)

set(PluginProcess_LIBRARIES
    WebKit2
)

# librt is needed for shm_open on Linux.
find_library(LIBRT_LIBRARIES NAMES rt)
mark_as_advanced(LIBRT_LIBRARIES)
if (LIBRT_LIBRARIES)
    list(APPEND WebKit2_LIBRARIES ${LIBRT_LIBRARIES})
endif ()

macro(ADD_WEBKIT2_PREFIX_HEADER _target)
    if (WebKit2_USE_PREFIX_HEADER)
        get_target_property(OLD_COMPILE_FLAGS ${_target} COMPILE_FLAGS)
        if (${OLD_COMPILE_FLAGS} STREQUAL "OLD_COMPILE_FLAGS-NOTFOUND")
            set(OLD_COMPILE_FLAGS "")
        endif ()
        set_target_properties(${_target} PROPERTIES COMPILE_FLAGS "${OLD_COMPILE_FLAGS} -include ${WEBKIT2_DIR}/WebKit2Prefix.h")
    endif ()
endmacro()

# Suppress unused parameter warnings for sources in WebKit2.
set(CMAKE_C_FLAGS "${CMAKE_C_FLAGS} -Wno-unused-parameter")
set(CMAKE_CXX_FLAGS "${CMAKE_CXX_FLAGS} -Wno-unused-parameter")

WEBKIT_INCLUDE_CONFIG_FILES_IF_EXISTS()

GENERATE_WEBKIT2_MESSAGE_SOURCES(WebKit2_DERIVED_SOURCES "${WebKit2_MESSAGES_IN_FILES}")

include_directories(${WebKit2_INCLUDE_DIRECTORIES})
add_library(WebKit2 ${WebKit2_LIBRARY_TYPE} ${WebKit2_SOURCES} ${WebKit2_DERIVED_SOURCES})

add_dependencies(WebKit2 WebCore ${WEBKIT2_EXTRA_DEPENDENCIES})
add_webkit2_prefix_header(WebKit2)
target_link_libraries(WebKit2 ${WebKit2_LIBRARIES})
set_target_properties(WebKit2 PROPERTIES FOLDER "WebKit")

if (WebKit2_VERSION_SCRIPT)
    ADD_TARGET_PROPERTIES(WebKit2 LINK_FLAGS "${WebKit2_VERSION_SCRIPT}")
endif ()

if (WebKit2_OUTPUT_NAME)
    set_target_properties(WebKit2 PROPERTIES OUTPUT_NAME ${WebKit2_OUTPUT_NAME})
endif ()

add_executable(WebProcess ${WebProcess_SOURCES})
add_webkit2_prefix_header(WebProcess)
target_link_libraries(WebProcess ${WebProcess_LIBRARIES})
set_target_properties(WebProcess PROPERTIES FOLDER "WebKit")

if (WebKit2_WebProcess_OUTPUT_NAME)
    set_target_properties(WebProcess PROPERTIES OUTPUT_NAME ${WebKit2_WebProcess_OUTPUT_NAME})
endif ()

if (ENABLE_NETWORK_PROCESS)
    add_executable(NetworkProcess ${NetworkProcess_SOURCES})
    add_webkit2_prefix_header(NetworkProcess)
    target_link_libraries(NetworkProcess ${NetworkProcess_LIBRARIES})
    set_target_properties(NetworkProcess PROPERTIES FOLDER "WebKit")
    install(TARGETS NetworkProcess DESTINATION "${LIBEXEC_INSTALL_DIR}")

    if (WebKit2_NetworkProcess_OUTPUT_NAME)
        set_target_properties(NetworkProcess PROPERTIES OUTPUT_NAME ${WebKit2_NetworkProcess_OUTPUT_NAME})
    endif ()
endif ()

if (ENABLE_PLUGIN_PROCESS)
    add_definitions(-DENABLE_PLUGIN_PROCESS=1)
    add_executable(PluginProcess ${PluginProcess_SOURCES})
    add_webkit2_prefix_header(PluginProcess)
    target_link_libraries(PluginProcess ${PluginProcess_LIBRARIES})
    set_target_properties(PluginProcess PROPERTIES FOLDER "WebKit")
    install(TARGETS PluginProcess DESTINATION "${LIBEXEC_INSTALL_DIR}")

    if (WebKit2_PluginProcess_OUTPUT_NAME)
      set_target_properties(PluginProcess PROPERTIES OUTPUT_NAME ${WebKit2_PluginProcess_OUTPUT_NAME})
    endif ()
endif ()

if (ENABLE_DATABASE_PROCESS)
    add_definitions(-DENABLE_DATABASE_PROCESS=1)
    add_executable(DatabaseProcess ${DatabaseProcess_SOURCES})
    add_webkit2_prefix_header(DatabaseProcess)
    target_link_libraries(DatabaseProcess ${DatabaseProcess_LIBRARIES})
    set_target_properties(DatabaseProcess PROPERTIES FOLDER "WebKit")
    install(TARGETS DatabaseProcess DESTINATION "${LIBEXEC_INSTALL_DIR}")

    if (WebKit2_DatabaseProcess_OUTPUT_NAME)
        set_target_properties(DatabaseProcess PROPERTIES OUTPUT_NAME ${WebKit2_DatabaseProcess_OUTPUT_NAME})
    endif ()
endif ()

POPULATE_LIBRARY_VERSION(WEBKIT2)
set_target_properties(WebKit2 PROPERTIES VERSION ${WEBKIT2_VERSION} SOVERSION ${WEBKIT2_VERSION_MAJOR})

install(TARGETS WebKit2 WebProcess
        LIBRARY DESTINATION "${LIB_INSTALL_DIR}"
        RUNTIME DESTINATION "${LIBEXEC_INSTALL_DIR}"
)<|MERGE_RESOLUTION|>--- conflicted
+++ resolved
@@ -180,23 +180,8 @@
     NetworkProcess/cache/NetworkCacheEncoder.cpp
     NetworkProcess/cache/NetworkCacheEntry.cpp
     NetworkProcess/cache/NetworkCacheKey.cpp
-<<<<<<< HEAD
-=======
     NetworkProcess/cache/NetworkCacheStatistics.cpp
     NetworkProcess/cache/NetworkCacheStorage.cpp
-)
-
-set(WebKit2_SOURCES
-    DatabaseProcess/DatabaseToWebProcessConnection.cpp
-    DatabaseProcess/DatabaseProcess.cpp
-    DatabaseProcess/IndexedDB/DatabaseProcessIDBConnection.cpp
-    DatabaseProcess/IndexedDB/IDBSerialization.cpp
-    DatabaseProcess/IndexedDB/UniqueIDBDatabase.cpp
-    DatabaseProcess/IndexedDB/UniqueIDBDatabaseIdentifier.cpp
-    DatabaseProcess/IndexedDB/sqlite/SQLiteIDBCursor.cpp
-    DatabaseProcess/IndexedDB/sqlite/SQLiteIDBTransaction.cpp
-    DatabaseProcess/IndexedDB/sqlite/UniqueIDBDatabaseBackingStoreSQLite.cpp
->>>>>>> b10a0212
 
     Platform/Logging.cpp
     Platform/Module.cpp
