--- conflicted
+++ resolved
@@ -49,11 +49,7 @@
 #if defined(SOCK_SEQPACKET) && !OS(DARWIN)
 #define SOCKET_TYPE SOCK_SEQPACKET
 #else
-<<<<<<< HEAD
-#if PLATFORM(GTK) || PLATFORM(WPE)
-=======
-#if USE(GLIB)
->>>>>>> 9fa384b8
+#if USE(GLIB)
 #define SOCKET_TYPE SOCK_STREAM
 #else
 #define SOCKET_TYPE SOCK_DGRAM
@@ -97,11 +93,7 @@
 void Connection::platformInitialize(Identifier identifier)
 {
     m_socketDescriptor = identifier;
-<<<<<<< HEAD
-#if PLATFORM(GTK) || PLATFORM(WPE)
-=======
-#if USE(GLIB)
->>>>>>> 9fa384b8
+#if USE(GLIB)
     m_socket = adoptGRef(g_socket_new_from_fd(m_socketDescriptor, nullptr));
 #endif
     m_readBuffer.reserveInitialCapacity(messageMaxSize);
@@ -110,13 +102,8 @@
 
 void Connection::platformInvalidate()
 {
-<<<<<<< HEAD
-#if PLATFORM(GTK) || PLATFORM(WPE)
-    // In GTK+ platform the socket descriptor is owned by GSocket.
-=======
 #if USE(GLIB)
     // In the GLib platform the socket descriptor is owned by GSocket.
->>>>>>> 9fa384b8
     m_socket = nullptr;
 #else
     if (m_socketDescriptor != -1)
@@ -126,11 +113,7 @@
     if (!m_isConnected)
         return;
 
-<<<<<<< HEAD
-#if PLATFORM(GTK) || PLATFORM(WPE)
-=======
-#if USE(GLIB)
->>>>>>> 9fa384b8
+#if USE(GLIB)
     m_readSocketMonitor.stop();
     m_writeSocketMonitor.stop();
 #endif
@@ -348,11 +331,7 @@
 
     RefPtr<Connection> protectedThis(this);
     m_isConnected = true;
-<<<<<<< HEAD
-#if PLATFORM(GTK) || PLATFORM(WPE)
-=======
-#if USE(GLIB)
->>>>>>> 9fa384b8
+#if USE(GLIB)
     m_readSocketMonitor.start(m_socket.get(), G_IO_IN, m_connectionQueue->runLoop(), [protectedThis] (GIOCondition condition) -> gboolean {
         if (condition & G_IO_HUP || condition & G_IO_ERR || condition & G_IO_NVAL) {
             protectedThis->connectionDidClose();
