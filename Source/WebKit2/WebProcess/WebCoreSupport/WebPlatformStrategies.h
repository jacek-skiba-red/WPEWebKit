/*
 * Copyright (C) 2010, 2012, 2016 Apple Inc. All rights reserved.
 *
 * Redistribution and use in source and binary forms, with or without
 * modification, are permitted provided that the following conditions
 * are met:
 * 1. Redistributions of source code must retain the above copyright
 *    notice, this list of conditions and the following disclaimer.
 * 2. Redistributions in binary form must reproduce the above copyright
 *    notice, this list of conditions and the following disclaimer in the
 *    documentation and/or other materials provided with the distribution.
 *
 * THIS SOFTWARE IS PROVIDED BY APPLE INC. AND ITS CONTRIBUTORS ``AS IS''
 * AND ANY EXPRESS OR IMPLIED WARRANTIES, INCLUDING, BUT NOT LIMITED TO,
 * THE IMPLIED WARRANTIES OF MERCHANTABILITY AND FITNESS FOR A PARTICULAR
 * PURPOSE ARE DISCLAIMED. IN NO EVENT SHALL APPLE INC. OR ITS CONTRIBUTORS
 * BE LIABLE FOR ANY DIRECT, INDIRECT, INCIDENTAL, SPECIAL, EXEMPLARY, OR
 * CONSEQUENTIAL DAMAGES (INCLUDING, BUT NOT LIMITED TO, PROCUREMENT OF
 * SUBSTITUTE GOODS OR SERVICES; LOSS OF USE, DATA, OR PROFITS; OR BUSINESS
 * INTERRUPTION) HOWEVER CAUSED AND ON ANY THEORY OF LIABILITY, WHETHER IN
 * CONTRACT, STRICT LIABILITY, OR TORT (INCLUDING NEGLIGENCE OR OTHERWISE)
 * ARISING IN ANY WAY OUT OF THE USE OF THIS SOFTWARE, EVEN IF ADVISED OF
 * THE POSSIBILITY OF SUCH DAMAGE.
 */

#ifndef WebPlatformStrategies_h
#define WebPlatformStrategies_h

#include <WebCore/CookiesStrategy.h>
#include <WebCore/LoaderStrategy.h>
#include <WebCore/PasteboardStrategy.h>
#include <WebCore/PlatformStrategies.h>
#include <wtf/NeverDestroyed.h>

namespace WebKit {

class WebPlatformStrategies : public WebCore::PlatformStrategies, private WebCore::CookiesStrategy, private WebCore::PasteboardStrategy {
    friend class NeverDestroyed<WebPlatformStrategies>;
public:
    static void initialize();
    
private:
    WebPlatformStrategies();
    
    // WebCore::PlatformStrategies
    WebCore::CookiesStrategy* createCookiesStrategy() override;
    WebCore::LoaderStrategy* createLoaderStrategy() override;
    WebCore::PasteboardStrategy* createPasteboardStrategy() override;
    WebCore::BlobRegistry* createBlobRegistry() override;

    // WebCore::CookiesStrategy
    String cookiesForDOM(const WebCore::NetworkStorageSession&, const WebCore::URL& firstParty, const WebCore::URL&) override;
    void setCookiesFromDOM(const WebCore::NetworkStorageSession&, const WebCore::URL& firstParty, const WebCore::URL&, const String&) override;
    bool cookiesEnabled(const WebCore::NetworkStorageSession&, const WebCore::URL& firstParty, const WebCore::URL&) override;
    String cookieRequestHeaderFieldValue(const WebCore::NetworkStorageSession&, const WebCore::URL& firstParty, const WebCore::URL&) override;
    String cookieRequestHeaderFieldValue(WebCore::SessionID, const WebCore::URL& firstParty, const WebCore::URL&) override;
    bool getRawCookies(const WebCore::NetworkStorageSession&, const WebCore::URL& firstParty, const WebCore::URL&, Vector<WebCore::Cookie>&) override;
    void deleteCookie(const WebCore::NetworkStorageSession&, const WebCore::URL&, const String&) override;
    void addCookie(const WebCore::NetworkStorageSession&, const WebCore::URL&, const WebCore::Cookie&) override;

    // WebCore::PasteboardStrategy
#if PLATFORM(IOS)
    void writeToPasteboard(const WebCore::PasteboardWebContent&) override;
    void writeToPasteboard(const WebCore::PasteboardImage&) override;
    void writeToPasteboard(const String& pasteboardType, const String&) override;
    int getPasteboardItemsCount() override;
    String readStringFromPasteboard(int index, const String& pasteboardType) override;
    RefPtr<WebCore::SharedBuffer> readBufferFromPasteboard(int index, const String& pasteboardType) override;
    WebCore::URL readURLFromPasteboard(int index, const String& pasteboardType) override;
    long changeCount() override;
#endif
#if PLATFORM(COCOA)
    void getTypes(Vector<String>& types, const String& pasteboardName) override;
    RefPtr<WebCore::SharedBuffer> bufferForType(const String& pasteboardType, const String& pasteboardName) override;
    void getPathnamesForType(Vector<String>& pathnames, const String& pasteboardType, const String& pasteboardName) override;
    String stringForType(const String& pasteboardType, const String& pasteboardName) override;
    long changeCount(const String& pasteboardName) override;
    String uniqueName() override;
    WebCore::Color color(const String& pasteboardName) override;
    WebCore::URL url(const String& pasteboardName) override;

    long addTypes(const Vector<String>& pasteboardTypes, const String& pasteboardName) override;
    long setTypes(const Vector<String>& pasteboardTypes, const String& pasteboardName) override;
    long copy(const String& fromPasteboard, const String& toPasteboard) override;
    long setBufferForType(WebCore::SharedBuffer*, const String& pasteboardType, const String& pasteboardName) override;
    long setPathnamesForType(const Vector<String>&, const String& pasteboardType, const String& pasteboardName) override;
    long setStringForType(const String&, const String& pasteboardType, const String& pasteboardName) override;
#endif
<<<<<<< HEAD
#if PLATFORM(WPE)
    virtual void getTypes(Vector<String>& types) override;
    virtual String readStringFromPasteboard(int index, const String& pasteboardType) override;
    virtual void writeToPasteboard(const WebCore::PasteboardWebContent&) override;
    virtual void writeToPasteboard(const String& pasteboardType, const String&) override;
#endif

=======
#if PLATFORM(GTK)
    void writeToClipboard(const String& pasteboardName, const WebCore::SelectionData&) override;
    Ref<WebCore::SelectionData> readFromClipboard(const String& pasteboardName) override;
#endif
>>>>>>> 62c989f5
};

} // namespace WebKit

#endif // WebPlatformStrategies_h<|MERGE_RESOLUTION|>--- conflicted
+++ resolved
@@ -86,20 +86,18 @@
     long setPathnamesForType(const Vector<String>&, const String& pasteboardType, const String& pasteboardName) override;
     long setStringForType(const String&, const String& pasteboardType, const String& pasteboardName) override;
 #endif
-<<<<<<< HEAD
+
+#if PLATFORM(GTK)
+    void writeToClipboard(const String& pasteboardName, const WebCore::SelectionData&) override;
+    Ref<WebCore::SelectionData> readFromClipboard(const String& pasteboardName) override;
+#endif
+
 #if PLATFORM(WPE)
     virtual void getTypes(Vector<String>& types) override;
     virtual String readStringFromPasteboard(int index, const String& pasteboardType) override;
     virtual void writeToPasteboard(const WebCore::PasteboardWebContent&) override;
     virtual void writeToPasteboard(const String& pasteboardType, const String&) override;
 #endif
-
-=======
-#if PLATFORM(GTK)
-    void writeToClipboard(const String& pasteboardName, const WebCore::SelectionData&) override;
-    Ref<WebCore::SelectionData> readFromClipboard(const String& pasteboardName) override;
-#endif
->>>>>>> 62c989f5
 };
 
 } // namespace WebKit
