/*
 * Copyright (C) 2010, 2011, 2012 Apple Inc. All rights reserved.
 *
 * Redistribution and use in source and binary forms, with or without
 * modification, are permitted provided that the following conditions
 * are met:
 * 1. Redistributions of source code must retain the above copyright
 *    notice, this list of conditions and the following disclaimer.
 * 2. Redistributions in binary form must reproduce the above copyright
 *    notice, this list of conditions and the following disclaimer in the
 *    documentation and/or other materials provided with the distribution.
 *
 * THIS SOFTWARE IS PROVIDED BY APPLE INC. AND ITS CONTRIBUTORS ``AS IS''
 * AND ANY EXPRESS OR IMPLIED WARRANTIES, INCLUDING, BUT NOT LIMITED TO,
 * THE IMPLIED WARRANTIES OF MERCHANTABILITY AND FITNESS FOR A PARTICULAR
 * PURPOSE ARE DISCLAIMED. IN NO EVENT SHALL APPLE INC. OR ITS CONTRIBUTORS
 * BE LIABLE FOR ANY DIRECT, INDIRECT, INCIDENTAL, SPECIAL, EXEMPLARY, OR
 * CONSEQUENTIAL DAMAGES (INCLUDING, BUT NOT LIMITED TO, PROCUREMENT OF
 * SUBSTITUTE GOODS OR SERVICES; LOSS OF USE, DATA, OR PROFITS; OR BUSINESS
 * INTERRUPTION) HOWEVER CAUSED AND ON ANY THEORY OF LIABILITY, WHETHER IN
 * CONTRACT, STRICT LIABILITY, OR TORT (INCLUDING NEGLIGENCE OR OTHERWISE)
 * ARISING IN ANY WAY OUT OF THE USE OF THIS SOFTWARE, EVEN IF ADVISED OF
 * THE POSSIBILITY OF SUCH DAMAGE.
 */

#include "config.h"
#include "WebFrameLoaderClient.h"

#include "AuthenticationManager.h"
#include "DataReference.h"
#include "DrawingArea.h"
#include "InjectedBundle.h"
#include "InjectedBundleBackForwardListItem.h"
#include "InjectedBundleDOMWindowExtension.h"
#include "InjectedBundleNavigationAction.h"
#include "NavigationActionData.h"
#include "PluginView.h"
#include "UserData.h"
#include "WKBundleAPICast.h"
#include "WebBackForwardListProxy.h"
#include "WebCoreArgumentCoders.h"
#include "WebDocumentLoader.h"
#include "WebErrors.h"
#include "WebEvent.h"
#include "WebFrame.h"
#include "WebFrameNetworkingContext.h"
#include "WebFullScreenManager.h"
#include "WebIconDatabaseMessages.h"
#include "WebNavigationDataStore.h"
#include "WebPage.h"
#include "WebPageGroupProxy.h"
#include "WebPageProxyMessages.h"
#include "WebProcess.h"
#include "WebProcessPoolMessages.h"
#include <JavaScriptCore/APICast.h>
#include <JavaScriptCore/JSObject.h>
#include <WebCore/CertificateInfo.h>
#include <WebCore/Chrome.h>
#include <WebCore/DOMWrapperWorld.h>
#include <WebCore/DocumentLoader.h>
#include <WebCore/FormState.h>
#include <WebCore/FrameLoadRequest.h>
#include <WebCore/FrameLoader.h>
#include <WebCore/FrameView.h>
#include <WebCore/HTMLAppletElement.h>
#include <WebCore/HTMLFormElement.h>
#include <WebCore/HistoryController.h>
#include <WebCore/HistoryItem.h>
#include <WebCore/MIMETypeRegistry.h>
#include <WebCore/MainFrame.h>
#include <WebCore/MouseEvent.h>
#include <WebCore/NotImplemented.h>
#include <WebCore/Page.h>
#include <WebCore/PluginData.h>
#include <WebCore/PluginDocument.h>
#include <WebCore/ProgressTracker.h>
#include <WebCore/ResourceError.h>
#include <WebCore/ScriptController.h>
#include <WebCore/SecurityOriginData.h>
#include <WebCore/Settings.h>
#include <WebCore/SubframeLoader.h>
#include <WebCore/UIEventWithKeyState.h>
#include <WebCore/Widget.h>
#include <WebCore/WindowFeatures.h>
#include <wtf/NeverDestroyed.h>

using namespace WebCore;

namespace WebKit {

WebFrameLoaderClient::WebFrameLoaderClient()
    : m_frame(0)
    , m_hasSentResponseToPluginView(false)
    , m_didCompletePageTransition(false)
    , m_frameHasCustomContentProvider(false)
    , m_frameCameFromPageCache(false)
{
}

WebFrameLoaderClient::~WebFrameLoaderClient()
{
}
    
void WebFrameLoaderClient::frameLoaderDestroyed()
{
    m_frame->invalidate();

    // Balances explicit ref() in WebFrame::create().
    m_frame->deref();
}

bool WebFrameLoaderClient::hasHTMLView() const
{
    return !m_frameHasCustomContentProvider;
}

bool WebFrameLoaderClient::hasWebView() const
{
    return m_frame->page();
}

void WebFrameLoaderClient::makeRepresentation(DocumentLoader*)
{
    notImplemented();
}

void WebFrameLoaderClient::forceLayoutForNonHTML()
{
    notImplemented();
}

void WebFrameLoaderClient::setCopiesOnScroll()
{
    notImplemented();
}

void WebFrameLoaderClient::detachedFromParent2()
{
    WebPage* webPage = m_frame->page();
    if (!webPage)
        return;

    RefPtr<API::Object> userData;

    // Notify the bundle client.
    webPage->injectedBundleLoaderClient().didRemoveFrameFromHierarchy(webPage, m_frame, userData);
}

void WebFrameLoaderClient::detachedFromParent3()
{
    notImplemented();
}

void WebFrameLoaderClient::assignIdentifierToInitialRequest(unsigned long identifier, DocumentLoader* loader, const ResourceRequest& request)
{
    WebPage* webPage = m_frame->page();
    if (!webPage)
        return;

    bool pageIsProvisionallyLoading = false;
    if (FrameLoader* frameLoader = loader->frameLoader())
        pageIsProvisionallyLoading = frameLoader->provisionalDocumentLoader() == loader;

    webPage->injectedBundleResourceLoadClient().didInitiateLoadForResource(webPage, m_frame, identifier, request, pageIsProvisionallyLoading);
    webPage->addResourceRequest(identifier, request);
}

void WebFrameLoaderClient::dispatchWillSendRequest(DocumentLoader*, unsigned long identifier, ResourceRequest& request, const ResourceResponse& redirectResponse)
{
    WebPage* webPage = m_frame->page();
    if (!webPage)
        return;

    webPage->injectedBundleResourceLoadClient().willSendRequestForFrame(webPage, m_frame, identifier, request, redirectResponse);
}

bool WebFrameLoaderClient::shouldUseCredentialStorage(DocumentLoader*, unsigned long identifier)
{
    WebPage* webPage = m_frame->page();
    if (!webPage)
        return true;

    return webPage->injectedBundleResourceLoadClient().shouldUseCredentialStorage(webPage, m_frame, identifier);
}

void WebFrameLoaderClient::dispatchDidReceiveAuthenticationChallenge(DocumentLoader*, unsigned long, const AuthenticationChallenge& challenge)
{
    // FIXME: Authentication is a per-resource concept, but we don't do per-resource handling in the UIProcess at the API level quite yet.
    // Once we do, we might need to make sure authentication fits with our solution.

    WebPage* webPage = m_frame->page();
    if (!webPage)
        return;

    WebProcess::singleton().supplement<AuthenticationManager>()->didReceiveAuthenticationChallenge(m_frame, challenge);
}

void WebFrameLoaderClient::dispatchDidCancelAuthenticationChallenge(DocumentLoader*, unsigned long /*identifier*/, const AuthenticationChallenge&)    
{
    notImplemented();
}

#if USE(PROTECTION_SPACE_AUTH_CALLBACK)
bool WebFrameLoaderClient::canAuthenticateAgainstProtectionSpace(DocumentLoader*, unsigned long, const ProtectionSpace& protectionSpace)
{
    // FIXME: Authentication is a per-resource concept, but we don't do per-resource handling in the UIProcess at the API level quite yet.
    // Once we do, we might need to make sure authentication fits with our solution.
    
    WebPage* webPage = m_frame->page();
    if (!webPage)
        return false;
        
    bool canAuthenticate;
    if (!webPage->sendSync(Messages::WebPageProxy::CanAuthenticateAgainstProtectionSpaceInFrame(m_frame->frameID(), protectionSpace), Messages::WebPageProxy::CanAuthenticateAgainstProtectionSpaceInFrame::Reply(canAuthenticate)))
        return false;
    
    return canAuthenticate;
}
#endif

void WebFrameLoaderClient::dispatchDidReceiveResponse(DocumentLoader*, unsigned long identifier, const ResourceResponse& response)
{
    WebPage* webPage = m_frame->page();
    if (!webPage)
        return;

    webPage->injectedBundleResourceLoadClient().didReceiveResponseForResource(webPage, m_frame, identifier, response);
}

void WebFrameLoaderClient::dispatchDidReceiveContentLength(DocumentLoader*, unsigned long identifier, int dataLength)
{
    WebPage* webPage = m_frame->page();
    if (!webPage)
        return;

    webPage->injectedBundleResourceLoadClient().didReceiveContentLengthForResource(webPage, m_frame, identifier, dataLength);
}

void WebFrameLoaderClient::dispatchDidFinishLoading(DocumentLoader*, unsigned long identifier)
{
    WebPage* webPage = m_frame->page();
    if (!webPage)
        return;

    webPage->injectedBundleResourceLoadClient().didFinishLoadForResource(webPage, m_frame, identifier);
    webPage->removeResourceRequest(identifier);
}

void WebFrameLoaderClient::dispatchDidFailLoading(DocumentLoader*, unsigned long identifier, const ResourceError& error)
{
    WebPage* webPage = m_frame->page();
    if (!webPage)
        return;

    webPage->injectedBundleResourceLoadClient().didFailLoadForResource(webPage, m_frame, identifier, error);
    webPage->removeResourceRequest(identifier);
}

bool WebFrameLoaderClient::dispatchDidLoadResourceFromMemoryCache(DocumentLoader*, const ResourceRequest&, const ResourceResponse&, int /*length*/)
{
    notImplemented();
    return false;
}

void WebFrameLoaderClient::dispatchDidDispatchOnloadEvents()
{
    WebPage* webPage = m_frame->page();
    if (!webPage)
        return;

    // Notify the bundle client.
    webPage->injectedBundleLoaderClient().didHandleOnloadEventsForFrame(webPage, m_frame);
}

void WebFrameLoaderClient::dispatchDidReceiveServerRedirectForProvisionalLoad()
{
    WebPage* webPage = m_frame->page();
    if (!webPage)
        return;

    WebDocumentLoader& documentLoader = static_cast<WebDocumentLoader&>(*m_frame->coreFrame()->loader().provisionalDocumentLoader());
    const String& url = documentLoader.url().string();
    RefPtr<API::Object> userData;

    // Notify the bundle client.
    webPage->injectedBundleLoaderClient().didReceiveServerRedirectForProvisionalLoadForFrame(webPage, m_frame, userData);

    // Notify the UIProcess.
    webPage->send(Messages::WebPageProxy::DidReceiveServerRedirectForProvisionalLoadForFrame(m_frame->frameID(), documentLoader.navigationID(), url, UserData(WebProcess::singleton().transformObjectsToHandles(userData.get()).get())));
}

void WebFrameLoaderClient::dispatchDidChangeProvisionalURL()
{
    WebPage* webPage = m_frame->page();
    if (!webPage)
        return;

    WebDocumentLoader& documentLoader = static_cast<WebDocumentLoader&>(*m_frame->coreFrame()->loader().provisionalDocumentLoader());
    webPage->send(Messages::WebPageProxy::DidChangeProvisionalURLForFrame(m_frame->frameID(), documentLoader.navigationID(), documentLoader.url().string()));
}

void WebFrameLoaderClient::dispatchDidCancelClientRedirect()
{
    WebPage* webPage = m_frame->page();
    if (!webPage)
        return;

    // Notify the bundle client.
    webPage->injectedBundleLoaderClient().didCancelClientRedirectForFrame(webPage, m_frame);
}

void WebFrameLoaderClient::dispatchWillPerformClientRedirect(const URL& url, double interval, double fireDate)
{
    WebPage* webPage = m_frame->page();
    if (!webPage)
        return;

    // Notify the bundle client.
    webPage->injectedBundleLoaderClient().willPerformClientRedirectForFrame(webPage, m_frame, url.string(), interval, fireDate);
}

void WebFrameLoaderClient::dispatchDidChangeLocationWithinPage()
{
    WebPage* webPage = m_frame->page();
    if (!webPage)
        return;

    RefPtr<API::Object> userData;

    auto navigationID = static_cast<WebDocumentLoader&>(*m_frame->coreFrame()->loader().documentLoader()).navigationID();

    // Notify the bundle client.
    webPage->injectedBundleLoaderClient().didSameDocumentNavigationForFrame(webPage, m_frame, SameDocumentNavigationAnchorNavigation, userData);

    // Notify the UIProcess.
    webPage->send(Messages::WebPageProxy::DidSameDocumentNavigationForFrame(m_frame->frameID(), navigationID, SameDocumentNavigationAnchorNavigation, m_frame->coreFrame()->document()->url().string(), UserData(WebProcess::singleton().transformObjectsToHandles(userData.get()).get())));
}

void WebFrameLoaderClient::dispatchDidPushStateWithinPage()
{
    WebPage* webPage = m_frame->page();
    if (!webPage)
        return;

    RefPtr<API::Object> userData;

    auto navigationID = static_cast<WebDocumentLoader&>(*m_frame->coreFrame()->loader().documentLoader()).navigationID();

    // Notify the bundle client.
    webPage->injectedBundleLoaderClient().didSameDocumentNavigationForFrame(webPage, m_frame, SameDocumentNavigationSessionStatePush, userData);

    // Notify the UIProcess.
    webPage->send(Messages::WebPageProxy::DidSameDocumentNavigationForFrame(m_frame->frameID(), navigationID, SameDocumentNavigationSessionStatePush, m_frame->coreFrame()->document()->url().string(), UserData(WebProcess::singleton().transformObjectsToHandles(userData.get()).get())));
}

void WebFrameLoaderClient::dispatchDidReplaceStateWithinPage()
{
    WebPage* webPage = m_frame->page();
    if (!webPage)
        return;

    RefPtr<API::Object> userData;

    auto navigationID = static_cast<WebDocumentLoader&>(*m_frame->coreFrame()->loader().documentLoader()).navigationID();

    // Notify the bundle client.
    webPage->injectedBundleLoaderClient().didSameDocumentNavigationForFrame(webPage, m_frame, SameDocumentNavigationSessionStateReplace, userData);

    // Notify the UIProcess.
    webPage->send(Messages::WebPageProxy::DidSameDocumentNavigationForFrame(m_frame->frameID(), navigationID, SameDocumentNavigationSessionStateReplace, m_frame->coreFrame()->document()->url().string(), UserData(WebProcess::singleton().transformObjectsToHandles(userData.get()).get())));
}

void WebFrameLoaderClient::dispatchDidPopStateWithinPage()
{
    WebPage* webPage = m_frame->page();
    if (!webPage)
        return;

    RefPtr<API::Object> userData;

    auto navigationID = static_cast<WebDocumentLoader&>(*m_frame->coreFrame()->loader().documentLoader()).navigationID();

    // Notify the bundle client.
    webPage->injectedBundleLoaderClient().didSameDocumentNavigationForFrame(webPage, m_frame, SameDocumentNavigationSessionStatePop, userData);

    // Notify the UIProcess.
    webPage->send(Messages::WebPageProxy::DidSameDocumentNavigationForFrame(m_frame->frameID(), navigationID, SameDocumentNavigationSessionStatePop, m_frame->coreFrame()->document()->url().string(), UserData(WebProcess::singleton().transformObjectsToHandles(userData.get()).get())));
}

void WebFrameLoaderClient::dispatchWillClose()
{
    notImplemented();
}

void WebFrameLoaderClient::dispatchDidReceiveIcon()
{
    WebProcess::singleton().parentProcessConnection()->send(Messages::WebIconDatabase::DidReceiveIconForPageURL(m_frame->url()), 0);
}

void WebFrameLoaderClient::dispatchDidStartProvisionalLoad()
{
    WebPage* webPage = m_frame->page();
    if (!webPage)
        return;

#if ENABLE(FULLSCREEN_API)
    Element* documentElement = m_frame->coreFrame()->document()->documentElement();
    if (documentElement && documentElement->containsFullScreenElement())
        webPage->fullScreenManager()->exitFullScreenForElement(webPage->fullScreenManager()->element());
#endif

    webPage->findController().hideFindUI();
    webPage->sandboxExtensionTracker().didStartProvisionalLoad(m_frame);

    WebDocumentLoader& provisionalLoader = static_cast<WebDocumentLoader&>(*m_frame->coreFrame()->loader().provisionalDocumentLoader());
    const String& url = provisionalLoader.url().string();
    RefPtr<API::Object> userData;

    // Notify the bundle client.
    webPage->injectedBundleLoaderClient().didStartProvisionalLoadForFrame(webPage, m_frame, userData);

    String unreachableURL = provisionalLoader.unreachableURL().string();

    // Notify the UIProcess.
    webPage->send(Messages::WebPageProxy::DidStartProvisionalLoadForFrame(m_frame->frameID(), provisionalLoader.navigationID(), url, unreachableURL, UserData(WebProcess::singleton().transformObjectsToHandles(userData.get()).get())));
}

void WebFrameLoaderClient::dispatchDidReceiveTitle(const StringWithDirection& title)
{
    WebPage* webPage = m_frame->page();
    if (!webPage)
        return;

    RefPtr<API::Object> userData;

    // Notify the bundle client.
    // FIXME: use direction of title.
    webPage->injectedBundleLoaderClient().didReceiveTitleForFrame(webPage, title.string(), m_frame, userData);

    // Notify the UIProcess.
    webPage->send(Messages::WebPageProxy::DidReceiveTitleForFrame(m_frame->frameID(), title.string(), UserData(WebProcess::singleton().transformObjectsToHandles(userData.get()).get())));
}

void WebFrameLoaderClient::dispatchDidChangeIcons(WebCore::IconType)
{
    notImplemented();
}

void WebFrameLoaderClient::dispatchDidCommitLoad()
{
    WebPage* webPage = m_frame->page();
    if (!webPage)
        return;

    WebDocumentLoader& documentLoader = static_cast<WebDocumentLoader&>(*m_frame->coreFrame()->loader().documentLoader());
    RefPtr<API::Object> userData;

    // Notify the bundle client.
    webPage->injectedBundleLoaderClient().didCommitLoadForFrame(webPage, m_frame, userData);

    webPage->sandboxExtensionTracker().didCommitProvisionalLoad(m_frame);

    // Notify the UIProcess.

    webPage->send(Messages::WebPageProxy::DidCommitLoadForFrame(m_frame->frameID(), documentLoader.navigationID(), documentLoader.response().mimeType(), m_frameHasCustomContentProvider, m_frame->handlesPageScaleGesture(), static_cast<uint32_t>(m_frame->coreFrame()->loader().loadType()), documentLoader.response().certificateInfo(), m_frame->coreFrame()->document()->isPluginDocument(), UserData(WebProcess::singleton().transformObjectsToHandles(userData.get()).get())));
    webPage->didCommitLoad(m_frame);
}

void WebFrameLoaderClient::dispatchDidFailProvisionalLoad(const ResourceError& error)
{
    WebPage* webPage = m_frame->page();
    if (!webPage)
        return;

    RefPtr<API::Object> userData;

    // Notify the bundle client.
    webPage->injectedBundleLoaderClient().didFailProvisionalLoadWithErrorForFrame(webPage, m_frame, error, userData);

    webPage->sandboxExtensionTracker().didFailProvisionalLoad(m_frame);

    // FIXME: This is gross. This is necessary because if the client calls WKBundlePageStopLoading() from within the didFailProvisionalLoadWithErrorForFrame
    // injected bundle client call, that will cause the provisional DocumentLoader to be disconnected from the Frame, and didDistroyNavigation message
    // to be sent to the UIProcess (and the destruction of the DocumentLoader). If that happens, and we had captured the navigationID before injected bundle 
    // client call, the DidFailProvisionalLoadForFrame would send a navigationID of a destroyed Navigation, and the UIProcess would not be able to find it
    // in its table.
    //
    // A better solution to this problem would be find a clean way to postpone the disconnection of the DocumentLoader from the Frame until
    // the entire FrameLoaderClient function was complete.
    uint64_t navigationID = 0;
    if (auto documentLoader = m_frame->coreFrame()->loader().provisionalDocumentLoader())
        navigationID = static_cast<WebDocumentLoader*>(documentLoader)->navigationID();

    // Notify the UIProcess.
    WebCore::Frame* coreFrame = m_frame ? m_frame->coreFrame() : nullptr;
    webPage->send(Messages::WebPageProxy::DidFailProvisionalLoadForFrame(m_frame->frameID(), SecurityOriginData::fromFrame(coreFrame), navigationID, m_frame->coreFrame()->loader().provisionalLoadErrorBeingHandledURL(), error, UserData(WebProcess::singleton().transformObjectsToHandles(userData.get()).get())));

    // If we have a load listener, notify it.
    if (WebFrame::LoadListener* loadListener = m_frame->loadListener())
        loadListener->didFailLoad(m_frame, error.isCancellation());
}

void WebFrameLoaderClient::dispatchDidFailLoad(const ResourceError& error)
{
    WebPage* webPage = m_frame->page();
    if (!webPage)
        return;

    RefPtr<API::Object> userData;

    auto navigationID = static_cast<WebDocumentLoader&>(*m_frame->coreFrame()->loader().documentLoader()).navigationID();

    // Notify the bundle client.
    webPage->injectedBundleLoaderClient().didFailLoadWithErrorForFrame(webPage, m_frame, error, userData);

    // Notify the UIProcess.
    webPage->send(Messages::WebPageProxy::DidFailLoadForFrame(m_frame->frameID(), navigationID, error, UserData(WebProcess::singleton().transformObjectsToHandles(userData.get()).get())));

    // If we have a load listener, notify it.
    if (WebFrame::LoadListener* loadListener = m_frame->loadListener())
        loadListener->didFailLoad(m_frame, error.isCancellation());
}

void WebFrameLoaderClient::dispatchDidFinishDocumentLoad()
{
    WebPage* webPage = m_frame->page();
    if (!webPage)
        return;

    RefPtr<API::Object> userData;

    auto navigationID = static_cast<WebDocumentLoader&>(*m_frame->coreFrame()->loader().documentLoader()).navigationID();

    // Notify the bundle client.
    webPage->injectedBundleLoaderClient().didFinishDocumentLoadForFrame(webPage, m_frame, userData);

    // Notify the UIProcess.
    webPage->send(Messages::WebPageProxy::DidFinishDocumentLoadForFrame(m_frame->frameID(), navigationID, UserData(WebProcess::singleton().transformObjectsToHandles(userData.get()).get())));
}

void WebFrameLoaderClient::dispatchDidFinishLoad()
{
    WebPage* webPage = m_frame->page();
    if (!webPage)
        return;

    RefPtr<API::Object> userData;

    auto navigationID = static_cast<WebDocumentLoader&>(*m_frame->coreFrame()->loader().documentLoader()).navigationID();

    // Notify the bundle client.
    webPage->injectedBundleLoaderClient().didFinishLoadForFrame(webPage, m_frame, userData);

    // Notify the UIProcess.
    webPage->send(Messages::WebPageProxy::DidFinishLoadForFrame(m_frame->frameID(), navigationID, UserData(WebProcess::singleton().transformObjectsToHandles(userData.get()).get())));

    // If we have a load listener, notify it.
    if (WebFrame::LoadListener* loadListener = m_frame->loadListener())
        loadListener->didFinishLoad(m_frame);

    webPage->didFinishLoad(m_frame);
}

void WebFrameLoaderClient::forcePageTransitionIfNeeded()
{
    if (m_didCompletePageTransition)
        return;

    WebPage* webPage = m_frame->page();
    if (!webPage)
        return;

    webPage->didCompletePageTransition();
    m_didCompletePageTransition = true;
}

void WebFrameLoaderClient::dispatchDidLayout(LayoutMilestones milestones)
{
    WebPage* webPage = m_frame->page();
    if (!webPage)
        return;

    RefPtr<API::Object> userData;

    if (milestones & DidFirstLayout) {
        // FIXME: We should consider removing the old didFirstLayout API since this is doing double duty with the
        // new didLayout API.
        webPage->injectedBundleLoaderClient().didFirstLayoutForFrame(webPage, m_frame, userData);
        webPage->send(Messages::WebPageProxy::DidFirstLayoutForFrame(m_frame->frameID(), UserData(WebProcess::singleton().transformObjectsToHandles(userData.get()).get())));

#if PLATFORM(MAC)
        // FIXME: Do this on DidFirstVisuallyNonEmptyLayout when Mac Safari is able to handle it (<rdar://problem/17580021>)
        if (m_frame->isMainFrame() && !m_didCompletePageTransition && !webPage->corePage()->settings().suppressesIncrementalRendering()) {
            webPage->didCompletePageTransition();
            m_didCompletePageTransition = true;
        }
#endif

#if USE(COORDINATED_GRAPHICS)
        // Make sure viewport properties are dispatched on the main frame by the time the first layout happens.
        ASSERT(!webPage->useFixedLayout() || m_frame != m_frame->page()->mainWebFrame() || m_frame->coreFrame()->document()->didDispatchViewportPropertiesChanged());
#endif
    }

    // Send this after DidFirstLayout-specific calls since some clients expect to get those messages first.
    webPage->dispatchDidLayout(milestones);

    if (milestones & DidFirstVisuallyNonEmptyLayout) {
        if (m_frame->isMainFrame() && !m_didCompletePageTransition && !webPage->corePage()->settings().suppressesIncrementalRendering()) {
            webPage->didCompletePageTransition();
            m_didCompletePageTransition = true;
        }

        // FIXME: We should consider removing the old didFirstVisuallyNonEmptyLayoutForFrame API since this is doing
        // double duty with the new didLayout API.
        webPage->injectedBundleLoaderClient().didFirstVisuallyNonEmptyLayoutForFrame(webPage, m_frame, userData);
        webPage->send(Messages::WebPageProxy::DidFirstVisuallyNonEmptyLayoutForFrame(m_frame->frameID(), UserData(WebProcess::singleton().transformObjectsToHandles(userData.get()).get())));
    }
}

void WebFrameLoaderClient::dispatchDidLayout()
{
    WebPage* webPage = m_frame->page();
    if (!webPage)
        return;

    // Notify the bundle client.
    webPage->injectedBundleLoaderClient().didLayoutForFrame(webPage, m_frame);

    webPage->recomputeShortCircuitHorizontalWheelEventsState();

#if PLATFORM(IOS)
    webPage->updateSelectionAppearance();
#endif

    // NOTE: Unlike the other layout notifications, this does not notify the
    // the UIProcess for every call.

    if (m_frame == m_frame->page()->mainWebFrame()) {
        // FIXME: Remove at the soonest possible time.
#if 0
        webPage->send(Messages::WebPageProxy::SetRenderTreeSize(webPage->renderTreeSize()));
#endif
        webPage->mainFrameDidLayout();
    }
}

Frame* WebFrameLoaderClient::dispatchCreatePage(const NavigationAction& navigationAction)
{
    WebPage* webPage = m_frame->page();
    if (!webPage)
        return 0;

    // Just call through to the chrome client.
    FrameLoadRequest request(m_frame->coreFrame()->document()->securityOrigin(), navigationAction.resourceRequest(), LockHistory::No, LockBackForwardList::No, MaybeSendReferrer, AllowNavigationToInvalidURL::Yes, NewFrameOpenerPolicy::Allow, navigationAction.shouldOpenExternalURLsPolicy());
    Page* newPage = webPage->corePage()->chrome().createWindow(m_frame->coreFrame(), request, WindowFeatures(), navigationAction);
    if (!newPage)
        return 0;
    
    return &newPage->mainFrame();
}

void WebFrameLoaderClient::dispatchShow()
{
    WebPage* webPage = m_frame->page();
    if (!webPage)
        return;

    webPage->show();
}

void WebFrameLoaderClient::dispatchDecidePolicyForResponse(const ResourceResponse& response, const ResourceRequest& request, FramePolicyFunction function)
{
    WebPage* webPage = m_frame->page();
    if (!webPage) {
        function(PolicyIgnore);
        return;
    }

    if (!request.url().string()) {
        function(PolicyUse);
        return;
    }

    RefPtr<API::Object> userData;

    // Notify the bundle client.
    WKBundlePagePolicyAction policy = webPage->injectedBundlePolicyClient().decidePolicyForResponse(webPage, m_frame, response, request, userData);
    if (policy == WKBundlePagePolicyActionUse) {
        function(PolicyUse);
        return;
    }

    bool canShowMIMEType = webPage->canShowMIMEType(response.mimeType());

    uint64_t listenerID = m_frame->setUpPolicyListener(WTF::move(function));
    bool receivedPolicyAction;
    uint64_t policyAction;
    uint64_t downloadID;

    unsigned syncSendFlags = IPC::InformPlatformProcessWillSuspend;
    if (WebPage::synchronousMessagesShouldSpinRunLoop())
        syncSendFlags |= IPC::SpinRunLoopWhileWaitingForReply;

    WebCore::Frame* coreFrame = m_frame ? m_frame->coreFrame() : nullptr;
    if (!webPage->sendSync(Messages::WebPageProxy::DecidePolicyForResponseSync(m_frame->frameID(), SecurityOriginData::fromFrame(coreFrame), response, request, canShowMIMEType, listenerID, UserData(WebProcess::singleton().transformObjectsToHandles(userData.get()).get())), Messages::WebPageProxy::DecidePolicyForResponseSync::Reply(receivedPolicyAction, policyAction, downloadID), std::chrono::milliseconds::max(), syncSendFlags)) {
        m_frame->didReceivePolicyDecision(listenerID, PolicyIgnore, 0, 0);
        return;
    }

    // We call this synchronously because CFNetwork can only convert a loading connection to a download from its didReceiveResponse callback.
    if (receivedPolicyAction)
        m_frame->didReceivePolicyDecision(listenerID, static_cast<PolicyAction>(policyAction), 0, downloadID);
}

void WebFrameLoaderClient::dispatchDecidePolicyForNewWindowAction(const NavigationAction& navigationAction, const ResourceRequest& request, PassRefPtr<FormState> formState, const String& frameName, FramePolicyFunction function)
{
    WebPage* webPage = m_frame->page();
    if (!webPage) {
        function(PolicyIgnore);
        return;
    }

    RefPtr<API::Object> userData;

    RefPtr<InjectedBundleNavigationAction> action = InjectedBundleNavigationAction::create(m_frame, navigationAction, formState);

    // Notify the bundle client.
    WKBundlePagePolicyAction policy = webPage->injectedBundlePolicyClient().decidePolicyForNewWindowAction(webPage, m_frame, action.get(), request, frameName, userData);
    if (policy == WKBundlePagePolicyActionUse) {
        function(PolicyUse);
        return;
    }


    uint64_t listenerID = m_frame->setUpPolicyListener(WTF::move(function));

    NavigationActionData navigationActionData;
    navigationActionData.navigationType = action->navigationType();
    navigationActionData.modifiers = action->modifiers();
    navigationActionData.mouseButton = action->mouseButton();
    navigationActionData.isProcessingUserGesture = navigationAction.processingUserGesture();
    navigationActionData.canHandleRequest = webPage->canHandleRequest(request);
    navigationActionData.shouldOpenExternalURLsPolicy = navigationAction.shouldOpenExternalURLsPolicy();

    WebCore::Frame* coreFrame = m_frame ? m_frame->coreFrame() : nullptr;
    webPage->send(Messages::WebPageProxy::DecidePolicyForNewWindowAction(m_frame->frameID(), SecurityOriginData::fromFrame(coreFrame), navigationActionData, request, frameName, listenerID, UserData(WebProcess::singleton().transformObjectsToHandles(userData.get()).get())));
}

void WebFrameLoaderClient::dispatchDecidePolicyForNavigationAction(const NavigationAction& navigationAction, const ResourceRequest& request, PassRefPtr<FormState> prpFormState, FramePolicyFunction function)
{
    WebPage* webPage = m_frame->page();
    if (!webPage) {
        function(PolicyIgnore);
        return;
    }

    // Always ignore requests with empty URLs. 
    if (request.isEmpty()) {
        function(PolicyIgnore);
        return;
    }

    RefPtr<API::Object> userData;
    RefPtr<FormState> formState = prpFormState;

    RefPtr<InjectedBundleNavigationAction> action = InjectedBundleNavigationAction::create(m_frame, navigationAction, formState);

    // Notify the bundle client.
    WKBundlePagePolicyAction policy = webPage->injectedBundlePolicyClient().decidePolicyForNavigationAction(webPage, m_frame, action.get(), request, userData);
    if (policy == WKBundlePagePolicyActionUse) {
        function(PolicyUse);
        return;
    }
    
    uint64_t listenerID = m_frame->setUpPolicyListener(WTF::move(function));
    bool receivedPolicyAction;
    uint64_t newNavigationID;
    uint64_t policyAction;
    uint64_t downloadID;

    RefPtr<WebFrame> originatingFrame;
    switch (action->navigationType()) {
    case NavigationType::LinkClicked:
        if (EventTarget* target = navigationAction.event()->target()) {
            if (Node* node = target->toNode()) {
                if (Frame* frame = node->document().frame())
                    originatingFrame = WebFrame::fromCoreFrame(*frame);
            }
        }
        break;
    case NavigationType::FormSubmitted:
    case NavigationType::FormResubmitted:
        if (formState)
            originatingFrame = WebFrame::fromCoreFrame(*formState->sourceDocument()->frame());
        break;
    case NavigationType::BackForward:
    case NavigationType::Reload:
    case NavigationType::Other:
        break;
    }

    NavigationActionData navigationActionData;
    navigationActionData.navigationType = action->navigationType();
    navigationActionData.modifiers = action->modifiers();
    navigationActionData.mouseButton = action->mouseButton();
    navigationActionData.isProcessingUserGesture = navigationAction.processingUserGesture();
    navigationActionData.canHandleRequest = webPage->canHandleRequest(request);
    navigationActionData.shouldOpenExternalURLsPolicy = navigationAction.shouldOpenExternalURLsPolicy();

    WebCore::Frame* coreFrame = m_frame->coreFrame();
    WebDocumentLoader* documentLoader = static_cast<WebDocumentLoader*>(coreFrame->loader().policyDocumentLoader());
    if (!documentLoader)
        documentLoader = static_cast<WebDocumentLoader*>(coreFrame->loader().documentLoader());

    // Notify the UIProcess.
    WebCore::Frame* originatingCoreFrame = originatingFrame ? originatingFrame->coreFrame() : nullptr;
    if (!webPage->sendSync(Messages::WebPageProxy::DecidePolicyForNavigationAction(m_frame->frameID(), SecurityOriginData::fromFrame(coreFrame), documentLoader->navigationID(), navigationActionData, originatingFrame ? originatingFrame->frameID() : 0, SecurityOriginData::fromFrame(originatingCoreFrame), navigationAction.resourceRequest(), request, listenerID, UserData(WebProcess::singleton().transformObjectsToHandles(userData.get()).get())), Messages::WebPageProxy::DecidePolicyForNavigationAction::Reply(receivedPolicyAction, newNavigationID, policyAction, downloadID))) {
        m_frame->didReceivePolicyDecision(listenerID, PolicyIgnore, 0, 0);
        return;
    }

    // We call this synchronously because WebCore cannot gracefully handle a frame load without a synchronous navigation policy reply.
    if (receivedPolicyAction)
        m_frame->didReceivePolicyDecision(listenerID, static_cast<PolicyAction>(policyAction), newNavigationID, downloadID);
}

void WebFrameLoaderClient::cancelPolicyCheck()
{
    m_frame->invalidatePolicyListener();
}

void WebFrameLoaderClient::dispatchUnableToImplementPolicy(const ResourceError& error)
{
    WebPage* webPage = m_frame->page();
    if (!webPage)
        return;

    RefPtr<API::Object> userData;

    // Notify the bundle client.
    webPage->injectedBundlePolicyClient().unableToImplementPolicy(webPage, m_frame, error, userData);

    // Notify the UIProcess.
    webPage->send(Messages::WebPageProxy::UnableToImplementPolicy(m_frame->frameID(), error, UserData(WebProcess::singleton().transformObjectsToHandles(userData.get()).get())));
}

void WebFrameLoaderClient::dispatchWillSendSubmitEvent(PassRefPtr<FormState> prpFormState)
{
    WebPage* webPage = m_frame->page();
    if (!webPage)
        return;

    RefPtr<FormState> formState = prpFormState;
    HTMLFormElement* form = formState->form();

    WebFrame* sourceFrame = WebFrame::fromCoreFrame(*formState->sourceDocument()->frame());
    ASSERT(sourceFrame);

    webPage->injectedBundleFormClient().willSendSubmitEvent(webPage, form, m_frame, sourceFrame, formState->textFieldValues());
}

void WebFrameLoaderClient::dispatchWillSubmitForm(PassRefPtr<FormState> prpFormState, FramePolicyFunction function)
{
    WebPage* webPage = m_frame->page();
    if (!webPage)
        return;

    // FIXME: Pass more of the form state.
    RefPtr<FormState> formState = prpFormState;
    
    HTMLFormElement* form = formState->form();

    WebFrame* sourceFrame = WebFrame::fromCoreFrame(*formState->sourceDocument()->frame());
    ASSERT(sourceFrame);

    const Vector<std::pair<String, String>>& values = formState->textFieldValues();

    RefPtr<API::Object> userData;
    webPage->injectedBundleFormClient().willSubmitForm(webPage, form, m_frame, sourceFrame, values, userData);


    uint64_t listenerID = m_frame->setUpPolicyListener(WTF::move(function));

    webPage->send(Messages::WebPageProxy::WillSubmitForm(m_frame->frameID(), sourceFrame->frameID(), values, listenerID, UserData(WebProcess::singleton().transformObjectsToHandles(userData.get()).get())));
}

void WebFrameLoaderClient::revertToProvisionalState(DocumentLoader*)
{
    notImplemented();
}

void WebFrameLoaderClient::setMainDocumentError(DocumentLoader*, const ResourceError& error)
{
    if (!m_pluginView)
        return;
    
    m_pluginView->manualLoadDidFail(error);
    m_pluginView = nullptr;
    m_hasSentResponseToPluginView = false;
}

void WebFrameLoaderClient::setMainFrameDocumentReady(bool)
{
    notImplemented();
}

void WebFrameLoaderClient::startDownload(const ResourceRequest& request, const String& /* suggestedName */)
{
    m_frame->startDownload(request);
}

void WebFrameLoaderClient::willChangeTitle(DocumentLoader*)
{
    notImplemented();
}

void WebFrameLoaderClient::didChangeTitle(DocumentLoader*)
{
    notImplemented();
}

void WebFrameLoaderClient::willReplaceMultipartContent()
{
    WebPage* webPage = m_frame->page();
    if (!webPage)
        return;
    webPage->willReplaceMultipartContent(*m_frame);
}

void WebFrameLoaderClient::didReplaceMultipartContent()
{
    WebPage* webPage = m_frame->page();
    if (!webPage)
        return;
    webPage->didReplaceMultipartContent(*m_frame);
}

void WebFrameLoaderClient::committedLoad(DocumentLoader* loader, const char* data, int length)
{
    if (!m_pluginView)
        loader->commitData(data, length);

    // If the document is a stand-alone media document, now is the right time to cancel the WebKit load.
    // FIXME: This code should be shared across all ports. <http://webkit.org/b/48762>.
    if (m_frame->coreFrame()->document()->isMediaDocument())
        loader->cancelMainResourceLoad(pluginWillHandleLoadError(loader->response()));

    // Calling commitData did not create the plug-in view.
    if (!m_pluginView)
        return;

    if (!m_hasSentResponseToPluginView) {
        m_pluginView->manualLoadDidReceiveResponse(loader->response());
        // manualLoadDidReceiveResponse sets up a new stream to the plug-in. on a full-page plug-in, a failure in
        // setting up this stream can cause the main document load to be cancelled, setting m_pluginView
        // to null
        if (!m_pluginView)
            return;
        m_hasSentResponseToPluginView = true;
    }
    m_pluginView->manualLoadDidReceiveData(data, length);
}

void WebFrameLoaderClient::finishedLoading(DocumentLoader* loader)
{
    if (!m_pluginView) {
        if (m_frameHasCustomContentProvider) {
            WebPage* webPage = m_frame->page();
            if (!webPage)
                return;

            RefPtr<SharedBuffer> mainResourceData = loader->mainResourceData();
            IPC::DataReference dataReference(reinterpret_cast<const uint8_t*>(mainResourceData ? mainResourceData->data() : 0), mainResourceData ? mainResourceData->size() : 0);
            webPage->send(Messages::WebPageProxy::DidFinishLoadingDataForCustomContentProvider(loader->response().suggestedFilename(), dataReference));
        }

        return;
    }

    // If we just received an empty response without any data, we won't have sent a response to the plug-in view.
    // Make sure to do this before calling manualLoadDidFinishLoading.
    if (!m_hasSentResponseToPluginView) {
        m_pluginView->manualLoadDidReceiveResponse(loader->response());

        // Protect against the above call nulling out the plug-in (by trying to cancel the load for example).
        if (!m_pluginView)
            return;
    }

    m_pluginView->manualLoadDidFinishLoading();
    m_pluginView = nullptr;
    m_hasSentResponseToPluginView = false;
}

void WebFrameLoaderClient::updateGlobalHistory()
{
    WebPage* webPage = m_frame->page();
    if (!webPage || !webPage->pageGroup()->isVisibleToHistoryClient())
        return;

    DocumentLoader* loader = m_frame->coreFrame()->loader().documentLoader();

    WebNavigationDataStore data;
    data.url = loader->url().string();
    // FIXME: use direction of title.
    data.title = loader->title().string();
    data.originalRequest = loader->originalRequestCopy();
    data.response = loader->response();

    webPage->send(Messages::WebPageProxy::DidNavigateWithNavigationData(data, m_frame->frameID()));
}

void WebFrameLoaderClient::updateGlobalHistoryRedirectLinks()
{
    WebPage* webPage = m_frame->page();
    if (!webPage || !webPage->pageGroup()->isVisibleToHistoryClient())
        return;

    DocumentLoader* loader = m_frame->coreFrame()->loader().documentLoader();
    ASSERT(loader->unreachableURL().isEmpty());

    // Client redirect
    if (!loader->clientRedirectSourceForHistory().isNull()) {
        webPage->send(Messages::WebPageProxy::DidPerformClientRedirect(
            loader->clientRedirectSourceForHistory(), loader->clientRedirectDestinationForHistory(), m_frame->frameID()));
    }

    // Server redirect
    if (!loader->serverRedirectSourceForHistory().isNull()) {
        webPage->send(Messages::WebPageProxy::DidPerformServerRedirect(
            loader->serverRedirectSourceForHistory(), loader->serverRedirectDestinationForHistory(), m_frame->frameID()));
    }
}

bool WebFrameLoaderClient::shouldGoToHistoryItem(HistoryItem* item) const
{
    WebPage* webPage = m_frame->page();
    if (!webPage)
        return false;
    
    uint64_t itemID = WebBackForwardListProxy::idForItem(item);
    if (!itemID) {
        // We should never be considering navigating to an item that is not actually in the back/forward list.
        ASSERT_NOT_REACHED();
        return false;
    }

    RefPtr<InjectedBundleBackForwardListItem> bundleItem = InjectedBundleBackForwardListItem::create(item);
    RefPtr<API::Object> userData;

    // Ask the bundle client first
    bool shouldGoToBackForwardListItem = webPage->injectedBundleLoaderClient().shouldGoToBackForwardListItem(webPage, bundleItem.get(), userData);
    if (!shouldGoToBackForwardListItem)
        return false;

    webPage->send(Messages::WebPageProxy::WillGoToBackForwardListItem(itemID, UserData(WebProcess::singleton().transformObjectsToHandles(userData.get()).get())));
    return true;
}

void WebFrameLoaderClient::didDisplayInsecureContent()
{
    WebPage* webPage = m_frame->page();
    if (!webPage)
        return;

    RefPtr<API::Object> userData;

    webPage->injectedBundleLoaderClient().didDisplayInsecureContentForFrame(webPage, m_frame, userData);

    webPage->send(Messages::WebPageProxy::DidDisplayInsecureContentForFrame(m_frame->frameID(), UserData(WebProcess::singleton().transformObjectsToHandles(userData.get()).get())));
}

void WebFrameLoaderClient::didRunInsecureContent(SecurityOrigin*, const URL&)
{
    WebPage* webPage = m_frame->page();
    if (!webPage)
        return;

    RefPtr<API::Object> userData;

    webPage->injectedBundleLoaderClient().didRunInsecureContentForFrame(webPage, m_frame, userData);

    webPage->send(Messages::WebPageProxy::DidRunInsecureContentForFrame(m_frame->frameID(), UserData(WebProcess::singleton().transformObjectsToHandles(userData.get()).get())));
}

void WebFrameLoaderClient::didDetectXSS(const URL&, bool)
{
    WebPage* webPage = m_frame->page();
    if (!webPage)
        return;

    RefPtr<API::Object> userData;

    webPage->injectedBundleLoaderClient().didDetectXSSForFrame(webPage, m_frame, userData);

    webPage->send(Messages::WebPageProxy::DidDetectXSSForFrame(m_frame->frameID(), UserData(WebProcess::singleton().transformObjectsToHandles(userData.get()).get())));
}

ResourceError WebFrameLoaderClient::cancelledError(const ResourceRequest& request)
{
    return WebKit::cancelledError(request);
}

ResourceError WebFrameLoaderClient::blockedError(const ResourceRequest& request)
{
    return WebKit::blockedError(request);
}

ResourceError WebFrameLoaderClient::blockedByContentBlockerError(const ResourceRequest& request)
{
    return WebKit::blockedByContentBlockerError(request);
}

ResourceError WebFrameLoaderClient::cannotShowURLError(const ResourceRequest& request)
{
    return WebKit::cannotShowURLError(request);
}

ResourceError WebFrameLoaderClient::interruptedForPolicyChangeError(const ResourceRequest& request)
{
    return WebKit::interruptedForPolicyChangeError(request);
}

ResourceError WebFrameLoaderClient::cannotShowMIMETypeError(const ResourceResponse& response)
{
    return WebKit::cannotShowMIMETypeError(response);
}

ResourceError WebFrameLoaderClient::fileDoesNotExistError(const ResourceResponse& response)
{
    return WebKit::fileDoesNotExistError(response);
}

ResourceError WebFrameLoaderClient::pluginWillHandleLoadError(const ResourceResponse& response)
{
    return WebKit::pluginWillHandleLoadError(response);
}

bool WebFrameLoaderClient::shouldFallBack(const ResourceError& error)
{
    static NeverDestroyed<const ResourceError> cancelledError(this->cancelledError(ResourceRequest()));
    static NeverDestroyed<const ResourceError> pluginWillHandleLoadError(this->pluginWillHandleLoadError(ResourceResponse()));

    if (error.errorCode() == cancelledError.get().errorCode() && error.domain() == cancelledError.get().domain())
        return false;

    if (error.errorCode() == pluginWillHandleLoadError.get().errorCode() && error.domain() == pluginWillHandleLoadError.get().domain())
        return false;

    return true;
}

bool WebFrameLoaderClient::canHandleRequest(const ResourceRequest&) const
{
    notImplemented();
    return true;
}

bool WebFrameLoaderClient::canShowMIMEType(const String& /*MIMEType*/) const
{
    notImplemented();
    return true;
}

bool WebFrameLoaderClient::canShowMIMETypeAsHTML(const String& /*MIMEType*/) const
{
    return true;
}

bool WebFrameLoaderClient::representationExistsForURLScheme(const String& /*URLScheme*/) const
{
    notImplemented();
    return false;
}

String WebFrameLoaderClient::generatedMIMETypeForURLScheme(const String& /*URLScheme*/) const
{
    notImplemented();
    return String();
}

void WebFrameLoaderClient::frameLoadCompleted()
{
    // Note: Can be called multiple times.
    WebPage* webPage = m_frame->page();
    if (!webPage)
        return;

    if (m_frame->isMainFrame() && !m_didCompletePageTransition) {
        webPage->didCompletePageTransition();
        m_didCompletePageTransition = true;
    }
}

void WebFrameLoaderClient::saveViewStateToItem(HistoryItem* historyItem)
{
#if PLATFORM(IOS) || PLATFORM(EFL)
    if (m_frame->isMainFrame())
        m_frame->page()->savePageState(*historyItem);
#else
    UNUSED_PARAM(historyItem);
#endif
}

void WebFrameLoaderClient::restoreViewState()
{
#if PLATFORM(IOS) || PLATFORM(EFL)
    Frame& frame = *m_frame->coreFrame();
    HistoryItem* currentItem = frame.loader().history().currentItem();
    if (FrameView* view = frame.view()) {
        if (m_frame->isMainFrame())
            m_frame->page()->restorePageState(*currentItem);
        else if (!view->wasScrolledByUser())
            view->setScrollPosition(currentItem->scrollPoint());
    }
#else
    // Inform the UI process of the scale factor.
    double scaleFactor = m_frame->coreFrame()->loader().history().currentItem()->pageScaleFactor();

    // A scale factor of 0 means the history item has the default scale factor, thus we do not need to update it.
    if (scaleFactor)
        m_frame->page()->send(Messages::WebPageProxy::PageScaleFactorDidChange(scaleFactor));

    // FIXME: This should not be necessary. WebCore should be correctly invalidating
    // the view on restores from the back/forward cache.
    if (m_frame->page() && m_frame == m_frame->page()->mainWebFrame())
        m_frame->page()->drawingArea()->setNeedsDisplay();
#endif
}

void WebFrameLoaderClient::provisionalLoadStarted()
{
    WebPage* webPage = m_frame->page();
    if (!webPage)
        return;

    if (m_frame->isMainFrame()) {
        webPage->didStartPageTransition();
        m_didCompletePageTransition = false;
    }
}

void WebFrameLoaderClient::didFinishLoad()
{
    // If we have a load listener, notify it.
    if (WebFrame::LoadListener* loadListener = m_frame->loadListener())
        loadListener->didFinishLoad(m_frame);
}

void WebFrameLoaderClient::prepareForDataSourceReplacement()
{
    notImplemented();
}

Ref<DocumentLoader> WebFrameLoaderClient::createDocumentLoader(const ResourceRequest& request, const SubstituteData& substituteData)
{
    return m_frame->page()->createDocumentLoader(*m_frame->coreFrame(), request, substituteData);
}

void WebFrameLoaderClient::updateCachedDocumentLoader(WebCore::DocumentLoader& loader)
{
    m_frame->page()->updateCachedDocumentLoader(static_cast<WebDocumentLoader&>(loader), *m_frame->coreFrame());
}

void WebFrameLoaderClient::setTitle(const StringWithDirection& title, const URL& url)
{
    WebPage* webPage = m_frame->page();
    if (!webPage || !webPage->pageGroup()->isVisibleToHistoryClient())
        return;

    // FIXME: use direction of title.
    webPage->send(Messages::WebPageProxy::DidUpdateHistoryTitle(title.string(), url.string(), m_frame->frameID()));
}

String WebFrameLoaderClient::userAgent(const URL& url)
{
    WebPage* webPage = m_frame->page();
    if (!webPage)
        return String();

    return webPage->userAgent(m_frame, url);
}

void WebFrameLoaderClient::savePlatformDataToCachedFrame(CachedFrame*)
{
}

void WebFrameLoaderClient::transitionToCommittedFromCachedFrame(CachedFrame*)
{
    const ResourceResponse& response = m_frame->coreFrame()->loader().documentLoader()->response();
    m_frameHasCustomContentProvider = m_frame->isMainFrame() && m_frame->page()->shouldUseCustomContentProviderForResponse(response);
    m_frameCameFromPageCache = true;
}

void WebFrameLoaderClient::transitionToCommittedForNewPage()
{
    WebPage* webPage = m_frame->page();

    Color backgroundColor = webPage->drawsBackground() ? Color::white : Color::transparent;
    bool isMainFrame = m_frame->isMainFrame();
    bool isTransparent = !webPage->drawsBackground();
    bool shouldUseFixedLayout = isMainFrame && webPage->useFixedLayout();
    bool shouldDisableScrolling = isMainFrame && !webPage->mainFrameIsScrollable();
    bool shouldHideScrollbars = shouldDisableScrolling;
    IntRect fixedVisibleContentRect;

#if USE(COORDINATED_GRAPHICS)
    if (m_frame->coreFrame()->view())
        fixedVisibleContentRect = m_frame->coreFrame()->view()->fixedVisibleContentRect();
    if (shouldUseFixedLayout)
        shouldHideScrollbars = true;
#endif

    const ResourceResponse& response = m_frame->coreFrame()->loader().documentLoader()->response();
    m_frameHasCustomContentProvider = isMainFrame && webPage->shouldUseCustomContentProviderForResponse(response);
    m_frameCameFromPageCache = false;

    ScrollbarMode defaultScrollbarMode = shouldHideScrollbars ? ScrollbarAlwaysOff : ScrollbarAuto;

    m_frame->coreFrame()->createView(webPage->size(), backgroundColor, isTransparent,
        webPage->fixedLayoutSize(), fixedVisibleContentRect, shouldUseFixedLayout,
        defaultScrollbarMode, /* lock */ shouldHideScrollbars, defaultScrollbarMode, /* lock */ shouldHideScrollbars);

    if (int minimumLayoutWidth = webPage->minimumLayoutSize().width()) {
        int minimumLayoutHeight = std::max(webPage->minimumLayoutSize().height(), 1);
        int maximumSize = std::numeric_limits<int>::max();
        m_frame->coreFrame()->view()->enableAutoSizeMode(true, IntSize(minimumLayoutWidth, minimumLayoutHeight), IntSize(maximumSize, maximumSize));

        if (webPage->autoSizingShouldExpandToViewHeight())
            m_frame->coreFrame()->view()->setAutoSizeFixedMinimumHeight(webPage->size().height());
    }

    m_frame->coreFrame()->view()->setProhibitsScrolling(shouldDisableScrolling);
    m_frame->coreFrame()->view()->setVisualUpdatesAllowedByClient(!webPage->shouldExtendIncrementalRenderingSuppression());
#if PLATFORM(COCOA)
    m_frame->coreFrame()->view()->setExposedRect(webPage->drawingArea()->exposedRect());
#endif
#if PLATFORM(IOS)
    m_frame->coreFrame()->view()->setDelegatesScrolling(true);
#endif

    if (webPage->scrollPinningBehavior() != DoNotPin)
        m_frame->coreFrame()->view()->setScrollPinningBehavior(webPage->scrollPinningBehavior());

#if USE(COORDINATED_GRAPHICS)
    if (shouldUseFixedLayout) {
        m_frame->coreFrame()->view()->setDelegatesScrolling(shouldUseFixedLayout);
        m_frame->coreFrame()->view()->setPaintsEntireContents(shouldUseFixedLayout);
        return;
    }
#endif
}

void WebFrameLoaderClient::didSaveToPageCache()
{
    WebPage* webPage = m_frame->page();
    if (!webPage)
        return;

    webPage->send(Messages::WebPageProxy::DidSaveToPageCache());
}

void WebFrameLoaderClient::didRestoreFromPageCache()
{
    m_frameCameFromPageCache = true;
}

void WebFrameLoaderClient::dispatchDidBecomeFrameset(bool value)
{
    WebPage* webPage = m_frame->page();
    if (!webPage)
        return;

    webPage->send(Messages::WebPageProxy::FrameDidBecomeFrameSet(m_frame->frameID(), value));
}

bool WebFrameLoaderClient::canCachePage() const
{
    // We cannot cache frames that have custom representations because they are
    // rendered in the UIProcess.
    return !m_frameHasCustomContentProvider;
}

void WebFrameLoaderClient::convertMainResourceLoadToDownload(DocumentLoader *documentLoader, SessionID sessionID, const ResourceRequest& request, const ResourceResponse& response)
{
    m_frame->convertMainResourceLoadToDownload(documentLoader, sessionID, request, response);
}

RefPtr<Frame> WebFrameLoaderClient::createFrame(const URL& url, const String& name, HTMLFrameOwnerElement* ownerElement,
                                                    const String& referrer, bool /*allowsScrolling*/, int /*marginWidth*/, int /*marginHeight*/)
{
    WebPage* webPage = m_frame->page();

    RefPtr<WebFrame> subframe = WebFrame::createSubframe(webPage, name, ownerElement);

    Frame* coreSubframe = subframe->coreFrame();
    if (!coreSubframe)
        return nullptr;

    // The creation of the frame may have run arbitrary JavaScript that removed it from the page already.
    if (!coreSubframe->page())
        return nullptr;

    m_frame->coreFrame()->loader().loadURLIntoChildFrame(url, referrer, coreSubframe);

    // The frame's onload handler may have removed it from the document.
    if (!subframe->coreFrame())
        return nullptr;
    ASSERT(subframe->coreFrame() == coreSubframe);
    if (!coreSubframe->tree().parent())
        return nullptr;

    return coreSubframe;
}

RefPtr<Widget> WebFrameLoaderClient::createPlugin(const IntSize&, HTMLPlugInElement* pluginElement, const URL& url, const Vector<String>& paramNames, const Vector<String>& paramValues, const String& mimeType, bool loadManually)
{
    ASSERT(paramNames.size() == paramValues.size());
    ASSERT(m_frame->page());

    Plugin::Parameters parameters;
    parameters.url = url;
    parameters.names = paramNames;
    parameters.values = paramValues;
    parameters.mimeType = mimeType;
    parameters.isFullFramePlugin = loadManually;
    parameters.shouldUseManualLoader = parameters.isFullFramePlugin && !m_frameCameFromPageCache;
#if PLATFORM(COCOA)
    parameters.layerHostingMode = m_frame->page()->layerHostingMode();
#endif

#if ENABLE(NETSCAPE_PLUGIN_API)
    RefPtr<Plugin> plugin = m_frame->page()->createPlugin(m_frame, pluginElement, parameters, parameters.mimeType);
    if (!plugin)
        return nullptr;

    return PluginView::create(pluginElement, plugin.release(), parameters);
#else
    UNUSED_PARAM(pluginElement);
    return nullptr;
#endif
}

void WebFrameLoaderClient::recreatePlugin(Widget* widget)
{
#if ENABLE(NETSCAPE_PLUGIN_API)
    ASSERT(widget && widget->isPluginViewBase());
    ASSERT(m_frame->page());

    PluginView* pluginView = static_cast<PluginView*>(widget);
    String newMIMEType;
    RefPtr<Plugin> plugin = m_frame->page()->createPlugin(m_frame, pluginView->pluginElement(), pluginView->initialParameters(), newMIMEType);
    pluginView->recreateAndInitialize(plugin.release());
#else
    UNUSED_PARAM(widget);
#endif
}

void WebFrameLoaderClient::redirectDataToPlugin(Widget* pluginWidget)
{
    if (pluginWidget)
        m_pluginView = static_cast<PluginView*>(pluginWidget);
}

#if ENABLE(WEBGL)
WebCore::WebGLLoadPolicy WebFrameLoaderClient::webGLPolicyForURL(const String& url) const
{
    if (WebPage* webPage = m_frame->page())
        return webPage->webGLPolicyForURL(m_frame, url);

    return WebGLAllowCreation;
}

WebCore::WebGLLoadPolicy WebFrameLoaderClient::resolveWebGLPolicyForURL(const String& url) const
{
    if (WebPage* webPage = m_frame->page())
        return webPage->resolveWebGLPolicyForURL(m_frame, url);

    return WebGLAllowCreation;
}
#endif // ENABLE(WEBGL)

PassRefPtr<Widget> WebFrameLoaderClient::createJavaAppletWidget(const IntSize& pluginSize, HTMLAppletElement* appletElement, const URL&, const Vector<String>& paramNames, const Vector<String>& paramValues)
{
#if ENABLE(NETSCAPE_PLUGIN_API)
    RefPtr<Widget> plugin = createPlugin(pluginSize, appletElement, URL(), paramNames, paramValues, appletElement->serviceType(), false);
    if (!plugin) {
        if (WebPage* webPage = m_frame->page()) {
            String frameURLString = m_frame->coreFrame()->loader().documentLoader()->responseURL().string();
            String pageURLString = webPage->corePage()->mainFrame().loader().documentLoader()->responseURL().string();
            webPage->send(Messages::WebPageProxy::DidFailToInitializePlugin(appletElement->serviceType(), frameURLString, pageURLString));
        }
    }
    return plugin.release();
#else
    UNUSED_PARAM(pluginSize);
    UNUSED_PARAM(appletElement);
    UNUSED_PARAM(paramNames);
    UNUSED_PARAM(paramValues);
    return 0;
#endif
}

static bool pluginSupportsExtension(const PluginData& pluginData, const String& extension)
{
    ASSERT(extension.lower() == extension);

    Vector<MimeClassInfo> mimes;
    Vector<size_t> mimePluginIndices;
    pluginData.getWebVisibleMimesAndPluginIndices(mimes, mimePluginIndices);
    for (size_t i = 0; i < mimes.size(); ++i) {
        const MimeClassInfo& mimeClassInfo = mimes[i];

        if (mimeClassInfo.extensions.contains(extension))
            return true;
    }
    return false;
}

ObjectContentType WebFrameLoaderClient::objectContentType(const URL& url, const String& mimeTypeIn)
{
    // FIXME: This should be merged with WebCore::FrameLoader::defaultObjectContentType when the plugin code
    // is consolidated.

    String mimeType = mimeTypeIn;
    if (mimeType.isEmpty()) {
        String extension = url.path().substring(url.path().reverseFind('.') + 1).lower();

        // Try to guess the MIME type from the extension.
        mimeType = MIMETypeRegistry::getMIMETypeForExtension(extension);

        if (mimeType.isEmpty()) {
            // Check if there's a plug-in around that can handle the extension.
            if (WebPage* webPage = m_frame->page()) {
                if (pluginSupportsExtension(webPage->corePage()->pluginData(), extension))
                    return ObjectContentNetscapePlugin;
            }
        }
    }

    if (mimeType.isEmpty())
        return ObjectContentFrame;

    bool plugInSupportsMIMEType = false;
    if (WebPage* webPage = m_frame->page()) {
        const PluginData& pluginData = webPage->corePage()->pluginData();
        if (pluginData.supportsMimeType(mimeType, PluginData::AllPlugins) && webFrame()->coreFrame()->loader().subframeLoader().allowPlugins())
            plugInSupportsMIMEType = true;
        else if (pluginData.supportsMimeType(mimeType, PluginData::OnlyApplicationPlugins))
            plugInSupportsMIMEType = true;
    }
    
    if (MIMETypeRegistry::isSupportedImageMIMEType(mimeType))
        return ObjectContentImage;

    if (plugInSupportsMIMEType)
        return ObjectContentNetscapePlugin;

    if (MIMETypeRegistry::isSupportedNonImageMIMEType(mimeType))
        return ObjectContentFrame;

#if PLATFORM(IOS)
    // iOS can render PDF in <object>/<embed> via PDFDocumentImage.
    if (MIMETypeRegistry::isPDFOrPostScriptMIMEType(mimeType))
        return ObjectContentImage;
#endif

    return ObjectContentNone;
}

String WebFrameLoaderClient::overrideMediaType() const
{
    notImplemented();
    return String();
}

void WebFrameLoaderClient::dispatchDidClearWindowObjectInWorld(DOMWrapperWorld& world)
{
    WebPage* webPage = m_frame->page();
    if (!webPage)
        return;

    webPage->injectedBundleLoaderClient().didClearWindowObjectForFrame(webPage, m_frame, world);

#if HAVE(ACCESSIBILITY) && (PLATFORM(GTK) || PLATFORM(EFL))
    // Ensure the accessibility hierarchy is updated.
    webPage->updateAccessibilityTree();
#endif
}


void WebFrameLoaderClient::dispatchGlobalObjectAvailable(DOMWrapperWorld& world)
{
    WebPage* webPage = m_frame->page();
    if (!webPage)
        return;
    
    webPage->injectedBundleLoaderClient().globalObjectIsAvailableForFrame(webPage, m_frame, world);
}

void WebFrameLoaderClient::dispatchWillDisconnectDOMWindowExtensionFromGlobalObject(WebCore::DOMWindowExtension* extension)
{
    WebPage* webPage = m_frame->page();
    if (!webPage)
        return;
        
    webPage->injectedBundleLoaderClient().willDisconnectDOMWindowExtensionFromGlobalObject(webPage, extension);
}

void WebFrameLoaderClient::dispatchDidReconnectDOMWindowExtensionToGlobalObject(WebCore::DOMWindowExtension* extension)
{
    WebPage* webPage = m_frame->page();
    if (!webPage)
        return;
        
    webPage->injectedBundleLoaderClient().didReconnectDOMWindowExtensionToGlobalObject(webPage, extension);
}

void WebFrameLoaderClient::dispatchWillDestroyGlobalObjectForDOMWindowExtension(WebCore::DOMWindowExtension* extension)
{
    WebPage* webPage = m_frame->page();
    if (!webPage)
        return;
        
    webPage->injectedBundleLoaderClient().willDestroyGlobalObjectForDOMWindowExtension(webPage, extension);
}

void WebFrameLoaderClient::registerForIconNotification(bool /*listen*/)
{
    notImplemented();
}

#if PLATFORM(COCOA)
    
RemoteAXObjectRef WebFrameLoaderClient::accessibilityRemoteObject() 
{
    WebPage* webPage = m_frame->page();
    if (!webPage)
        return 0;
    
    return webPage->accessibilityRemoteObject();
}
    
NSCachedURLResponse* WebFrameLoaderClient::willCacheResponse(DocumentLoader*, unsigned long identifier, NSCachedURLResponse* response) const
{
    WebPage* webPage = m_frame->page();
    if (!webPage)
        return response;

    return webPage->injectedBundleResourceLoadClient().shouldCacheResponse(webPage, m_frame, identifier) ? response : nil;
}

#endif // PLATFORM(COCOA)

bool WebFrameLoaderClient::shouldAlwaysUsePluginDocument(const String& /*mimeType*/) const
{
    notImplemented();
    return false;
}

void WebFrameLoaderClient::didChangeScrollOffset()
{
    WebPage* webPage = m_frame->page();
    if (!webPage)
        return;

    webPage->didChangeScrollOffsetForFrame(m_frame->coreFrame());
}

bool WebFrameLoaderClient::allowScript(bool enabledPerSettings)
{
    if (!enabledPerSettings)
        return false;

    Frame* coreFrame = m_frame->coreFrame();

    if (coreFrame->document()->isPluginDocument()) {
        PluginDocument* pluginDocument = static_cast<PluginDocument*>(coreFrame->document());

        if (pluginDocument->pluginWidget() && pluginDocument->pluginWidget()->isPluginView()) {
            PluginView* pluginView = static_cast<PluginView*>(pluginDocument->pluginWidget());

            if (!pluginView->shouldAllowScripting())
                return false;
        }
    }

    return true;
}

bool WebFrameLoaderClient::shouldForceUniversalAccessFromLocalURL(const WebCore::URL& url)
{
    WebPage* webPage = m_frame->page();
    if (!webPage)
        return false;

    return webPage->injectedBundleLoaderClient().shouldForceUniversalAccessFromLocalURL(webPage, url.string());
}

PassRefPtr<FrameNetworkingContext> WebFrameLoaderClient::createNetworkingContext()
{
    RefPtr<WebFrameNetworkingContext> context = WebFrameNetworkingContext::create(m_frame);
    return context.release();
}

#if ENABLE(CONTENT_FILTERING)
void WebFrameLoaderClient::contentFilterDidBlockLoad(WebCore::ContentFilterUnblockHandler unblockHandler)
{
    if (!unblockHandler.needsUIProcess()) {
        m_frame->coreFrame()->loader().policyChecker().setContentFilterUnblockHandler(WTF::move(unblockHandler));
        return;
    }

    if (WebPage* webPage { m_frame->page() })
        webPage->send(Messages::WebPageProxy::ContentFilterDidBlockLoadForFrame(unblockHandler, m_frame->frameID()));
}
#endif

#if ENABLE(REQUEST_AUTOCOMPLETE)
void WebFrameLoaderClient::didRequestAutocomplete(PassRefPtr<WebCore::FormState>)
{
}
#endif

void WebFrameLoaderClient::prefetchDNS(const String& hostname)
{
    WebProcess::singleton().prefetchDNS(hostname);
}

<<<<<<< HEAD
bool WebFrameLoaderClient::shouldPaintBrokenImage(const WebCore::URL&) const
{
#if PLATFORM(WPE)
    return false;
#else
    return true;
#endif
=======
void WebFrameLoaderClient::didRestoreScrollPosition()
{
    WebPage* webPage = m_frame->page();
    if (!webPage)
        return;

    webPage->didRestoreScrollPosition();
>>>>>>> 42c03fa7
}

} // namespace WebKit<|MERGE_RESOLUTION|>--- conflicted
+++ resolved
@@ -1728,7 +1728,15 @@
     WebProcess::singleton().prefetchDNS(hostname);
 }
 
-<<<<<<< HEAD
+void WebFrameLoaderClient::didRestoreScrollPosition()
+{
+    WebPage* webPage = m_frame->page();
+    if (!webPage)
+        return;
+
+    webPage->didRestoreScrollPosition();
+}
+
 bool WebFrameLoaderClient::shouldPaintBrokenImage(const WebCore::URL&) const
 {
 #if PLATFORM(WPE)
@@ -1736,15 +1744,6 @@
 #else
     return true;
 #endif
-=======
-void WebFrameLoaderClient::didRestoreScrollPosition()
-{
-    WebPage* webPage = m_frame->page();
-    if (!webPage)
-        return;
-
-    webPage->didRestoreScrollPosition();
->>>>>>> 42c03fa7
 }
 
 } // namespace WebKit