--- conflicted
+++ resolved
@@ -355,8 +355,7 @@
 void WebChromeClient::addMessageToConsole(MessageSource source, MessageLevel level, const String& message, unsigned lineNumber, unsigned columnNumber, const String& sourceID)
 {
     // Notify the bundle client.
-<<<<<<< HEAD
-    m_page->injectedBundleUIClient().willAddMessageToConsole(m_page, source, level, message, lineNumber, columnNumber, sourceID);
+    m_page.injectedBundleUIClient().willAddMessageToConsole(&m_page, source, level, message, lineNumber, columnNumber, sourceID);
 
     String src;
     switch(source) {
@@ -398,10 +397,7 @@
             lvl = "Info"; break;
     }
 
-    m_page->send(Messages::WebPageProxy::WillAddDetailedMessageToConsole(src, lvl, lineNumber, columnNumber, message, sourceID));
-=======
-    m_page.injectedBundleUIClient().willAddMessageToConsole(&m_page, source, level, message, lineNumber, columnNumber, sourceID);
->>>>>>> 05dda0ab
+    m_page.send(Messages::WebPageProxy::WillAddDetailedMessageToConsole(src, lvl, lineNumber, columnNumber, message, sourceID));
 }
 
 bool WebChromeClient::canRunBeforeUnloadConfirmPanel()
