/*
 * Copyright (C) 2010 Apple Inc. All rights reserved.
 * Portions Copyright (c) 2010 Motorola Mobility, Inc.  All rights reserved.
 *
 * Redistribution and use in source and binary forms, with or without
 * modification, are permitted provided that the following conditions
 * are met:
 * 1. Redistributions of source code must retain the above copyright
 *    notice, this list of conditions and the following disclaimer.
 * 2. Redistributions in binary form must reproduce the above copyright
 *    notice, this list of conditions and the following disclaimer in the
 *    documentation and/or other materials provided with the distribution.
 *
 * THIS SOFTWARE IS PROVIDED BY APPLE INC. AND ITS CONTRIBUTORS ``AS IS''
 * AND ANY EXPRESS OR IMPLIED WARRANTIES, INCLUDING, BUT NOT LIMITED TO,
 * THE IMPLIED WARRANTIES OF MERCHANTABILITY AND FITNESS FOR A PARTICULAR
 * PURPOSE ARE DISCLAIMED. IN NO EVENT SHALL APPLE INC. OR ITS CONTRIBUTORS
 * BE LIABLE FOR ANY DIRECT, INDIRECT, INCIDENTAL, SPECIAL, EXEMPLARY, OR
 * CONSEQUENTIAL DAMAGES (INCLUDING, BUT NOT LIMITED TO, PROCUREMENT OF
 * SUBSTITUTE GOODS OR SERVICES; LOSS OF USE, DATA, OR PROFITS; OR BUSINESS
 * INTERRUPTION) HOWEVER CAUSED AND ON ANY THEORY OF LIABILITY, WHETHER IN
 * CONTRACT, STRICT LIABILITY, OR TORT (INCLUDING NEGLIGENCE OR OTHERWISE)
 * ARISING IN ANY WAY OUT OF THE USE OF THIS SOFTWARE, EVEN IF ADVISED OF
 * THE POSSIBILITY OF SUCH DAMAGE.
 */

#include "config.h"
#include "WebProcessMainUnix.h"

#include "ChildProcessMain.h"
#include "WebProcess.h"
#include <WebCore/PlatformDisplayWPE.h>
#include <WebCore/SoupNetworkSession.h>
#include <glib.h>
#include <libsoup/soup.h>

#include <iostream>

using namespace WebCore;

namespace WebKit {

class WebProcessMain final: public ChildProcessMainBase {
public:
    bool platformInitialize() override
    {
        // TODO: Wrap with #ifndef NDEBUG
        if (g_getenv("WEBKIT2_PAUSE_WEB_PROCESS_ON_LAUNCH")) {
            g_printerr("WebProcess PID: %d\n", getpid());
            WTF::sleep(30);
        }

<<<<<<< HEAD
=======
        SoupNetworkSession::defaultSession().setupHTTPProxyFromEnvironment();
>>>>>>> 69991751
        return true;
    }

    bool parseCommandLine(int argc, char** argv) override
    {
        ASSERT(argc == 3);
        if (argc < 3)
            return false;

        if (!ChildProcessMainBase::parseCommandLine(argc, argv))
            return false;

        int wpeFd = atoi(argv[2]);
        RunLoop::main().dispatch(
            [wpeFd] {
                RELEASE_ASSERT(is<PlatformDisplayWPE>(PlatformDisplay::sharedDisplay()));
                downcast<PlatformDisplayWPE>(PlatformDisplay::sharedDisplay()).initialize(wpeFd);
            });
        return true;
    }
<<<<<<< HEAD

    void platformFinalize() override
    {
    }
=======
>>>>>>> 69991751
};

int WebProcessMainUnix(int argc, char** argv)
{
    return ChildProcessMain<WebProcess, WebProcessMain>(argc, argv);
}

} // namespace WebKit<|MERGE_RESOLUTION|>--- conflicted
+++ resolved
@@ -50,10 +50,6 @@
             WTF::sleep(30);
         }
 
-<<<<<<< HEAD
-=======
-        SoupNetworkSession::defaultSession().setupHTTPProxyFromEnvironment();
->>>>>>> 69991751
         return true;
     }
 
@@ -74,13 +70,6 @@
             });
         return true;
     }
-<<<<<<< HEAD
-
-    void platformFinalize() override
-    {
-    }
-=======
->>>>>>> 69991751
 };
 
 int WebProcessMainUnix(int argc, char** argv)
