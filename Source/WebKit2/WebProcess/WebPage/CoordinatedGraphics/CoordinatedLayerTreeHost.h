/*
    Copyright (C) 2011 Nokia Corporation and/or its subsidiary(-ies)
    Copyright (C) 2013 Company 100, Inc.

    This library is free software; you can redistribute it and/or
    modify it under the terms of the GNU Library General Public
    License as published by the Free Software Foundation; either
    version 2 of the License, or (at your option) any later version.

    This library is distributed in the hope that it will be useful,
    but WITHOUT ANY WARRANTY; without even the implied warranty of
    MERCHANTABILITY or FITNESS FOR A PARTICULAR PURPOSE.  See the GNU
    Library General Public License for more details.

    You should have received a copy of the GNU Library General Public License
    along with this library; see the file COPYING.LIB.  If not, write to
    the Free Software Foundation, Inc., 51 Franklin Street, Fifth Floor,
    Boston, MA 02110-1301, USA.
*/

#ifndef CoordinatedLayerTreeHost_h
#define CoordinatedLayerTreeHost_h

#if USE(COORDINATED_GRAPHICS)

#include "CompositingCoordinator.h"
#include "LayerTreeHost.h"
#include <wtf/RunLoop.h>

namespace WebCore {
class CoordinatedSurface;
class GraphicsLayerFactory;
}

namespace WebKit {

class WebPage;

class CoordinatedLayerTreeHost : public LayerTreeHost, public CompositingCoordinator::Client
{
public:
    static Ref<CoordinatedLayerTreeHost> create(WebPage&);
    virtual ~CoordinatedLayerTreeHost();

protected:
    explicit CoordinatedLayerTreeHost(WebPage&);

    void scheduleLayerFlush() override;
    void cancelPendingLayerFlush() override;
    void setRootCompositingLayer(WebCore::GraphicsLayer*) override;
    void invalidate() override;

    void forceRepaint() override;
    bool forceRepaintAsync(uint64_t callbackID) override;
    void sizeDidChange(const WebCore::IntSize& newSize) override;

    void deviceOrPageScaleFactorChanged() override;
    void pageBackgroundTransparencyChanged() override;

    void setVisibleContentsRect(const WebCore::FloatRect&, const WebCore::FloatPoint&);
    void renderNextFrame();
    void purgeBackingStores();
    void commitScrollOffset(uint32_t layerID, const WebCore::IntSize& offset);

    WebCore::GraphicsLayerFactory* graphicsLayerFactory() override;

#if ENABLE(REQUEST_ANIMATION_FRAME)
    void scheduleAnimation() override;
#endif

    void setViewOverlayRootLayer(WebCore::GraphicsLayer*) override;

    // CompositingCoordinator::Client
    void didFlushRootLayer(const WebCore::FloatRect& visibleContentRect) override;
    void notifyFlushRequired() override { scheduleLayerFlush(); };
    void commitSceneState(const WebCore::CoordinatedGraphicsState&) override;
    void paintLayerContents(const WebCore::GraphicsLayer*, WebCore::GraphicsContext&, const WebCore::IntRect& clipRect) override;

private:
    void layerFlushTimerFired();

#if USE(COORDINATED_GRAPHICS_MULTIPROCESS)
    void didReceiveCoordinatedLayerTreeHostMessage(IPC::Connection&, IPC::MessageDecoder&) override;
#endif

    static RefPtr<WebCore::CoordinatedSurface> createCoordinatedSurface(const WebCore::IntSize&, WebCore::CoordinatedSurface::Flags);

<<<<<<< HEAD
    std::unique_ptr<CompositingCoordinator> m_coordinator;
    bool m_isWaitingForRenderer { false };
    bool m_scheduledWhileWaitingForRenderer { false };
=======
    CompositingCoordinator m_coordinator;
    bool m_isWaitingForRenderer { true };
>>>>>>> c8b7fd7a
    uint64_t m_forceRepaintAsyncCallbackID { 0 };
    RunLoop::Timer<CoordinatedLayerTreeHost> m_layerFlushTimer;
};

} // namespace WebKit

#endif // USE(COORDINATED_GRAPHICS)

#endif // CoordinatedLayerTreeHost_h<|MERGE_RESOLUTION|>--- conflicted
+++ resolved
@@ -85,14 +85,9 @@
 
     static RefPtr<WebCore::CoordinatedSurface> createCoordinatedSurface(const WebCore::IntSize&, WebCore::CoordinatedSurface::Flags);
 
-<<<<<<< HEAD
-    std::unique_ptr<CompositingCoordinator> m_coordinator;
+    CompositingCoordinator m_coordinator;
     bool m_isWaitingForRenderer { false };
     bool m_scheduledWhileWaitingForRenderer { false };
-=======
-    CompositingCoordinator m_coordinator;
-    bool m_isWaitingForRenderer { true };
->>>>>>> c8b7fd7a
     uint64_t m_forceRepaintAsyncCallbackID { 0 };
     RunLoop::Timer<CoordinatedLayerTreeHost> m_layerFlushTimer;
 };
