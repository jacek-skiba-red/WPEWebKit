/*
 * Copyright (C) 2011 Apple Inc. All rights reserved.
 * Copyright (C) 2011 Nokia Corporation and/or its subsidiary(-ies).
 * Copyright (C) 2012 Company 100, Inc.
 *
 * Redistribution and use in source and binary forms, with or without
 * modification, are permitted provided that the following conditions
 * are met:
 * 1. Redistributions of source code must retain the above copyright
 *    notice, this list of conditions and the following disclaimer.
 * 2. Redistributions in binary form must reproduce the above copyright
 *    notice, this list of conditions and the following disclaimer in the
 *    documentation and/or other materials provided with the distribution.
 *
 * THIS SOFTWARE IS PROVIDED BY APPLE INC. AND ITS CONTRIBUTORS ``AS IS''
 * AND ANY EXPRESS OR IMPLIED WARRANTIES, INCLUDING, BUT NOT LIMITED TO,
 * THE IMPLIED WARRANTIES OF MERCHANTABILITY AND FITNESS FOR A PARTICULAR
 * PURPOSE ARE DISCLAIMED. IN NO EVENT SHALL APPLE INC. OR ITS CONTRIBUTORS
 * BE LIABLE FOR ANY DIRECT, INDIRECT, INCIDENTAL, SPECIAL, EXEMPLARY, OR
 * CONSEQUENTIAL DAMAGES (INCLUDING, BUT NOT LIMITED TO, PROCUREMENT OF
 * SUBSTITUTE GOODS OR SERVICES; LOSS OF USE, DATA, OR PROFITS; OR BUSINESS
 * INTERRUPTION) HOWEVER CAUSED AND ON ANY THEORY OF LIABILITY, WHETHER IN
 * CONTRACT, STRICT LIABILITY, OR TORT (INCLUDING NEGLIGENCE OR OTHERWISE)
 * ARISING IN ANY WAY OUT OF THE USE OF THIS SOFTWARE, EVEN IF ADVISED OF
 * THE POSSIBILITY OF SUCH DAMAGE.
 */

#include "config.h"

#if USE(COORDINATED_GRAPHICS)
#include "CoordinatedLayerTreeHost.h"

#include "DrawingArea.h"
#include "WebCoordinatedSurface.h"
#include "WebPage.h"
#include "WebPageProxyMessages.h"
#include <WebCore/FrameView.h>
#include <WebCore/MainFrame.h>
#include <WebCore/PageOverlayController.h>

#if USE(COORDINATED_GRAPHICS_THREADED)
#include "ThreadSafeCoordinatedSurface.h"
#endif

#if USE(GLIB_EVENT_LOOP)
#include <wtf/glib/RunLoopSourcePriority.h>
#endif

using namespace WebCore;

namespace WebKit {

Ref<CoordinatedLayerTreeHost> CoordinatedLayerTreeHost::create(WebPage& webPage)
{
    return adoptRef(*new CoordinatedLayerTreeHost(webPage));
}

CoordinatedLayerTreeHost::~CoordinatedLayerTreeHost()
{
}

CoordinatedLayerTreeHost::CoordinatedLayerTreeHost(WebPage& webPage)
    : LayerTreeHost(webPage)
    , m_coordinator(webPage.corePage(), *this)
    , m_layerFlushTimer(RunLoop::main(), this, &CoordinatedLayerTreeHost::layerFlushTimerFired)
{
<<<<<<< HEAD
#if PLATFORM(WPE)
    m_layerFlushTimer.setPriority(G_PRIORITY_HIGH + 30);
#endif

=======
#if USE(GLIB_EVENT_LOOP)
    m_layerFlushTimer.setPriority(RunLoopSourcePriority::LayerFlushTimer);
#endif
>>>>>>> e3afea6d
    m_coordinator.createRootLayer(m_webPage.size());

    CoordinatedSurface::setFactory(createCoordinatedSurface);
    scheduleLayerFlush();
}

void CoordinatedLayerTreeHost::scheduleLayerFlush()
{
    if (!m_layerFlushSchedulingEnabled)
        return;

    if (m_isWaitingForRenderer) {
        m_scheduledWhileWaitingForRenderer = true;
        return;
    }

    if (!m_layerFlushTimer.isActive())
        m_layerFlushTimer.startOneShot(0);
}

void CoordinatedLayerTreeHost::cancelPendingLayerFlush()
{
    m_layerFlushTimer.stop();
}

void CoordinatedLayerTreeHost::setViewOverlayRootLayer(GraphicsLayer* viewOverlayRootLayer)
{
    LayerTreeHost::setViewOverlayRootLayer(viewOverlayRootLayer);
    m_coordinator.setViewOverlayRootLayer(viewOverlayRootLayer);
}

void CoordinatedLayerTreeHost::setRootCompositingLayer(GraphicsLayer* graphicsLayer)
{
    m_coordinator.setRootCompositingLayer(graphicsLayer);
}

void CoordinatedLayerTreeHost::invalidate()
{
    cancelPendingLayerFlush();

    m_coordinator.invalidate();
    LayerTreeHost::invalidate();
}

void CoordinatedLayerTreeHost::forceRepaint()
{
    // This is necessary for running layout tests. Since in this case we are not waiting for a UIProcess to reply nicely.
    // Instead we are just triggering forceRepaint. But we still want to have the scripted animation callbacks being executed.
    m_coordinator.syncDisplayState();

    // We need to schedule another flush, otherwise the forced paint might cancel a later expected flush.
    // This is aligned with LayerTreeHostCA.
    scheduleLayerFlush();

    if (m_isWaitingForRenderer)
        return;

    m_coordinator.flushPendingLayerChanges();
}

bool CoordinatedLayerTreeHost::forceRepaintAsync(uint64_t callbackID)
{
    // We expect the UI process to not require a new repaint until the previous one has finished.
    ASSERT(!m_forceRepaintAsyncCallbackID);
    m_forceRepaintAsyncCallbackID = callbackID;
    scheduleLayerFlush();
    return true;
}

void CoordinatedLayerTreeHost::sizeDidChange(const IntSize& newSize)
{
    m_coordinator.sizeDidChange(newSize);
    scheduleLayerFlush();
}

void CoordinatedLayerTreeHost::setVisibleContentsRect(const FloatRect& rect, const FloatPoint& trajectoryVector)
{
    m_coordinator.setVisibleContentsRect(rect, trajectoryVector);
    scheduleLayerFlush();
}

void CoordinatedLayerTreeHost::renderNextFrame()
{
    m_isWaitingForRenderer = false;
    bool scheduledWhileWaitingForRenderer = std::exchange(m_scheduledWhileWaitingForRenderer, false);
    m_coordinator.renderNextFrame();

    if (scheduledWhileWaitingForRenderer || m_layerFlushTimer.isActive()) {
        m_layerFlushTimer.stop();
        layerFlushTimerFired();
    }
}

void CoordinatedLayerTreeHost::didFlushRootLayer(const FloatRect& visibleContentRect)
{
    // Because our view-relative overlay root layer is not attached to the FrameView's GraphicsLayer tree, we need to flush it manually.
    if (m_viewOverlayRootLayer)
        m_viewOverlayRootLayer->flushCompositingState(visibleContentRect);
}

void CoordinatedLayerTreeHost::layerFlushTimerFired()
{
    if (m_isSuspended || m_isWaitingForRenderer)
        return;

    m_coordinator.syncDisplayState();

    if (!m_isValid || !m_coordinator.rootCompositingLayer())
        return;

    bool didSync = m_coordinator.flushPendingLayerChanges();

    if (m_forceRepaintAsyncCallbackID) {
        m_webPage.send(Messages::WebPageProxy::VoidCallback(m_forceRepaintAsyncCallbackID));
        m_forceRepaintAsyncCallbackID = 0;
    }

    if (m_notifyAfterScheduledLayerFlush && didSync) {
        m_webPage.drawingArea()->layerHostDidFlushLayers();
        m_notifyAfterScheduledLayerFlush = false;
    }
}

void CoordinatedLayerTreeHost::paintLayerContents(const GraphicsLayer*, GraphicsContext&, const IntRect&)
{
}

void CoordinatedLayerTreeHost::commitSceneState(const CoordinatedGraphicsState& state)
{
    m_isWaitingForRenderer = true;
}

RefPtr<CoordinatedSurface> CoordinatedLayerTreeHost::createCoordinatedSurface(const IntSize& size, CoordinatedSurface::Flags flags)
{
#if USE(COORDINATED_GRAPHICS_THREADED)
    return ThreadSafeCoordinatedSurface::create(size, flags);
#else
    UNUSED_PARAM(size);
    UNUSED_PARAM(flags);
    return nullptr;
#endif
}

void CoordinatedLayerTreeHost::deviceOrPageScaleFactorChanged()
{
    m_coordinator.deviceOrPageScaleFactorChanged();
    m_webPage.mainFrame()->pageOverlayController().didChangeDeviceScaleFactor();
}

void CoordinatedLayerTreeHost::pageBackgroundTransparencyChanged()
{
}

GraphicsLayerFactory* CoordinatedLayerTreeHost::graphicsLayerFactory()
{
    return &m_coordinator;
}

void CoordinatedLayerTreeHost::scheduleAnimation()
{
    if (m_isWaitingForRenderer)
        return;

    if (m_layerFlushTimer.isActive())
        return;

    scheduleLayerFlush();
    m_layerFlushTimer.startOneShot(m_coordinator.nextAnimationServiceTime());
}

void CoordinatedLayerTreeHost::commitScrollOffset(uint32_t layerID, const WebCore::IntSize& offset)
{
    m_coordinator.commitScrollOffset(layerID, offset);
}

} // namespace WebKit
#endif // USE(COORDINATED_GRAPHICS)<|MERGE_RESOLUTION|>--- conflicted
+++ resolved
@@ -64,16 +64,13 @@
     , m_coordinator(webPage.corePage(), *this)
     , m_layerFlushTimer(RunLoop::main(), this, &CoordinatedLayerTreeHost::layerFlushTimerFired)
 {
-<<<<<<< HEAD
+#if USE(GLIB_EVENT_LOOP)
 #if PLATFORM(WPE)
     m_layerFlushTimer.setPriority(G_PRIORITY_HIGH + 30);
-#endif
-
-=======
-#if USE(GLIB_EVENT_LOOP)
+#else
     m_layerFlushTimer.setPriority(RunLoopSourcePriority::LayerFlushTimer);
 #endif
->>>>>>> e3afea6d
+#endif
     m_coordinator.createRootLayer(m_webPage.size());
 
     CoordinatedSurface::setFactory(createCoordinatedSurface);
