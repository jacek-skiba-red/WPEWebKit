--- conflicted
+++ resolved
@@ -64,15 +64,11 @@
     , m_coordinator(webPage.corePage(), *this)
     , m_layerFlushTimer(RunLoop::main(), this, &CoordinatedLayerTreeHost::layerFlushTimerFired)
 {
-<<<<<<< HEAD
 #if PLATFORM(WPE)
     m_layerFlushTimer.setPriority(G_PRIORITY_HIGH + 30);
 #endif
 
-    m_coordinator->createRootLayer(m_webPage.size());
-=======
     m_coordinator.createRootLayer(m_webPage.size());
->>>>>>> c8b7fd7a
 #if USE(COORDINATED_GRAPHICS_MULTIPROCESS)
     m_layerTreeContext.contextID = toCoordinatedGraphicsLayer(m_coordinator.rootLayer())->id();
 #endif
@@ -159,18 +155,13 @@
 void CoordinatedLayerTreeHost::renderNextFrame()
 {
     m_isWaitingForRenderer = false;
-<<<<<<< HEAD
     bool scheduledWhileWaitingForRenderer = std::exchange(m_scheduledWhileWaitingForRenderer, false);
-    m_coordinator->renderNextFrame();
+    m_coordinator.renderNextFrame();
 
     if (scheduledWhileWaitingForRenderer || m_layerFlushTimer.isActive()) {
         m_layerFlushTimer.stop();
         layerFlushTimerFired();
     }
-=======
-    scheduleLayerFlush();
-    m_coordinator.renderNextFrame();
->>>>>>> c8b7fd7a
 }
 
 void CoordinatedLayerTreeHost::purgeBackingStores()
