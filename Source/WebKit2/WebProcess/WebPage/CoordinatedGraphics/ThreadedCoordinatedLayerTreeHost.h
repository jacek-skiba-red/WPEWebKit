--- conflicted
+++ resolved
@@ -52,10 +52,6 @@
     explicit ThreadedCoordinatedLayerTreeHost(WebPage&);
 
     void scrollNonCompositedContents(const WebCore::IntRect& scrollRect) override;
-<<<<<<< HEAD
-    void forceRepaint() override;
-=======
->>>>>>> 2af2ce89
     void sizeDidChange(const WebCore::IntSize&) override;
     void deviceOrPageScaleFactorChanged() override;
 
@@ -66,20 +62,6 @@
     void setNativeSurfaceHandleForCompositing(uint64_t) override;
 #endif
 
-<<<<<<< HEAD
-#if ENABLE(REQUEST_ANIMATION_FRAME)
-    void scheduleAnimation() override;
-#endif
-
-    void setViewOverlayRootLayer(WebCore::GraphicsLayer*) override;
-
-    static RefPtr<WebCore::CoordinatedSurface> createCoordinatedSurface(const WebCore::IntSize&, WebCore::CoordinatedSurface::Flags);
-
-protected:
-    explicit ThreadedCoordinatedLayerTreeHost(WebPage&);
-
-private:
-=======
     class CompositorClient final : public ThreadedCompositor::Client {
         WTF_MAKE_NONCOPYABLE(CompositorClient);
     public:
@@ -111,7 +93,6 @@
 
         ThreadedCoordinatedLayerTreeHost& m_layerTreeHost;
     };
->>>>>>> 2af2ce89
 
     void didScaleFactorChanged(float scale, const WebCore::IntPoint& origin);
 
@@ -120,31 +101,16 @@
     // CompositingCoordinator::Client
     void didFlushRootLayer(const WebCore::FloatRect&) override { }
     void commitSceneState(const WebCore::CoordinatedGraphicsState&) override;
-<<<<<<< HEAD
-    void paintLayerContents(const WebCore::GraphicsLayer*, WebCore::GraphicsContext&, const WebCore::IntRect& clipRect) override;
 
 #if USE(REQUEST_ANIMATION_FRAME_DISPLAY_MONITOR)
     virtual RefPtr<WebCore::DisplayRefreshMonitor> createDisplayRefreshMonitor(WebCore::PlatformDisplayID) override;
 #endif
 
-    LayerTreeContext m_layerTreeContext;
-=======
->>>>>>> 2af2ce89
-
     WebCore::IntPoint m_prevScrollPosition;
     CompositorClient m_compositorClient;
     RefPtr<ThreadedCompositor> m_compositor;
-<<<<<<< HEAD
 
-    bool m_notifyAfterScheduledLayerFlush;
-    bool m_isSuspended;
-    bool m_isWaitingForRenderer;
-    bool m_scheduledWhileWaitingForRenderer;
-
-    float m_lastScaleFactor;
-=======
     float m_lastScaleFactor { 1 };
->>>>>>> 2af2ce89
     WebCore::IntPoint m_lastScrollPosition;
 };
 
