/*
 * Copyright (C) 2011 Apple Inc. All rights reserved.
 * Copyright (C) 2011 Nokia Corporation and/or its subsidiary(-ies).
 * Copyright (C) 2012 Company 100, Inc.
 * Copyright (C) 2014 Igalia S.L.
 *
 * Redistribution and use in source and binary forms, with or without
 * modification, are permitted provided that the following conditions
 * are met:
 * 1. Redistributions of source code must retain the above copyright
 *    notice, this list of conditions and the following disclaimer.
 * 2. Redistributions in binary form must reproduce the above copyright
 *    notice, this list of conditions and the following disclaimer in the
 *    documentation and/or other materials provided with the distribution.
 *
 * THIS SOFTWARE IS PROVIDED BY APPLE INC. AND ITS CONTRIBUTORS ``AS IS''
 * AND ANY EXPRESS OR IMPLIED WARRANTIES, INCLUDING, BUT NOT LIMITED TO,
 * THE IMPLIED WARRANTIES OF MERCHANTABILITY AND FITNESS FOR A PARTICULAR
 * PURPOSE ARE DISCLAIMED. IN NO EVENT SHALL APPLE INC. OR ITS CONTRIBUTORS
 * BE LIABLE FOR ANY DIRECT, INDIRECT, INCIDENTAL, SPECIAL, EXEMPLARY, OR
 * CONSEQUENTIAL DAMAGES (INCLUDING, BUT NOT LIMITED TO, PROCUREMENT OF
 * SUBSTITUTE GOODS OR SERVICES; LOSS OF USE, DATA, OR PROFITS; OR BUSINESS
 * INTERRUPTION) HOWEVER CAUSED AND ON ANY THEORY OF LIABILITY, WHETHER IN
 * CONTRACT, STRICT LIABILITY, OR TORT (INCLUDING NEGLIGENCE OR OTHERWISE)
 * ARISING IN ANY WAY OUT OF THE USE OF THIS SOFTWARE, EVEN IF ADVISED OF
 * THE POSSIBILITY OF SUCH DAMAGE.
 */

#include "config.h"
#include "ThreadedCoordinatedLayerTreeHost.h"

#if USE(COORDINATED_GRAPHICS_THREADED)
<<<<<<< HEAD

#include "DrawingAreaProxyMessages.h"
#include "NotImplemented.h"
#include "ThreadSafeCoordinatedSurface.h"
#include "WebPage.h"
#include "WebPageProxyMessages.h"
#include "WebProcess.h"
#include <WebCore/CoordinatedGraphicsLayer.h>
#include <WebCore/CoordinatedGraphicsState.h>
#include <WebCore/Frame.h>
=======
#include "WebPage.h"
>>>>>>> 2af2ce89
#include <WebCore/FrameView.h>
#include <WebCore/MainFrame.h>

#if PLATFORM(WPE)
#include "DrawingAreaWPE.h"
#endif

using namespace WebCore;

namespace WebKit {

Ref<ThreadedCoordinatedLayerTreeHost> ThreadedCoordinatedLayerTreeHost::create(WebPage& webPage)
{
    return adoptRef(*new ThreadedCoordinatedLayerTreeHost(webPage));
}

ThreadedCoordinatedLayerTreeHost::~ThreadedCoordinatedLayerTreeHost()
{
}

ThreadedCoordinatedLayerTreeHost::ThreadedCoordinatedLayerTreeHost(WebPage& webPage)
<<<<<<< HEAD
    : LayerTreeHost(webPage)
    , m_notifyAfterScheduledLayerFlush(false)
    , m_isSuspended(false)
    , m_isWaitingForRenderer(false)
    , m_scheduledWhileWaitingForRenderer(false)
    , m_layerFlushTimer(RunLoop::main(), this, &ThreadedCoordinatedLayerTreeHost::performScheduledLayerFlush)
    , m_layerFlushSchedulingEnabled(true)
{
    m_layerFlushTimer.setPriority(G_PRIORITY_HIGH + 30);

    m_coordinator = std::make_unique<CompositingCoordinator>(m_webPage.corePage(), this);
    m_coordinator->createRootLayer(m_webPage.size());

    CoordinatedSurface::setFactory(createCoordinatedSurface);

    m_compositor = ThreadedCompositor::create(this, m_webPage);
    scheduleLayerFlush();
}

RefPtr<CoordinatedSurface> ThreadedCoordinatedLayerTreeHost::createCoordinatedSurface(const IntSize& size, CoordinatedSurface::Flags flags)
{
    return ThreadSafeCoordinatedSurface::create(size, flags);
}

void ThreadedCoordinatedLayerTreeHost::scheduleLayerFlush()
{
    if (!m_layerFlushSchedulingEnabled)
        return;

    if (m_isWaitingForRenderer) {
        m_scheduledWhileWaitingForRenderer = true;
        return;
    }

    if (!m_layerFlushTimer.isActive())
        m_layerFlushTimer.startOneShot(0);
}

void ThreadedCoordinatedLayerTreeHost::setLayerFlushSchedulingEnabled(bool layerFlushingEnabled)
{
    if (m_layerFlushSchedulingEnabled == layerFlushingEnabled)
        return;

    m_layerFlushSchedulingEnabled = layerFlushingEnabled;

    if (m_layerFlushSchedulingEnabled) {
        scheduleLayerFlush();
        return;
    }

    cancelPendingLayerFlush();
}

void ThreadedCoordinatedLayerTreeHost::setShouldNotifyAfterNextScheduledLayerFlush(bool notifyAfterScheduledLayerFlush)
=======
    : CoordinatedLayerTreeHost(webPage)
    , m_compositorClient(*this)
    , m_compositor(ThreadedCompositor::create(&m_compositorClient))
>>>>>>> 2af2ce89
{
}

void ThreadedCoordinatedLayerTreeHost::scrollNonCompositedContents(const WebCore::IntRect& rect)
{
    m_compositor->scrollTo(rect.location());
    scheduleLayerFlush();
}

<<<<<<< HEAD
void ThreadedCoordinatedLayerTreeHost::forceRepaint()
{
    scheduleLayerFlush();
}

=======
>>>>>>> 2af2ce89
void ThreadedCoordinatedLayerTreeHost::contentsSizeChanged(const WebCore::IntSize& newSize)
{
    m_compositor->didChangeContentsSize(newSize);
}

void ThreadedCoordinatedLayerTreeHost::deviceOrPageScaleFactorChanged()
{
    CoordinatedLayerTreeHost::deviceOrPageScaleFactorChanged();
    m_compositor->setDeviceScaleFactor(m_webPage.deviceScaleFactor());
}

void ThreadedCoordinatedLayerTreeHost::sizeDidChange(const IntSize& size)
{
    CoordinatedLayerTreeHost::sizeDidChange(size);
    m_compositor->didChangeViewportSize(size);
}

void ThreadedCoordinatedLayerTreeHost::didChangeViewportProperties(const WebCore::ViewportAttributes& attr)
{
    m_compositor->didChangeViewportAttribute(attr);
}

<<<<<<< HEAD
void ThreadedCoordinatedLayerTreeHost::compositorDidFlushLayers()
{
#if PLATFORM(WPE)
    static_cast<DrawingAreaWPE*>(m_webPage.drawingArea())->layerHostDidFlushLayers();
#else
    static_cast<DrawingAreaImpl*>(m_webPage.drawingArea())->layerHostDidFlushLayers();
#endif
}

=======
>>>>>>> 2af2ce89
void ThreadedCoordinatedLayerTreeHost::didScaleFactorChanged(float scale, const IntPoint& origin)
{
    m_webPage.scalePage(scale, origin);
}

#if PLATFORM(GTK)
void ThreadedCoordinatedLayerTreeHost::setNativeSurfaceHandleForCompositing(uint64_t handle)
{
    m_layerTreeContext.contextID = handle;
    m_compositor->setNativeSurfaceHandleForCompositing(handle);
    scheduleLayerFlush();
}
#endif

<<<<<<< HEAD
#if ENABLE(REQUEST_ANIMATION_FRAME)
void ThreadedCoordinatedLayerTreeHost::scheduleAnimation()
{
    if (m_isWaitingForRenderer)
        return;

    if (m_layerFlushTimer.isActive())
        return;

    m_layerFlushTimer.startOneShot(m_coordinator->nextAnimationServiceTime());
}
#endif

=======
>>>>>>> 2af2ce89
void ThreadedCoordinatedLayerTreeHost::setVisibleContentsRect(const FloatRect& rect, const FloatPoint& trajectoryVector, float scale)
{
    CoordinatedLayerTreeHost::setVisibleContentsRect(rect, trajectoryVector);
    if (m_lastScrollPosition != roundedIntPoint(rect.location())) {
        m_lastScrollPosition = roundedIntPoint(rect.location());

        if (!m_webPage.corePage()->mainFrame().view()->useFixedLayout())
            m_webPage.corePage()->mainFrame().view()->notifyScrollPositionChanged(m_lastScrollPosition);
    }

    if (m_lastScaleFactor != scale) {
        m_lastScaleFactor = scale;
        didScaleFactorChanged(m_lastScaleFactor, m_lastScrollPosition);
    }
<<<<<<< HEAD

    scheduleLayerFlush();
}

void ThreadedCoordinatedLayerTreeHost::cancelPendingLayerFlush()
{
    m_layerFlushTimer.stop();
}

void ThreadedCoordinatedLayerTreeHost::performScheduledLayerFlush()
{
    if (m_isSuspended || m_isWaitingForRenderer)
        return;

    m_coordinator->syncDisplayState();
    bool didSync = m_coordinator->flushPendingLayerChanges();

    if (m_notifyAfterScheduledLayerFlush && didSync) {
        compositorDidFlushLayers();
        m_notifyAfterScheduledLayerFlush = false;
    }
}

void ThreadedCoordinatedLayerTreeHost::purgeBackingStores()
{
    m_coordinator->purgeBackingStores();
}

void ThreadedCoordinatedLayerTreeHost::renderNextFrame()
{
    m_isWaitingForRenderer = false;
    bool scheduledWhileWaitingForRenderer = std::exchange(m_scheduledWhileWaitingForRenderer, false);
    m_coordinator->renderNextFrame();

    if (scheduledWhileWaitingForRenderer || m_layerFlushTimer.isActive()) {
        m_layerFlushTimer.stop();
        performScheduledLayerFlush();
    }
}

void ThreadedCoordinatedLayerTreeHost::commitScrollOffset(uint32_t layerID, const IntSize& offset)
{
    m_coordinator->commitScrollOffset(layerID, offset);
}

void ThreadedCoordinatedLayerTreeHost::notifyFlushRequired()
{
    scheduleLayerFlush();
=======
>>>>>>> 2af2ce89
}

void ThreadedCoordinatedLayerTreeHost::commitSceneState(const CoordinatedGraphicsState& state)
{
    CoordinatedLayerTreeHost::commitSceneState(state);
    m_compositor->updateSceneState(state);
}

<<<<<<< HEAD
void ThreadedCoordinatedLayerTreeHost::paintLayerContents(const GraphicsLayer*, GraphicsContext&, const IntRect&)
{
}

#if USE(REQUEST_ANIMATION_FRAME_DISPLAY_MONITOR)
RefPtr<WebCore::DisplayRefreshMonitor> ThreadedCoordinatedLayerTreeHost::createDisplayRefreshMonitor(PlatformDisplayID displayID)
{
    return m_compositor->createDisplayRefreshMonitor(displayID);
}
#endif

=======
>>>>>>> 2af2ce89
} // namespace WebKit

#endif // USE(COORDINATED_GRAPHICS)<|MERGE_RESOLUTION|>--- conflicted
+++ resolved
@@ -30,20 +30,7 @@
 #include "ThreadedCoordinatedLayerTreeHost.h"
 
 #if USE(COORDINATED_GRAPHICS_THREADED)
-<<<<<<< HEAD
-
-#include "DrawingAreaProxyMessages.h"
-#include "NotImplemented.h"
-#include "ThreadSafeCoordinatedSurface.h"
 #include "WebPage.h"
-#include "WebPageProxyMessages.h"
-#include "WebProcess.h"
-#include <WebCore/CoordinatedGraphicsLayer.h>
-#include <WebCore/CoordinatedGraphicsState.h>
-#include <WebCore/Frame.h>
-=======
-#include "WebPage.h"
->>>>>>> 2af2ce89
 #include <WebCore/FrameView.h>
 #include <WebCore/MainFrame.h>
 
@@ -65,66 +52,9 @@
 }
 
 ThreadedCoordinatedLayerTreeHost::ThreadedCoordinatedLayerTreeHost(WebPage& webPage)
-<<<<<<< HEAD
-    : LayerTreeHost(webPage)
-    , m_notifyAfterScheduledLayerFlush(false)
-    , m_isSuspended(false)
-    , m_isWaitingForRenderer(false)
-    , m_scheduledWhileWaitingForRenderer(false)
-    , m_layerFlushTimer(RunLoop::main(), this, &ThreadedCoordinatedLayerTreeHost::performScheduledLayerFlush)
-    , m_layerFlushSchedulingEnabled(true)
-{
-    m_layerFlushTimer.setPriority(G_PRIORITY_HIGH + 30);
-
-    m_coordinator = std::make_unique<CompositingCoordinator>(m_webPage.corePage(), this);
-    m_coordinator->createRootLayer(m_webPage.size());
-
-    CoordinatedSurface::setFactory(createCoordinatedSurface);
-
-    m_compositor = ThreadedCompositor::create(this, m_webPage);
-    scheduleLayerFlush();
-}
-
-RefPtr<CoordinatedSurface> ThreadedCoordinatedLayerTreeHost::createCoordinatedSurface(const IntSize& size, CoordinatedSurface::Flags flags)
-{
-    return ThreadSafeCoordinatedSurface::create(size, flags);
-}
-
-void ThreadedCoordinatedLayerTreeHost::scheduleLayerFlush()
-{
-    if (!m_layerFlushSchedulingEnabled)
-        return;
-
-    if (m_isWaitingForRenderer) {
-        m_scheduledWhileWaitingForRenderer = true;
-        return;
-    }
-
-    if (!m_layerFlushTimer.isActive())
-        m_layerFlushTimer.startOneShot(0);
-}
-
-void ThreadedCoordinatedLayerTreeHost::setLayerFlushSchedulingEnabled(bool layerFlushingEnabled)
-{
-    if (m_layerFlushSchedulingEnabled == layerFlushingEnabled)
-        return;
-
-    m_layerFlushSchedulingEnabled = layerFlushingEnabled;
-
-    if (m_layerFlushSchedulingEnabled) {
-        scheduleLayerFlush();
-        return;
-    }
-
-    cancelPendingLayerFlush();
-}
-
-void ThreadedCoordinatedLayerTreeHost::setShouldNotifyAfterNextScheduledLayerFlush(bool notifyAfterScheduledLayerFlush)
-=======
     : CoordinatedLayerTreeHost(webPage)
     , m_compositorClient(*this)
-    , m_compositor(ThreadedCompositor::create(&m_compositorClient))
->>>>>>> 2af2ce89
+    , m_compositor(ThreadedCompositor::create(&m_compositorClient, webPage))
 {
 }
 
@@ -134,14 +64,6 @@
     scheduleLayerFlush();
 }
 
-<<<<<<< HEAD
-void ThreadedCoordinatedLayerTreeHost::forceRepaint()
-{
-    scheduleLayerFlush();
-}
-
-=======
->>>>>>> 2af2ce89
 void ThreadedCoordinatedLayerTreeHost::contentsSizeChanged(const WebCore::IntSize& newSize)
 {
     m_compositor->didChangeContentsSize(newSize);
@@ -164,18 +86,6 @@
     m_compositor->didChangeViewportAttribute(attr);
 }
 
-<<<<<<< HEAD
-void ThreadedCoordinatedLayerTreeHost::compositorDidFlushLayers()
-{
-#if PLATFORM(WPE)
-    static_cast<DrawingAreaWPE*>(m_webPage.drawingArea())->layerHostDidFlushLayers();
-#else
-    static_cast<DrawingAreaImpl*>(m_webPage.drawingArea())->layerHostDidFlushLayers();
-#endif
-}
-
-=======
->>>>>>> 2af2ce89
 void ThreadedCoordinatedLayerTreeHost::didScaleFactorChanged(float scale, const IntPoint& origin)
 {
     m_webPage.scalePage(scale, origin);
@@ -190,22 +100,6 @@
 }
 #endif
 
-<<<<<<< HEAD
-#if ENABLE(REQUEST_ANIMATION_FRAME)
-void ThreadedCoordinatedLayerTreeHost::scheduleAnimation()
-{
-    if (m_isWaitingForRenderer)
-        return;
-
-    if (m_layerFlushTimer.isActive())
-        return;
-
-    m_layerFlushTimer.startOneShot(m_coordinator->nextAnimationServiceTime());
-}
-#endif
-
-=======
->>>>>>> 2af2ce89
 void ThreadedCoordinatedLayerTreeHost::setVisibleContentsRect(const FloatRect& rect, const FloatPoint& trajectoryVector, float scale)
 {
     CoordinatedLayerTreeHost::setVisibleContentsRect(rect, trajectoryVector);
@@ -220,68 +114,12 @@
         m_lastScaleFactor = scale;
         didScaleFactorChanged(m_lastScaleFactor, m_lastScrollPosition);
     }
-<<<<<<< HEAD
-
-    scheduleLayerFlush();
-}
-
-void ThreadedCoordinatedLayerTreeHost::cancelPendingLayerFlush()
-{
-    m_layerFlushTimer.stop();
-}
-
-void ThreadedCoordinatedLayerTreeHost::performScheduledLayerFlush()
-{
-    if (m_isSuspended || m_isWaitingForRenderer)
-        return;
-
-    m_coordinator->syncDisplayState();
-    bool didSync = m_coordinator->flushPendingLayerChanges();
-
-    if (m_notifyAfterScheduledLayerFlush && didSync) {
-        compositorDidFlushLayers();
-        m_notifyAfterScheduledLayerFlush = false;
-    }
-}
-
-void ThreadedCoordinatedLayerTreeHost::purgeBackingStores()
-{
-    m_coordinator->purgeBackingStores();
-}
-
-void ThreadedCoordinatedLayerTreeHost::renderNextFrame()
-{
-    m_isWaitingForRenderer = false;
-    bool scheduledWhileWaitingForRenderer = std::exchange(m_scheduledWhileWaitingForRenderer, false);
-    m_coordinator->renderNextFrame();
-
-    if (scheduledWhileWaitingForRenderer || m_layerFlushTimer.isActive()) {
-        m_layerFlushTimer.stop();
-        performScheduledLayerFlush();
-    }
-}
-
-void ThreadedCoordinatedLayerTreeHost::commitScrollOffset(uint32_t layerID, const IntSize& offset)
-{
-    m_coordinator->commitScrollOffset(layerID, offset);
-}
-
-void ThreadedCoordinatedLayerTreeHost::notifyFlushRequired()
-{
-    scheduleLayerFlush();
-=======
->>>>>>> 2af2ce89
 }
 
 void ThreadedCoordinatedLayerTreeHost::commitSceneState(const CoordinatedGraphicsState& state)
 {
     CoordinatedLayerTreeHost::commitSceneState(state);
     m_compositor->updateSceneState(state);
-}
-
-<<<<<<< HEAD
-void ThreadedCoordinatedLayerTreeHost::paintLayerContents(const GraphicsLayer*, GraphicsContext&, const IntRect&)
-{
 }
 
 #if USE(REQUEST_ANIMATION_FRAME_DISPLAY_MONITOR)
@@ -291,8 +129,6 @@
 }
 #endif
 
-=======
->>>>>>> 2af2ce89
 } // namespace WebKit
 
 #endif // USE(COORDINATED_GRAPHICS)