/*
 * Copyright (C) 2011, 2012 Apple Inc. All rights reserved.
 *
 * Redistribution and use in source and binary forms, with or without
 * modification, are permitted provided that the following conditions
 * are met:
 * 1. Redistributions of source code must retain the above copyright
 *    notice, this list of conditions and the following disclaimer.
 * 2. Redistributions in binary form must reproduce the above copyright
 *    notice, this list of conditions and the following disclaimer in the
 *    documentation and/or other materials provided with the distribution.
 *
 * THIS SOFTWARE IS PROVIDED BY APPLE INC. AND ITS CONTRIBUTORS ``AS IS''
 * AND ANY EXPRESS OR IMPLIED WARRANTIES, INCLUDING, BUT NOT LIMITED TO,
 * THE IMPLIED WARRANTIES OF MERCHANTABILITY AND FITNESS FOR A PARTICULAR
 * PURPOSE ARE DISCLAIMED. IN NO EVENT SHALL APPLE INC. OR ITS CONTRIBUTORS
 * BE LIABLE FOR ANY DIRECT, INDIRECT, INCIDENTAL, SPECIAL, EXEMPLARY, OR
 * CONSEQUENTIAL DAMAGES (INCLUDING, BUT NOT LIMITED TO, PROCUREMENT OF
 * SUBSTITUTE GOODS OR SERVICES; LOSS OF USE, DATA, OR PROFITS; OR BUSINESS
 * INTERRUPTION) HOWEVER CAUSED AND ON ANY THEORY OF LIABILITY, WHETHER IN
 * CONTRACT, STRICT LIABILITY, OR TORT (INCLUDING NEGLIGENCE OR OTHERWISE)
 * ARISING IN ANY WAY OUT OF THE USE OF THIS SOFTWARE, EVEN IF ADVISED OF
 * THE POSSIBILITY OF SUCH DAMAGE.
 */

#ifndef LayerTreeHost_h
#define LayerTreeHost_h

#if USE(COORDINATED_GRAPHICS) || USE(TEXTURE_MAPPER)

#include "LayerTreeContext.h"
#include <WebCore/DisplayRefreshMonitor.h>
#include <WebCore/PlatformScreen.h>
#include <wtf/Forward.h>
#include <wtf/RefCounted.h>
#include <wtf/RefPtr.h>

namespace IPC {
class Connection;
}

namespace WebCore {
class IntRect;
class IntSize;
class GraphicsLayer;
class GraphicsLayerFactory;
#if USE(COORDINATED_GRAPHICS_THREADED)
struct ViewportAttributes;
#endif
}

namespace WebKit {

class WebPage;

class LayerTreeHost : public RefCounted<LayerTreeHost> {
public:
    static RefPtr<LayerTreeHost> create(WebPage&);
    virtual ~LayerTreeHost();

    const LayerTreeContext& layerTreeContext() const { return m_layerTreeContext; }
    void setLayerFlushSchedulingEnabled(bool);
    void setShouldNotifyAfterNextScheduledLayerFlush(bool notifyAfterScheduledLayerFlush) { m_notifyAfterScheduledLayerFlush = notifyAfterScheduledLayerFlush; }

    virtual void scheduleLayerFlush() = 0;
    virtual void cancelPendingLayerFlush() = 0;
    virtual void setRootCompositingLayer(WebCore::GraphicsLayer*) = 0;
    virtual void invalidate();

    virtual void setNonCompositedContentsNeedDisplay() { };
    virtual void setNonCompositedContentsNeedDisplayInRect(const WebCore::IntRect&) { };
    virtual void scrollNonCompositedContents(const WebCore::IntRect&) { };
    virtual void forceRepaint() = 0;
    virtual bool forceRepaintAsync(uint64_t /*callbackID*/) { return false; }
    virtual void sizeDidChange(const WebCore::IntSize& newSize) = 0;
    virtual void pageBackgroundTransparencyChanged() = 0;

    virtual void pauseRendering();
    virtual void resumeRendering();

    virtual WebCore::GraphicsLayerFactory* graphicsLayerFactory() { return nullptr; }

#if USE(COORDINATED_GRAPHICS_MULTIPROCESS)
    virtual void didReceiveCoordinatedLayerTreeHostMessage(IPC::Connection&, IPC::Decoder&) = 0;
#endif

#if USE(COORDINATED_GRAPHICS_THREADED)
    virtual void contentsSizeChanged(const WebCore::IntSize&) { };
    virtual void didChangeViewportAttributes(WebCore::ViewportAttributes&&) { };
#endif

#if USE(COORDINATED_GRAPHICS)
    virtual void scheduleAnimation() = 0;
    virtual void setIsDiscardable(bool) { };
#endif

#if USE(TEXTURE_MAPPER_GL) && PLATFORM(GTK)
    virtual void setNativeSurfaceHandleForCompositing(uint64_t) { };
#endif

<<<<<<< HEAD
#if USE(REQUEST_ANIMATION_FRAME_DISPLAY_MONITOR)
    virtual RefPtr<WebCore::DisplayRefreshMonitor> createDisplayRefreshMonitor(WebCore::PlatformDisplayID) { return nullptr; }
=======
#if USE(COORDINATED_GRAPHICS) || USE(TEXTURE_MAPPER)
    virtual void deviceOrPageScaleFactorChanged() = 0;
>>>>>>> aa0e659a
#endif

    virtual void setViewOverlayRootLayer(WebCore::GraphicsLayer* viewOverlayRootLayer) { m_viewOverlayRootLayer = viewOverlayRootLayer; }

protected:
    explicit LayerTreeHost(WebPage&);

    WebPage& m_webPage;
    LayerTreeContext m_layerTreeContext;
    bool m_layerFlushSchedulingEnabled { true };
    bool m_notifyAfterScheduledLayerFlush { false };
    bool m_isSuspended { false };
    bool m_isValid { true };
    WebCore::GraphicsLayer* m_viewOverlayRootLayer { nullptr };
};

} // namespace WebKit

#endif // USE(COORDINATED_GRAPHICS) || USE(TEXTURE_MAPPER)

#endif // LayerTreeHost_h<|MERGE_RESOLUTION|>--- conflicted
+++ resolved
@@ -98,13 +98,12 @@
     virtual void setNativeSurfaceHandleForCompositing(uint64_t) { };
 #endif
 
-<<<<<<< HEAD
+#if USE(COORDINATED_GRAPHICS) || USE(TEXTURE_MAPPER)
+    virtual void deviceOrPageScaleFactorChanged() = 0;
+#endif
+
 #if USE(REQUEST_ANIMATION_FRAME_DISPLAY_MONITOR)
     virtual RefPtr<WebCore::DisplayRefreshMonitor> createDisplayRefreshMonitor(WebCore::PlatformDisplayID) { return nullptr; }
-=======
-#if USE(COORDINATED_GRAPHICS) || USE(TEXTURE_MAPPER)
-    virtual void deviceOrPageScaleFactorChanged() = 0;
->>>>>>> aa0e659a
 #endif
 
     virtual void setViewOverlayRootLayer(WebCore::GraphicsLayer* viewOverlayRootLayer) { m_viewOverlayRootLayer = viewOverlayRootLayer; }
