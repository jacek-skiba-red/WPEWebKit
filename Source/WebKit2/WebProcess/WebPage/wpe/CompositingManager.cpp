--- conflicted
+++ resolved
@@ -36,41 +36,7 @@
     ASSERT(m_connectionFd == -1);
 }
 
-<<<<<<< HEAD
-CompositingManager::~CompositingManager() = default;
-
-void CompositingManager::establishConnection(WebPage& webPage, WTF::RunLoop& runLoop)
-{
-    IPC::Connection::SocketPair socketPair = IPC::Connection::createPlatformConnection();
-    IPC::Connection::Identifier connectionIdentifier(socketPair.server);
-    IPC::Attachment connectionClientPort(socketPair.client);
-
-    m_connection = IPC::Connection::createServerConnection(connectionIdentifier, *this, runLoop);
-    m_connection->open();
-    webPage.sendSync(Messages::CompositingManagerProxy::EstablishConnection(connectionClientPort),
-        Messages::CompositingManagerProxy::EstablishConnection::Reply(), webPage.pageID());
-}
-
-Vector<uint8_t> CompositingManager::authenticate()
-{
-    IPC::DataReference data;
-    m_connection->sendSync(Messages::CompositingManagerProxy::Authenticate(),
-        Messages::CompositingManagerProxy::Authenticate::Reply(data), 0);
-    return data.vector();
-}
-
-uint32_t CompositingManager::constructRenderingTarget(uint32_t width, uint32_t height)
-{
-    uint32_t handle = 0;
-    m_connection->sendSync(Messages::CompositingManagerProxy::ConstructRenderingTarget(width, height),
-        Messages::CompositingManagerProxy::ConstructRenderingTarget::Reply(handle), 0);
-    return handle;
-}
-
-void CompositingManager::commitBuffer(const WebCore::PlatformDisplayWPE::BufferExport& bufferExport)
-=======
 void CompositingManager::establishConnection(WebPage& webPage)
->>>>>>> 14f97027
 {
     IPC::Attachment connectionHandle;
     webPage.sendSync(Messages::CompositingManagerProxy::EstablishConnection(),
