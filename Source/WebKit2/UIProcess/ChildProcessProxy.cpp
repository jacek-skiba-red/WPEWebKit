--- conflicted
+++ resolved
@@ -55,11 +55,7 @@
     if (m_alwaysRunsAtBackgroundPriority)
         launchOptions.extraInitializationData.add(ASCIILiteral("always-runs-at-background-priority"), "true");
 
-<<<<<<< HEAD
-#if ENABLE(DEVELOPER_MODE) && (PLATFORM(GTK) || PLATFORM(WPE) || PLATFORM(EFL))
-=======
-#if ENABLE(DEVELOPER_MODE) && PLATFORM(GTK)
->>>>>>> 1f693c61
+#if ENABLE(DEVELOPER_MODE) && (PLATFORM(GTK) || PLATFORM(WPE))
     const char* varname;
     switch (launchOptions.processType) {
     case ProcessLauncher::ProcessType::Web:
@@ -83,11 +79,7 @@
     const char* processCmdPrefix = getenv(varname);
     if (processCmdPrefix && *processCmdPrefix)
         launchOptions.processCmdPrefix = String::fromUTF8(processCmdPrefix);
-<<<<<<< HEAD
-#endif // !defined(NDEBUG) && (PLATFORM(GTK) || PLATFORM(WPE) || PLATFORM(EFL)
-=======
-#endif // ENABLE(DEVELOPER_MODE) && PLATFORM(GTK)
->>>>>>> 1f693c61
+#endif // ENABLE(DEVELOPER_MODE) && (PLATFORM(GTK) || PLATFORM(WPE))
 }
 
 void ChildProcessProxy::connect()
