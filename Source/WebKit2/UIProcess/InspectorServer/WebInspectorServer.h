--- conflicted
+++ resolved
@@ -60,12 +60,6 @@
     void didCloseWebSocketConnection(WebSocketServerConnection*) final;
 
     bool platformResourceForPath(const String& path, Vector<char>& data, String& contentType);
-<<<<<<< HEAD
-#if PLATFORM(GTK) || PLATFORM(WPE)
-    void buildPageList(Vector<char>& data, String& contentType);
-#endif
-=======
->>>>>>> 674c0951
 
     void closeConnection(WebInspectorProxy*, WebSocketServerConnection*);
 
