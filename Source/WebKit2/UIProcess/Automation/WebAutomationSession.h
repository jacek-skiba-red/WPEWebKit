/*
 * Copyright (C) 2016, 2017 Apple Inc. All rights reserved.
 *
 * Redistribution and use in source and binary forms, with or without
 * modification, are permitted provided that the following conditions
 * are met:
 * 1. Redistributions of source code must retain the above copyright
 *    notice, this list of conditions and the following disclaimer.
 * 2. Redistributions in binary form must reproduce the above copyright
 *    notice, this list of conditions and the following disclaimer in the
 *    documentation and/or other materials provided with the distribution.
 *
 * THIS SOFTWARE IS PROVIDED BY APPLE INC. AND ITS CONTRIBUTORS ``AS IS''
 * AND ANY EXPRESS OR IMPLIED WARRANTIES, INCLUDING, BUT NOT LIMITED TO,
 * THE IMPLIED WARRANTIES OF MERCHANTABILITY AND FITNESS FOR A PARTICULAR
 * PURPOSE ARE DISCLAIMED. IN NO EVENT SHALL APPLE INC. OR ITS CONTRIBUTORS
 * BE LIABLE FOR ANY DIRECT, INDIRECT, INCIDENTAL, SPECIAL, EXEMPLARY, OR
 * CONSEQUENTIAL DAMAGES (INCLUDING, BUT NOT LIMITED TO, PROCUREMENT OF
 * SUBSTITUTE GOODS OR SERVICES; LOSS OF USE, DATA, OR PROFITS; OR BUSINESS
 * INTERRUPTION) HOWEVER CAUSED AND ON ANY THEORY OF LIABILITY, WHETHER IN
 * CONTRACT, STRICT LIABILITY, OR TORT (INCLUDING NEGLIGENCE OR OTHERWISE)
 * ARISING IN ANY WAY OUT OF THE USE OF THIS SOFTWARE, EVEN IF ADVISED OF
 * THE POSSIBILITY OF SUCH DAMAGE.
 */

#pragma once

#include "APIObject.h"
#include "AutomationBackendDispatchers.h"
#include "Connection.h"
#include "ShareableBitmap.h"
#include "WebEvent.h"
#include <wtf/Forward.h>

#if ENABLE(REMOTE_INSPECTOR)
#include <JavaScriptCore/RemoteAutomationTarget.h>
#endif

namespace API {
class AutomationSessionClient;
}

namespace Inspector {
class BackendDispatcher;
class FrontendRouter;
}

namespace WebCore {
class IntPoint;
class IntRect;

struct Cookie;
}

#if PLATFORM(COCOA)
OBJC_CLASS NSArray;
typedef unsigned short unichar;
#endif

#if USE(APPKIT)
OBJC_CLASS NSEvent;
#endif

namespace WebKit {

class WebAutomationSessionClient;
class WebFrameProxy;
class WebPageProxy;
class WebProcessPool;

class WebAutomationSession final : public API::ObjectImpl<API::Object::Type::AutomationSession>, public IPC::MessageReceiver
#if ENABLE(REMOTE_INSPECTOR)
    , public Inspector::RemoteAutomationTarget
#endif
    , public Inspector::AutomationBackendDispatcherHandler
{
public:
    WebAutomationSession();
    ~WebAutomationSession();

    void setClient(std::unique_ptr<API::AutomationSessionClient>);

    void setSessionIdentifier(const String& sessionIdentifier) { m_sessionIdentifier = sessionIdentifier; }
    String sessionIdentifier() const { return m_sessionIdentifier; }

    WebProcessPool* processPool() const { return m_processPool; }
    void setProcessPool(WebProcessPool*);

    void navigationOccurredForPage(const WebPageProxy&);
    void inspectorFrontendLoaded(const WebPageProxy&);
    void keyboardEventsFlushedForPage(const WebPageProxy&);

#if ENABLE(REMOTE_INSPECTOR)
    // Inspector::RemoteAutomationTarget API
    String name() const override { return m_sessionIdentifier; }
    void dispatchMessageFromRemote(const String& message) override;
    void connect(Inspector::FrontendChannel*, bool isAutomaticConnection = false) override;
    void disconnect(Inspector::FrontendChannel*) override;
#endif
    void terminate();

    // Inspector::AutomationBackendDispatcherHandler API
    // NOTE: the set of declarations included in this interface depend on the "platform" property in Automation.json
    // and the --platform argument passed to the protocol bindings generator.

    // Platform: Generic
    void getBrowsingContexts(Inspector::ErrorString&, RefPtr<Inspector::Protocol::Array<Inspector::Protocol::Automation::BrowsingContext>>&) override;
    void getBrowsingContext(Inspector::ErrorString&, const String&, RefPtr<Inspector::Protocol::Automation::BrowsingContext>&) override;
    void createBrowsingContext(Inspector::ErrorString&, String*) override;
    void closeBrowsingContext(Inspector::ErrorString&, const String&) override;
    void switchToBrowsingContext(Inspector::ErrorString&, const String& browsingContextHandle, const String* optionalFrameHandle) override;
    void navigateBrowsingContext(Inspector::ErrorString&, const String& handle, const String& url, Ref<NavigateBrowsingContextCallback>&&) override;
    void goBackInBrowsingContext(Inspector::ErrorString&, const String&, Ref<GoBackInBrowsingContextCallback>&&) override;
    void goForwardInBrowsingContext(Inspector::ErrorString&, const String&, Ref<GoForwardInBrowsingContextCallback>&&) override;
    void reloadBrowsingContext(Inspector::ErrorString&, const String&, Ref<ReloadBrowsingContextCallback>&&) override;
    void evaluateJavaScriptFunction(Inspector::ErrorString&, const String& browsingContextHandle, const String* optionalFrameHandle, const String& function, const Inspector::InspectorArray& arguments, const bool* optionalExpectsImplicitCallbackArgument, const int* optionalCallbackTimeout, Ref<Inspector::AutomationBackendDispatcherHandler::EvaluateJavaScriptFunctionCallback>&&) override;
    void performMouseInteraction(Inspector::ErrorString&, const String& handle, const Inspector::InspectorObject& requestedPosition, const String& mouseButton, const String& mouseInteraction, const Inspector::InspectorArray& keyModifiers, RefPtr<Inspector::Protocol::Automation::Point>& updatedPosition) override;
    void performKeyboardInteractions(Inspector::ErrorString&, const String& handle, const Inspector::InspectorArray& interactions, Ref<PerformKeyboardInteractionsCallback>&&) override;
    void takeScreenshot(Inspector::ErrorString&, const String& handle, Ref<Inspector::AutomationBackendDispatcherHandler::TakeScreenshotCallback>&&) override;
    void resolveChildFrameHandle(Inspector::ErrorString&, const String& browsingContextHandle, const String* optionalFrameHandle, const int* optionalOrdinal, const String* optionalName, const String* optionalNodeHandle, Ref<ResolveChildFrameHandleCallback>&&) override;
    void resolveParentFrameHandle(Inspector::ErrorString&, const String& browsingContextHandle, const String& frameHandle, Ref<ResolveParentFrameHandleCallback>&&) override;
    void computeElementLayout(Inspector::ErrorString&, const String& browsingContextHandle, const String& frameHandle, const String& nodeHandle, const bool* optionalScrollIntoViewIfNeeded, const bool* useViewportCoordinates, Ref<Inspector::AutomationBackendDispatcherHandler::ComputeElementLayoutCallback>&&) override;
    void isShowingJavaScriptDialog(Inspector::ErrorString&, const String& browsingContextHandle, bool* result) override;
    void dismissCurrentJavaScriptDialog(Inspector::ErrorString&, const String& browsingContextHandle) override;
    void acceptCurrentJavaScriptDialog(Inspector::ErrorString&, const String& browsingContextHandle) override;
    void messageOfCurrentJavaScriptDialog(Inspector::ErrorString&, const String& browsingContextHandle, String* text) override;
    void setUserInputForCurrentJavaScriptPrompt(Inspector::ErrorString&, const String& browsingContextHandle, const String& text) override;
    void getAllCookies(Inspector::ErrorString&, const String& browsingContextHandle, Ref<GetAllCookiesCallback>&&) override;
    void deleteSingleCookie(Inspector::ErrorString&, const String& browsingContextHandle, const String& cookieName, Ref<DeleteSingleCookieCallback>&&) override;
    void addSingleCookie(Inspector::ErrorString&, const String& browsingContextHandle, const Inspector::InspectorObject& cookie, Ref<AddSingleCookieCallback>&&) override;
    void deleteAllCookies(Inspector::ErrorString&, const String& browsingContextHandle) override;

    // Platform: macOS
#if PLATFORM(MAC)
    void resizeWindowOfBrowsingContext(Inspector::ErrorString&, const String& handle, const Inspector::InspectorObject& size) override;
    void moveWindowOfBrowsingContext(Inspector::ErrorString&, const String& handle, const Inspector::InspectorObject& position) override;
    void inspectBrowsingContext(Inspector::ErrorString&, const String&, const bool* optionalEnableAutoCapturing, Ref<InspectBrowsingContextCallback>&&) override;
#endif

    // Event Simulation Support.
#if PLATFORM(MAC)
    bool wasEventSynthesizedForAutomation(NSEvent *);
    void markEventAsSynthesizedForAutomation(NSEvent *);
#endif

private:
    WebPageProxy* webPageProxyForHandle(const String&);
    String handleForWebPageProxy(const WebPageProxy&);
    RefPtr<Inspector::Protocol::Automation::BrowsingContext> buildBrowsingContextForPage(WebPageProxy&);

    std::optional<uint64_t> webFrameIDForHandle(const String&);
    String handleForWebFrameID(uint64_t frameID);
    String handleForWebFrameProxy(const WebFrameProxy&);

    // Implemented in generated WebAutomationSessionMessageReceiver.cpp.
    void didReceiveMessage(IPC::Connection&, IPC::Decoder&) override;

    // Called by WebAutomationSession messages.
    void didEvaluateJavaScriptFunction(uint64_t callbackID, const String& result, const String& errorType);
    void didResolveChildFrame(uint64_t callbackID, uint64_t frameID, const String& errorType);
    void didResolveParentFrame(uint64_t callbackID, uint64_t frameID, const String& errorType);
    void didComputeElementLayout(uint64_t callbackID, WebCore::IntRect, const String& errorType);
    void didTakeScreenshot(uint64_t callbackID, const ShareableBitmap::Handle&, const String& errorType);
    void didGetCookiesForFrame(uint64_t callbackID, Vector<WebCore::Cookie>, const String& errorType);
    void didDeleteCookie(uint64_t callbackID, const String& errorType);

    // Platform-dependent implementations.
    void platformSimulateMouseInteraction(WebPageProxy&, const WebCore::IntPoint& viewPosition, Inspector::Protocol::Automation::MouseInteraction, Inspector::Protocol::Automation::MouseButton, WebEvent::Modifiers);
    // Simulates a single virtual key being pressed, such as Control, F-keys, Numpad keys, etc. as allowed by the protocol.
    void platformSimulateKeyStroke(WebPageProxy&, Inspector::Protocol::Automation::KeyboardInteractionType, Inspector::Protocol::Automation::VirtualKey);
    // Simulates key presses to produce the codepoints in a string. One or more code points are delivered atomically at grapheme cluster boundaries.
    void platformSimulateKeySequence(WebPageProxy&, const String&);
    // Get base64 encoded PNG data from a bitmap.
    std::optional<String> platformGetBase64EncodedPNGData(const ShareableBitmap::Handle&);

#if PLATFORM(COCOA)
    // The type parameter of the NSArray argument is platform-dependent.
    void sendSynthesizedEventsToPage(WebPageProxy&, NSArray *eventsToSend);

    std::optional<unichar> charCodeForVirtualKey(Inspector::Protocol::Automation::VirtualKey) const;
    std::optional<unichar> charCodeIgnoringModifiersForVirtualKey(Inspector::Protocol::Automation::VirtualKey) const;
#endif

    WebProcessPool* m_processPool { nullptr };

    std::unique_ptr<API::AutomationSessionClient> m_client;
    String m_sessionIdentifier { ASCIILiteral("Untitled Session") };
    Ref<Inspector::FrontendRouter> m_frontendRouter;
    Ref<Inspector::BackendDispatcher> m_backendDispatcher;
    Ref<Inspector::AutomationBackendDispatcher> m_domainDispatcher;

    HashMap<uint64_t, String> m_webPageHandleMap;
    HashMap<String, uint64_t> m_handleWebPageMap;
    String m_activeBrowsingContextHandle;

    HashMap<uint64_t, String> m_webFrameHandleMap;
    HashMap<String, uint64_t> m_handleWebFrameMap;

    HashMap<uint64_t, RefPtr<Inspector::BackendDispatcher::CallbackBase>> m_pendingNavigationInBrowsingContextCallbacksPerPage;
    HashMap<uint64_t, RefPtr<Inspector::BackendDispatcher::CallbackBase>> m_pendingInspectorCallbacksPerPage;
    HashMap<uint64_t, RefPtr<Inspector::BackendDispatcher::CallbackBase>> m_pendingKeyboardEventsFlushedCallbacksPerPage;

    uint64_t m_nextEvaluateJavaScriptCallbackID { 1 };
    HashMap<uint64_t, RefPtr<Inspector::AutomationBackendDispatcherHandler::EvaluateJavaScriptFunctionCallback>> m_evaluateJavaScriptFunctionCallbacks;

    uint64_t m_nextResolveFrameCallbackID { 1 };
    HashMap<uint64_t, RefPtr<Inspector::AutomationBackendDispatcherHandler::ResolveChildFrameHandleCallback>> m_resolveChildFrameHandleCallbacks;

    uint64_t m_nextResolveParentFrameCallbackID { 1 };
    HashMap<uint64_t, RefPtr<Inspector::AutomationBackendDispatcherHandler::ResolveParentFrameHandleCallback>> m_resolveParentFrameHandleCallbacks;

    uint64_t m_nextComputeElementLayoutCallbackID { 1 };
    HashMap<uint64_t, RefPtr<Inspector::AutomationBackendDispatcherHandler::ComputeElementLayoutCallback>> m_computeElementLayoutCallbacks;

    uint64_t m_nextScreenshotCallbackID { 1 };
    HashMap<uint64_t, RefPtr<Inspector::AutomationBackendDispatcherHandler::TakeScreenshotCallback>> m_screenshotCallbacks;

    uint64_t m_nextGetCookiesCallbackID { 1 };
    HashMap<uint64_t, RefPtr<Inspector::AutomationBackendDispatcherHandler::GetAllCookiesCallback>> m_getCookieCallbacks;

    uint64_t m_nextDeleteCookieCallbackID { 1 };
    HashMap<uint64_t, RefPtr<Inspector::AutomationBackendDispatcherHandler::DeleteSingleCookieCallback>> m_deleteCookieCallbacks;

    Inspector::FrontendChannel* m_remoteChannel { nullptr };
<<<<<<< HEAD
=======
#endif

#if PLATFORM(IOS)
    // Keep track of currently active modifiers across multiple keystrokes.
    // We don't synthesize platform keyboard events on iOS, so we need to track it ourselves.
    unsigned m_currentModifiers { 0 };
#endif
>>>>>>> 6768f697
};

} // namespace WebKit<|MERGE_RESOLUTION|>--- conflicted
+++ resolved
@@ -222,16 +222,12 @@
     HashMap<uint64_t, RefPtr<Inspector::AutomationBackendDispatcherHandler::DeleteSingleCookieCallback>> m_deleteCookieCallbacks;
 
     Inspector::FrontendChannel* m_remoteChannel { nullptr };
-<<<<<<< HEAD
-=======
-#endif
 
 #if PLATFORM(IOS)
     // Keep track of currently active modifiers across multiple keystrokes.
     // We don't synthesize platform keyboard events on iOS, so we need to track it ourselves.
     unsigned m_currentModifiers { 0 };
 #endif
->>>>>>> 6768f697
 };
 
 } // namespace WebKit