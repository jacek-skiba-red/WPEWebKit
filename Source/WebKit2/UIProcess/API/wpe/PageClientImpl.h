/*
 * Copyright (C) 2014 Igalia S.L.
 *
 * Redistribution and use in source and binary forms, with or without
 * modification, are permitted provided that the following conditions
 * are met:
 * 1. Redistributions of source code must retain the above copyright
 *    notice, this list of conditions and the following disclaimer.
 * 2. Redistributions in binary form must reproduce the above copyright
 *    notice, this list of conditions and the following disclaimer in the
 *    documentation and/or other materials provided with the distribution.
 *
 * THIS SOFTWARE IS PROVIDED BY APPLE INC. AND ITS CONTRIBUTORS ``AS IS''
 * AND ANY EXPRESS OR IMPLIED WARRANTIES, INCLUDING, BUT NOT LIMITED TO,
 * THE IMPLIED WARRANTIES OF MERCHANTABILITY AND FITNESS FOR A PARTICULAR
 * PURPOSE ARE DISCLAIMED. IN NO EVENT SHALL APPLE INC. OR ITS CONTRIBUTORS
 * BE LIABLE FOR ANY DIRECT, INDIRECT, INCIDENTAL, SPECIAL, EXEMPLARY, OR
 * CONSEQUENTIAL DAMAGES (INCLUDING, BUT NOT LIMITED TO, PROCUREMENT OF
 * SUBSTITUTE GOODS OR SERVICES; LOSS OF USE, DATA, OR PROFITS; OR BUSINESS
 * INTERRUPTION) HOWEVER CAUSED AND ON ANY THEORY OF LIABILITY, WHETHER IN
 * CONTRACT, STRICT LIABILITY, OR TORT (INCLUDING NEGLIGENCE OR OTHERWISE)
 * ARISING IN ANY WAY OUT OF THE USE OF THIS SOFTWARE, EVEN IF ADVISED OF
 * THE POSSIBILITY OF SUCH DAMAGE.
 */

#pragma once

#include "PageClient.h"
#include "WebFullScreenManagerProxy.h"

namespace WKWPE {
class View;
}

namespace WebKit {

<<<<<<< HEAD
class PageClientImpl final : public PageClient 
#if ENABLE(FULLSCREEN_API)
    , public WebFullScreenManagerProxyClient
#endif

{
=======
class ScrollGestureController;

class PageClientImpl final : public PageClient {
>>>>>>> 97a6a9fe
public:
    PageClientImpl(WKWPE::View&);
    virtual ~PageClientImpl();

private:
    // PageClient
    std::unique_ptr<DrawingAreaProxy> createDrawingAreaProxy() override;
    void setViewNeedsDisplay(const WebCore::Region&) override;
    void requestScroll(const WebCore::FloatPoint&, const WebCore::IntPoint&, bool) override;
    WebCore::FloatPoint viewScrollPosition() override;
<<<<<<< HEAD
    virtual WebCore::IntSize viewSize() override;
    virtual bool isViewWindowActive() override;
    virtual bool isViewFocused() override;
    virtual bool isViewVisible() override;
    virtual bool isViewInWindow() override;

    virtual void processDidExit() override;
    virtual void didRelaunchProcess() override;
    virtual void pageClosed() override;
    virtual void preferencesDidChange() override;
    virtual void toolTipChanged(const String&, const String&) override;

    virtual void didCommitLoadForMainFrame(const String&, bool) override;
    virtual void handleDownloadRequest(DownloadProxy*) override;

    virtual void didChangeContentSize(const WebCore::IntSize&) override;

    virtual void setCursor(const WebCore::Cursor&) override;
    virtual void setCursorHiddenUntilMouseMoves(bool) override;
    virtual void didChangeViewportProperties(const WebCore::ViewportAttributes&) override;

    virtual void registerEditCommand(PassRefPtr<WebEditCommandProxy>, WebPageProxy::UndoOrRedo) override;
    virtual void clearAllEditCommands() override;
    virtual bool canUndoRedo(WebPageProxy::UndoOrRedo) override;
    virtual void executeUndoRedo(WebPageProxy::UndoOrRedo) override;

    virtual WebCore::FloatRect convertToDeviceSpace(const WebCore::FloatRect&) override;
    virtual WebCore::FloatRect convertToUserSpace(const WebCore::FloatRect&) override;
    virtual WebCore::IntPoint screenToRootView(const WebCore::IntPoint&) override;
    virtual WebCore::IntRect rootViewToScreen(const WebCore::IntRect&) override;

    virtual void doneWithKeyEvent(const NativeWebKeyboardEvent&, bool) override;
#if ENABLE(TOUCH_EVENTS)
    virtual void doneWithTouchEvent(const NativeWebTouchEvent&, bool) override;
#endif
    virtual void wheelEventWasNotHandledByWebCore(const NativeWebWheelEvent&) override;

    virtual RefPtr<WebPopupMenuProxy> createPopupMenuProxy(WebPageProxy&) override;
=======
    WebCore::IntSize viewSize() override;
    bool isViewWindowActive() override;
    bool isViewFocused() override;
    bool isViewVisible() override;
    bool isViewInWindow() override;

    void processDidExit() override;
    void didRelaunchProcess() override;
    void pageClosed() override;
    void preferencesDidChange() override;
    void toolTipChanged(const String&, const String&) override;

    void didCommitLoadForMainFrame(const String&, bool) override;
    void handleDownloadRequest(DownloadProxy*) override;

    void didChangeContentSize(const WebCore::IntSize&) override;

    void setCursor(const WebCore::Cursor&) override;
    void setCursorHiddenUntilMouseMoves(bool) override;
    void didChangeViewportProperties(const WebCore::ViewportAttributes&) override;

    void registerEditCommand(PassRefPtr<WebEditCommandProxy>, WebPageProxy::UndoOrRedo) override;
    void clearAllEditCommands() override;
    bool canUndoRedo(WebPageProxy::UndoOrRedo) override;
    void executeUndoRedo(WebPageProxy::UndoOrRedo) override;

    WebCore::FloatRect convertToDeviceSpace(const WebCore::FloatRect&) override;
    WebCore::FloatRect convertToUserSpace(const WebCore::FloatRect&) override;
    WebCore::IntPoint screenToRootView(const WebCore::IntPoint&) override;
    WebCore::IntRect rootViewToScreen(const WebCore::IntRect&) override;

    void doneWithKeyEvent(const NativeWebKeyboardEvent&, bool) override;
    void doneWithTouchEvent(const NativeWebTouchEvent&, bool) override;
    void wheelEventWasNotHandledByWebCore(const NativeWebWheelEvent&) override;

    RefPtr<WebPopupMenuProxy> createPopupMenuProxy(WebPageProxy&) override;
>>>>>>> 97a6a9fe
#if ENABLE(CONTEXT_MENUS)
    std::unique_ptr<WebContextMenuProxy> createContextMenuProxy(WebPageProxy&, const ContextMenuContextData&, const UserData&) override;
#endif

    void enterAcceleratedCompositingMode(const LayerTreeContext&) override;
    void exitAcceleratedCompositingMode() override;
    void updateAcceleratedCompositingMode(const LayerTreeContext&) override;

    void didFinishLoadingDataForCustomContentProvider(const String&, const IPC::DataReference&) override;

    void navigationGestureDidBegin() override;
    void navigationGestureWillEnd(bool, WebBackForwardListItem&) override;
    void navigationGestureDidEnd(bool, WebBackForwardListItem&) override;
    void navigationGestureDidEnd() override;
    void willRecordNavigationSnapshot(WebBackForwardListItem&) override;
    void didRemoveNavigationGestureSnapshot() override;

    void didFirstVisuallyNonEmptyLayoutForMainFrame() override;
    void didFinishLoadForMainFrame() override;
    void didFailLoadForMainFrame() override;
    void didSameDocumentNavigationForMainFrame(SameDocumentNavigationType) override;

    void didChangeBackgroundColor() override;

    void refView() override;
    void derefView() override;

#if ENABLE(VIDEO)
    bool decidePolicyForInstallMissingMediaPluginsPermissionRequest(InstallMissingMediaPluginsPermissionRequest&) override;
#endif

    void didRestoreScrollPosition() override;

    WebCore::UserInterfaceLayoutDirection userInterfaceLayoutDirection() override;

    void didChangeAvoidsUnsafeArea(bool) override { }

#if ENABLE(FULLSCREEN_API)
    virtual WebFullScreenManagerProxyClient& fullScreenManagerProxyClient() final;
    virtual void closeFullScreenManager() override;
    virtual bool isFullScreen() override;
    virtual void enterFullScreen() override;
    virtual void exitFullScreen() override;
    virtual void beganEnterFullScreen(const WebCore::IntRect& initialFrame, const WebCore::IntRect& finalFrame) override;
    virtual void beganExitFullScreen(const WebCore::IntRect& initialFrame, const WebCore::IntRect& finalFrame) override;
#endif

    WKWPE::View& m_view;

    std::unique_ptr<ScrollGestureController> m_scrollGestureController;
};

} // namespace WebKit<|MERGE_RESOLUTION|>--- conflicted
+++ resolved
@@ -34,18 +34,14 @@
 
 namespace WebKit {
 
-<<<<<<< HEAD
+class ScrollGestureController;
+
 class PageClientImpl final : public PageClient 
 #if ENABLE(FULLSCREEN_API)
     , public WebFullScreenManagerProxyClient
 #endif
 
 {
-=======
-class ScrollGestureController;
-
-class PageClientImpl final : public PageClient {
->>>>>>> 97a6a9fe
 public:
     PageClientImpl(WKWPE::View&);
     virtual ~PageClientImpl();
@@ -56,46 +52,6 @@
     void setViewNeedsDisplay(const WebCore::Region&) override;
     void requestScroll(const WebCore::FloatPoint&, const WebCore::IntPoint&, bool) override;
     WebCore::FloatPoint viewScrollPosition() override;
-<<<<<<< HEAD
-    virtual WebCore::IntSize viewSize() override;
-    virtual bool isViewWindowActive() override;
-    virtual bool isViewFocused() override;
-    virtual bool isViewVisible() override;
-    virtual bool isViewInWindow() override;
-
-    virtual void processDidExit() override;
-    virtual void didRelaunchProcess() override;
-    virtual void pageClosed() override;
-    virtual void preferencesDidChange() override;
-    virtual void toolTipChanged(const String&, const String&) override;
-
-    virtual void didCommitLoadForMainFrame(const String&, bool) override;
-    virtual void handleDownloadRequest(DownloadProxy*) override;
-
-    virtual void didChangeContentSize(const WebCore::IntSize&) override;
-
-    virtual void setCursor(const WebCore::Cursor&) override;
-    virtual void setCursorHiddenUntilMouseMoves(bool) override;
-    virtual void didChangeViewportProperties(const WebCore::ViewportAttributes&) override;
-
-    virtual void registerEditCommand(PassRefPtr<WebEditCommandProxy>, WebPageProxy::UndoOrRedo) override;
-    virtual void clearAllEditCommands() override;
-    virtual bool canUndoRedo(WebPageProxy::UndoOrRedo) override;
-    virtual void executeUndoRedo(WebPageProxy::UndoOrRedo) override;
-
-    virtual WebCore::FloatRect convertToDeviceSpace(const WebCore::FloatRect&) override;
-    virtual WebCore::FloatRect convertToUserSpace(const WebCore::FloatRect&) override;
-    virtual WebCore::IntPoint screenToRootView(const WebCore::IntPoint&) override;
-    virtual WebCore::IntRect rootViewToScreen(const WebCore::IntRect&) override;
-
-    virtual void doneWithKeyEvent(const NativeWebKeyboardEvent&, bool) override;
-#if ENABLE(TOUCH_EVENTS)
-    virtual void doneWithTouchEvent(const NativeWebTouchEvent&, bool) override;
-#endif
-    virtual void wheelEventWasNotHandledByWebCore(const NativeWebWheelEvent&) override;
-
-    virtual RefPtr<WebPopupMenuProxy> createPopupMenuProxy(WebPageProxy&) override;
-=======
     WebCore::IntSize viewSize() override;
     bool isViewWindowActive() override;
     bool isViewFocused() override;
@@ -128,11 +84,12 @@
     WebCore::IntRect rootViewToScreen(const WebCore::IntRect&) override;
 
     void doneWithKeyEvent(const NativeWebKeyboardEvent&, bool) override;
+#if ENABLE(TOUCH_EVENTS)
     void doneWithTouchEvent(const NativeWebTouchEvent&, bool) override;
+#endif
     void wheelEventWasNotHandledByWebCore(const NativeWebWheelEvent&) override;
 
     RefPtr<WebPopupMenuProxy> createPopupMenuProxy(WebPageProxy&) override;
->>>>>>> 97a6a9fe
 #if ENABLE(CONTEXT_MENUS)
     std::unique_ptr<WebContextMenuProxy> createContextMenuProxy(WebPageProxy&, const ContextMenuContextData&, const UserData&) override;
 #endif
