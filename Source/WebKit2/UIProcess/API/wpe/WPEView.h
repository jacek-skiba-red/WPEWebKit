/*
 * Copyright (C) 2014 Igalia S.L.
 *
 * Redistribution and use in source and binary forms, with or without
 * modification, are permitted provided that the following conditions
 * are met:
 * 1. Redistributions of source code must retain the above copyright
 *    notice, this list of conditions and the following disclaimer.
 * 2. Redistributions in binary form must reproduce the above copyright
 *    notice, this list of conditions and the following disclaimer in the
 *    documentation and/or other materials provided with the distribution.
 *
 * THIS SOFTWARE IS PROVIDED BY APPLE INC. AND ITS CONTRIBUTORS ``AS IS''
 * AND ANY EXPRESS OR IMPLIED WARRANTIES, INCLUDING, BUT NOT LIMITED TO,
 * THE IMPLIED WARRANTIES OF MERCHANTABILITY AND FITNESS FOR A PARTICULAR
 * PURPOSE ARE DISCLAIMED. IN NO EVENT SHALL APPLE INC. OR ITS CONTRIBUTORS
 * BE LIABLE FOR ANY DIRECT, INDIRECT, INCIDENTAL, SPECIAL, EXEMPLARY, OR
 * CONSEQUENTIAL DAMAGES (INCLUDING, BUT NOT LIMITED TO, PROCUREMENT OF
 * SUBSTITUTE GOODS OR SERVICES; LOSS OF USE, DATA, OR PROFITS; OR BUSINESS
 * INTERRUPTION) HOWEVER CAUSED AND ON ANY THEORY OF LIABILITY, WHETHER IN
 * CONTRACT, STRICT LIABILITY, OR TORT (INCLUDING NEGLIGENCE OR OTHERWISE)
 * ARISING IN ANY WAY OUT OF THE USE OF THIS SOFTWARE, EVEN IF ADVISED OF
 * THE POSSIBILITY OF SUCH DAMAGE.
 */

#ifndef WPEView_h
#define WPEView_h

#include "APIObject.h"
#include "CompositingManagerProxy.h"
#include "PageClientImpl.h"
#include "WebPageProxy.h"
<<<<<<< HEAD
#include "WPEViewClient.h"
#include <WPE/Input/Handling.h>
#include <WPE/ViewBackend/ViewBackend.h>
=======
>>>>>>> 14f97027
#include <WebCore/ViewState.h>
#include <memory>
#include <wtf/RefPtr.h>

<<<<<<< HEAD
typedef struct WKViewClientBase WKViewClientBase;
=======
struct wpe_view_backend;
>>>>>>> 14f97027

namespace WebKit {
class WebPageGroup;
class WebProcessPool;
}

namespace WKWPE {

class View : public API::ObjectImpl<API::Object::Type::View> {
public:
    static View* create(struct wpe_view_backend* backend, const API::PageConfiguration& configuration)
    {
        return new View(backend, configuration);
    }

    // Client methods
    void initializeClient(const WKViewClientBase*);
    void frameDisplayed();

    WebKit::WebPageProxy& page() { return *m_pageProxy; }

    struct wpe_view_backend* backend() { return m_backend; }

    const WebCore::IntSize& size() const { return m_size; }

    WebCore::ViewState::Flags viewState() const { return m_viewStateFlags; }
    void setViewState(WebCore::ViewState::Flags);

private:
    View(struct wpe_view_backend*, const API::PageConfiguration&);
    virtual ~View();

<<<<<<< HEAD
    ViewClient m_client;
=======
    void setSize(const WebCore::IntSize& size);
>>>>>>> 14f97027

    std::unique_ptr<WebKit::PageClientImpl> m_pageClient;
    RefPtr<WebKit::WebPageProxy> m_pageProxy;
    WebCore::IntSize m_size;
    WebCore::ViewState::Flags m_viewStateFlags;

    WebKit::CompositingManagerProxy m_compositingManagerProxy;
    struct wpe_view_backend* m_backend;
};

} // namespace WKWPE

#endif // WPEView_h<|MERGE_RESOLUTION|>--- conflicted
+++ resolved
@@ -30,21 +30,14 @@
 #include "CompositingManagerProxy.h"
 #include "PageClientImpl.h"
 #include "WebPageProxy.h"
-<<<<<<< HEAD
 #include "WPEViewClient.h"
-#include <WPE/Input/Handling.h>
-#include <WPE/ViewBackend/ViewBackend.h>
-=======
->>>>>>> 14f97027
 #include <WebCore/ViewState.h>
 #include <memory>
 #include <wtf/RefPtr.h>
 
-<<<<<<< HEAD
+struct wpe_view_backend;
+
 typedef struct WKViewClientBase WKViewClientBase;
-=======
-struct wpe_view_backend;
->>>>>>> 14f97027
 
 namespace WebKit {
 class WebPageGroup;
@@ -77,11 +70,9 @@
     View(struct wpe_view_backend*, const API::PageConfiguration&);
     virtual ~View();
 
-<<<<<<< HEAD
+    void setSize(const WebCore::IntSize& size);
+
     ViewClient m_client;
-=======
-    void setSize(const WebCore::IntSize& size);
->>>>>>> 14f97027
 
     std::unique_ptr<WebKit::PageClientImpl> m_pageClient;
     RefPtr<WebKit::WebPageProxy> m_pageProxy;
