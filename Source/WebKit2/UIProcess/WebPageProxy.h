--- conflicted
+++ resolved
@@ -380,12 +380,10 @@
     API::UIClient& uiClient() { return *m_uiClient; }
     void setUIClient(std::unique_ptr<API::UIClient>);
 
-<<<<<<< HEAD
     API::IconLoadingClient& iconLoadingClient() { return *m_iconLoadingClient; }
     void setIconLoadingClient(std::unique_ptr<API::IconLoadingClient>);
-=======
+
     API::HTTPCookieStorage& httpCookieStorage() { return m_httpCookieStorage.get(); }
->>>>>>> 268c21ee
 
     void initializeWebPage();
 
