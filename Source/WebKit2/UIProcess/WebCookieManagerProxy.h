/*
 * Copyright (C) 2011, 2013 Apple Inc. All rights reserved.
 *
 * Redistribution and use in source and binary forms, with or without
 * modification, are permitted provided that the following conditions
 * are met:
 * 1. Redistributions of source code must retain the above copyright
 *    notice, this list of conditions and the following disclaimer.
 * 2. Redistributions in binary form must reproduce the above copyright
 *    notice, this list of conditions and the following disclaimer in the
 *    documentation and/or other materials provided with the distribution.
 *
 * THIS SOFTWARE IS PROVIDED BY APPLE INC. AND ITS CONTRIBUTORS ``AS IS''
 * AND ANY EXPRESS OR IMPLIED WARRANTIES, INCLUDING, BUT NOT LIMITED TO,
 * THE IMPLIED WARRANTIES OF MERCHANTABILITY AND FITNESS FOR A PARTICULAR
 * PURPOSE ARE DISCLAIMED. IN NO EVENT SHALL APPLE INC. OR ITS CONTRIBUTORS
 * BE LIABLE FOR ANY DIRECT, INDIRECT, INCIDENTAL, SPECIAL, EXEMPLARY, OR
 * CONSEQUENTIAL DAMAGES (INCLUDING, BUT NOT LIMITED TO, PROCUREMENT OF
 * SUBSTITUTE GOODS OR SERVICES; LOSS OF USE, DATA, OR PROFITS; OR BUSINESS
 * INTERRUPTION) HOWEVER CAUSED AND ON ANY THEORY OF LIABILITY, WHETHER IN
 * CONTRACT, STRICT LIABILITY, OR TORT (INCLUDING NEGLIGENCE OR OTHERWISE)
 * ARISING IN ANY WAY OUT OF THE USE OF THIS SOFTWARE, EVEN IF ADVISED OF
 * THE POSSIBILITY OF SUCH DAMAGE.
 */

#ifndef WebCookieManagerProxy_h
#define WebCookieManagerProxy_h

#include "APIObject.h"
#include "GenericCallback.h"
#include "MessageReceiver.h"
#include "WebContextSupplement.h"
#include "WebCookieManagerProxyClient.h"
#include <WebCore/SessionID.h>
#include <wtf/PassRefPtr.h>
#include <wtf/RefPtr.h>
#include <wtf/Vector.h>

#if USE(SOUP)
#include "SoupCookiePersistentStorageType.h"
#endif

namespace API {
class Array;
}

namespace WebCore {
struct Cookie;
}

namespace WebKit {

class WebProcessPool;
class WebProcessProxy;

typedef GenericCallback<API::Array*> ArrayCallback;
typedef GenericCallback<HTTPCookieAcceptPolicy> HTTPCookieAcceptPolicyCallback;

class WebCookieManagerProxy : public API::ObjectImpl<API::Object::Type::CookieManager>, public WebContextSupplement, private IPC::MessageReceiver {
public:
    static const char* supplementName();

    static PassRefPtr<WebCookieManagerProxy> create(WebProcessPool*);
    virtual ~WebCookieManagerProxy();

    void initializeClient(const WKCookieManagerClientBase*);
    
    void getHostnamesWithCookies(WebCore::SessionID, std::function<void (API::Array*, CallbackBase::Error)>);
    void deleteCookiesForHostname(WebCore::SessionID, const String& hostname);
    void deleteAllCookies(WebCore::SessionID);
    void deleteAllCookiesModifiedSince(WebCore::SessionID, std::chrono::system_clock::time_point);
    void addCookie(WebCore::SessionID, const WebCore::Cookie&, const String& hostname);

    void setHTTPCookieAcceptPolicy(HTTPCookieAcceptPolicy);
    void getHTTPCookieAcceptPolicy(std::function<void (HTTPCookieAcceptPolicy, CallbackBase::Error)>);

<<<<<<< HEAD
    void setCookies(const Vector<WebCore::Cookie>& cookies);
    void getCookies(std::function<void (API::Array*, CallbackBase::Error)>);
    void didGetCookies(Vector<WebCore::Cookie> cookies,  uint64_t callbackID);

    void startObservingCookieChanges(WebCore::SessionID, std::function<void ()>&& = nullptr);
=======
    void startObservingCookieChanges(WebCore::SessionID);
>>>>>>> a768d1ae
    void stopObservingCookieChanges(WebCore::SessionID);

    void setCookieObserverCallback(WebCore::SessionID, std::function<void ()>&&);

#if USE(SOUP)
    void setCookiePersistentStorage(const String& storagePath, uint32_t storageType);
    void getCookiePersistentStorage(String& storagePath, uint32_t& storageType) const;
#endif

    using API::Object::ref;
    using API::Object::deref;

private:
    WebCookieManagerProxy(WebProcessPool*);

    void didGetHostnamesWithCookies(const Vector<String>&, uint64_t callbackID);
    void didGetHTTPCookieAcceptPolicy(uint32_t policy, uint64_t callbackID);

    void cookiesDidChange(WebCore::SessionID);

    // WebContextSupplement
    void processPoolDestroyed() override;
    void processDidClose(WebProcessProxy*) override;
    void processDidClose(NetworkProcessProxy*) override;
    void refWebContextSupplement() override;
    void derefWebContextSupplement() override;

    // IPC::MessageReceiver
    void didReceiveMessage(IPC::Connection&, IPC::Decoder&) override;

#if PLATFORM(COCOA)
    void persistHTTPCookieAcceptPolicy(HTTPCookieAcceptPolicy);
#endif

    HashMap<uint64_t, RefPtr<ArrayCallback>> m_arrayCallbacks;
    HashMap<uint64_t, RefPtr<HTTPCookieAcceptPolicyCallback>> m_httpCookieAcceptPolicyCallbacks;

    HashMap<WebCore::SessionID, std::function<void ()>> m_cookieObservers;

    WebCookieManagerProxyClient m_client;

#if USE(SOUP)
    String m_cookiePersistentStoragePath;
    SoupCookiePersistentStorageType m_cookiePersistentStorageType;
#endif
};

} // namespace WebKit

#endif // WebCookieManagerProxy_h<|MERGE_RESOLUTION|>--- conflicted
+++ resolved
@@ -74,15 +74,11 @@
     void setHTTPCookieAcceptPolicy(HTTPCookieAcceptPolicy);
     void getHTTPCookieAcceptPolicy(std::function<void (HTTPCookieAcceptPolicy, CallbackBase::Error)>);
 
-<<<<<<< HEAD
     void setCookies(const Vector<WebCore::Cookie>& cookies);
     void getCookies(std::function<void (API::Array*, CallbackBase::Error)>);
     void didGetCookies(Vector<WebCore::Cookie> cookies,  uint64_t callbackID);
 
     void startObservingCookieChanges(WebCore::SessionID, std::function<void ()>&& = nullptr);
-=======
-    void startObservingCookieChanges(WebCore::SessionID);
->>>>>>> a768d1ae
     void stopObservingCookieChanges(WebCore::SessionID);
 
     void setCookieObserverCallback(WebCore::SessionID, std::function<void ()>&&);
