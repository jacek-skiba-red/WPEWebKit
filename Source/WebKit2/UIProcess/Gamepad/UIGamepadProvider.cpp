/*
 * Copyright (C) 2016 Apple Inc. All rights reserved.
 *
 * Redistribution and use in source and binary forms, with or without
 * modification, are permitted provided that the following conditions
 * are met:
 * 1. Redistributions of source code must retain the above copyright
 *    notice, this list of conditions and the following disclaimer.
 * 2. Redistributions in binary form must reproduce the above copyright
 *    notice, this list of conditions and the following disclaimer in the
 *    documentation and/or other materials provided with the distribution.
 *
 * THIS SOFTWARE IS PROVIDED BY APPLE INC. AND ITS CONTRIBUTORS ``AS IS''
 * AND ANY EXPRESS OR IMPLIED WARRANTIES, INCLUDING, BUT NOT LIMITED TO,
 * THE IMPLIED WARRANTIES OF MERCHANTABILITY AND FITNESS FOR A PARTICULAR
 * PURPOSE ARE DISCLAIMED. IN NO EVENT SHALL APPLE INC. OR ITS CONTRIBUTORS
 * BE LIABLE FOR ANY DIRECT, INDIRECT, INCIDENTAL, SPECIAL, EXEMPLARY, OR
 * CONSEQUENTIAL DAMAGES (INCLUDING, BUT NOT LIMITED TO, PROCUREMENT OF
 * SUBSTITUTE GOODS OR SERVICES; LOSS OF USE, DATA, OR PROFITS; OR BUSINESS
 * INTERRUPTION) HOWEVER CAUSED AND ON ANY THEORY OF LIABILITY, WHETHER IN
 * CONTRACT, STRICT LIABILITY, OR TORT (INCLUDING NEGLIGENCE OR OTHERWISE)
 * ARISING IN ANY WAY OUT OF THE USE OF THIS SOFTWARE, EVEN IF ADVISED OF
 * THE POSSIBILITY OF SUCH DAMAGE.
 */

#include "config.h"
#include "UIGamepadProvider.h"

#if ENABLE(GAMEPAD)

#include "GamepadData.h"
#include "UIGamepad.h"
#include "WebProcessPool.h"
<<<<<<< HEAD
=======
#include <WebCore/MockGamepadProvider.h>
>>>>>>> 62c989f5
#include <WebCore/PlatformGamepad.h>
#include <wtf/NeverDestroyed.h>

using namespace WebCore;

namespace WebKit {

static const double maximumGamepadUpdateInterval = 1 / 120.0;

UIGamepadProvider& UIGamepadProvider::singleton()
{
    static NeverDestroyed<UIGamepadProvider> sharedProvider;
    return sharedProvider;
}

UIGamepadProvider::UIGamepadProvider()
    : m_gamepadSyncTimer(RunLoop::main(), this, &UIGamepadProvider::gamepadSyncTimerFired)
{
    platformSetDefaultGamepadProvider();
}

UIGamepadProvider::~UIGamepadProvider()
{
    if (!m_processPoolsUsingGamepads.isEmpty())
        GamepadProvider::singleton().stopMonitoringGamepads(*this);
}

void UIGamepadProvider::gamepadSyncTimerFired()
{
    auto webPageProxy = platformWebPageProxyForGamepadInput();
    if (!webPageProxy || !m_processPoolsUsingGamepads.contains(&webPageProxy->process().processPool()))
        return;

    webPageProxy->gamepadActivity(snapshotGamepads());
}

void UIGamepadProvider::scheduleGamepadStateSync()
{
    if (!m_isMonitoringGamepads || m_gamepadSyncTimer.isActive())
        return;

    if (m_gamepads.isEmpty() || m_processPoolsUsingGamepads.isEmpty()) {
        m_gamepadSyncTimer.stop();
        return;
    }

    m_gamepadSyncTimer.startOneShot(maximumGamepadUpdateInterval);
}

void UIGamepadProvider::setInitialConnectedGamepads(const Vector<PlatformGamepad*>& initialGamepads)
{
    ASSERT(!m_hasInitialGamepads);

    m_gamepads.resize(initialGamepads.size());

    for (auto* gamepad : initialGamepads) {
        if (!gamepad)
            continue;
        m_gamepads[gamepad->index()] = std::make_unique<UIGamepad>(*gamepad);
    }

    for (auto& pool : m_processPoolsUsingGamepads)
        pool->setInitialConnectedGamepads(m_gamepads);

    m_hasInitialGamepads = true;
}

void UIGamepadProvider::platformGamepadConnected(PlatformGamepad& gamepad)
{
    if (m_gamepads.size() <= gamepad.index())
        m_gamepads.resize(gamepad.index() + 1);

    ASSERT(!m_gamepads[gamepad.index()]);
    m_gamepads[gamepad.index()] = std::make_unique<UIGamepad>(gamepad);

    scheduleGamepadStateSync();

    for (auto& pool : m_processPoolsUsingGamepads)
        pool->gamepadConnected(*m_gamepads[gamepad.index()]);
}

void UIGamepadProvider::platformGamepadDisconnected(PlatformGamepad& gamepad)
{
    ASSERT(gamepad.index() < m_gamepads.size());
    ASSERT(m_gamepads[gamepad.index()]);

    std::unique_ptr<UIGamepad> disconnectedGamepad = WTFMove(m_gamepads[gamepad.index()]);

    scheduleGamepadStateSync();

    for (auto& pool : m_processPoolsUsingGamepads)
        pool->gamepadDisconnected(*disconnectedGamepad);
}

void UIGamepadProvider::platformGamepadInputActivity()
{
    auto platformGamepads = GamepadProvider::singleton().platformGamepads();
    ASSERT(platformGamepads.size() == m_gamepads.size());

    for (size_t i = 0; i < platformGamepads.size(); ++i) {
        if (!platformGamepads[i]) {
            ASSERT(!m_gamepads[i]);
            continue;
        }

        ASSERT(m_gamepads[i]);
        m_gamepads[i]->updateFromPlatformGamepad(*platformGamepads[i]);
    }

    scheduleGamepadStateSync();
}

void UIGamepadProvider::processPoolStartedUsingGamepads(WebProcessPool& pool)
{
    ASSERT(!m_processPoolsUsingGamepads.contains(&pool));
    m_processPoolsUsingGamepads.add(&pool);

    if (!m_isMonitoringGamepads && platformWebPageProxyForGamepadInput())
        startMonitoringGamepads();

    scheduleGamepadStateSync();
}

void UIGamepadProvider::processPoolStoppedUsingGamepads(WebProcessPool& pool)
{
    ASSERT(m_processPoolsUsingGamepads.contains(&pool));
    m_processPoolsUsingGamepads.remove(&pool);

    if (m_isMonitoringGamepads && !platformWebPageProxyForGamepadInput())
        platformStopMonitoringInput();

    scheduleGamepadStateSync();
}

void UIGamepadProvider::viewBecameActive(WebPageProxy& page)
{
    if (!m_processPoolsUsingGamepads.contains(&page.process().processPool()))
        return;

    if (!m_isMonitoringGamepads)
        startMonitoringGamepads();

    if (platformWebPageProxyForGamepadInput())
        platformStartMonitoringInput();
}

void UIGamepadProvider::viewBecameInactive(WebPageProxy& page)
{
    auto pageForGamepadInput = platformWebPageProxyForGamepadInput();
    if (pageForGamepadInput == &page)
        platformStopMonitoringInput();
}

void UIGamepadProvider::startMonitoringGamepads()
{
    if (m_isMonitoringGamepads)
        return;

    m_isMonitoringGamepads = true;
    ASSERT(!m_processPoolsUsingGamepads.isEmpty());
    GamepadProvider::singleton().startMonitoringGamepads(*this);
}

void UIGamepadProvider::stopMonitoringGamepads()
{
    if (!m_isMonitoringGamepads)
        return;

    m_isMonitoringGamepads = false;

    ASSERT(m_processPoolsUsingGamepads.isEmpty());
    GamepadProvider::singleton().stopMonitoringGamepads(*this);

    m_gamepads.clear();
}

Vector<GamepadData> UIGamepadProvider::snapshotGamepads()
{
    Vector<GamepadData> gamepadDatas;
    gamepadDatas.reserveInitialCapacity(m_gamepads.size());

    for (auto& gamepad : m_gamepads) {
        if (gamepad)
            gamepadDatas.uncheckedAppend(gamepad->condensedGamepadData());
        else
            gamepadDatas.uncheckedAppend({ });
    }

    return gamepadDatas;
}

#if !PLATFORM(COCOA)

void UIGamepadProvider::platformSetDefaultGamepadProvider()
{
    // FIXME: Implement for other platforms
}

<<<<<<< HEAD
const Vector<PlatformGamepad*>& UIGamepadProvider::platformGamepads()
{
    static NeverDestroyed<Vector<PlatformGamepad*>> emptyGamepads;
    return emptyGamepads;

    // FIXME: Implement for other platforms
}

=======
>>>>>>> 62c989f5
WebPageProxy* UIGamepadProvider::platformWebPageProxyForGamepadInput()
{
    // FIXME: Implement for other platforms
    return nullptr;
}

void UIGamepadProvider::platformStopMonitoringInput()
{
}

void UIGamepadProvider::platformStartMonitoringInput()
{
}

#endif // !PLATFORM(MAC)

}

#endif // ENABLE(GAMEPAD)<|MERGE_RESOLUTION|>--- conflicted
+++ resolved
@@ -31,10 +31,7 @@
 #include "GamepadData.h"
 #include "UIGamepad.h"
 #include "WebProcessPool.h"
-<<<<<<< HEAD
-=======
 #include <WebCore/MockGamepadProvider.h>
->>>>>>> 62c989f5
 #include <WebCore/PlatformGamepad.h>
 #include <wtf/NeverDestroyed.h>
 
@@ -233,17 +230,6 @@
     // FIXME: Implement for other platforms
 }
 
-<<<<<<< HEAD
-const Vector<PlatformGamepad*>& UIGamepadProvider::platformGamepads()
-{
-    static NeverDestroyed<Vector<PlatformGamepad*>> emptyGamepads;
-    return emptyGamepads;
-
-    // FIXME: Implement for other platforms
-}
-
-=======
->>>>>>> 62c989f5
 WebPageProxy* UIGamepadProvider::platformWebPageProxyForGamepadInput()
 {
     // FIXME: Implement for other platforms
