--- conflicted
+++ resolved
@@ -1198,37 +1198,6 @@
     PluginProcess/EntryPoint/unix/PluginProcessMain.cpp
 )
 
-<<<<<<< HEAD
-if (ENABLE_THREADED_COMPOSITOR)
-    list(APPEND WebKit2_SOURCES
-        Shared/CoordinatedGraphics/CoordinatedBackingStore.cpp
-        Shared/CoordinatedGraphics/CoordinatedGraphicsScene.cpp
-        Shared/CoordinatedGraphics/SimpleViewportController.cpp
-
-        Shared/CoordinatedGraphics/threadedcompositor/CompositingRunLoop.cpp
-        Shared/CoordinatedGraphics/threadedcompositor/ThreadSafeCoordinatedSurface.cpp
-        Shared/CoordinatedGraphics/threadedcompositor/ThreadedCompositor.cpp
-
-        WebProcess/WebPage/CoordinatedGraphics/AcceleratedSurface.cpp
-        WebProcess/WebPage/CoordinatedGraphics/AreaAllocator.cpp
-        WebProcess/WebPage/CoordinatedGraphics/CompositingCoordinator.cpp
-        WebProcess/WebPage/CoordinatedGraphics/CoordinatedLayerTreeHost.cpp
-        WebProcess/WebPage/CoordinatedGraphics/ThreadedCoordinatedLayerTreeHost.cpp
-        WebProcess/WebPage/CoordinatedGraphics/UpdateAtlas.cpp
-    )
-    list(APPEND WebKit2_INCLUDE_DIRECTORIES
-        "${WEBKIT2_DIR}/Shared/CoordinatedGraphics"
-        "${WEBKIT2_DIR}/Shared/CoordinatedGraphics/threadedcompositor"
-        "${WEBKIT2_DIR}/WebProcess/WebPage/CoordinatedGraphics"
-    )
-else (ENABLE_THREADED_COMPOSITOR)
-    list(APPEND WebKit2_SOURCES
-        WebProcess/WebPage/gtk/LayerTreeHostGtk.cpp
-    )
-endif ()
-
-=======
->>>>>>> 1f693c61
 # Commands for building the built-in injected bundle.
 include_directories(
     "${WEBKIT2_DIR}/Platform"
