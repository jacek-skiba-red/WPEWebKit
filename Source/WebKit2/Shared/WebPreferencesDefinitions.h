--- conflicted
+++ resolved
@@ -101,7 +101,6 @@
 // macro(KeyUpper, KeyLower, TypeNameUpper, TypeName, DefaultValue, HumanReadableName, HumanReadableDescription)
 
 #define FOR_EACH_WEBKIT_BOOL_PREFERENCE(macro) \
-<<<<<<< HEAD
     macro(JavaScriptEnabled, javaScriptEnabled, Bool, bool, true) \
     macro(JavaScriptMarkupEnabled, javaScriptMarkupEnabled, Bool, bool, true) \
     macro(LoadsImagesAutomatically, loadsImagesAutomatically, Bool, bool, true) \
@@ -232,139 +231,7 @@
     macro(CustomElementsEnabled, customElementsEnabled, Bool, bool, false) \
     macro(FetchAPIEnabled, fetchAPIEnabled, Bool, bool, true) \
     macro(WebGL2Enabled, webGL2Enabled, Bool, bool, false) \
-=======
-    macro(JavaScriptEnabled, javaScriptEnabled, Bool, bool, true, "", "") \
-    macro(JavaScriptMarkupEnabled, javaScriptMarkupEnabled, Bool, bool, true, "", "") \
-    macro(LoadsImagesAutomatically, loadsImagesAutomatically, Bool, bool, true, "", "") \
-    macro(LoadsSiteIconsIgnoringImageLoadingPreference, loadsSiteIconsIgnoringImageLoadingPreference, Bool, bool, false, "", "") \
-    macro(PluginsEnabled, pluginsEnabled, Bool, bool, false, "", "") \
-    macro(JavaEnabled, javaEnabled, Bool, bool, false, "", "") \
-    macro(JavaEnabledForLocalFiles, javaEnabledForLocalFiles, Bool, bool, false, "", "") \
-    macro(OfflineWebApplicationCacheEnabled, offlineWebApplicationCacheEnabled, Bool, bool, true, "", "") \
-    macro(LocalStorageEnabled, localStorageEnabled, Bool, bool, true, "", "") \
-    macro(DatabasesEnabled, databasesEnabled, Bool, bool, true, "", "") \
-    macro(XSSAuditorEnabled, xssAuditorEnabled, Bool, bool, true, "", "") \
-    macro(FrameFlatteningEnabled, frameFlatteningEnabled, Bool, bool, DEFAULT_FRAME_FLATTENING_ENABLED, "", "") \
-    macro(PrivateBrowsingEnabled, privateBrowsingEnabled, Bool, bool, false, "", "") \
-    macro(TextAreasAreResizable, textAreasAreResizable, Bool, bool, DEFAULT_TEXT_AREAS_ARE_RESIZABLE, "", "") \
-    macro(JavaScriptCanOpenWindowsAutomatically, javaScriptCanOpenWindowsAutomatically, Bool, bool, DEFAULT_JAVASCRIPT_CAN_OPEN_WINDOWS_AUTOMATICALLY, "", "") \
-    macro(HyperlinkAuditingEnabled, hyperlinkAuditingEnabled, Bool, bool, true, "", "") \
-    macro(NeedsSiteSpecificQuirks, needsSiteSpecificQuirks, Bool, bool, false, "", "") \
-    macro(AcceleratedCompositingEnabled, acceleratedCompositingEnabled, Bool, bool, true, "", "") \
-    macro(ForceCompositingMode, forceCompositingMode, Bool, bool, false, "", "") \
-    macro(CanvasUsesAcceleratedDrawing, canvasUsesAcceleratedDrawing, Bool, bool, DEFAULT_CANVAS_USES_ACCELERATED_DRAWING, "", "") \
-    macro(WebGLEnabled, webGLEnabled, Bool, bool, true, "", "") \
-    macro(ForceSoftwareWebGLRendering, forceSoftwareWebGLRendering, Bool, bool, false, "", "") \
-    macro(Accelerated2dCanvasEnabled, accelerated2dCanvasEnabled, Bool, bool, false, "", "") \
-    macro(CSSAnimationTriggersEnabled, cssAnimationTriggersEnabled, Bool, bool, true, "", "") \
-    macro(WebAnimationsEnabled, webAnimationsEnabled, Bool, bool, false, "", "") \
-    macro(CSSRegionsEnabled, cssRegionsEnabled, Bool, bool, true, "", "") \
-    macro(CSSCompositingEnabled, cssCompositingEnabled, Bool, bool, true, "", "") \
-    macro(ForceFTPDirectoryListings, forceFTPDirectoryListings, Bool, bool, false, "", "") \
-    macro(TabsToLinks, tabsToLinks, Bool, bool, DEFAULT_WEBKIT_TABSTOLINKS_ENABLED, "", "") \
-    macro(DNSPrefetchingEnabled, dnsPrefetchingEnabled, Bool, bool, false, "", "") \
-    macro(DOMTimersThrottlingEnabled, domTimersThrottlingEnabled, Bool, bool, true, "", "") \
-    macro(WebArchiveDebugModeEnabled, webArchiveDebugModeEnabled, Bool, bool, false, "", "") \
-    macro(LocalFileContentSniffingEnabled, localFileContentSniffingEnabled, Bool, bool, false, "", "") \
-    macro(UsesPageCache, usesPageCache, Bool, bool, true, "", "") \
-    macro(PageCacheSupportsPlugins, pageCacheSupportsPlugins, Bool, bool, true, "", "") \
-    macro(AuthorAndUserStylesEnabled, authorAndUserStylesEnabled, Bool, bool, true, "", "") \
-    macro(PaginateDuringLayoutEnabled, paginateDuringLayoutEnabled, Bool, bool, false, "", "") \
-    macro(DOMPasteAllowed, domPasteAllowed, Bool, bool, false, "", "") \
-    macro(JavaScriptCanAccessClipboard, javaScriptCanAccessClipboard, Bool, bool, false, "", "") \
-    macro(ShouldPrintBackgrounds, shouldPrintBackgrounds, Bool, bool, DEFAULT_SHOULD_PRINT_BACKGROUNDS, "", "") \
-    macro(FullScreenEnabled, fullScreenEnabled, Bool, bool, false, "", "") \
-    macro(AsynchronousSpellCheckingEnabled, asynchronousSpellCheckingEnabled, Bool, bool, false, "", "") \
-    macro(WebSecurityEnabled, webSecurityEnabled, Bool, bool, true, "", "") \
-    macro(AllowUniversalAccessFromFileURLs, allowUniversalAccessFromFileURLs, Bool, bool, false, "", "") \
-    macro(AllowFileAccessFromFileURLs, allowFileAccessFromFileURLs, Bool, bool, false, "", "") \
-    macro(AVFoundationEnabled, isAVFoundationEnabled, Bool, bool, true, "", "") \
-    macro(AVFoundationNSURLSessionEnabled, isAVFoundationNSURLSessionEnabled, Bool, bool, true, "", "") \
-    macro(RequiresUserGestureForMediaPlayback, requiresUserGestureForMediaPlayback, Bool, bool, DEFAULT_REQUIRES_USER_GESTURE_FOR_MEDIA_PLAYBACK, "", "") \
-    macro(RequiresUserGestureForVideoPlayback, requiresUserGestureForVideoPlayback, Bool, bool, false, "", "") \
-    macro(RequiresUserGestureForAudioPlayback, requiresUserGestureForAudioPlayback, Bool, bool, false, "", "") \
-    macro(MainContentUserGestureOverrideEnabled, mainContentUserGestureOverrideEnabled, Bool, bool, false, "", "") \
-    macro(AllowsInlineMediaPlayback, allowsInlineMediaPlayback, Bool, bool, DEFAULT_ALLOWS_INLINE_MEDIA_PLAYBACK, "", "") \
-    macro(InlineMediaPlaybackRequiresPlaysInlineAttribute, inlineMediaPlaybackRequiresPlaysInlineAttribute, Bool, bool, DEFAULT_INLINE_MEDIA_PLAYBACK_REQUIRES_PLAYS_INLINE_ATTRIBUTE, "", "") \
-    macro(InvisibleAutoplayNotPermitted, invisibleAutoplayNotPermitted, Bool, bool, DEFAULT_INVISIBLE_AUTOPLAY_NOT_PERMITTED, "", "") \
-    macro(MediaDataLoadsAutomatically, mediaDataLoadsAutomatically, Bool, bool, DEFAULT_MEDIA_DATA_LOADS_AUTOMATICALLY, "", "") \
-    macro(AllowsPictureInPictureMediaPlayback, allowsPictureInPictureMediaPlayback, Bool, bool, true, "", "") \
-    macro(AllowsAirPlayForMediaPlayback, allowsAirPlayForMediaPlayback, Bool, bool, true, "", "") \
-    macro(AllowRunningOfInsecureContent, allowRunningOfInsecureContent, Bool, bool, false, "", "") \
-    macro(AllowDisplayOfInsecureContent, allowDisplayOfInsecureContent, Bool, bool, false, "", "") \
-    macro(MediaControlsScaleWithPageZoom, mediaControlsScaleWithPageZoom, Bool, bool, DEFAULT_MEDIA_CONTROLS_SCALE_WITH_PAGE_ZOOM, "", "") \
-    macro(InspectorStartsAttached, inspectorStartsAttached, Bool, bool, true, "", "") \
-    macro(ShowsToolTipOverTruncatedText, showsToolTipOverTruncatedText, Bool, bool, false, "", "") \
-    macro(MockScrollbarsEnabled, mockScrollbarsEnabled, Bool, bool, false, "", "") \
-    macro(WebAudioEnabled, webAudioEnabled, Bool, bool, true, "", "") \
-    macro(AttachmentElementEnabled, attachmentElementEnabled, Bool, bool, false, "", "") \
-    macro(SuppressesIncrementalRendering, suppressesIncrementalRendering, Bool, bool, false, "", "") \
-    macro(BackspaceKeyNavigationEnabled, backspaceKeyNavigationEnabled, Bool, bool, DEFAULT_BACKSPACE_KEY_NAVIGATION_ENABLED, "", "") \
-    macro(CaretBrowsingEnabled, caretBrowsingEnabled, Bool, bool, false, "", "") \
-    macro(ShouldDisplaySubtitles, shouldDisplaySubtitles, Bool, bool, false, "", "") \
-    macro(ShouldDisplayCaptions, shouldDisplayCaptions, Bool, bool, false, "", "") \
-    macro(ShouldDisplayTextDescriptions, shouldDisplayTextDescriptions, Bool, bool, false, "", "") \
-    macro(NotificationsEnabled, notificationsEnabled, Bool, bool, true, "", "") \
-    macro(ShouldRespectImageOrientation, shouldRespectImageOrientation, Bool, bool, DEFAULT_SHOULD_RESPECT_IMAGE_ORIENTATION, "", "") \
-    macro(WantsBalancedSetDefersLoadingBehavior, wantsBalancedSetDefersLoadingBehavior, Bool, bool, false, "", "") \
-    macro(RequestAnimationFrameEnabled, requestAnimationFrameEnabled, Bool, bool, true, "", "") \
-    macro(DiagnosticLoggingEnabled, diagnosticLoggingEnabled, Bool, bool, false, "", "") \
-    macro(AsynchronousPluginInitializationEnabled, asynchronousPluginInitializationEnabled, Bool, bool, false, "", "") \
-    macro(AsynchronousPluginInitializationEnabledForAllPlugins, asynchronousPluginInitializationEnabledForAllPlugins, Bool, bool, false, "", "") \
-    macro(ArtificialPluginInitializationDelayEnabled, artificialPluginInitializationDelayEnabled, Bool, bool, false, "", "") \
-    macro(TabToLinksEnabled, tabToLinksEnabled, Bool, bool, false, "", "") \
-    macro(InteractiveFormValidationEnabled, interactiveFormValidationEnabled, Bool, bool, false, "", "") \
-    macro(ScrollingPerformanceLoggingEnabled, scrollingPerformanceLoggingEnabled, Bool, bool, false, "", "") \
-    macro(ScrollAnimatorEnabled, scrollAnimatorEnabled, Bool, bool, DEFAULT_WEBKIT_SCROLL_ANIMATOR_ENABLED, "", "") \
-    macro(ForceUpdateScrollbarsOnMainThreadForPerformanceTesting, forceUpdateScrollbarsOnMainThreadForPerformanceTesting, Bool, bool, false, "", "") \
-    macro(CookieEnabled, cookieEnabled, Bool, bool, true, "", "") \
-    macro(PlugInSnapshottingEnabled, plugInSnapshottingEnabled, Bool, bool, false, "", "") \
-    macro(SnapshotAllPlugIns, snapshotAllPlugIns, Bool, bool, false, "", "") \
-    macro(AutostartOriginPlugInSnapshottingEnabled, autostartOriginPlugInSnapshottingEnabled, Bool, bool, true, "", "") \
-    macro(PrimaryPlugInSnapshotDetectionEnabled, primaryPlugInSnapshotDetectionEnabled, Bool, bool, true, "", "") \
-    macro(PDFPluginEnabled, pdfPluginEnabled, Bool, bool, DEFAULT_PDFPLUGIN_ENABLED, "", "") \
-    macro(UsesEncodingDetector, usesEncodingDetector, Bool, bool, false, "", "") \
-    macro(TextAutosizingEnabled, textAutosizingEnabled, Bool, bool, false, "", "") \
-    macro(AggressiveTileRetentionEnabled, aggressiveTileRetentionEnabled, Bool, bool, false, "", "") \
-    macro(TemporaryTileCohortRetentionEnabled, temporaryTileCohortRetentionEnabled, Bool, bool, DEFAULT_TEMPORARY_TILE_COHORT_RETENTION_ENABLED, "", "") \
-    macro(QTKitEnabled, isQTKitEnabled, Bool, bool, WebCore::Settings::isQTKitEnabled(), "", "") \
-    macro(PageVisibilityBasedProcessSuppressionEnabled, pageVisibilityBasedProcessSuppressionEnabled, Bool, bool, true, "", "") \
-    macro(SmartInsertDeleteEnabled, smartInsertDeleteEnabled, Bool, bool, true, "", "") \
-    macro(SelectTrailingWhitespaceEnabled, selectTrailingWhitespaceEnabled, Bool, bool, false, "", "") \
-    macro(ShowsURLsInToolTipsEnabled, showsURLsInToolTipsEnabled, Bool, bool, false, "", "") \
-    macro(AcceleratedCompositingForOverflowScrollEnabled, acceleratedCompositingForOverflowScrollEnabled, Bool, bool, false, "", "") \
-    macro(HiddenPageDOMTimerThrottlingEnabled, hiddenPageDOMTimerThrottlingEnabled, Bool, bool, DEFAULT_HIDDEN_PAGE_DOM_TIMER_THROTTLING_ENABLED, "", "") \
-    macro(HiddenPageDOMTimerThrottlingAutoIncreases, hiddenPageDOMTimerThrottlingAutoIncreases, Bool, bool, false, "", "") \
-    macro(HiddenPageCSSAnimationSuspensionEnabled, hiddenPageCSSAnimationSuspensionEnabled, Bool, bool, DEFAULT_HIDDEN_PAGE_CSS_ANIMATION_SUSPENSION_ENABLED, "", "") \
-    macro(LowPowerVideoAudioBufferSizeEnabled, lowPowerVideoAudioBufferSizeEnabled, Bool, bool, false, "", "") \
-    macro(ThreadedScrollingEnabled, threadedScrollingEnabled, Bool, bool, true, "", "") \
-    macro(SimpleLineLayoutEnabled, simpleLineLayoutEnabled, Bool, bool, true, "", "") \
-    macro(SubpixelCSSOMElementMetricsEnabled, subpixelCSSOMElementMetricsEnabled, Bool, bool, false, "", "") \
-    macro(UseGiantTiles, useGiantTiles, Bool, bool, false, "", "") \
-    macro(MediaStreamEnabled, mediaStreamEnabled, Bool, bool, false, "", "") \
-    macro(UseLegacyTextAlignPositionedElementBehavior, useLegacyTextAlignPositionedElementBehavior, Bool, bool, false, "", "") \
-    macro(SpatialNavigationEnabled, spatialNavigationEnabled, Bool, bool, false, "", "") \
-    macro(MediaSourceEnabled, mediaSourceEnabled, Bool, bool, true, "", "") \
-    macro(ViewGestureDebuggingEnabled, viewGestureDebuggingEnabled, Bool, bool, false, "", "") \
-    macro(ShouldConvertPositionStyleOnCopy, shouldConvertPositionStyleOnCopy, Bool, bool, false, "", "") \
-    macro(Standalone, standalone, Bool, bool, false, "", "") \
-    macro(TelephoneNumberParsingEnabled, telephoneNumberParsingEnabled, Bool, bool, false, "", "") \
-    macro(AllowMultiElementImplicitSubmission, allowMultiElementImplicitSubmission, Bool, bool, false, "", "") \
-    macro(AlwaysUseAcceleratedOverflowScroll, alwaysUseAcceleratedOverflowScroll, Bool, bool, false, "", "") \
-    macro(PasswordEchoEnabled, passwordEchoEnabled, Bool, bool, DEFAULT_PASSWORD_ECHO_ENABLED, "", "") \
-    macro(ImageControlsEnabled, imageControlsEnabled, Bool, bool, false, "", "") \
-    macro(EnableInheritURIQueryComponent, enableInheritURIQueryComponent, Bool, bool, false, "", "") \
-    macro(ServiceControlsEnabled, serviceControlsEnabled, Bool, bool, false, "", "") \
-    macro(GamepadsEnabled, gamepadsEnabled, Bool, bool, false, "", "") \
-    macro(NewBlockInsideInlineModelEnabled, newBlockInsideInlineModelEnabled, Bool, bool, false, "", "") \
-    macro(HTTPEquivEnabled, httpEquivEnabled, Bool, bool, true, "", "") \
-    macro(MockCaptureDevicesEnabled, mockCaptureDevicesEnabled, Bool, bool, false, "", "") \
-    macro(ShadowDOMEnabled, shadowDOMEnabled, Bool, bool, true, "", "") \
-    macro(CustomElementsEnabled, customElementsEnabled, Bool, bool, false, "", "") \
-    macro(FetchAPIEnabled, fetchAPIEnabled, Bool, bool, false, "", "") \
-    macro(WebGL2Enabled, webGL2Enabled, Bool, bool, false, "", "") \
     macro(DownloadAttributeEnabled, downloadAttributeEnabled, Bool, bool, false, "", "") \
->>>>>>> 4f25b2df
     FOR_EACH_ADDITIONAL_WEBKIT_BOOL_PREFERENCE(macro) \
     \
 
