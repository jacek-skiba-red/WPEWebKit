--- conflicted
+++ resolved
@@ -227,12 +227,8 @@
     macro(HTTPEquivEnabled, httpEquivEnabled, Bool, bool, true, "", "") \
     macro(MockCaptureDevicesEnabled, mockCaptureDevicesEnabled, Bool, bool, false, "", "") \
     macro(ShadowDOMEnabled, shadowDOMEnabled, Bool, bool, true, "Shadow DOM", "HTML Shadow DOM prototype") \
-<<<<<<< HEAD
+    macro(DOMIteratorEnabled, domIteratorEnabled, Bool, bool, true, "", "") \
     macro(FetchAPIEnabled, fetchAPIEnabled, Bool, bool, true, "", "") \
-=======
-    macro(DOMIteratorEnabled, domIteratorEnabled, Bool, bool, true, "", "") \
-    macro(FetchAPIEnabled, fetchAPIEnabled, Bool, bool, false, "", "") \
->>>>>>> 1ff09855
     macro(DownloadAttributeEnabled, downloadAttributeEnabled, Bool, bool, false, "", "") \
     macro(SelectionPaintingWithoutSelectionGapsEnabled, selectionPaintingWithoutSelectionGapsEnabled, Bool, bool, DEFAULT_SELECTION_PAINTING_WITHOUT_SELECTION_GAPS_ENABLED, "", "") \
     macro(ApplePayEnabled, applePayEnabled, Bool, bool, false, "", "") \
