--- conflicted
+++ resolved
@@ -72,13 +72,9 @@
     NativeWebKeyboardEvent(const Evas_Event_Key_Down*, bool);
     NativeWebKeyboardEvent(const Evas_Event_Key_Up*);
 #elif PLATFORM(IOS)
-<<<<<<< HEAD
-    NativeWebKeyboardEvent(WebIOSEvent *);
+    NativeWebKeyboardEvent(::WebEvent *);
 #elif PLATFORM(WPE)
     NativeWebKeyboardEvent(struct wpe_input_keyboard_event*);
-=======
-    NativeWebKeyboardEvent(::WebEvent *);
->>>>>>> 9fced9a0
 #endif
 
 #if USE(APPKIT)
@@ -91,13 +87,9 @@
     const void* nativeEvent() const { return m_nativeEvent; }
     bool isFiltered() const { return m_isFiltered; }
 #elif PLATFORM(IOS)
-<<<<<<< HEAD
-    WebIOSEvent* nativeEvent() const { return m_nativeEvent.get(); }
+    ::WebEvent* nativeEvent() const { return m_nativeEvent.get(); }
 #elif PLATFORM(WPE)
     const void* nativeEvent() const { return nullptr; }
-=======
-    ::WebEvent* nativeEvent() const { return m_nativeEvent.get(); }
->>>>>>> 9fced9a0
 #endif
 
 private:
