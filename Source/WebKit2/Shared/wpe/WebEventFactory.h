/*
 * Copyright (C) 2014 Igalia S.L.
 *
 * Redistribution and use in source and binary forms, with or without
 * modification, are permitted provided that the following conditions
 * are met:
 * 1. Redistributions of source code must retain the above copyright
 *    notice, this list of conditions and the following disclaimer.
 * 2. Redistributions in binary form must reproduce the above copyright
 *    notice, this list of conditions and the following disclaimer in the
 *    documentation and/or other materials provided with the distribution.
 *
 * THIS SOFTWARE IS PROVIDED BY APPLE INC. AND ITS CONTRIBUTORS ``AS IS''
 * AND ANY EXPRESS OR IMPLIED WARRANTIES, INCLUDING, BUT NOT LIMITED TO,
 * THE IMPLIED WARRANTIES OF MERCHANTABILITY AND FITNESS FOR A PARTICULAR
 * PURPOSE ARE DISCLAIMED. IN NO EVENT SHALL APPLE INC. OR ITS CONTRIBUTORS
 * BE LIABLE FOR ANY DIRECT, INDIRECT, INCIDENTAL, SPECIAL, EXEMPLARY, OR
 * CONSEQUENTIAL DAMAGES (INCLUDING, BUT NOT LIMITED TO, PROCUREMENT OF
 * SUBSTITUTE GOODS OR SERVICES; LOSS OF USE, DATA, OR PROFITS; OR BUSINESS
 * INTERRUPTION) HOWEVER CAUSED AND ON ANY THEORY OF LIABILITY, WHETHER IN
 * CONTRACT, STRICT LIABILITY, OR TORT (INCLUDING NEGLIGENCE OR OTHERWISE)
 * ARISING IN ANY WAY OUT OF THE USE OF THIS SOFTWARE, EVEN IF ADVISED OF
 * THE POSSIBILITY OF SUCH DAMAGE.
 */

#pragma once

#include "WebEvent.h"

struct wpe_input_axis_event;
struct wpe_input_keyboard_event;
struct wpe_input_pointer_event;
#if ENABLE(TOUCH_EVENTS)
struct wpe_input_touch_event;
#endif

namespace WebKit {

class WebEventFactory {
public:
    static WebKeyboardEvent createWebKeyboardEvent(struct wpe_input_keyboard_event*);
<<<<<<< HEAD
    static WebMouseEvent createWebMouseEvent(struct wpe_input_pointer_event*);
    static WebWheelEvent createWebWheelEvent(struct wpe_input_axis_event*);
#if ENABLE(TOUCH_EVENTS)
    static WebTouchEvent createWebTouchEvent(struct wpe_input_touch_event*);
#endif
=======
    static WebMouseEvent createWebMouseEvent(struct wpe_input_pointer_event*, float deviceScaleFactor);
    static WebWheelEvent createWebWheelEvent(struct wpe_input_axis_event*, float deviceScaleFactor);
    static WebTouchEvent createWebTouchEvent(struct wpe_input_touch_event*, float deviceScaleFactor);
>>>>>>> 97a6a9fe
};

} // namespace WebKit<|MERGE_RESOLUTION|>--- conflicted
+++ resolved
@@ -39,17 +39,11 @@
 class WebEventFactory {
 public:
     static WebKeyboardEvent createWebKeyboardEvent(struct wpe_input_keyboard_event*);
-<<<<<<< HEAD
-    static WebMouseEvent createWebMouseEvent(struct wpe_input_pointer_event*);
-    static WebWheelEvent createWebWheelEvent(struct wpe_input_axis_event*);
-#if ENABLE(TOUCH_EVENTS)
-    static WebTouchEvent createWebTouchEvent(struct wpe_input_touch_event*);
-#endif
-=======
     static WebMouseEvent createWebMouseEvent(struct wpe_input_pointer_event*, float deviceScaleFactor);
     static WebWheelEvent createWebWheelEvent(struct wpe_input_axis_event*, float deviceScaleFactor);
+#if ENABLE(TOUCH_EVENTS)
     static WebTouchEvent createWebTouchEvent(struct wpe_input_touch_event*, float deviceScaleFactor);
->>>>>>> 97a6a9fe
+#endif
 };
 
 } // namespace WebKit