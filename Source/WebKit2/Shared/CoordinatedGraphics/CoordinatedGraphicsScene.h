/*
    Copyright (C) 2012 Nokia Corporation and/or its subsidiary(-ies)
    Copyright (C) 2013 Company 100, Inc.

    This library is free software; you can redistribute it and/or
    modify it under the terms of the GNU Library General Public
    License as published by the Free Software Foundation; either
    version 2 of the License, or (at your option) any later version.

    This library is distributed in the hope that it will be useful,
    but WITHOUT ANY WARRANTY; without even the implied warranty of
    MERCHANTABILITY or FITNESS FOR A PARTICULAR PURPOSE.  See the GNU
    Library General Public License for more details.

    You should have received a copy of the GNU Library General Public License
    along with this library; see the file COPYING.LIB.  If not, write to
    the Free Software Foundation, Inc., 51 Franklin Street, Fifth Floor,
    Boston, MA 02110-1301, USA.
*/

#ifndef CoordinatedGraphicsScene_h
#define CoordinatedGraphicsScene_h

#if USE(COORDINATED_GRAPHICS)
#include <WebCore/CoordinatedGraphicsState.h>
#include <WebCore/CoordinatedSurface.h>
#include <WebCore/GraphicsContext.h>
#include <WebCore/GraphicsLayer.h>
#include <WebCore/IntRect.h>
#include <WebCore/IntSize.h>
#include <WebCore/TextureMapper.h>
#include <WebCore/TextureMapperBackingStore.h>
#include <WebCore/TextureMapperFPSCounter.h>
#include <WebCore/TextureMapperLayer.h>
#include <WebCore/Timer.h>
#include <functional>
#include <wtf/HashSet.h>
#include <wtf/Lock.h>
#include <wtf/RunLoop.h>
#include <wtf/ThreadingPrimitives.h>
#include <wtf/Vector.h>

#if USE(GRAPHICS_SURFACE)
#include <WebCore/GraphicsSurface.h>
#include <WebCore/TextureMapperSurfaceBackingStore.h>
#endif

#if USE(COORDINATED_GRAPHICS_THREADED)
#include <WebCore/TextureMapperPlatformLayerProxy.h>
#endif

namespace WebKit {

class CoordinatedBackingStore;

class CoordinatedGraphicsSceneClient {
public:
    virtual ~CoordinatedGraphicsSceneClient() { }
    virtual void purgeBackingStores() = 0;
    virtual void renderNextFrame() = 0;
    virtual void updateViewport() = 0;
    virtual void commitScrollOffset(uint32_t layerID, const WebCore::IntSize& offset) = 0;
};

class CoordinatedGraphicsScene : public ThreadSafeRefCounted<CoordinatedGraphicsScene>, public WebCore::TextureMapperLayer::ScrollingClient
#if USE(COORDINATED_GRAPHICS_THREADED)
    , public WebCore::TextureMapperPlatformLayerProxy::Compositor
#endif
{
public:
    explicit CoordinatedGraphicsScene(CoordinatedGraphicsSceneClient*);
    virtual ~CoordinatedGraphicsScene();
    void paintToCurrentGLContext(const WebCore::TransformationMatrix&, float, const WebCore::FloatRect&, const WebCore::Color& backgroundColor, bool drawsBackground, const WebCore::FloatPoint&, WebCore::TextureMapper::PaintFlags = 0);
    void paintToGraphicsContext(PlatformGraphicsContext*, const WebCore::Color& backgroundColor, bool drawsBackground);
    void detach();
    void appendUpdate(std::function<void()>&&);

    WebCore::TextureMapperLayer* findScrollableContentsLayerAt(const WebCore::FloatPoint&);

<<<<<<< HEAD
    virtual void commitScrollOffset(uint32_t layerID, const WebCore::IntSize& offset) override;
=======
    void commitScrollOffset(uint32_t layerID, const WebCore::IntSize& offset) override;
>>>>>>> 710d2ff0

    // The painting thread must lock the main thread to use below two methods, because two methods access members that the main thread manages. See m_client.
    // Currently, QQuickWebPage::updatePaintNode() locks the main thread before calling both methods.
    void purgeGLResources();

    bool isActive() const { return m_isActive; }
    void setActive(bool);

    void commitSceneState(const WebCore::CoordinatedGraphicsState&);
    void renderNextFrame();

    void setViewBackgroundColor(const WebCore::Color& color) { m_viewBackgroundColor = color; }
    WebCore::Color viewBackgroundColor() const { return m_viewBackgroundColor; }

private:
    void setRootLayerID(WebCore::CoordinatedLayerID);
    void createLayers(const Vector<WebCore::CoordinatedLayerID>&);
    void deleteLayers(const Vector<WebCore::CoordinatedLayerID>&);
    void setLayerState(WebCore::CoordinatedLayerID, const WebCore::CoordinatedGraphicsLayerState&);
    void setLayerChildrenIfNeeded(WebCore::TextureMapperLayer*, const WebCore::CoordinatedGraphicsLayerState&);
    void updateTilesIfNeeded(WebCore::TextureMapperLayer*, const WebCore::CoordinatedGraphicsLayerState&);
    void createTilesIfNeeded(WebCore::TextureMapperLayer*, const WebCore::CoordinatedGraphicsLayerState&);
    void removeTilesIfNeeded(WebCore::TextureMapperLayer*, const WebCore::CoordinatedGraphicsLayerState&);
    void setLayerFiltersIfNeeded(WebCore::TextureMapperLayer*, const WebCore::CoordinatedGraphicsLayerState&);
    void setLayerAnimationsIfNeeded(WebCore::TextureMapperLayer*, const WebCore::CoordinatedGraphicsLayerState&);
    void syncPlatformLayerIfNeeded(WebCore::TextureMapperLayer*, const WebCore::CoordinatedGraphicsLayerState&);
#if USE(GRAPHICS_SURFACE)
    void createPlatformLayerIfNeeded(WebCore::TextureMapperLayer*, const WebCore::CoordinatedGraphicsLayerState&);
    void destroyPlatformLayerIfNeeded(WebCore::TextureMapperLayer*, const WebCore::CoordinatedGraphicsLayerState&);
#endif
    void setLayerRepaintCountIfNeeded(WebCore::TextureMapperLayer*, const WebCore::CoordinatedGraphicsLayerState&);

    void syncUpdateAtlases(const WebCore::CoordinatedGraphicsState&);
    void createUpdateAtlas(uint32_t atlasID, PassRefPtr<WebCore::CoordinatedSurface>);
    void removeUpdateAtlas(uint32_t atlasID);

    void syncImageBackings(const WebCore::CoordinatedGraphicsState&);
    void createImageBacking(WebCore::CoordinatedImageBackingID);
    void updateImageBacking(WebCore::CoordinatedImageBackingID, PassRefPtr<WebCore::CoordinatedSurface>);
    void clearImageBackingContents(WebCore::CoordinatedImageBackingID);
    void removeImageBacking(WebCore::CoordinatedImageBackingID);

    WebCore::TextureMapperLayer* layerByID(WebCore::CoordinatedLayerID id)
    {
        ASSERT(m_layers.contains(id));
        ASSERT(id != WebCore::InvalidCoordinatedLayerID);
        return m_layers.get(id);
    }
    WebCore::TextureMapperLayer* getLayerByIDIfExists(WebCore::CoordinatedLayerID);
    WebCore::TextureMapperLayer* rootLayer() { return m_rootLayer.get(); }

    void syncRemoteContent();
    void adjustPositionForFixedLayers(const WebCore::FloatPoint& contentPosition);

    void dispatchOnMainThread(std::function<void()>&&);
    void dispatchOnClientRunLoop(std::function<void()>&&);
    void updateViewport();
    void purgeBackingStores();

    void createLayer(WebCore::CoordinatedLayerID);
    void deleteLayer(WebCore::CoordinatedLayerID);

    void assignImageBackingToLayer(WebCore::TextureMapperLayer*, WebCore::CoordinatedImageBackingID);
    void removeReleasedImageBackingsIfNeeded();
    void ensureRootLayer();
    void commitPendingBackingStoreOperations();

    void prepareContentBackingStore(WebCore::TextureMapperLayer*);
    void createBackingStoreIfNeeded(WebCore::TextureMapperLayer*);
    void removeBackingStoreIfNeeded(WebCore::TextureMapperLayer*);
    void resetBackingStoreSizeToLayerSize(WebCore::TextureMapperLayer*);

    void dispatchCommitScrollOffset(uint32_t layerID, const WebCore::IntSize& offset);

#if USE(COORDINATED_GRAPHICS_THREADED)
    void onNewBufferAvailable() override;
#endif

    // Render queue can be accessed ony from main thread or updatePaintNode call stack!
    Vector<std::function<void()>> m_renderQueue;
    Lock m_renderQueueMutex;

    std::unique_ptr<WebCore::TextureMapper> m_textureMapper;

    typedef HashMap<WebCore::CoordinatedImageBackingID, RefPtr<CoordinatedBackingStore>> ImageBackingMap;
    ImageBackingMap m_imageBackings;
    Vector<RefPtr<CoordinatedBackingStore>> m_releasedImageBackings;

    typedef HashMap<WebCore::TextureMapperLayer*, RefPtr<CoordinatedBackingStore>> BackingStoreMap;
    BackingStoreMap m_backingStores;

    HashSet<RefPtr<CoordinatedBackingStore>> m_backingStoresWithPendingBuffers;

#if USE(GRAPHICS_SURFACE)
    typedef HashMap<WebCore::TextureMapperLayer*, RefPtr<WebCore::TextureMapperSurfaceBackingStore>> SurfaceBackingStoreMap;
    SurfaceBackingStoreMap m_surfaceBackingStores;
#endif

#if USE(COORDINATED_GRAPHICS_THREADED)
    typedef HashMap<WebCore::TextureMapperLayer*, RefPtr<WebCore::TextureMapperPlatformLayerProxy>> PlatformLayerProxyMap;
    PlatformLayerProxyMap m_platformLayerProxies;
#endif

    typedef HashMap<uint32_t /* atlasID */, RefPtr<WebCore::CoordinatedSurface>> SurfaceMap;
    SurfaceMap m_surfaces;

    // Below two members are accessed by only the main thread. The painting thread must lock the main thread to access both members.
    CoordinatedGraphicsSceneClient* m_client;
    bool m_isActive;

    std::unique_ptr<WebCore::TextureMapperLayer> m_rootLayer;

    typedef HashMap<WebCore::CoordinatedLayerID, std::unique_ptr<WebCore::TextureMapperLayer>> LayerMap;
    LayerMap m_layers;
    typedef HashMap<WebCore::CoordinatedLayerID, WebCore::TextureMapperLayer*> LayerRawPtrMap;
    LayerRawPtrMap m_fixedLayers;
    WebCore::CoordinatedLayerID m_rootLayerID;
    WebCore::FloatPoint m_scrollPosition;
    WebCore::FloatPoint m_renderedContentsScrollPosition;
    WebCore::Color m_viewBackgroundColor;

    WebCore::TextureMapperFPSCounter m_fpsCounter;

    RunLoop& m_clientRunLoop;
};

} // namespace WebKit

#endif // USE(COORDINATED_GRAPHICS)

#endif // CoordinatedGraphicsScene_h

<|MERGE_RESOLUTION|>--- conflicted
+++ resolved
@@ -77,11 +77,7 @@
 
     WebCore::TextureMapperLayer* findScrollableContentsLayerAt(const WebCore::FloatPoint&);
 
-<<<<<<< HEAD
-    virtual void commitScrollOffset(uint32_t layerID, const WebCore::IntSize& offset) override;
-=======
     void commitScrollOffset(uint32_t layerID, const WebCore::IntSize& offset) override;
->>>>>>> 710d2ff0
 
     // The painting thread must lock the main thread to use below two methods, because two methods access members that the main thread manages. See m_client.
     // Currently, QQuickWebPage::updatePaintNode() locks the main thread before calling both methods.
