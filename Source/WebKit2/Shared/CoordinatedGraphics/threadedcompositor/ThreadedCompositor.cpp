--- conflicted
+++ resolved
@@ -29,19 +29,11 @@
 #if USE(COORDINATED_GRAPHICS_THREADED)
 
 #include "CompositingRunLoop.h"
-<<<<<<< HEAD
 #include "DisplayRefreshMonitor.h"
-#include <WebCore/GLContextEGL.h>
-=======
 #include <WebCore/PlatformDisplay.h>
->>>>>>> 62c989f5
 #include <WebCore/TransformationMatrix.h>
 #include <cstdio>
 #include <cstdlib>
-
-#if PLATFORM(WPE)
-#include <WebCore/PlatformDisplayWPE.h>
-#endif
 
 #if USE(OPENGL_ES_2)
 #include <GLES2/gl2.h>
@@ -49,34 +41,29 @@
 #include <GL/gl.h>
 #endif
 
+#if PLATFORM(WPE)
+#include <WebCore/GLContextWPE.h>
+#endif
+
 using namespace WebCore;
 
 namespace WebKit {
 
-<<<<<<< HEAD
-Ref<ThreadedCompositor> ThreadedCompositor::create(Client* client, WebPage& webPage, uint64_t nativeSurfaceHandle)
-{
-    return adoptRef(*new ThreadedCompositor(client, webPage, nativeSurfaceHandle));
-}
-
-ThreadedCompositor::ThreadedCompositor(Client* client, WebPage& webPage, uint64_t nativeSurfaceHandle)
+Ref<ThreadedCompositor> ThreadedCompositor::create(Client& client, WebPage& webPage, uint64_t nativeSurfaceHandle, ShouldDoFrameSync doFrameSync, TextureMapper::PaintFlags paintFlags)
+{
+    return adoptRef(*new ThreadedCompositor(client, webPage, nativeSurfaceHandle, doFrameSync, paintFlags));
+}
+
+ThreadedCompositor::ThreadedCompositor(Client& client, WebPage& webPage, uint64_t nativeSurfaceHandle, ShouldDoFrameSync doFrameSync, TextureMapper::PaintFlags paintFlags)
     : m_client(client)
     , m_nativeSurfaceHandle(nativeSurfaceHandle)
+#if PLATFORM(GTK)
+    , m_doFrameSync(doFrameSync)
+#endif
+    , m_paintFlags(paintFlags)
 #if USE(REQUEST_ANIMATION_FRAME_DISPLAY_MONITOR)
     , m_displayRefreshMonitor(adoptRef(new WebKit::DisplayRefreshMonitor(*this)))
 #endif
-=======
-Ref<ThreadedCompositor> ThreadedCompositor::create(Client& client, uint64_t nativeSurfaceHandle, ShouldDoFrameSync doFrameSync, TextureMapper::PaintFlags paintFlags)
-{
-    return adoptRef(*new ThreadedCompositor(client, nativeSurfaceHandle, doFrameSync, paintFlags));
-}
-
-ThreadedCompositor::ThreadedCompositor(Client& client, uint64_t nativeSurfaceHandle, ShouldDoFrameSync doFrameSync, TextureMapper::PaintFlags paintFlags)
-    : m_client(client)
-    , m_nativeSurfaceHandle(nativeSurfaceHandle)
-    , m_doFrameSync(doFrameSync)
-    , m_paintFlags(paintFlags)
->>>>>>> 62c989f5
     , m_compositingRunLoop(std::make_unique<CompositingRunLoop>([this] { renderLayerTree(); }))
 {
     m_clientRendersNextFrame.store(false);
@@ -86,11 +73,7 @@
 
     m_compositingRunLoop->performTaskSync([this, protectedThis = makeRef(*this)] {
         m_scene = adoptRef(new CoordinatedGraphicsScene(this));
-<<<<<<< HEAD
-        m_viewportController = std::make_unique<SimpleViewportController>(this);
-#if PLATFORM(GTK)
-=======
->>>>>>> 62c989f5
+#if PLATFORM(GTK)
         m_scene->setActive(!!m_nativeSurfaceHandle);
 #endif
     });
@@ -113,13 +96,9 @@
         m_scene = nullptr;
     });
     m_compositingRunLoop = nullptr;
-<<<<<<< HEAD
-    m_client = nullptr;
 #if USE(REQUEST_ANIMATION_FRAME_DISPLAY_MONITOR)
     m_displayRefreshMonitor->invalidate();
 #endif
-=======
->>>>>>> 62c989f5
 }
 
 void ThreadedCompositor::setNativeSurfaceHandleForCompositing(uint64_t handle)
@@ -158,31 +137,15 @@
 
 void ThreadedCompositor::setViewportSize(const IntSize& viewportSize, float scale)
 {
-<<<<<<< HEAD
-    // FIXME: This seems a bit wrong, but it works. Needs review and investigation.
-    m_viewportSize = size;
-
-    m_compositingRunLoop->performTask([this, protectedThis = makeRef(*this), size] {
-#if PLATFORM(WPE)
-        // FIXME: Ditto.
-        if (m_target)
-            m_target->resize(size);
-#endif
-        m_viewportController->didChangeContentsSize(size);
-    });
-}
-
-void ThreadedCompositor::scrollTo(const IntPoint& position)
-{
-    m_compositingRunLoop->performTask([this, protectedThis = makeRef(*this), position] {
-        m_viewportController->scrollTo(position);
-=======
     m_compositingRunLoop->performTaskSync([this, protectedThis = makeRef(*this), viewportSize, scale] {
         m_viewportSize = viewportSize;
+#if PLATFORM(WPE)
+        if (m_target)
+            m_target->resize(viewportSize);
+#endif
         m_scaleFactor = scale;
         m_needsResize = true;
         scheduleDisplayImmediately();
->>>>>>> 62c989f5
     });
 }
 
@@ -221,41 +184,35 @@
     if (m_context)
         return m_context->makeContextCurrent();
 
-<<<<<<< HEAD
-    glContext()->makeContextCurrent();
-    glViewport(0, 0, m_viewportSize.width(), m_viewportSize.height());
-=======
+#if PLATFORM(GTK)
     if (!m_nativeSurfaceHandle)
         return false;
->>>>>>> 62c989f5
 
     m_context = GLContext::createContextForWindow(reinterpret_cast<GLNativeWindowType>(m_nativeSurfaceHandle), &PlatformDisplay::sharedDisplayForCompositing());
     if (!m_context)
         return false;
-
-    if (!m_context->makeContextCurrent())
-        return false;
-
-<<<<<<< HEAD
-#if PLATFORM(GTK)
-    if (!m_nativeSurfaceHandle)
-        return nullptr;
-#endif
+#endif
+
 #if PLATFORM(WPE)
     RELEASE_ASSERT(is<PlatformDisplayWPE>(PlatformDisplay::sharedDisplay()));
     m_target = downcast<PlatformDisplayWPE>(PlatformDisplay::sharedDisplay()).createEGLTarget(*this, m_compositingManager.releaseConnectionFd());
     ASSERT(m_target);
-    m_target->initialize(IntSize(m_viewportController->visibleContentsRect().size()));
+    m_target->initialize(m_viewportSize);
+
     m_context = m_target->createGLContext();
-#endif
-
-    return m_context.get();
-=======
+    if (!m_context)
+        return false;
+#endif
+
+    if (!m_context->makeContextCurrent())
+        return false;
+
+#if PLATFORM(GTK)
     if (m_doFrameSync == ShouldDoFrameSync::No)
         m_context->swapInterval(0);
+#endif
 
     return true;
->>>>>>> 62c989f5
 }
 
 void ThreadedCompositor::forceRepaint()
@@ -277,17 +234,14 @@
     if (!makeContextCurrent())
         return;
 
-<<<<<<< HEAD
 #if PLATFORM(WPE)
     m_target->frameWillRender();
 #endif
 
-=======
     if (m_needsResize) {
         glViewport(0, 0, m_viewportSize.width(), m_viewportSize.height());
         m_needsResize = false;
     }
->>>>>>> 62c989f5
     FloatRect clipRect(0, 0, m_viewportSize.width(), m_viewportSize.height());
 
     TransformationMatrix viewportTransform;
@@ -299,17 +253,13 @@
         glClear(GL_COLOR_BUFFER_BIT);
     }
 
-<<<<<<< HEAD
-    glContext()->swapBuffers();
+    m_scene->paintToCurrentGLContext(viewportTransform, 1, clipRect, Color::transparent, !m_drawsBackground, m_scrollPosition, m_paintFlags);
+
+    m_context->swapBuffers();
 
 #if PLATFORM(WPE)
     m_target->frameRendered();
 #endif
-=======
-    m_scene->paintToCurrentGLContext(viewportTransform, 1, clipRect, Color::transparent, !m_drawsBackground, m_scrollPosition, m_paintFlags);
-
-    m_context->swapBuffers();
->>>>>>> 62c989f5
 }
 
 void ThreadedCompositor::updateSceneState(const CoordinatedGraphicsState& state)
