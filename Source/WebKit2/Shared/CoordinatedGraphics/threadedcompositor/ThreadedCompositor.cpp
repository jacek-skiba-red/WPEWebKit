/*
 * Copyright (C) 2014 Igalia S.L.
 *
 * Redistribution and use in source and binary forms, with or without
 * modification, are permitted provided that the following conditions
 * are met:
 * 1. Redistributions of source code must retain the above copyright
 *    notice, this list of conditions and the following disclaimer.
 * 2. Redistributions in binary form must reproduce the above copyright
 *    notice, this list of conditions and the following disclaimer in the
 *    documentation and/or other materials provided with the distribution.
 *
 * THIS SOFTWARE IS PROVIDED BY APPLE INC. AND ITS CONTRIBUTORS ``AS IS''
 * AND ANY EXPRESS OR IMPLIED WARRANTIES, INCLUDING, BUT NOT LIMITED TO,
 * THE IMPLIED WARRANTIES OF MERCHANTABILITY AND FITNESS FOR A PARTICULAR
 * PURPOSE ARE DISCLAIMED. IN NO EVENT SHALL APPLE INC. OR ITS CONTRIBUTORS
 * BE LIABLE FOR ANY DIRECT, INDIRECT, INCIDENTAL, SPECIAL, EXEMPLARY, OR
 * CONSEQUENTIAL DAMAGES (INCLUDING, BUT NOT LIMITED TO, PROCUREMENT OF
 * SUBSTITUTE GOODS OR SERVICES; LOSS OF USE, DATA, OR PROFITS; OR BUSINESS
 * INTERRUPTION) HOWEVER CAUSED AND ON ANY THEORY OF LIABILITY, WHETHER IN
 * CONTRACT, STRICT LIABILITY, OR TORT (INCLUDING NEGLIGENCE OR OTHERWISE)
 * ARISING IN ANY WAY OUT OF THE USE OF THIS SOFTWARE, EVEN IF ADVISED OF
 * THE POSSIBILITY OF SUCH DAMAGE.
 */

#include "config.h"
#include "ThreadedCompositor.h"

#if USE(COORDINATED_GRAPHICS_THREADED)

#include "CompositingRunLoop.h"
#include "TCDisplayRefreshMonitor.h"
#include <WebCore/PlatformDisplay.h>
#include <WebCore/TransformationMatrix.h>
#include <cstdio>
#include <cstdlib>

#if USE(OPENGL_ES_2)
#include <GLES2/gl2.h>
#else
#include <GL/gl.h>
#endif

#if PLATFORM(WPE)
#include <WebCore/GLContextWPE.h>
#endif

using namespace WebCore;

namespace WebKit {

Ref<ThreadedCompositor> ThreadedCompositor::create(Client& client, WebPage& webPage, const IntSize& viewportSize, float scaleFactor, uint64_t nativeSurfaceHandle, ShouldDoFrameSync doFrameSync, TextureMapper::PaintFlags paintFlags)
{
    return adoptRef(*new ThreadedCompositor(client, webPage, viewportSize, scaleFactor, nativeSurfaceHandle, doFrameSync, paintFlags));
}

ThreadedCompositor::ThreadedCompositor(Client& client, WebPage& webPage, const IntSize& viewportSize, float scaleFactor, uint64_t nativeSurfaceHandle, ShouldDoFrameSync doFrameSync, TextureMapper::PaintFlags paintFlags)
    : m_client(client)
    , m_viewportSize(viewportSize)
    , m_scaleFactor(scaleFactor)
    , m_nativeSurfaceHandle(nativeSurfaceHandle)
#if PLATFORM(GTK)
    , m_doFrameSync(doFrameSync)
#endif
    , m_paintFlags(paintFlags)
    , m_needsResize(!viewportSize.isEmpty())
#if USE(REQUEST_ANIMATION_FRAME_DISPLAY_MONITOR)
    , m_displayRefreshMonitor(adoptRef(new WebKit::DisplayRefreshMonitor(*this)))
#endif
    , m_compositingRunLoop(std::make_unique<CompositingRunLoop>([this] { renderLayerTree(); }))
{
    m_clientRendersNextFrame.store(false);
    m_coordinateUpdateCompletionWithClient.store(false);

    m_compositingManager.establishConnection(webPage);

    m_compositingRunLoop->performTaskSync([this, protectedThis = makeRef(*this)] {
        m_scene = adoptRef(new CoordinatedGraphicsScene(this));
<<<<<<< HEAD
#if PLATFORM(GTK)
        m_scene->setActive(!!m_nativeSurfaceHandle);
#endif
=======
        if (m_nativeSurfaceHandle) {
            createGLContext();
            m_scene->setActive(true);
        } else
            m_scene->setActive(false);
>>>>>>> aa0e659a
    });
}

ThreadedCompositor::~ThreadedCompositor()
{
}

void ThreadedCompositor::createGLContext()
{
    ASSERT(!isMainThread());
    ASSERT(m_nativeSurfaceHandle);

    m_context = GLContext::createContextForWindow(reinterpret_cast<GLNativeWindowType>(m_nativeSurfaceHandle), &PlatformDisplay::sharedDisplayForCompositing());
    if (!m_context)
        return;

    if (m_doFrameSync == ShouldDoFrameSync::No) {
        if (m_context->makeContextCurrent())
            m_context->swapInterval(0);
    }
}

void ThreadedCompositor::invalidate()
{
    m_scene->detach();
    m_compositingRunLoop->stopUpdates();
    m_compositingRunLoop->performTaskSync([this, protectedThis = makeRef(*this)] {
        m_scene->purgeGLResources();
        m_context = nullptr;
#if PLATFORM(WPE)
        m_target = nullptr;
#endif
        m_scene = nullptr;
    });
    m_compositingRunLoop = nullptr;
#if USE(REQUEST_ANIMATION_FRAME_DISPLAY_MONITOR)
    m_displayRefreshMonitor->invalidate();
#endif
}

void ThreadedCompositor::setNativeSurfaceHandleForCompositing(uint64_t handle)
{
#if PLATFORM(GTK)
    m_compositingRunLoop->stopUpdates();
    m_compositingRunLoop->performTaskSync([this, protectedThis = makeRef(*this), handle] {
        // A new native handle can't be set without destroying the previous one first if any.
        ASSERT(!!handle ^ !!m_nativeSurfaceHandle);
        m_nativeSurfaceHandle = handle;
        if (m_nativeSurfaceHandle) {
            createGLContext();
            m_scene->setActive(true);
        } else {
            m_scene->setActive(false);
            m_context = nullptr;
<<<<<<< HEAD
        m_nativeSurfaceHandle = 0;
=======
        }
>>>>>>> aa0e659a
    });
#endif
}

void ThreadedCompositor::setScaleFactor(float scale)
{
    m_compositingRunLoop->performTask([this, protectedThis = makeRef(*this), scale] {
        m_scaleFactor = scale;
        scheduleDisplayImmediately();
    });
}

void ThreadedCompositor::setScrollPosition(const IntPoint& scrollPosition, float scale)
{
    m_compositingRunLoop->performTask([this, protectedThis = makeRef(*this), scrollPosition, scale] {
        m_scrollPosition = scrollPosition;
        m_scaleFactor = scale;
        scheduleDisplayImmediately();
    });
}

void ThreadedCompositor::setViewportSize(const IntSize& viewportSize, float scale)
{
    m_compositingRunLoop->performTaskSync([this, protectedThis = makeRef(*this), viewportSize, scale] {
        m_viewportSize = viewportSize;
#if PLATFORM(WPE)
        if (m_target)
            m_target->resize(viewportSize);
#endif
        m_scaleFactor = scale;
        m_needsResize = true;
        scheduleDisplayImmediately();
    });
}

void ThreadedCompositor::setDrawsBackground(bool drawsBackground)
{
    m_compositingRunLoop->performTask([this, protectedThis = Ref<ThreadedCompositor>(*this), drawsBackground] {
        m_drawsBackground = drawsBackground;
        scheduleDisplayImmediately();
    });
}

void ThreadedCompositor::renderNextFrame()
{
    ASSERT(isMainThread());
    m_client.renderNextFrame();
}

void ThreadedCompositor::commitScrollOffset(uint32_t layerID, const IntSize& offset)
{
    ASSERT(isMainThread());
    m_client.commitScrollOffset(layerID, offset);
}

void ThreadedCompositor::updateViewport()
{
    m_compositingRunLoop->scheduleUpdate();
}

void ThreadedCompositor::scheduleDisplayImmediately()
{
    m_compositingRunLoop->scheduleUpdate();
}

<<<<<<< HEAD
bool ThreadedCompositor::makeContextCurrent()
{
    if (m_context)
        return m_context->makeContextCurrent();

#if PLATFORM(GTK)
    if (!m_nativeSurfaceHandle)
        return false;

    m_context = GLContext::createContextForWindow(reinterpret_cast<GLNativeWindowType>(m_nativeSurfaceHandle), &PlatformDisplay::sharedDisplayForCompositing());
    if (!m_context)
        return false;
#endif

#if PLATFORM(WPE)
    RELEASE_ASSERT(is<PlatformDisplayWPE>(PlatformDisplay::sharedDisplay()));
    m_target = downcast<PlatformDisplayWPE>(PlatformDisplay::sharedDisplay()).createEGLTarget(*this, m_compositingManager.releaseConnectionFd());
    ASSERT(m_target);
    m_target->initialize(m_viewportSize);

    m_context = m_target->createGLContext();
    if (!m_context)
        return false;
#endif

    if (!m_context->makeContextCurrent())
        return false;

#if PLATFORM(GTK)
    if (m_doFrameSync == ShouldDoFrameSync::No)
        m_context->swapInterval(0);
#endif

    return true;
}

=======
>>>>>>> aa0e659a
void ThreadedCompositor::forceRepaint()
{
    m_compositingRunLoop->performTaskSync([this, protectedThis = makeRef(*this)] {
        renderLayerTree();
    });
}

void ThreadedCompositor::renderLayerTree()
{
    if (!m_scene)
        return;
#if PLATFORM(GTK)
    if (!m_scene->isActive())
        return;
#endif

    if (!m_context || !m_context->makeContextCurrent())
        return;

#if PLATFORM(WPE)
    m_target->frameWillRender();
#endif

    if (m_needsResize) {
        glViewport(0, 0, m_viewportSize.width(), m_viewportSize.height());
        m_needsResize = false;
    }
    FloatRect clipRect(0, 0, m_viewportSize.width(), m_viewportSize.height());

    TransformationMatrix viewportTransform;
    viewportTransform.scale(m_scaleFactor);
    viewportTransform.translate(-m_scrollPosition.x(), -m_scrollPosition.y());

    if (!m_drawsBackground) {
        glClearColor(0, 0, 0, 0);
        glClear(GL_COLOR_BUFFER_BIT);
    }

    m_scene->paintToCurrentGLContext(viewportTransform, 1, clipRect, Color::transparent, !m_drawsBackground, m_scrollPosition, m_paintFlags);

    m_context->swapBuffers();

#if PLATFORM(WPE)
    m_target->frameRendered();
#endif
}

void ThreadedCompositor::updateSceneState(const CoordinatedGraphicsState& state)
{
    ASSERT(isMainThread());
    RefPtr<ThreadedCompositor> protector(this);
    RefPtr<CoordinatedGraphicsScene> scene = m_scene;
    m_scene->appendUpdate([protector, scene, state] {
        scene->commitSceneState(state);

        protector->m_clientRendersNextFrame.store(true);
        bool coordinateUpdate = std::any_of(state.layersToUpdate.begin(), state.layersToUpdate.end(),
            [](const std::pair<CoordinatedLayerID, CoordinatedGraphicsLayerState>& it) {
                return it.second.platformLayerChanged || it.second.platformLayerUpdated;
            });
        protector->m_coordinateUpdateCompletionWithClient.store(coordinateUpdate);
    });

    scheduleDisplayImmediately();
}

#if PLATFORM(WPE)
static void debugThreadedCompositorFPS()
{
    static double lastTime = currentTime();
    static unsigned frameCount = 0;

    double ct = currentTime();
    frameCount++;

    if (ct - lastTime >= 5.0) {
        fprintf(stderr, "ThreadedCompositor: frame callbacks %.2f FPS\n", frameCount / (ct - lastTime));
        lastTime = ct;
        frameCount = 0;
    }
}

void ThreadedCompositor::frameComplete()
{
    ASSERT(m_compositingRunLoop->isCurrent());
    static bool reportFPS = !!std::getenv("WPE_THREADED_COMPOSITOR_FPS");
    if (reportFPS)
        debugThreadedCompositorFPS();

    bool shouldDispatchDisplayRefreshCallback = m_clientRendersNextFrame.load()
        || m_displayRefreshMonitor->requiresDisplayRefreshCallback();
    bool shouldCoordinateUpdateCompletionWithClient = m_coordinateUpdateCompletionWithClient.load();

    if (shouldDispatchDisplayRefreshCallback)
        m_displayRefreshMonitor->dispatchDisplayRefreshCallback();
    if (!shouldCoordinateUpdateCompletionWithClient)
        m_compositingRunLoop->updateCompleted();
}
#endif

#if USE(REQUEST_ANIMATION_FRAME_DISPLAY_MONITOR)
RefPtr<WebCore::DisplayRefreshMonitor> ThreadedCompositor::createDisplayRefreshMonitor(PlatformDisplayID)
{
    return m_displayRefreshMonitor;
}
#endif

}
#endif // USE(COORDINATED_GRAPHICS_THREADED)<|MERGE_RESOLUTION|>--- conflicted
+++ resolved
@@ -76,17 +76,13 @@
 
     m_compositingRunLoop->performTaskSync([this, protectedThis = makeRef(*this)] {
         m_scene = adoptRef(new CoordinatedGraphicsScene(this));
-<<<<<<< HEAD
-#if PLATFORM(GTK)
-        m_scene->setActive(!!m_nativeSurfaceHandle);
-#endif
-=======
+#if PLATFORM(GTK)
         if (m_nativeSurfaceHandle) {
             createGLContext();
             m_scene->setActive(true);
         } else
             m_scene->setActive(false);
->>>>>>> aa0e659a
+#endif
     });
 }
 
@@ -97,16 +93,33 @@
 void ThreadedCompositor::createGLContext()
 {
     ASSERT(!isMainThread());
+
+#if PLATFORM(GTK)
     ASSERT(m_nativeSurfaceHandle);
 
     m_context = GLContext::createContextForWindow(reinterpret_cast<GLNativeWindowType>(m_nativeSurfaceHandle), &PlatformDisplay::sharedDisplayForCompositing());
     if (!m_context)
         return;
-
-    if (m_doFrameSync == ShouldDoFrameSync::No) {
-        if (m_context->makeContextCurrent())
-            m_context->swapInterval(0);
-    }
+#endif
+
+#if PLATFORM(WPE)
+    RELEASE_ASSERT(is<PlatformDisplayWPE>(PlatformDisplay::sharedDisplay()));
+    m_target = downcast<PlatformDisplayWPE>(PlatformDisplay::sharedDisplay()).createEGLTarget(*this, m_compositingManager.releaseConnectionFd());
+    ASSERT(m_target);
+    m_target->initialize(m_viewportSize);
+
+    m_context = m_target->createGLContext();
+    if (!m_context)
+        return;
+
+    if (!m_context->makeContextCurrent())
+        return;
+#endif
+
+#if PLATFORM(GTK)
+    if (m_doFrameSync == ShouldDoFrameSync::No)
+        m_context->swapInterval(0);
+#endif
 }
 
 void ThreadedCompositor::invalidate()
@@ -141,11 +154,8 @@
         } else {
             m_scene->setActive(false);
             m_context = nullptr;
-<<<<<<< HEAD
+        }
         m_nativeSurfaceHandle = 0;
-=======
-        }
->>>>>>> aa0e659a
     });
 #endif
 }
@@ -211,45 +221,6 @@
     m_compositingRunLoop->scheduleUpdate();
 }
 
-<<<<<<< HEAD
-bool ThreadedCompositor::makeContextCurrent()
-{
-    if (m_context)
-        return m_context->makeContextCurrent();
-
-#if PLATFORM(GTK)
-    if (!m_nativeSurfaceHandle)
-        return false;
-
-    m_context = GLContext::createContextForWindow(reinterpret_cast<GLNativeWindowType>(m_nativeSurfaceHandle), &PlatformDisplay::sharedDisplayForCompositing());
-    if (!m_context)
-        return false;
-#endif
-
-#if PLATFORM(WPE)
-    RELEASE_ASSERT(is<PlatformDisplayWPE>(PlatformDisplay::sharedDisplay()));
-    m_target = downcast<PlatformDisplayWPE>(PlatformDisplay::sharedDisplay()).createEGLTarget(*this, m_compositingManager.releaseConnectionFd());
-    ASSERT(m_target);
-    m_target->initialize(m_viewportSize);
-
-    m_context = m_target->createGLContext();
-    if (!m_context)
-        return false;
-#endif
-
-    if (!m_context->makeContextCurrent())
-        return false;
-
-#if PLATFORM(GTK)
-    if (m_doFrameSync == ShouldDoFrameSync::No)
-        m_context->swapInterval(0);
-#endif
-
-    return true;
-}
-
-=======
->>>>>>> aa0e659a
 void ThreadedCompositor::forceRepaint()
 {
     m_compositingRunLoop->performTaskSync([this, protectedThis = makeRef(*this)] {
@@ -264,6 +235,11 @@
 #if PLATFORM(GTK)
     if (!m_scene->isActive())
         return;
+#endif
+
+#if PLATFORM(WPE)
+    if (!m_context)
+        createGLContext();
 #endif
 
     if (!m_context || !m_context->makeContextCurrent())
