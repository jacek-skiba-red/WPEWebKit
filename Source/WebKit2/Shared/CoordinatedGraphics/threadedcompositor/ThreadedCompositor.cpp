--- conflicted
+++ resolved
@@ -376,19 +376,14 @@
     m_scene->purgeGLResources();
 
     {
-<<<<<<< HEAD
         LockHolder locker(m_terminateRunLoopConditionLock);
-        m_compositingRunLoop = nullptr;
         m_context = nullptr;
+#if PLATFORM(WPE)
         m_surface = nullptr;
-        m_scene = nullptr;
-=======
-        LockHolder locker(m_terminateRunLoopConditionMutex);
-        m_context = nullptr;
+#endif
         m_scene = nullptr;
         m_viewportController = nullptr;
         m_compositingRunLoop = nullptr;
->>>>>>> 1c781fa7
         m_terminateRunLoopCondition.notifyOne();
     }
 
