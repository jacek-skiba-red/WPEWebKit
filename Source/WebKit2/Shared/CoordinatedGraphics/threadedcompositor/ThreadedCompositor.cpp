--- conflicted
+++ resolved
@@ -334,34 +334,9 @@
 #endif
 
 #if PLATFORM(WPE)
-<<<<<<< HEAD
-static void debugThreadedCompositorFPS()
-{
-    static double lastTime = currentTime();
-    static unsigned frameCount = 0;
-
-    double ct = currentTime();
-    frameCount++;
-
-    if (ct - lastTime >= 5.0) {
-        fprintf(stderr, "ThreadedCompositor: frame callbacks %.2f FPS\n", frameCount / (ct - lastTime));
-        lastTime = ct;
-        frameCount = 0;
-    }
-}
-
 void ThreadedCompositor::frameComplete()
 {
     ASSERT(m_compositingRunLoop->isCurrent());
-    static bool reportFPS = !!std::getenv("WPE_THREADED_COMPOSITOR_FPS");
-    if (reportFPS)
-        debugThreadedCompositorFPS();
-
-=======
-void ThreadedCompositor::frameComplete()
-{
-    ASSERT(m_compositingRunLoop->isCurrent());
->>>>>>> 4d3ce8ae
     sceneUpdateFinished();
 }
 #endif
