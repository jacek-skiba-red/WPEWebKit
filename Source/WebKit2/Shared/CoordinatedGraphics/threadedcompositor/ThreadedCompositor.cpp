--- conflicted
+++ resolved
@@ -251,23 +251,11 @@
     if (m_context)
         return m_context.get();
 
-<<<<<<< HEAD
-    RELEASE_ASSERT(is<PlatformDisplayWayland>(PlatformDisplay::sharedDisplay()));
-    m_waylandSurface = downcast<PlatformDisplayWayland>(PlatformDisplay::sharedDisplay())
-        .createSurface(IntSize(viewportController()->visibleContentsRect().size()));
-    if (!m_waylandSurface)
-        return nullptr;
-
-    downcast<PlatformDisplayWayland>(PlatformDisplay::sharedDisplay()).registerSurface(m_waylandSurface->surface());
-    setNativeSurfaceHandleForCompositing(0);
-=======
     RELEASE_ASSERT(is<PlatformDisplayGBM>(PlatformDisplay::sharedDisplay()));
-
     m_gbmSurface = downcast<PlatformDisplayGBM>(PlatformDisplay::sharedDisplay())
         .createSurface(IntSize(viewportController()->visibleContentsRect().size()), *this);
     if (!m_gbmSurface)
         return 0;
->>>>>>> 756482a7
 
     setNativeSurfaceHandleForCompositing(0);
     m_context = m_gbmSurface->createGLContext();
