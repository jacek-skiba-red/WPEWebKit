/*
 * Copyright (C) 2014 Igalia S.L.
 *
 * Redistribution and use in source and binary forms, with or without
 * modification, are permitted provided that the following conditions
 * are met:
 * 1. Redistributions of source code must retain the above copyright
 *    notice, this list of conditions and the following disclaimer.
 * 2. Redistributions in binary form must reproduce the above copyright
 *    notice, this list of conditions and the following disclaimer in the
 *    documentation and/or other materials provided with the distribution.
 *
 * THIS SOFTWARE IS PROVIDED BY APPLE INC. AND ITS CONTRIBUTORS ``AS IS''
 * AND ANY EXPRESS OR IMPLIED WARRANTIES, INCLUDING, BUT NOT LIMITED TO,
 * THE IMPLIED WARRANTIES OF MERCHANTABILITY AND FITNESS FOR A PARTICULAR
 * PURPOSE ARE DISCLAIMED. IN NO EVENT SHALL APPLE INC. OR ITS CONTRIBUTORS
 * BE LIABLE FOR ANY DIRECT, INDIRECT, INCIDENTAL, SPECIAL, EXEMPLARY, OR
 * CONSEQUENTIAL DAMAGES (INCLUDING, BUT NOT LIMITED TO, PROCUREMENT OF
 * SUBSTITUTE GOODS OR SERVICES; LOSS OF USE, DATA, OR PROFITS; OR BUSINESS
 * INTERRUPTION) HOWEVER CAUSED AND ON ANY THEORY OF LIABILITY, WHETHER IN
 * CONTRACT, STRICT LIABILITY, OR TORT (INCLUDING NEGLIGENCE OR OTHERWISE)
 * ARISING IN ANY WAY OUT OF THE USE OF THIS SOFTWARE, EVEN IF ADVISED OF
 * THE POSSIBILITY OF SUCH DAMAGE.
 */

#include "config.h"

#if USE(COORDINATED_GRAPHICS_THREADED)
#include "ThreadedCompositor.h"

#include <WebCore/GLContextEGL.h>
#include <WebCore/PlatformDisplayWPE.h>
#include <WebCore/TransformationMatrix.h>
#include <cstdio>
#include <cstdlib>
#include <wtf/Atomics.h>
#include <wtf/CurrentTime.h>
#include <wtf/RunLoop.h>
#include <wtf/StdLibExtras.h>

#if USE(OPENGL_ES_2)
#include <GLES2/gl2.h>
#else
#include <GL/gl.h>
#endif

using namespace WebCore;

namespace WebKit {

class CompositingRunLoop {
    WTF_MAKE_NONCOPYABLE(CompositingRunLoop);
    WTF_MAKE_FAST_ALLOCATED;
public:
    CompositingRunLoop(std::function<void()> updateFunction)
        : m_runLoop(RunLoop::current())
        , m_updateTimer(m_runLoop, this, &CompositingRunLoop::updateTimerFired)
        , m_updateFunction(WTF::move(updateFunction))
    {
        m_updateState.store(UpdateState::Completed);
    }

    void callOnCompositingRunLoop(std::function<void()> function)
    {
        if (&m_runLoop == &RunLoop::current()) {
            function();
            return;
        }

        m_runLoop.dispatch(WTF::move(function));
    }

    void scheduleUpdate()
    {
        if (m_updateState.compareExchangeStrong(UpdateState::Completed, UpdateState::InProgress)) {
            m_updateTimer.startOneShot(0);
            return;
        }

        if (m_updateState.compareExchangeStrong(UpdateState::InProgress, UpdateState::PendingAfterCompletion))
            return;
    }

    void stopUpdates()
    {
        m_updateTimer.stop();
        m_updateState.store(UpdateState::Completed);
    }

    void updateCompleted()
    {
        if (m_updateState.compareExchangeStrong(UpdateState::InProgress, UpdateState::Completed))
            return;

        if (m_updateState.compareExchangeStrong(UpdateState::PendingAfterCompletion, UpdateState::InProgress)) {
            m_updateTimer.startOneShot(0);
            return;
        }

        ASSERT_NOT_REACHED();
    }

    RunLoop& runLoop()
    {
        return m_runLoop;
    }

private:
    enum class UpdateState {
        Completed,
        InProgress,
        PendingAfterCompletion,
    };

    void updateTimerFired()
    {
        m_updateFunction();
    }

    RunLoop& m_runLoop;
    RunLoop::Timer<CompositingRunLoop> m_updateTimer;
    std::function<void()> m_updateFunction;
    Atomic<UpdateState> m_updateState;
};

Ref<ThreadedCompositor> ThreadedCompositor::create(Client* client, WebPage& webPage)
{
    return adoptRef(*new ThreadedCompositor(client, webPage));
}

ThreadedCompositor::ThreadedCompositor(Client* client, WebPage& webPage)
    : m_client(client)
    , m_threadIdentifier(0)
    , m_compositingManager(*this)
#if USE(REQUEST_ANIMATION_FRAME_DISPLAY_MONITOR)
    , m_displayRefreshMonitor(adoptRef(new DisplayRefreshMonitor(*this)))
#endif
{
    m_clientRendersNextFrame.store(false);
    m_coordinateUpdateCompletionWithClient.store(false);
    createCompositingThread();
    m_compositingManager.establishConnection(webPage, m_compositingRunLoop->runLoop());
}

ThreadedCompositor::~ThreadedCompositor()
{
    m_displayRefreshMonitor->invalidate();
    terminateCompositingThread();
}

void ThreadedCompositor::setNeedsDisplay()
{
    m_compositingRunLoop->scheduleUpdate();
}

void ThreadedCompositor::setNativeSurfaceHandleForCompositing(uint64_t handle)
{
    RefPtr<ThreadedCompositor> protector(this);
    callOnCompositingThread([=] {
        protector->m_nativeSurfaceHandle = handle;
        protector->m_scene->setActive(true);
    });
}

void ThreadedCompositor::didChangeViewportSize(const IntSize& size)
{
    RefPtr<ThreadedCompositor> protector(this);
    callOnCompositingThread([=] {
#if PLATFORM(WPE)
        if (protector->m_surface)
            protector->m_surface->resize(size);
#endif
        protector->viewportController()->didChangeViewportSize(size);
    });
}

void ThreadedCompositor::didChangeViewportAttribute(const ViewportAttributes& attr)
{
    RefPtr<ThreadedCompositor> protector(this);
    callOnCompositingThread([=] {
        protector->viewportController()->didChangeViewportAttribute(attr);
    });
}

void ThreadedCompositor::didChangeContentsSize(const IntSize& size)
{
    RefPtr<ThreadedCompositor> protector(this);
    callOnCompositingThread([=] {
        protector->viewportController()->didChangeContentsSize(size);
    });
}

void ThreadedCompositor::scrollTo(const IntPoint& position)
{
    RefPtr<ThreadedCompositor> protector(this);
    callOnCompositingThread([=] {
        protector->viewportController()->scrollTo(position);
    });
}

void ThreadedCompositor::scrollBy(const IntSize& delta)
{
    RefPtr<ThreadedCompositor> protector(this);
    callOnCompositingThread([=] {
        protector->viewportController()->scrollBy(delta);
    });
}

void ThreadedCompositor::purgeBackingStores()
{
    m_client->purgeBackingStores();
}

void ThreadedCompositor::renderNextFrame()
{
    m_client->renderNextFrame();
}

void ThreadedCompositor::updateViewport()
{
    m_compositingRunLoop->scheduleUpdate();
}

void ThreadedCompositor::commitScrollOffset(uint32_t layerID, const IntSize& offset)
{
    m_client->commitScrollOffset(layerID, offset);
}

#if PLATFORM(WPE)
void ThreadedCompositor::destroyBuffer(uint32_t handle)
{
    ASSERT(&RunLoop::current() == &m_compositingRunLoop->runLoop());
    m_compositingManager.destroyBuffer(handle);
}
#endif

bool ThreadedCompositor::ensureGLContext()
{
    if (!glContext())
        return false;

    glContext()->makeContextCurrent();
    // The window size may be out of sync with the page size at this point, and getting
    // the viewport parameters incorrect, means that the content will be misplaced. Thus
    // we set the viewport parameters directly from the window size.
    IntSize contextSize = glContext()->defaultFrameBufferSize();
    if (m_viewportSize != contextSize) {
        glViewport(0, 0, contextSize.width(), contextSize.height());
        m_viewportSize = contextSize;
    }

    return true;
}

GLContext* ThreadedCompositor::glContext()
{
    if (m_context)
        return m_context.get();

#if PLATFORM(WPE)
    RELEASE_ASSERT(is<PlatformDisplayWPE>(PlatformDisplay::sharedDisplay()));

    IntSize size(viewportController()->visibleContentsRect().size());
    uint32_t targetHandle = m_compositingManager.constructRenderingTarget(std::max(0, size.width()), std::max(0, size.height()));
<<<<<<< HEAD
    m_surface = downcast<PlatformDisplayWPE>(PlatformDisplay::sharedDisplay())
        .createSurface(IntSize(viewportController()->visibleContentsRect().size()), targetHandle, *this);
=======
    m_surface = downcast<PlatformDisplayWPE>(PlatformDisplay::sharedDisplay()).createSurface(size, targetHandle, *this);
>>>>>>> e8a9f26f
    if (!m_surface)
        return nullptr;

    setNativeSurfaceHandleForCompositing(0);
    m_context = m_surface->createGLContext();
#endif

    return m_context.get();
}

void ThreadedCompositor::scheduleDisplayImmediately()
{
    m_compositingRunLoop->scheduleUpdate();
}

void ThreadedCompositor::didChangeVisibleRect()
{
    FloatRect visibleRect = viewportController()->visibleContentsRect();
    float scale = viewportController()->pageScaleFactor();
    RefPtr<ThreadedCompositor> protector(this);
    RunLoop::main().dispatch([protector, visibleRect, scale] {
        protector->m_client->setVisibleContentsRect(visibleRect, FloatPoint::zero(), scale);
    });

    scheduleDisplayImmediately();
}

void ThreadedCompositor::renderLayerTree()
{
    if (!m_scene)
        return;

    if (!ensureGLContext())
        return;

    FloatRect clipRect(0, 0, m_viewportSize.width(), m_viewportSize.height());

    TransformationMatrix viewportTransform;
    FloatPoint scrollPostion = viewportController()->visibleContentsRect().location();
    viewportTransform.scale(viewportController()->pageScaleFactor());
    viewportTransform.translate(-scrollPostion.x(), -scrollPostion.y());

    m_scene->paintToCurrentGLContext(viewportTransform, 1, clipRect, Color::white, false, scrollPostion);

    glContext()->swapBuffers();

#if PLATFORM(WPE)
    auto bufferExport = m_surface->lockFrontBuffer();
    m_compositingManager.commitBuffer(bufferExport);
#endif
}

void ThreadedCompositor::updateSceneState(const CoordinatedGraphicsState& state)
{
    RefPtr<ThreadedCompositor> protector(this);
    RefPtr<CoordinatedGraphicsScene> scene = m_scene;
    m_scene->appendUpdate([protector, scene, state] {
        scene->commitSceneState(state);

        protector->m_clientRendersNextFrame.store(true);
        bool coordinateUpdate = std::any_of(state.layersToUpdate.begin(), state.layersToUpdate.end(),
            [](const std::pair<CoordinatedLayerID, CoordinatedGraphicsLayerState>& it) {
                return it.second.platformLayerChanged;
            });
        protector->m_coordinateUpdateCompletionWithClient.store(coordinateUpdate);
    });

    setNeedsDisplay();
}

void ThreadedCompositor::callOnCompositingThread(std::function<void()> function)
{
    m_compositingRunLoop->callOnCompositingRunLoop(WTF::move(function));
}

void ThreadedCompositor::compositingThreadEntry(void* coordinatedCompositor)
{
    static_cast<ThreadedCompositor*>(coordinatedCompositor)->runCompositingThread();
}

void ThreadedCompositor::createCompositingThread()
{
    if (m_threadIdentifier)
        return;

    LockHolder locker(m_initializeRunLoopConditionLock);
    m_threadIdentifier = createThread(compositingThreadEntry, this, "WebCore: ThreadedCompositor");

    m_initializeRunLoopCondition.wait(m_initializeRunLoopConditionLock);
}

void ThreadedCompositor::runCompositingThread()
{
    {
        LockHolder locker(m_initializeRunLoopConditionLock);

        m_compositingRunLoop = std::make_unique<CompositingRunLoop>([&] {
            renderLayerTree();
        });
        m_scene = adoptRef(new CoordinatedGraphicsScene(this));
        m_viewportController = std::make_unique<SimpleViewportController>(this);

        m_initializeRunLoopCondition.notifyOne();
    }

    m_compositingRunLoop->runLoop().run();

    m_compositingRunLoop->stopUpdates();
    m_scene->purgeGLResources();

    {
        LockHolder locker(m_terminateRunLoopConditionLock);
        m_compositingRunLoop = nullptr;
        m_context = nullptr;
        m_scene = nullptr;
        m_terminateRunLoopCondition.notifyOne();
    }

    detachThread(m_threadIdentifier);
}

void ThreadedCompositor::terminateCompositingThread()
{
    LockHolder locker(m_terminateRunLoopConditionLock);

    m_scene->detach();
    m_compositingRunLoop->runLoop().stop();

    m_terminateRunLoopCondition.wait(m_terminateRunLoopConditionLock);
}

static void debugThreadedCompositorFPS()
{
    static double lastTime = currentTime();
    static unsigned frameCount = 0;

    double ct = currentTime();
    frameCount++;

    if (ct - lastTime >= 5.0) {
        fprintf(stderr, "ThreadedCompositor: frame callbacks %.2f FPS\n", frameCount / (ct - lastTime));
        lastTime = ct;
        frameCount = 0;
    }
}

#if USE(REQUEST_ANIMATION_FRAME_DISPLAY_MONITOR)
RefPtr<WebCore::DisplayRefreshMonitor> ThreadedCompositor::createDisplayRefreshMonitor(PlatformDisplayID)
{
    return m_displayRefreshMonitor;
}

ThreadedCompositor::DisplayRefreshMonitor::DisplayRefreshMonitor(ThreadedCompositor& compositor)
    : WebCore::DisplayRefreshMonitor(0)
    , m_displayRefreshTimer(RunLoop::main(), this, &ThreadedCompositor::DisplayRefreshMonitor::displayRefreshCallback)
    , m_compositor(&compositor)
{
}

bool ThreadedCompositor::DisplayRefreshMonitor::requestRefreshCallback()
{
    LockHolder locker(mutex());
    setIsScheduled(true);
    return true;
}

bool ThreadedCompositor::DisplayRefreshMonitor::requiresDisplayRefreshCallback()
{
    LockHolder locker(mutex());
    return isScheduled() && isPreviousFrameDone();
}

void ThreadedCompositor::DisplayRefreshMonitor::dispatchDisplayRefreshCallback()
{
    m_displayRefreshTimer.startOneShot(0);
}

void ThreadedCompositor::DisplayRefreshMonitor::invalidate()
{
    m_compositor = nullptr;
}

void ThreadedCompositor::DisplayRefreshMonitor::displayRefreshCallback()
{
    bool shouldHandleDisplayRefreshNotification = false;
    {
        LockHolder locker(mutex());
        shouldHandleDisplayRefreshNotification = isScheduled() && isPreviousFrameDone();
        if (shouldHandleDisplayRefreshNotification) {
            setIsPreviousFrameDone(false);
            setMonotonicAnimationStartTime(monotonicallyIncreasingTime());
        }
    }

    if (shouldHandleDisplayRefreshNotification)
        DisplayRefreshMonitor::handleDisplayRefreshedNotificationOnMainThread(this);

    if (m_compositor) {
        if (m_compositor->m_clientRendersNextFrame.compareExchangeStrong(true, false))
            m_compositor->m_scene->renderNextFrame();
        if (m_compositor->m_coordinateUpdateCompletionWithClient.compareExchangeStrong(true, false))
            m_compositor->m_compositingRunLoop->updateCompleted();
    }
}
#endif

#if PLATFORM(WPE)
void ThreadedCompositor::releaseBuffer(uint32_t handle)
{
    RELEASE_ASSERT(&RunLoop::current() == &m_compositingRunLoop->runLoop());
#if PLATFORM(WPE)
    m_surface->releaseBuffer(handle);
#endif
}

void ThreadedCompositor::frameComplete()
{
    RELEASE_ASSERT(&RunLoop::current() == &m_compositingRunLoop->runLoop());
    static bool reportFPS = !!std::getenv("WPE_THREADED_COMPOSITOR_FPS");
    if (reportFPS)
        debugThreadedCompositorFPS();

    bool shouldDispatchDisplayRefreshCallback = m_clientRendersNextFrame.load()
        || m_displayRefreshMonitor->requiresDisplayRefreshCallback();
    bool shouldCoordinateUpdateCompletionWithClient = m_coordinateUpdateCompletionWithClient.load();

    if (shouldDispatchDisplayRefreshCallback)
        m_displayRefreshMonitor->dispatchDisplayRefreshCallback();
    if (!shouldCoordinateUpdateCompletionWithClient)
        m_compositingRunLoop->updateCompleted();
}
#endif

}
#endif // USE(COORDINATED_GRAPHICS_THREADED)<|MERGE_RESOLUTION|>--- conflicted
+++ resolved
@@ -262,12 +262,7 @@
 
     IntSize size(viewportController()->visibleContentsRect().size());
     uint32_t targetHandle = m_compositingManager.constructRenderingTarget(std::max(0, size.width()), std::max(0, size.height()));
-<<<<<<< HEAD
-    m_surface = downcast<PlatformDisplayWPE>(PlatformDisplay::sharedDisplay())
-        .createSurface(IntSize(viewportController()->visibleContentsRect().size()), targetHandle, *this);
-=======
     m_surface = downcast<PlatformDisplayWPE>(PlatformDisplay::sharedDisplay()).createSurface(size, targetHandle, *this);
->>>>>>> e8a9f26f
     if (!m_surface)
         return nullptr;
 
