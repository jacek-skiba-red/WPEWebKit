--- conflicted
+++ resolved
@@ -434,10 +434,6 @@
 }
 #endif
 
-<<<<<<< HEAD
-#if PLATFORM(WPE)
-void ThreadedCompositor::frameComplete()
-=======
 ThreadedCompositor::CompositingRunLoop::CompositingRunLoop(std::function<void ()>&& updateFunction)
     : m_runLoop(RunLoop::current())
     , m_updateTimer(m_runLoop, this, &CompositingRunLoop::updateTimerFired)
@@ -447,7 +443,6 @@
 }
 
 void ThreadedCompositor::CompositingRunLoop::callOnCompositingRunLoop(std::function<void ()>&& function)
->>>>>>> 30fe054e
 {
     if (&m_runLoop == &RunLoop::current()) {
         function();
