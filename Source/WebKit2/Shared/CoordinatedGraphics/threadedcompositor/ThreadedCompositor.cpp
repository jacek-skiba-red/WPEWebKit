--- conflicted
+++ resolved
@@ -253,15 +253,6 @@
     if (m_context)
         return m_context.get();
 
-<<<<<<< HEAD
-    RELEASE_ASSERT(is<PlatformDisplayWayland>(PlatformDisplay::sharedDisplay()));
-    m_waylandSurface = downcast<PlatformDisplayWayland>(PlatformDisplay::sharedDisplay())
-        .createSurface(IntSize(viewportController()->visibleContentsRect().size()));
-    if (!m_waylandSurface)
-        return nullptr;
-
-    downcast<PlatformDisplayWayland>(PlatformDisplay::sharedDisplay()).registerSurface(m_waylandSurface->surface());
-=======
 #if PLATFORM(GBM)
     RELEASE_ASSERT(is<PlatformDisplayGBM>(PlatformDisplay::sharedDisplay()));
     m_gbmSurface = downcast<PlatformDisplayGBM>(PlatformDisplay::sharedDisplay())
@@ -269,7 +260,6 @@
     if (!m_gbmSurface)
         return 0;
 
->>>>>>> f122973b
     setNativeSurfaceHandleForCompositing(0);
     m_context = m_gbmSurface->createGLContext();
 #endif
@@ -328,7 +318,7 @@
     viewportTransform.scale(viewportController()->pageScaleFactor());
     viewportTransform.translate(-scrollPostion.x(), -scrollPostion.y());
 
-    m_scene->paintToCurrentGLContext(viewportTransform, 1, clipRect, Color::white, false, scrollPostion, TextureMapper::PaintingMirrored);
+    m_scene->paintToCurrentGLContext(viewportTransform, 1, clipRect, Color::white, false, scrollPostion);
 
     auto bufferExport = m_surface->lockFrontBuffer();
     m_compositingManager.commitBCMBuffer(bufferExport);
