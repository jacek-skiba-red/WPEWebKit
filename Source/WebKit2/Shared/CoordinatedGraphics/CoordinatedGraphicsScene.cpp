--- conflicted
+++ resolved
@@ -113,17 +113,8 @@
     m_textureMapper->endClip();
     m_textureMapper->endPainting();
 
-<<<<<<< HEAD
     if (currentRootLayer->descendantsOrSelfHaveRunningAnimations() && m_client)
         m_client->updateViewport();
-=======
-    if (currentRootLayer->descendantsOrSelfHaveRunningAnimations()) {
-        RefPtr<CoordinatedGraphicsScene> protector(this);
-        dispatchOnClientRunLoop([protector] {
-            protector->updateViewport();
-        });
-    }
->>>>>>> 12dc4073
 }
 
 void CoordinatedGraphicsScene::paintToGraphicsContext(PlatformGraphicsContext* platformContext, const Color& backgroundColor, bool drawsBackground)
@@ -207,15 +198,8 @@
 #if USE(COORDINATED_GRAPHICS_THREADED)
 void CoordinatedGraphicsScene::onNewBufferAvailable()
 {
-<<<<<<< HEAD
     if (m_client)
         m_client->updateViewport();
-=======
-    RefPtr<CoordinatedGraphicsScene> protector(this);
-    dispatchOnClientRunLoop([protector] {
-        protector->updateViewport();
-    });
->>>>>>> 12dc4073
 }
 #endif
 
@@ -622,15 +606,6 @@
 
     commitPendingBackingStoreOperations();
     removeReleasedImageBackingsIfNeeded();
-<<<<<<< HEAD
-=======
-
-    // The pending tiles state is on its way for the screen, tell the web process to render the next one.
-    RefPtr<CoordinatedGraphicsScene> protector(this);
-    dispatchOnMainThread([protector] {
-        protector->renderNextFrame();
-    });
->>>>>>> 12dc4073
 }
 
 void CoordinatedGraphicsScene::renderNextFrame()
