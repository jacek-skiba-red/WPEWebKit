/*
    Copyright (C) 2012 Nokia Corporation and/or its subsidiary(-ies)
    Copyright (C) 2012 Company 100, Inc.

    This library is free software; you can redistribute it and/or
    modify it under the terms of the GNU Library General Public
    License as published by the Free Software Foundation; either
    version 2 of the License, or (at your option) any later version.

    This library is distributed in the hope that it will be useful,
    but WITHOUT ANY WARRANTY; without even the implied warranty of
    MERCHANTABILITY or FITNESS FOR A PARTICULAR PURPOSE.  See the GNU
    Library General Public License for more details.

    You should have received a copy of the GNU Library General Public License
    along with this library; see the file COPYING.LIB.  If not, write to
    the Free Software Foundation, Inc., 51 Franklin Street, Fifth Floor,
    Boston, MA 02110-1301, USA.
*/

#include "config.h"

#if USE(COORDINATED_GRAPHICS)
#include "CoordinatedGraphicsScene.h"

#include "CoordinatedBackingStore.h"
#include <WebCore/TextureMapper.h>
#include <WebCore/TextureMapperBackingStore.h>
#include <WebCore/TextureMapperGL.h>
#include <WebCore/TextureMapperLayer.h>
#include <wtf/Atomics.h>

using namespace WebCore;

namespace WebKit {

void CoordinatedGraphicsScene::dispatchOnMainThread(Function<void()>&& function)
{
    if (isMainThread()) {
        function();
        return;
    }

    RunLoop::main().dispatch([protectedThis = makeRef(*this), function = WTFMove(function)] {
        function();
    });
}

void CoordinatedGraphicsScene::dispatchOnClientRunLoop(Function<void()>&& function)
{
    if (&m_clientRunLoop == &RunLoop::current()) {
        function();
        return;
    }

    m_clientRunLoop.dispatch([protectedThis = makeRef(*this), function = WTFMove(function)] {
        function();
    });
}

static bool layerShouldHaveBackingStore(TextureMapperLayer* layer)
{
    return layer->drawsContent() && layer->contentsAreVisible() && !layer->size().isEmpty();
}

CoordinatedGraphicsScene::CoordinatedGraphicsScene(CoordinatedGraphicsSceneClient* client)
    : m_client(client)
    , m_isActive(false)
    , m_rootLayerID(InvalidCoordinatedLayerID)
<<<<<<< HEAD
#if PLATFORM(INTEL_CE) || PLATFORM(WESTEROS)
    , m_viewBackgroundColor(Color::transparent)
#else
    , m_viewBackgroundColor(Color::black)
#endif
=======
    , m_viewBackgroundColor(Color::white)
>>>>>>> 97a6a9fe
    , m_clientRunLoop(RunLoop::current())
{
}

CoordinatedGraphicsScene::~CoordinatedGraphicsScene()
{
}

void CoordinatedGraphicsScene::paintToCurrentGLContext(const TransformationMatrix& matrix, float opacity, const FloatRect& clipRect, const Color& backgroundColor, bool drawsBackground, const FloatPoint& contentPosition, TextureMapper::PaintFlags PaintFlags)
{
    if (!m_textureMapper) {
        m_textureMapper = TextureMapper::create();
        static_cast<TextureMapperGL*>(m_textureMapper.get())->setEnableEdgeDistanceAntialiasing(true);
    }

    syncRemoteContent();

    adjustPositionForFixedLayers(contentPosition);
    TextureMapperLayer* currentRootLayer = rootLayer();
    if (!currentRootLayer)
        return;

#if USE(COORDINATED_GRAPHICS_THREADED)
    for (auto& proxy : m_platformLayerProxies.values())
        proxy->swapBuffer();
#endif

    currentRootLayer->setTextureMapper(m_textureMapper.get());
    currentRootLayer->applyAnimationsRecursively();
    m_textureMapper->beginPainting(PaintFlags);
    m_textureMapper->beginClip(TransformationMatrix(), clipRect);

    if (drawsBackground) {
        RGBA32 rgba = makeRGBA32FromFloats(backgroundColor.red(),
            backgroundColor.green(), backgroundColor.blue(),
            backgroundColor.alpha() * opacity);
        m_textureMapper->drawSolidColor(clipRect, TransformationMatrix(), Color(rgba));
    } else {
        GraphicsContext3D* context = static_cast<TextureMapperGL*>(m_textureMapper.get())->graphicsContext3D();
        context->clearColor(m_viewBackgroundColor.red() / 255.0f, m_viewBackgroundColor.green() / 255.0f, m_viewBackgroundColor.blue() / 255.0f, m_viewBackgroundColor.alpha() / 255.0f);
        context->clear(GraphicsContext3D::COLOR_BUFFER_BIT);
    }

    if (currentRootLayer->opacity() != opacity || currentRootLayer->transform() != matrix) {
        currentRootLayer->setOpacity(opacity);
        currentRootLayer->setTransform(matrix);
    }

    currentRootLayer->paint();
    m_fpsCounter.updateFPSAndDisplay(*m_textureMapper, clipRect.location(), matrix);
    m_textureMapper->endClip();
    m_textureMapper->endPainting();

    if (currentRootLayer->descendantsOrSelfHaveRunningAnimations())
        updateViewport();
}

void CoordinatedGraphicsScene::updateViewport()
{
    if (m_client)
        m_client->updateViewport();
}

void CoordinatedGraphicsScene::adjustPositionForFixedLayers(const FloatPoint& contentPosition)
{
    if (m_fixedLayers.isEmpty())
        return;

    // Fixed layer positions are updated by the web process when we update the visible contents rect / scroll position.
    // If we want those layers to follow accurately the viewport when we move between the web process updates, we have to offset
    // them by the delta between the current position and the position of the viewport used for the last layout.
    FloatSize delta = contentPosition - m_renderedContentsScrollPosition;

    for (auto& fixedLayer : m_fixedLayers.values())
        fixedLayer->setScrollPositionDeltaIfNeeded(delta);
}

void CoordinatedGraphicsScene::syncPlatformLayerIfNeeded(TextureMapperLayer* layer, const CoordinatedGraphicsLayerState& state)
{
#if USE(COORDINATED_GRAPHICS_THREADED)
    if (!state.platformLayerChanged)
        return;

    if (state.platformLayerProxy) {
        m_platformLayerProxies.set(layer, state.platformLayerProxy);
        state.platformLayerProxy->activateOnCompositingThread(this, layer);
    } else
        m_platformLayerProxies.remove(layer);
#else
    UNUSED_PARAM(layer);
    UNUSED_PARAM(state);
#endif
}

#if USE(COORDINATED_GRAPHICS_THREADED)
void CoordinatedGraphicsScene::onNewBufferAvailable()
{
    updateViewport();
}
#endif

void CoordinatedGraphicsScene::setLayerRepaintCountIfNeeded(TextureMapperLayer* layer, const CoordinatedGraphicsLayerState& state)
{
    if (!layer->isShowingRepaintCounter() || !state.repaintCountChanged)
        return;

    layer->setRepaintCount(state.repaintCount);
}

void CoordinatedGraphicsScene::setLayerChildrenIfNeeded(TextureMapperLayer* layer, const CoordinatedGraphicsLayerState& state)
{
    if (!state.childrenChanged)
        return;

    Vector<TextureMapperLayer*> children;
    children.reserveCapacity(state.children.size());
    for (auto& child : state.children)
        children.append(layerByID(child));

    layer->setChildren(children);
}

void CoordinatedGraphicsScene::setLayerFiltersIfNeeded(TextureMapperLayer* layer, const CoordinatedGraphicsLayerState& state)
{
    if (!state.filtersChanged)
        return;

    layer->setFilters(state.filters);
}

void CoordinatedGraphicsScene::setLayerState(CoordinatedLayerID id, const CoordinatedGraphicsLayerState& layerState)
{
    ASSERT(m_rootLayerID != InvalidCoordinatedLayerID);
    TextureMapperLayer* layer = layerByID(id);

    if (layerState.positionChanged)
        layer->setPosition(layerState.pos);

    if (layerState.anchorPointChanged)
        layer->setAnchorPoint(layerState.anchorPoint);

    if (layerState.sizeChanged)
        layer->setSize(layerState.size);

    if (layerState.transformChanged)
        layer->setTransform(layerState.transform);

    if (layerState.childrenTransformChanged)
        layer->setChildrenTransform(layerState.childrenTransform);

    if (layerState.contentsRectChanged)
        layer->setContentsRect(layerState.contentsRect);

    if (layerState.contentsTilingChanged) {
        layer->setContentsTilePhase(layerState.contentsTilePhase);
        layer->setContentsTileSize(layerState.contentsTileSize);
    }

    if (layerState.opacityChanged)
        layer->setOpacity(layerState.opacity);

    if (layerState.solidColorChanged)
        layer->setSolidColor(layerState.solidColor);

    if (layerState.debugBorderColorChanged || layerState.debugBorderWidthChanged)
        layer->setDebugVisuals(layerState.showDebugBorders, layerState.debugBorderColor, layerState.debugBorderWidth, layerState.showRepaintCounter);

    if (layerState.replicaChanged)
        layer->setReplicaLayer(getLayerByIDIfExists(layerState.replica));

    if (layerState.maskChanged)
        layer->setMaskLayer(getLayerByIDIfExists(layerState.mask));

    if (layerState.imageChanged)
        assignImageBackingToLayer(layer, layerState.imageID);

    if (layerState.flagsChanged) {
        layer->setContentsOpaque(layerState.contentsOpaque);
        layer->setDrawsContent(layerState.drawsContent);
        layer->setContentsVisible(layerState.contentsVisible);
        layer->setBackfaceVisibility(layerState.backfaceVisible);

        // Never clip the root layer.
        layer->setMasksToBounds(id == m_rootLayerID ? false : layerState.masksToBounds);
        layer->setPreserves3D(layerState.preserves3D);

        bool fixedToViewportChanged = layer->fixedToViewport() != layerState.fixedToViewport;
        layer->setFixedToViewport(layerState.fixedToViewport);
        if (fixedToViewportChanged) {
            if (layerState.fixedToViewport)
                m_fixedLayers.add(id, layer);
            else
                m_fixedLayers.remove(id);
        }

        layer->setIsScrollable(layerState.isScrollable);
    }

    if (layerState.committedScrollOffsetChanged)
        layer->didCommitScrollOffset(layerState.committedScrollOffset);

    prepareContentBackingStore(layer);

    // Apply Operations.
    setLayerChildrenIfNeeded(layer, layerState);
    createTilesIfNeeded(layer, layerState);
    removeTilesIfNeeded(layer, layerState);
    updateTilesIfNeeded(layer, layerState);
    setLayerFiltersIfNeeded(layer, layerState);
    setLayerAnimationsIfNeeded(layer, layerState);
    syncPlatformLayerIfNeeded(layer, layerState);
    setLayerRepaintCountIfNeeded(layer, layerState);
}

TextureMapperLayer* CoordinatedGraphicsScene::getLayerByIDIfExists(CoordinatedLayerID id)
{
    return (id != InvalidCoordinatedLayerID) ? layerByID(id) : 0;
}

void CoordinatedGraphicsScene::createLayers(const Vector<CoordinatedLayerID>& layerIDs)
{
    for (auto& layerID : layerIDs)
        createLayer(layerID);
}

void CoordinatedGraphicsScene::createLayer(CoordinatedLayerID id)
{
    std::unique_ptr<TextureMapperLayer> newLayer = std::make_unique<TextureMapperLayer>();
    newLayer->setID(id);
    newLayer->setScrollClient(this);
    m_layers.add(id, WTFMove(newLayer));
}

void CoordinatedGraphicsScene::deleteLayers(const Vector<CoordinatedLayerID>& layerIDs)
{
    for (auto& layerID : layerIDs)
        deleteLayer(layerID);
}

void CoordinatedGraphicsScene::deleteLayer(CoordinatedLayerID layerID)
{
    std::unique_ptr<TextureMapperLayer> layer = m_layers.take(layerID);
    ASSERT(layer);

    m_backingStores.remove(layer.get());
    m_fixedLayers.remove(layerID);
#if USE(COORDINATED_GRAPHICS_THREADED)
    if (auto platformLayerProxy = m_platformLayerProxies.take(layer.get()))
        platformLayerProxy->invalidate();
#endif
}

void CoordinatedGraphicsScene::setRootLayerID(CoordinatedLayerID layerID)
{
    ASSERT(layerID != InvalidCoordinatedLayerID);
    ASSERT(m_rootLayerID == InvalidCoordinatedLayerID);

    m_rootLayerID = layerID;

    TextureMapperLayer* layer = layerByID(layerID);
    ASSERT(m_rootLayer->children().isEmpty());
    m_rootLayer->addChild(layer);
}

void CoordinatedGraphicsScene::prepareContentBackingStore(TextureMapperLayer* layer)
{
    if (!layerShouldHaveBackingStore(layer)) {
        removeBackingStoreIfNeeded(layer);
        return;
    }

    createBackingStoreIfNeeded(layer);
    resetBackingStoreSizeToLayerSize(layer);
}

void CoordinatedGraphicsScene::createBackingStoreIfNeeded(TextureMapperLayer* layer)
{
    if (m_backingStores.contains(layer))
        return;

    RefPtr<CoordinatedBackingStore> backingStore(CoordinatedBackingStore::create());
    m_backingStores.add(layer, backingStore);
    layer->setBackingStore(backingStore);
}

void CoordinatedGraphicsScene::removeBackingStoreIfNeeded(TextureMapperLayer* layer)
{
    RefPtr<CoordinatedBackingStore> backingStore = m_backingStores.take(layer);
    if (!backingStore)
        return;

    layer->setBackingStore(0);
}

void CoordinatedGraphicsScene::resetBackingStoreSizeToLayerSize(TextureMapperLayer* layer)
{
    RefPtr<CoordinatedBackingStore> backingStore = m_backingStores.get(layer);
    ASSERT(backingStore);
    backingStore->setSize(layer->size());
    m_backingStoresWithPendingBuffers.add(backingStore);
}

void CoordinatedGraphicsScene::createTilesIfNeeded(TextureMapperLayer* layer, const CoordinatedGraphicsLayerState& state)
{
    if (state.tilesToCreate.isEmpty())
        return;

    RefPtr<CoordinatedBackingStore> backingStore = m_backingStores.get(layer);
    ASSERT(backingStore || !layerShouldHaveBackingStore(layer));
    if (!backingStore)
        return;

    for (auto& tile : state.tilesToCreate)
        backingStore->createTile(tile.tileID, tile.scale);
}

void CoordinatedGraphicsScene::removeTilesIfNeeded(TextureMapperLayer* layer, const CoordinatedGraphicsLayerState& state)
{
    if (state.tilesToRemove.isEmpty())
        return;

    RefPtr<CoordinatedBackingStore> backingStore = m_backingStores.get(layer);
    if (!backingStore)
        return;

    for (auto& tile : state.tilesToRemove)
        backingStore->removeTile(tile);

    m_backingStoresWithPendingBuffers.add(backingStore);
}

void CoordinatedGraphicsScene::updateTilesIfNeeded(TextureMapperLayer* layer, const CoordinatedGraphicsLayerState& state)
{
    if (state.tilesToUpdate.isEmpty())
        return;

    RefPtr<CoordinatedBackingStore> backingStore = m_backingStores.get(layer);
    ASSERT(backingStore || !layerShouldHaveBackingStore(layer));
    if (!backingStore)
        return;

    for (auto& tile : state.tilesToUpdate) {
        const SurfaceUpdateInfo& surfaceUpdateInfo = tile.updateInfo;

        SurfaceMap::iterator surfaceIt = m_surfaces.find(surfaceUpdateInfo.atlasID);
        ASSERT(surfaceIt != m_surfaces.end());

        backingStore->updateTile(tile.tileID, surfaceUpdateInfo.updateRect, tile.tileRect, surfaceIt->value, surfaceUpdateInfo.surfaceOffset);
        m_backingStoresWithPendingBuffers.add(backingStore);
    }
}

void CoordinatedGraphicsScene::syncUpdateAtlases(const CoordinatedGraphicsState& state)
{
    for (auto& atlas : state.updateAtlasesToCreate)
        createUpdateAtlas(atlas.first, atlas.second);
}

void CoordinatedGraphicsScene::createUpdateAtlas(uint32_t atlasID, PassRefPtr<CoordinatedSurface> surface)
{
    ASSERT(!m_surfaces.contains(atlasID));
    m_surfaces.add(atlasID, surface);
}

void CoordinatedGraphicsScene::removeUpdateAtlas(uint32_t atlasID)
{
    ASSERT(m_surfaces.contains(atlasID));
    m_surfaces.remove(atlasID);
}

void CoordinatedGraphicsScene::releaseUpdateAtlases(const Vector<uint32_t>& atlasesToRemove)
{
    for (auto& atlas : atlasesToRemove)
        removeUpdateAtlas(atlas);
}

void CoordinatedGraphicsScene::syncImageBackings(const CoordinatedGraphicsState& state)
{
    for (auto& image : state.imagesToRemove)
        removeImageBacking(image);

    for (auto& image : state.imagesToCreate)
        createImageBacking(image);

    for (auto& image : state.imagesToUpdate)
        updateImageBacking(image.first, image.second);

    for (auto& image : state.imagesToClear)
        clearImageBackingContents(image);
}

void CoordinatedGraphicsScene::createImageBacking(CoordinatedImageBackingID imageID)
{
    ASSERT(!m_imageBackings.contains(imageID));
    RefPtr<CoordinatedBackingStore> backingStore(CoordinatedBackingStore::create());
    m_imageBackings.add(imageID, backingStore.release());
}

void CoordinatedGraphicsScene::updateImageBacking(CoordinatedImageBackingID imageID, PassRefPtr<CoordinatedSurface> surface)
{
    ASSERT(m_imageBackings.contains(imageID));
    ImageBackingMap::iterator it = m_imageBackings.find(imageID);
    RefPtr<CoordinatedBackingStore> backingStore = it->value;

    // CoordinatedImageBacking is realized to CoordinatedBackingStore with only one tile in UI Process.
    backingStore->createTile(1 /* id */, 1 /* scale */);
    IntRect rect(IntPoint::zero(), surface->size());
    // See CoordinatedGraphicsLayer::shouldDirectlyCompositeImage()
    ASSERT(2000 >= std::max(rect.width(), rect.height()));
    backingStore->setSize(rect.size());
    backingStore->updateTile(1 /* id */, rect, rect, surface, rect.location());

    m_backingStoresWithPendingBuffers.add(backingStore);
}

void CoordinatedGraphicsScene::clearImageBackingContents(CoordinatedImageBackingID imageID)
{
    ASSERT(m_imageBackings.contains(imageID));
    ImageBackingMap::iterator it = m_imageBackings.find(imageID);
    RefPtr<CoordinatedBackingStore> backingStore = it->value;
    backingStore->removeAllTiles();
    m_backingStoresWithPendingBuffers.add(backingStore);
}

void CoordinatedGraphicsScene::removeImageBacking(CoordinatedImageBackingID imageID)
{
    ASSERT(m_imageBackings.contains(imageID));

    // We don't want TextureMapperLayer refers a dangling pointer.
    m_releasedImageBackings.append(m_imageBackings.take(imageID));
}

void CoordinatedGraphicsScene::assignImageBackingToLayer(TextureMapperLayer* layer, CoordinatedImageBackingID imageID)
{
    if (imageID == InvalidCoordinatedImageBackingID) {
        layer->setContentsLayer(0);
        return;
    }

    ImageBackingMap::iterator it = m_imageBackings.find(imageID);
    ASSERT(it != m_imageBackings.end());
    layer->setContentsLayer(it->value.get());
}

void CoordinatedGraphicsScene::removeReleasedImageBackingsIfNeeded()
{
    m_releasedImageBackings.clear();
}

void CoordinatedGraphicsScene::commitPendingBackingStoreOperations()
{
    for (auto& backingStore : m_backingStoresWithPendingBuffers)
        backingStore->commitTileOperations(*m_textureMapper);

    m_backingStoresWithPendingBuffers.clear();
}

void CoordinatedGraphicsScene::commitSceneState(const CoordinatedGraphicsState& state)
{
    if (!m_client)
        return;

    m_renderedContentsScrollPosition = state.scrollPosition;

    createLayers(state.layersToCreate);
    deleteLayers(state.layersToRemove);

    if (state.rootCompositingLayer != m_rootLayerID)
        setRootLayerID(state.rootCompositingLayer);

    syncImageBackings(state);
    syncUpdateAtlases(state);

    for (auto& layer : state.layersToUpdate)
        setLayerState(layer.first, layer.second);

    commitPendingBackingStoreOperations();
    removeReleasedImageBackingsIfNeeded();

    // The pending tiles state is on its way for the screen, tell the web process to render the next one.
    renderNextFrame();
}

void CoordinatedGraphicsScene::renderNextFrame()
{
    if (!m_client)
        return;
    dispatchOnMainThread([this] {
        if (m_client)
            m_client->renderNextFrame();
    });
}

void CoordinatedGraphicsScene::ensureRootLayer()
{
    if (m_rootLayer)
        return;

    m_rootLayer = std::make_unique<TextureMapperLayer>();
    m_rootLayer->setMasksToBounds(false);
    m_rootLayer->setDrawsContent(false);
    m_rootLayer->setAnchorPoint(FloatPoint3D(0, 0, 0));

    // The root layer should not have zero size, or it would be optimized out.
    m_rootLayer->setSize(FloatSize(1.0, 1.0));

    ASSERT(m_textureMapper);
    m_rootLayer->setTextureMapper(m_textureMapper.get());
}

void CoordinatedGraphicsScene::syncRemoteContent()
{
    // We enqueue messages and execute them during paint, as they require an active GL context.
    ensureRootLayer();

    Vector<std::function<void()>> renderQueue;
    bool calledOnMainThread = WTF::isMainThread();
    if (!calledOnMainThread)
        m_renderQueueMutex.lock();
    renderQueue = WTFMove(m_renderQueue);
    if (!calledOnMainThread)
        m_renderQueueMutex.unlock();

    for (auto& function : renderQueue)
        function();
}

void CoordinatedGraphicsScene::purgeGLResources()
{
    ASSERT(!m_client);

    m_imageBackings.clear();
    m_releasedImageBackings.clear();
#if USE(COORDINATED_GRAPHICS_THREADED)
    for (auto& proxy : m_platformLayerProxies.values())
        proxy->invalidate();
    m_platformLayerProxies.clear();
#endif
    m_surfaces.clear();

    m_rootLayer = nullptr;
    m_rootLayerID = InvalidCoordinatedLayerID;
    m_layers.clear();
    m_fixedLayers.clear();
    m_textureMapper = nullptr;
    m_backingStores.clear();
    m_backingStoresWithPendingBuffers.clear();
}

void CoordinatedGraphicsScene::commitScrollOffset(uint32_t layerID, const IntSize& offset)
{
    if (!m_client)
        return;
    dispatchOnMainThread([this, layerID, offset] {
        if (m_client)
            m_client->commitScrollOffset(layerID, offset);
    });
}

void CoordinatedGraphicsScene::setLayerAnimationsIfNeeded(TextureMapperLayer* layer, const CoordinatedGraphicsLayerState& state)
{
    if (!state.animationsChanged)
        return;

    layer->setAnimations(state.animations);
}

void CoordinatedGraphicsScene::detach()
{
    ASSERT(isMainThread());
    m_isActive = false;
    m_client = nullptr;
    LockHolder locker(m_renderQueueMutex);
    m_renderQueue.clear();
}

void CoordinatedGraphicsScene::appendUpdate(std::function<void()>&& function)
{
    if (!m_isActive)
        return;

    ASSERT(isMainThread());
    LockHolder locker(m_renderQueueMutex);
    m_renderQueue.append(WTFMove(function));
}

void CoordinatedGraphicsScene::setActive(bool active)
{
    if (!m_client)
        return;

    if (m_isActive == active)
        return;

    // Have to clear render queue in both cases.
    // If there are some updates in queue during activation then those updates are from previous instance of paint node
    // and cannot be applied to the newly created instance.
    m_renderQueue.clear();
    m_isActive = active;
    if (m_isActive)
        renderNextFrame();
}

TextureMapperLayer* CoordinatedGraphicsScene::findScrollableContentsLayerAt(const FloatPoint& point)
{
    return rootLayer() ? rootLayer()->findScrollableContentsLayerAt(point) : 0;
}

} // namespace WebKit

#endif // USE(COORDINATED_GRAPHICS)<|MERGE_RESOLUTION|>--- conflicted
+++ resolved
@@ -36,7 +36,7 @@
 
 void CoordinatedGraphicsScene::dispatchOnMainThread(Function<void()>&& function)
 {
-    if (isMainThread()) {
+    if (RunLoop::isMain()) {
         function();
         return;
     }
@@ -67,15 +67,11 @@
     : m_client(client)
     , m_isActive(false)
     , m_rootLayerID(InvalidCoordinatedLayerID)
-<<<<<<< HEAD
 #if PLATFORM(INTEL_CE) || PLATFORM(WESTEROS)
     , m_viewBackgroundColor(Color::transparent)
 #else
     , m_viewBackgroundColor(Color::black)
 #endif
-=======
-    , m_viewBackgroundColor(Color::white)
->>>>>>> 97a6a9fe
     , m_clientRunLoop(RunLoop::current())
 {
 }
@@ -175,6 +171,14 @@
 {
     updateViewport();
 }
+
+TextureMapperGL* CoordinatedGraphicsScene::texmapGL()
+{
+    if (!m_textureMapper)
+        return nullptr;
+
+    return static_cast<TextureMapperGL*>(m_textureMapper.get());
+}
 #endif
 
 void CoordinatedGraphicsScene::setLayerRepaintCountIfNeeded(TextureMapperLayer* layer, const CoordinatedGraphicsLayerState& state)
