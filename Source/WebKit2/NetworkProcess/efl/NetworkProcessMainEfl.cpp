--- conflicted
+++ resolved
@@ -48,11 +48,7 @@
         if (!ecore_main_loop_glib_integrate())
             return false;
 
-<<<<<<< HEAD
-        NetworkStorageSession::defaultStorageSession().getOrCreateSoupNetworkSession().setupHTTPProxyFromEnvironment();
-=======
         SoupNetworkSession::setProxySettingsFromEnvironment();
->>>>>>> 05dda0ab
         return true;
     }
 
