--- conflicted
+++ resolved
@@ -91,11 +91,7 @@
 #endif
 
 #ifndef ENABLE_NETWORK_CACHE
-<<<<<<< HEAD
-#if ENABLE(NETWORK_PROCESS) && (PLATFORM(COCOA) || PLATFORM(GTK) || PLATFORM(WPE))
-=======
-#if PLATFORM(COCOA) || PLATFORM(GTK)
->>>>>>> ae7e434a
+#if PLATFORM(COCOA) || PLATFORM(GTK) || PLATFORM(WPE)
 #define ENABLE_NETWORK_CACHE 1
 #else
 #define ENABLE_NETWORK_CACHE 0
