/*
 *  Copyright (C) 2003-2017 Apple Inc. All rights reserved.
 *  Copyright (C) 2007 Eric Seidel <eric@webkit.org>
 *
 *  This library is free software; you can redistribute it and/or
 *  modify it under the terms of the GNU Lesser General Public
 *  License as published by the Free Software Foundation; either
 *  version 2 of the License, or (at your option) any later version.
 *
 *  This library is distributed in the hope that it will be useful,
 *  but WITHOUT ANY WARRANTY; without even the implied warranty of
 *  MERCHANTABILITY or FITNESS FOR A PARTICULAR PURPOSE.  See the GNU
 *  Lesser General Public License for more details.
 *
 *  You should have received a copy of the GNU Lesser General Public
 *  License along with this library; if not, write to the Free Software
 *  Foundation, Inc., 51 Franklin Street, Fifth Floor, Boston, MA  02110-1301  USA
 *
 */

#include "config.h"
#include "Heap.h"

#include "CodeBlock.h"
#include "CodeBlockSetInlines.h"
#include "ConservativeRoots.h"
#include "DFGWorklistInlines.h"
#include "EdenGCActivityCallback.h"
#include "Exception.h"
#include "FullGCActivityCallback.h"
#include "GCActivityCallback.h"
#include "GCIncomingRefCountedSetInlines.h"
#include "GCSegmentedArrayInlines.h"
#include "GCTypeMap.h"
#include "HasOwnPropertyCache.h"
#include "HeapHelperPool.h"
#include "HeapIterationScope.h"
#include "HeapProfiler.h"
#include "HeapSnapshot.h"
#include "HeapStatistics.h"
#include "HeapVerifier.h"
#include "HelpingGCScope.h"
#include "IncrementalSweeper.h"
#include "Interpreter.h"
#include "JITStubRoutineSet.h"
#include "JITWorklist.h"
#include "JSCInlines.h"
#include "JSGlobalObject.h"
#include "JSLock.h"
#include "JSVirtualMachineInternal.h"
#include "MarkedSpaceInlines.h"
#include "MarkingConstraintSet.h"
#include "PreventCollectionScope.h"
#include "SamplingProfiler.h"
#include "ShadowChicken.h"
#include "SpaceTimeMutatorScheduler.h"
#include "SuperSampler.h"
#include "StochasticSpaceTimeMutatorScheduler.h"
#include "StopIfNecessaryTimer.h"
#include "SynchronousStopTheWorldMutatorScheduler.h"
#include "TypeProfilerLog.h"
#include "UnlinkedCodeBlock.h"
#include "VM.h"
#include "WeakSetInlines.h"
#include <algorithm>
#include <wtf/CurrentTime.h>
#include <wtf/MainThread.h>
#include <wtf/ParallelVectorIterator.h>
#include <wtf/ProcessID.h>
#include <wtf/RAMSize.h>
#include <wtf/SimpleStats.h>

#if USE(FOUNDATION)
#if __has_include(<objc/objc-internal.h>)
#include <objc/objc-internal.h>
#else
extern "C" void* objc_autoreleasePoolPush(void);
extern "C" void objc_autoreleasePoolPop(void *context);
#endif
#endif // USE(FOUNDATION)

using namespace std;

namespace JSC {

namespace {

bool verboseStop = false;

double maxPauseMS(double thisPauseMS)
{
    static double maxPauseMS;
    maxPauseMS = std::max(thisPauseMS, maxPauseMS);
    return maxPauseMS;
}

size_t minHeapSize(HeapType heapType, size_t ramSize)
{
    if (heapType == LargeHeap) {
        double result = min(
            static_cast<double>(Options::largeHeapSize()),
            ramSize * Options::smallHeapRAMFraction());
        return static_cast<size_t>(result);
    }
    return Options::smallHeapSize();
}

size_t proportionalHeapSize(size_t heapSize, size_t ramSize)
{
    if (heapSize < ramSize * Options::smallHeapRAMFraction())
        return Options::smallHeapGrowthFactor() * heapSize;
    if (heapSize < ramSize * Options::mediumHeapRAMFraction())
        return Options::mediumHeapGrowthFactor() * heapSize;
    return Options::largeHeapGrowthFactor() * heapSize;
}

bool isValidSharedInstanceThreadState(VM* vm)
{
    return vm->currentThreadIsHoldingAPILock();
}

bool isValidThreadState(VM* vm)
{
    if (vm->atomicStringTable() != wtfThreadData().atomicStringTable())
        return false;

    if (vm->isSharedInstance() && !isValidSharedInstanceThreadState(vm))
        return false;

    return true;
}

void recordType(VM& vm, TypeCountSet& set, JSCell* cell)
{
    const char* typeName = "[unknown]";
    const ClassInfo* info = cell->classInfo(vm);
    if (info && info->className)
        typeName = info->className;
    set.add(typeName);
}

bool measurePhaseTiming()
{
    return false;
}

HashMap<const char*, GCTypeMap<SimpleStats>>& timingStats()
{
    static HashMap<const char*, GCTypeMap<SimpleStats>>* result;
    static std::once_flag once;
    std::call_once(
        once,
        [] {
            result = new HashMap<const char*, GCTypeMap<SimpleStats>>();
        });
    return *result;
}

SimpleStats& timingStats(const char* name, CollectionScope scope)
{
    return timingStats().add(name, GCTypeMap<SimpleStats>()).iterator->value[scope];
}

class TimingScope {
public:
    TimingScope(std::optional<CollectionScope> scope, const char* name)
        : m_scope(scope)
        , m_name(name)
    {
        if (measurePhaseTiming())
            m_before = monotonicallyIncreasingTimeMS();
    }
    
    TimingScope(Heap& heap, const char* name)
        : TimingScope(heap.collectionScope(), name)
    {
    }
    
    void setScope(std::optional<CollectionScope> scope)
    {
        m_scope = scope;
    }
    
    void setScope(Heap& heap)
    {
        setScope(heap.collectionScope());
    }
    
    ~TimingScope()
    {
        if (measurePhaseTiming()) {
            double after = monotonicallyIncreasingTimeMS();
            double timing = after - m_before;
            SimpleStats& stats = timingStats(m_name, *m_scope);
            stats.add(timing);
            dataLog("[GC:", *m_scope, "] ", m_name, " took: ", timing, "ms (average ", stats.mean(), "ms).\n");
        }
    }
private:
    std::optional<CollectionScope> m_scope;
    double m_before;
    const char* m_name;
};

} // anonymous namespace

class Heap::Thread : public AutomaticThread {
public:
    Thread(const LockHolder& locker, Heap& heap)
        : AutomaticThread(locker, heap.m_threadLock, heap.m_threadCondition)
        , m_heap(heap)
    {
    }
    
protected:
    PollResult poll(const LockHolder& locker) override
    {
        if (m_heap.m_threadShouldStop) {
            m_heap.notifyThreadStopping(locker);
            return PollResult::Stop;
        }
        if (m_heap.shouldCollectInThread(locker))
            return PollResult::Work;
        return PollResult::Wait;
    }
    
    WorkResult work() override
    {
        m_heap.collectInThread();
        return WorkResult::Continue;
    }
    
    void threadDidStart() override
    {
        WTF::registerGCThread(GCThreadType::Main);
    }

private:
    Heap& m_heap;
};

Heap::Heap(VM* vm, HeapType heapType)
    : m_heapType(heapType)
    , m_ramSize(Options::forceRAMSize() ? Options::forceRAMSize() : ramSize())
    , m_minBytesPerCycle(minHeapSize(m_heapType, m_ramSize))
    , m_sizeAfterLastCollect(0)
    , m_sizeAfterLastFullCollect(0)
    , m_sizeBeforeLastFullCollect(0)
    , m_sizeAfterLastEdenCollect(0)
    , m_sizeBeforeLastEdenCollect(0)
    , m_bytesAllocatedThisCycle(0)
    , m_bytesAbandonedSinceLastFullCollect(0)
    , m_maxEdenSize(m_minBytesPerCycle)
    , m_maxHeapSize(m_minBytesPerCycle)
    , m_shouldDoFullCollection(false)
    , m_totalBytesVisited(0)
    , m_objectSpace(this)
    , m_extraMemorySize(0)
    , m_deprecatedExtraMemorySize(0)
    , m_machineThreads(this)
    , m_collectorSlotVisitor(std::make_unique<SlotVisitor>(*this))
    , m_mutatorSlotVisitor(std::make_unique<SlotVisitor>(*this))
    , m_mutatorMarkStack(std::make_unique<MarkStackArray>())
    , m_raceMarkStack(std::make_unique<MarkStackArray>())
    , m_constraintSet(std::make_unique<MarkingConstraintSet>())
    , m_handleSet(vm)
    , m_codeBlocks(std::make_unique<CodeBlockSet>())
    , m_jitStubRoutines(std::make_unique<JITStubRoutineSet>())
    , m_isSafeToCollect(false)
    , m_vm(vm)
    // We seed with 10ms so that GCActivityCallback::didAllocate doesn't continuously 
    // schedule the timer if we've never done a collection.
    , m_lastFullGCLength(0.01)
    , m_lastEdenGCLength(0.01)
#if USE(CF)
    , m_runLoop(CFRunLoopGetCurrent())
#endif // USE(CF)
    , m_fullActivityCallback(GCActivityCallback::createFullTimer(this))
    , m_edenActivityCallback(GCActivityCallback::createEdenTimer(this))
    , m_sweeper(adoptRef(new IncrementalSweeper(this)))
    , m_stopIfNecessaryTimer(adoptRef(new StopIfNecessaryTimer(vm)))
    , m_deferralDepth(0)
#if USE(FOUNDATION)
    , m_delayedReleaseRecursionCount(0)
#endif
<<<<<<< HEAD
    , m_computingBacktrace(false)
=======
    , m_sharedCollectorMarkStack(std::make_unique<MarkStackArray>())
    , m_sharedMutatorMarkStack(std::make_unique<MarkStackArray>())
>>>>>>> 05dda0ab
    , m_helperClient(&heapHelperPool())
    , m_threadLock(Box<Lock>::create())
    , m_threadCondition(AutomaticThreadCondition::create())
{
    m_worldState.store(0);
    
    if (Options::useConcurrentGC()) {
        if (Options::useStochasticMutatorScheduler())
            m_scheduler = std::make_unique<StochasticSpaceTimeMutatorScheduler>(*this);
        else
            m_scheduler = std::make_unique<SpaceTimeMutatorScheduler>(*this);
    } else {
        // We simulate turning off concurrent GC by making the scheduler say that the world
        // should always be stopped when the collector is running.
        m_scheduler = std::make_unique<SynchronousStopTheWorldMutatorScheduler>();
    }
    
    if (Options::verifyHeap())
        m_verifier = std::make_unique<HeapVerifier>(this, Options::numberOfGCCyclesToRecordForVerification());
    
    m_collectorSlotVisitor->optimizeForStoppedMutator();

    LockHolder locker(*m_threadLock);
    m_thread = adoptRef(new Thread(locker, *this));
}

Heap::~Heap()
{
    forEachSlotVisitor(
        [&] (SlotVisitor& visitor) {
            visitor.clearMarkStacks();
        });
    m_mutatorMarkStack->clear();
    m_raceMarkStack->clear();
    
    for (WeakBlock* block : m_logicallyEmptyWeakBlocks)
        WeakBlock::destroy(*this, block);
}

bool Heap::isPagedOut(double deadline)
{
    return m_objectSpace.isPagedOut(deadline);
}

// The VM is being destroyed and the collector will never run again.
// Run all pending finalizers now because we won't get another chance.
void Heap::lastChanceToFinalize()
{
    RELEASE_ASSERT(!m_vm->entryScope);
    RELEASE_ASSERT(m_mutatorState == MutatorState::Running);
    
    if (m_collectContinuouslyThread) {
        {
            LockHolder locker(m_collectContinuouslyLock);
            m_shouldStopCollectingContinuously = true;
            m_collectContinuouslyCondition.notifyOne();
        }
        waitForThreadCompletion(m_collectContinuouslyThread);
    }
    
    // Carefully bring the thread down. We need to use waitForCollector() until we know that there
    // won't be any other collections.
    bool stopped = false;
    {
        LockHolder locker(*m_threadLock);
        stopped = m_thread->tryStop(locker);
        if (!stopped) {
            m_threadShouldStop = true;
            m_threadCondition->notifyOne(locker);
        }
    }
    if (!stopped) {
        waitForCollector(
            [&] (const LockHolder&) -> bool {
                return m_threadIsStopping;
            });
        // It's now safe to join the thread, since we know that there will not be any more collections.
        m_thread->join();
    }
    
    m_arrayBuffers.lastChanceToFinalize();
    m_codeBlocks->lastChanceToFinalize(*m_vm);
    m_objectSpace.stopAllocating();
    m_objectSpace.lastChanceToFinalize();
    releaseDelayedReleasedObjects();

    sweepAllLogicallyEmptyWeakBlocks();
}

void Heap::releaseDelayedReleasedObjects()
{
#if USE(FOUNDATION)
    // We need to guard against the case that releasing an object can create more objects due to the
    // release calling into JS. When those JS call(s) exit and all locks are being dropped we end up
    // back here and could try to recursively release objects. We guard that with a recursive entry
    // count. Only the initial call will release objects, recursive calls simple return and let the
    // the initial call to the function take care of any objects created during release time.
    // This also means that we need to loop until there are no objects in m_delayedReleaseObjects
    // and use a temp Vector for the actual releasing.
    if (!m_delayedReleaseRecursionCount++) {
        while (!m_delayedReleaseObjects.isEmpty()) {
            ASSERT(m_vm->currentThreadIsHoldingAPILock());

            Vector<RetainPtr<CFTypeRef>> objectsToRelease = WTFMove(m_delayedReleaseObjects);

            {
                // We need to drop locks before calling out to arbitrary code.
                JSLock::DropAllLocks dropAllLocks(m_vm);

                void* context = objc_autoreleasePoolPush();
                objectsToRelease.clear();
                objc_autoreleasePoolPop(context);
            }
        }
    }
    m_delayedReleaseRecursionCount--;
#endif
}

void Heap::reportExtraMemoryAllocatedSlowCase(size_t size)
{
    didAllocate(size);
    collectIfNecessaryOrDefer();
}

void Heap::deprecatedReportExtraMemorySlowCase(size_t size)
{
    m_deprecatedExtraMemorySize += size;
    reportExtraMemoryAllocatedSlowCase(size);
}

void Heap::reportAbandonedObjectGraph()
{
    // Our clients don't know exactly how much memory they
    // are abandoning so we just guess for them.
    size_t abandonedBytes = static_cast<size_t>(0.1 * capacity());

    // We want to accelerate the next collection. Because memory has just 
    // been abandoned, the next collection has the potential to 
    // be more profitable. Since allocation is the trigger for collection, 
    // we hasten the next collection by pretending that we've allocated more memory. 
    if (m_fullActivityCallback) {
        m_fullActivityCallback->didAllocate(
            m_sizeAfterLastCollect - m_sizeAfterLastFullCollect + m_bytesAllocatedThisCycle + m_bytesAbandonedSinceLastFullCollect);
    }
    m_bytesAbandonedSinceLastFullCollect += abandonedBytes;
}

void Heap::protect(JSValue k)
{
    ASSERT(k);
    ASSERT(m_vm->currentThreadIsHoldingAPILock());

    if (!k.isCell())
        return;

    m_protectedValues.add(k.asCell());
}

bool Heap::unprotect(JSValue k)
{
    ASSERT(k);
    ASSERT(m_vm->currentThreadIsHoldingAPILock());

    if (!k.isCell())
        return false;

    return m_protectedValues.remove(k.asCell());
}

void Heap::addReference(JSCell* cell, ArrayBuffer* buffer)
{
    if (m_arrayBuffers.addReference(cell, buffer)) {
        collectIfNecessaryOrDefer();
        didAllocate(buffer->gcSizeEstimateInBytes());
    }
}

void Heap::finalizeUnconditionalFinalizers()
{
    while (m_unconditionalFinalizers.hasNext()) {
        UnconditionalFinalizer* finalizer = m_unconditionalFinalizers.removeNext();
        finalizer->finalizeUnconditionally();
    }
}

void Heap::willStartIterating()
{
    m_objectSpace.willStartIterating();
}

void Heap::didFinishIterating()
{
    m_objectSpace.didFinishIterating();
}

void Heap::completeAllJITPlans()
{
#if ENABLE(JIT)
    JITWorklist::instance()->completeAllForVM(*m_vm);
#endif // ENABLE(JIT)
    DFG::completeAllPlansForVM(*m_vm);
}

template<typename Func>
void Heap::iterateExecutingAndCompilingCodeBlocks(const Func& func)
{
    m_codeBlocks->iterateCurrentlyExecuting(func);
    DFG::iterateCodeBlocksForGC(*m_vm, func);
}

template<typename Func>
void Heap::iterateExecutingAndCompilingCodeBlocksWithoutHoldingLocks(const Func& func)
{
    Vector<CodeBlock*, 256> codeBlocks;
    iterateExecutingAndCompilingCodeBlocks(
        [&] (CodeBlock* codeBlock) {
            codeBlocks.append(codeBlock);
        });
    for (CodeBlock* codeBlock : codeBlocks)
        func(codeBlock);
}

void Heap::assertSharedMarkStacksEmpty()
{
    bool ok = true;
    
    if (!m_sharedCollectorMarkStack->isEmpty()) {
        dataLog("FATAL: Shared collector mark stack not empty! It has ", m_sharedCollectorMarkStack->size(), " elements.\n");
        ok = false;
    }
    
    if (!m_sharedMutatorMarkStack->isEmpty()) {
        dataLog("FATAL: Shared mutator mark stack not empty! It has ", m_sharedMutatorMarkStack->size(), " elements.\n");
        ok = false;
    }
    
    RELEASE_ASSERT(ok);
}

void Heap::markToFixpoint(double gcStartTime)
{
    TimingScope markToFixpointTimingScope(*this, "Heap::markToFixpoint");
    
    if (m_collectionScope == CollectionScope::Full) {
        m_opaqueRoots.clear();
        m_collectorSlotVisitor->clearMarkStacks();
        m_mutatorMarkStack->clear();
    }

    RELEASE_ASSERT(m_raceMarkStack->isEmpty());

    beginMarking();

    forEachSlotVisitor(
        [&] (SlotVisitor& visitor) {
            visitor.didStartMarking();
        });

    m_parallelMarkersShouldExit = false;

    m_helperClient.setFunction(
        [this] () {
            SlotVisitor* slotVisitor;
            {
                LockHolder locker(m_parallelSlotVisitorLock);
                if (m_availableParallelSlotVisitors.isEmpty()) {
                    std::unique_ptr<SlotVisitor> newVisitor =
                        std::make_unique<SlotVisitor>(*this);
                    
                    if (Options::optimizeParallelSlotVisitorsForStoppedMutator())
                        newVisitor->optimizeForStoppedMutator();
                    
                    newVisitor->didStartMarking();
                    
                    slotVisitor = newVisitor.get();
                    m_parallelSlotVisitors.append(WTFMove(newVisitor));
                } else
                    slotVisitor = m_availableParallelSlotVisitors.takeLast();
            }

            WTF::registerGCThread(GCThreadType::Helper);

            {
                ParallelModeEnabler parallelModeEnabler(*slotVisitor);
                slotVisitor->drainFromShared(SlotVisitor::SlaveDrain);
            }

            {
                LockHolder locker(m_parallelSlotVisitorLock);
                m_availableParallelSlotVisitors.append(slotVisitor);
            }
        });

    SlotVisitor& slotVisitor = *m_collectorSlotVisitor;

    m_constraintSet->didStartMarking();
    
    m_scheduler->beginCollection();
    if (Options::logGC())
        m_scheduler->log();
    
    // After this, we will almost certainly fall through all of the "slotVisitor.isEmpty()"
    // checks because bootstrap would have put things into the visitor. So, we should fall
    // through to draining.
    
    if (!slotVisitor.didReachTermination()) {
        dataLog("Fatal: SlotVisitor should think that GC should terminate before constraint solving, but it does not think this.\n");
        dataLog("slotVisitor.isEmpty(): ", slotVisitor.isEmpty(), "\n");
        dataLog("slotVisitor.collectorMarkStack().isEmpty(): ", slotVisitor.collectorMarkStack().isEmpty(), "\n");
        dataLog("slotVisitor.mutatorMarkStack().isEmpty(): ", slotVisitor.mutatorMarkStack().isEmpty(), "\n");
        dataLog("m_numberOfActiveParallelMarkers: ", m_numberOfActiveParallelMarkers, "\n");
        dataLog("m_sharedCollectorMarkStack->isEmpty(): ", m_sharedCollectorMarkStack->isEmpty(), "\n");
        dataLog("m_sharedMutatorMarkStack->isEmpty(): ", m_sharedMutatorMarkStack->isEmpty(), "\n");
        dataLog("slotVisitor.didReachTermination(): ", slotVisitor.didReachTermination(), "\n");
        RELEASE_ASSERT_NOT_REACHED();
    }
    
    for (;;) {
        if (Options::logGC())
            dataLog("v=", bytesVisited() / 1024, "kb o=", m_opaqueRoots.size(), " b=", m_barriersExecuted, " ");
        
        if (slotVisitor.didReachTermination()) {
            m_scheduler->didReachTermination();
            
            assertSharedMarkStacksEmpty();
            
            slotVisitor.mergeIfNecessary();
            for (auto& parallelVisitor : m_parallelSlotVisitors)
                parallelVisitor->mergeIfNecessary();
            
            // FIXME: Take m_mutatorDidRun into account when scheduling constraints. Most likely,
            // we don't have to execute root constraints again unless the mutator did run. At a
            // minimum, we could use this for work estimates - but it's probably more than just an
            // estimate.
            // https://bugs.webkit.org/show_bug.cgi?id=166828
            
            // FIXME: We should take advantage of the fact that we could timeout. This only comes
            // into play if we're executing constraints for the first time. But that will matter
            // when we have deep stacks or a lot of DOM stuff.
            // https://bugs.webkit.org/show_bug.cgi?id=166831
            
            // Wondering what this does? Look at Heap::addCoreConstraints(). The DOM and others can also
            // add their own using Heap::addMarkingConstraint().
            bool converged =
                m_constraintSet->executeConvergence(slotVisitor, MonotonicTime::infinity());
            if (converged && slotVisitor.isEmpty()) {
                assertSharedMarkStacksEmpty();
                break;
            }
            
            m_scheduler->didExecuteConstraints();
        }
        
        if (Options::logGC())
            dataLog(slotVisitor.collectorMarkStack().size(), "+", m_mutatorMarkStack->size() + slotVisitor.mutatorMarkStack().size(), " ");
        
        {
            ParallelModeEnabler enabler(slotVisitor);
            slotVisitor.drainInParallel(m_scheduler->timeToResume());
        }
        
        m_scheduler->synchronousDrainingDidStall();

        if (slotVisitor.didReachTermination())
            continue;
        
        if (!m_scheduler->shouldResume())
            continue;
        
        m_scheduler->willResume();
        
        if (Options::logGC()) {
            double thisPauseMS = (MonotonicTime::now() - m_stopTime).milliseconds();
            dataLog("p=", thisPauseMS, "ms (max ", maxPauseMS(thisPauseMS), ")...]\n");
        }

        // Forgive the mutator for its past failures to keep up.
        // FIXME: Figure out if moving this to different places results in perf changes.
        m_incrementBalance = 0;
        
        resumeTheWorld();
        
        {
            ParallelModeEnabler enabler(slotVisitor);
            slotVisitor.drainInParallelPassively(m_scheduler->timeToStop());
        }

        stopTheWorld();
        
        if (Options::logGC())
            dataLog("[GC: ");
        
        m_scheduler->didStop();
        
        if (Options::logGC())
            m_scheduler->log();
    }
    
    m_scheduler->endCollection();

    {
        std::lock_guard<Lock> lock(m_markingMutex);
        m_parallelMarkersShouldExit = true;
        m_markingConditionVariable.notifyAll();
    }
    m_helperClient.finish();

    iterateExecutingAndCompilingCodeBlocks(
        [&] (CodeBlock* codeBlock) {
            writeBarrier(codeBlock);
        });
        
    updateObjectCounts(gcStartTime);
    endMarking();
}

void Heap::gatherStackRoots(ConservativeRoots& roots)
{
    m_machineThreads.gatherConservativeRoots(roots, *m_jitStubRoutines, *m_codeBlocks);
}

void Heap::gatherJSStackRoots(ConservativeRoots& roots)
{
#if !ENABLE(JIT)
    m_vm->interpreter->cloopStack().gatherConservativeRoots(roots, *m_jitStubRoutines, *m_codeBlocks);
#else
    UNUSED_PARAM(roots);
#endif
}

void Heap::gatherScratchBufferRoots(ConservativeRoots& roots)
{
#if ENABLE(DFG_JIT)
    m_vm->gatherConservativeRoots(roots);
#else
    UNUSED_PARAM(roots);
#endif
}

void Heap::beginMarking()
{
    TimingScope timingScope(*this, "Heap::beginMarking");
    if (m_collectionScope == CollectionScope::Full)
        m_codeBlocks->clearMarksForFullCollection();
    m_jitStubRoutines->clearMarks();
    m_objectSpace.beginMarking();
    setMutatorShouldBeFenced(true);
}

void Heap::removeDeadCompilerWorklistEntries()
{
#if ENABLE(DFG_JIT)
    for (unsigned i = DFG::numberOfWorklists(); i--;)
        DFG::existingWorklistForIndex(i).removeDeadPlans(*m_vm);
#endif
}

bool Heap::isHeapSnapshotting() const
{
    HeapProfiler* heapProfiler = m_vm->heapProfiler();
    if (UNLIKELY(heapProfiler))
        return heapProfiler->activeSnapshotBuilder();
    return false;
}

struct GatherHeapSnapshotData : MarkedBlock::CountFunctor {
    GatherHeapSnapshotData(HeapSnapshotBuilder& builder)
        : m_builder(builder)
    {
    }

    IterationStatus operator()(HeapCell* heapCell, HeapCell::Kind kind) const
    {
        if (kind == HeapCell::JSCell) {
            JSCell* cell = static_cast<JSCell*>(heapCell);
            cell->methodTable()->heapSnapshot(cell, m_builder);
        }
        return IterationStatus::Continue;
    }

    HeapSnapshotBuilder& m_builder;
};

void Heap::gatherExtraHeapSnapshotData(HeapProfiler& heapProfiler)
{
    if (HeapSnapshotBuilder* builder = heapProfiler.activeSnapshotBuilder()) {
        HeapIterationScope heapIterationScope(*this);
        GatherHeapSnapshotData functor(*builder);
        m_objectSpace.forEachLiveCell(heapIterationScope, functor);
    }
}

struct RemoveDeadHeapSnapshotNodes : MarkedBlock::CountFunctor {
    RemoveDeadHeapSnapshotNodes(HeapSnapshot& snapshot)
        : m_snapshot(snapshot)
    {
    }

    IterationStatus operator()(HeapCell* cell, HeapCell::Kind kind) const
    {
        if (kind == HeapCell::JSCell)
            m_snapshot.sweepCell(static_cast<JSCell*>(cell));
        return IterationStatus::Continue;
    }

    HeapSnapshot& m_snapshot;
};

void Heap::removeDeadHeapSnapshotNodes(HeapProfiler& heapProfiler)
{
    if (HeapSnapshot* snapshot = heapProfiler.mostRecentSnapshot()) {
        HeapIterationScope heapIterationScope(*this);
        RemoveDeadHeapSnapshotNodes functor(*snapshot);
        m_objectSpace.forEachDeadCell(heapIterationScope, functor);
        snapshot->shrinkToFit();
    }
}

void Heap::updateObjectCounts(double gcStartTime)
{
    if (Options::logGC() == GCLogging::Verbose) {
        dataLogF("\nNumber of live Objects after GC %lu, took %.6f secs\n", static_cast<unsigned long>(visitCount()), WTF::monotonicallyIncreasingTime() - gcStartTime);
    }
    
    if (m_collectionScope == CollectionScope::Full)
        m_totalBytesVisited = 0;

    m_totalBytesVisitedThisCycle = bytesVisited();
    
    m_totalBytesVisited += m_totalBytesVisitedThisCycle;
}

void Heap::endMarking()
{
    forEachSlotVisitor(
        [&] (SlotVisitor& visitor) {
            visitor.reset();
        });

    assertSharedMarkStacksEmpty();
    m_weakReferenceHarvesters.removeAll();

    RELEASE_ASSERT(m_raceMarkStack->isEmpty());
    
    m_objectSpace.endMarking();
    setMutatorShouldBeFenced(Options::forceFencedBarrier());
}

size_t Heap::objectCount()
{
    return m_objectSpace.objectCount();
}

size_t Heap::extraMemorySize()
{
    return m_extraMemorySize + m_deprecatedExtraMemorySize + m_arrayBuffers.size();
}

size_t Heap::size()
{
    return m_objectSpace.size() + extraMemorySize();
}

size_t Heap::capacity()
{
    return m_objectSpace.capacity() + extraMemorySize();
}

size_t Heap::protectedGlobalObjectCount()
{
    size_t result = 0;
    forEachProtectedCell(
        [&] (JSCell* cell) {
            if (cell->isObject() && asObject(cell)->isGlobalObject())
                result++;
        });
    return result;
}

size_t Heap::globalObjectCount()
{
    HeapIterationScope iterationScope(*this);
    size_t result = 0;
    m_objectSpace.forEachLiveCell(
        iterationScope,
        [&] (HeapCell* heapCell, HeapCell::Kind kind) -> IterationStatus {
            if (kind != HeapCell::JSCell)
                return IterationStatus::Continue;
            JSCell* cell = static_cast<JSCell*>(heapCell);
            if (cell->isObject() && asObject(cell)->isGlobalObject())
                result++;
            return IterationStatus::Continue;
        });
    return result;
}

size_t Heap::protectedObjectCount()
{
    size_t result = 0;
    forEachProtectedCell(
        [&] (JSCell*) {
            result++;
        });
    return result;
}

std::unique_ptr<TypeCountSet> Heap::protectedObjectTypeCounts()
{
    std::unique_ptr<TypeCountSet> result = std::make_unique<TypeCountSet>();
    forEachProtectedCell(
        [&] (JSCell* cell) {
            recordType(*vm(), *result, cell);
        });
    return result;
}

std::unique_ptr<TypeCountSet> Heap::objectTypeCounts()
{
    std::unique_ptr<TypeCountSet> result = std::make_unique<TypeCountSet>();
    HeapIterationScope iterationScope(*this);
    m_objectSpace.forEachLiveCell(
        iterationScope,
        [&] (HeapCell* cell, HeapCell::Kind kind) -> IterationStatus {
            if (kind == HeapCell::JSCell)
                recordType(*vm(), *result, static_cast<JSCell*>(cell));
            return IterationStatus::Continue;
        });
    return result;
}

void Heap::deleteAllCodeBlocks(DeleteAllCodeEffort effort)
{
    if (m_collectionScope && effort == DeleteAllCodeIfNotCollecting)
        return;
    
    PreventCollectionScope preventCollectionScope(*this);
    
    // If JavaScript is running, it's not safe to delete all JavaScript code, since
    // we'll end up returning to deleted code.
    RELEASE_ASSERT(!m_vm->entryScope);
    RELEASE_ASSERT(!m_collectionScope);

    completeAllJITPlans();

    for (ExecutableBase* executable : m_executables)
        executable->clearCode();
}

void Heap::deleteAllUnlinkedCodeBlocks(DeleteAllCodeEffort effort)
{
    if (m_collectionScope && effort == DeleteAllCodeIfNotCollecting)
        return;
    
    PreventCollectionScope preventCollectionScope(*this);

    RELEASE_ASSERT(!m_collectionScope);
    
    for (ExecutableBase* current : m_executables) {
        if (!current->isFunctionExecutable())
            continue;
        static_cast<FunctionExecutable*>(current)->unlinkedExecutable()->clearCode();
    }
}

void Heap::clearUnmarkedExecutables()
{
    for (unsigned i = m_executables.size(); i--;) {
        ExecutableBase* current = m_executables[i];
        if (isMarked(current))
            continue;

        // Eagerly dereference the Executable's JITCode in order to run watchpoint
        // destructors. Otherwise, watchpoints might fire for deleted CodeBlocks.
        current->clearCode();
        std::swap(m_executables[i], m_executables.last());
        m_executables.removeLast();
    }

    m_executables.shrinkToFit();
}

void Heap::deleteUnmarkedCompiledCode()
{
    clearUnmarkedExecutables();
    m_codeBlocks->deleteUnmarkedAndUnreferenced(*m_vm, *m_lastCollectionScope);
    m_jitStubRoutines->deleteUnmarkedJettisonedStubRoutines();
}

void Heap::addToRememberedSet(const JSCell* constCell)
{
    JSCell* cell = const_cast<JSCell*>(constCell);
    ASSERT(cell);
    ASSERT(!Options::useConcurrentJIT() || !isCompilationThread());
    m_barriersExecuted++;
    if (m_mutatorShouldBeFenced) {
        WTF::loadLoadFence();
        if (!isMarkedConcurrently(cell)) {
            // During a full collection a store into an unmarked object that had surivived past
            // collections will manifest as a store to an unmarked PossiblyBlack object. If the
            // object gets marked at some time after this then it will go down the normal marking
            // path. So, we don't have to remember this object. We could return here. But we go
            // further and attempt to re-white the object.
            
            RELEASE_ASSERT(m_collectionScope == CollectionScope::Full);
            
            if (cell->atomicCompareExchangeCellStateStrong(CellState::PossiblyBlack, CellState::DefinitelyWhite) == CellState::PossiblyBlack) {
                // Now we protect against this race:
                //
                //     1) Object starts out black + unmarked.
                //     --> We do isMarkedConcurrently here.
                //     2) Object is marked and greyed.
                //     3) Object is scanned and blacked.
                //     --> We do atomicCompareExchangeCellStateStrong here.
                //
                // In this case we would have made the object white again, even though it should
                // be black. This check lets us correct our mistake. This relies on the fact that
                // isMarkedConcurrently converges monotonically to true.
                if (isMarkedConcurrently(cell)) {
                    // It's difficult to work out whether the object should be grey or black at
                    // this point. We say black conservatively.
                    cell->setCellState(CellState::PossiblyBlack);
                }
                
                // Either way, we can return. Most likely, the object was not marked, and so the
                // object is now labeled white. This means that future barrier executions will not
                // fire. In the unlikely event that the object had become marked, we can still
                // return anyway, since we proved that the object was not marked at the time that
                // we executed this slow path.
            }
            
            return;
        }
    } else
        ASSERT(Heap::isMarkedConcurrently(cell));
    // It could be that the object was *just* marked. This means that the collector may set the
    // state to DefinitelyGrey and then to PossiblyOldOrBlack at any time. It's OK for us to
    // race with the collector here. If we win then this is accurate because the object _will_
    // get scanned again. If we lose then someone else will barrier the object again. That would
    // be unfortunate but not the end of the world.
    cell->setCellState(CellState::PossiblyGrey);
    m_mutatorMarkStack->append(cell);
}

void Heap::sweepSynchronously()
{
    double before = 0;
    if (Options::logGC()) {
        dataLog("[Full sweep: ", capacity() / 1024, "kb ");
        before = currentTimeMS();
    }
    m_objectSpace.sweep();
    m_objectSpace.shrink();
    if (Options::logGC()) {
        double after = currentTimeMS();
        dataLog("=> ", capacity() / 1024, "kb, ", after - before, "ms] ");
    }
}

void Heap::collectAllGarbage()
{
    if (!m_isSafeToCollect)
        return;
    
    collectSync(CollectionScope::Full);

    DeferGCForAWhile deferGC(*this);
    if (UNLIKELY(Options::useImmortalObjects()))
        sweeper()->willFinishSweeping();

    bool alreadySweptInCollectSync = Options::sweepSynchronously();
    if (!alreadySweptInCollectSync) {
        sweepSynchronously();
        if (Options::logGC())
            dataLog("\n");
    }
    m_objectSpace.assertNoUnswept();

    sweepAllLogicallyEmptyWeakBlocks();
}

void Heap::collectAsync(std::optional<CollectionScope> scope)
{
    if (!m_isSafeToCollect)
        return;

    bool alreadyRequested = false;
    {
        LockHolder locker(*m_threadLock);
        for (std::optional<CollectionScope> request : m_requests) {
            if (scope) {
                if (scope == CollectionScope::Eden) {
                    alreadyRequested = true;
                    break;
                } else {
                    RELEASE_ASSERT(scope == CollectionScope::Full);
                    if (request == CollectionScope::Full) {
                        alreadyRequested = true;
                        break;
                    }
                }
            } else {
                if (!request || request == CollectionScope::Full) {
                    alreadyRequested = true;
                    break;
                }
            }
        }
    }
    if (alreadyRequested)
        return;

    requestCollection(scope);
}

void Heap::collectSync(std::optional<CollectionScope> scope)
{
    if (!m_isSafeToCollect)
        return;
    
    waitForCollection(requestCollection(scope));
}

bool Heap::shouldCollectInThread(const LockHolder&)
{
    RELEASE_ASSERT(m_requests.isEmpty() == (m_lastServedTicket == m_lastGrantedTicket));
    RELEASE_ASSERT(m_lastServedTicket <= m_lastGrantedTicket);
    
    return !m_requests.isEmpty();
}

void Heap::collectInThread()
{
    m_currentGCStartTime = MonotonicTime::now();
    
    std::optional<CollectionScope> scope;
    {
        LockHolder locker(*m_threadLock);
        RELEASE_ASSERT(!m_requests.isEmpty());
        scope = m_requests.first();
    }
    
    SuperSamplerScope superSamplerScope(false);
    TimingScope collectImplTimingScope(scope, "Heap::collectInThread");
    
#if ENABLE(ALLOCATION_LOGGING)
    dataLogF("JSC GC starting collection.\n");
#endif
    
    stopTheWorld();
    
    if (false)
        dataLog("GC START!\n");

    MonotonicTime before;
    if (Options::logGC()) {
        dataLog("[GC: START ", capacity() / 1024, "kb ");
        before = MonotonicTime::now();
    }
    
    double gcStartTime;
    
    ASSERT(m_isSafeToCollect);
    if (m_collectionScope) {
        dataLog("Collection scope already set during GC: ", *m_collectionScope, "\n");
        RELEASE_ASSERT_NOT_REACHED();
    }
    
    willStartCollection(scope);
    collectImplTimingScope.setScope(*this);
    
    gcStartTime = WTF::monotonicallyIncreasingTime();
    if (m_verifier) {
        // Verify that live objects from the last GC cycle haven't been corrupted by
        // mutators before we begin this new GC cycle.
        m_verifier->verify(HeapVerifier::Phase::BeforeGC);
            
        m_verifier->initializeGCCycle();
        m_verifier->gatherLiveObjects(HeapVerifier::Phase::BeforeMarking);
    }
    
    prepareForMarking();
    
    markToFixpoint(gcStartTime);
    
    if (m_verifier) {
        m_verifier->gatherLiveObjects(HeapVerifier::Phase::AfterMarking);
        m_verifier->verify(HeapVerifier::Phase::AfterMarking);
    }
        
    if (vm()->typeProfiler())
        vm()->typeProfiler()->invalidateTypeSetCache();
        
    reapWeakHandles();
    pruneStaleEntriesFromWeakGCMaps();
    sweepArrayBuffers();
    snapshotUnswept();
    finalizeUnconditionalFinalizers();
    removeDeadCompilerWorklistEntries();
    notifyIncrementalSweeper();
    
    m_codeBlocks->iterateCurrentlyExecuting(
        [&] (CodeBlock* codeBlock) {
            writeBarrier(codeBlock);
        });
    m_codeBlocks->clearCurrentlyExecuting();
        
    m_objectSpace.prepareForAllocation();
    updateAllocationLimits();

    didFinishCollection(gcStartTime);
    
    if (m_verifier) {
        m_verifier->trimDeadObjects();
        m_verifier->verify(HeapVerifier::Phase::AfterGC);
    }

    if (false) {
        dataLog("Heap state after GC:\n");
        m_objectSpace.dumpBits();
    }
    
    if (Options::logGC()) {
        MonotonicTime after = MonotonicTime::now();
        double thisPauseMS = (after - m_stopTime).milliseconds();
        dataLog("p=", thisPauseMS, "ms (max ", maxPauseMS(thisPauseMS), "), cycle ", (after - before).milliseconds(), "ms END]\n");
    }
    
    {
        LockHolder locker(*m_threadLock);
        m_requests.removeFirst();
        m_lastServedTicket++;
        clearMutatorWaiting();
    }
    ParkingLot::unparkAll(&m_worldState);

    if (false)
        dataLog("GC END!\n");

    setNeedFinalize();
    resumeTheWorld();
    
    m_lastGCStartTime = m_currentGCStartTime;
    m_lastGCEndTime = MonotonicTime::now();
}

void Heap::stopTheWorld()
{
    RELEASE_ASSERT(!m_collectorBelievesThatTheWorldIsStopped);
    waitWhileNeedFinalize();
    stopTheMutator();
    
    if (m_mutatorDidRun)
        m_mutatorExecutionVersion++;
    
    m_mutatorDidRun = false;
    
    suspendCompilerThreads();
    m_collectorBelievesThatTheWorldIsStopped = true;

    forEachSlotVisitor(
        [&] (SlotVisitor& slotVisitor) {
            slotVisitor.updateMutatorIsStopped(NoLockingNecessary);
        });

#if ENABLE(JIT)
    {
        DeferGCForAWhile awhile(*this);
        if (JITWorklist::instance()->completeAllForVM(*m_vm))
            setGCDidJIT();
    }
#endif // ENABLE(JIT)
    
    vm()->shadowChicken().update(*vm(), vm()->topCallFrame);
    
    m_structureIDTable.flushOldTables();
    m_objectSpace.stopAllocating();
    
    m_stopTime = MonotonicTime::now();
}

void Heap::resumeTheWorld()
{
    // Calling resumeAllocating does the Right Thing depending on whether this is the end of a
    // collection cycle or this is just a concurrent phase within a collection cycle:
    // - At end of collection cycle: it's a no-op because prepareForAllocation already cleared the
    //   last active block.
    // - During collection cycle: it reinstates the last active block.
    m_objectSpace.resumeAllocating();
    
    m_barriersExecuted = 0;
    
    RELEASE_ASSERT(m_collectorBelievesThatTheWorldIsStopped);
    m_collectorBelievesThatTheWorldIsStopped = false;
    
    // FIXME: This could be vastly improved: we want to grab the locks in the order in which they
    // become available. We basically want a lockAny() method that will lock whatever lock is available
    // and tell you which one it locked. That would require teaching ParkingLot how to park on multiple
    // queues at once, which is totally achievable - it would just require memory allocation, which is
    // suboptimal but not a disaster. Alternatively, we could replace the SlotVisitor rightToRun lock
    // with a DLG-style handshake mechanism, but that seems not as general.
    Vector<SlotVisitor*, 8> slotVisitorsToUpdate;

    forEachSlotVisitor(
        [&] (SlotVisitor& slotVisitor) {
            slotVisitorsToUpdate.append(&slotVisitor);
        });
    
    for (unsigned countdown = 40; !slotVisitorsToUpdate.isEmpty() && countdown--;) {
        for (unsigned index = 0; index < slotVisitorsToUpdate.size(); ++index) {
            SlotVisitor& slotVisitor = *slotVisitorsToUpdate[index];
            bool remove = false;
            if (slotVisitor.hasAcknowledgedThatTheMutatorIsResumed())
                remove = true;
            else if (auto locker = tryHoldLock(slotVisitor.rightToRun())) {
                slotVisitor.updateMutatorIsStopped(locker);
                remove = true;
            }
            if (remove) {
                slotVisitorsToUpdate[index--] = slotVisitorsToUpdate.last();
                slotVisitorsToUpdate.takeLast();
            }
        }
        std::this_thread::yield();
    }
    
    for (SlotVisitor* slotVisitor : slotVisitorsToUpdate)
        slotVisitor->updateMutatorIsStopped();
    
    resumeCompilerThreads();
    resumeTheMutator();
}

void Heap::stopTheMutator()
{
    for (;;) {
        unsigned oldState = m_worldState.load();
        if ((oldState & stoppedBit)
            && (oldState & shouldStopBit))
            return;
        
        // Note: We could just have the mutator stop in-place like we do when !hasAccessBit. We could
        // switch to that if it turned out to be less confusing, but then it would not give the
        // mutator the opportunity to react to the world being stopped.
        if (oldState & mutatorWaitingBit) {
            if (m_worldState.compareExchangeWeak(oldState, oldState & ~mutatorWaitingBit))
                ParkingLot::unparkAll(&m_worldState);
            continue;
        }
        
        if (!(oldState & hasAccessBit)
            || (oldState & stoppedBit)) {
            // We can stop the world instantly.
            if (m_worldState.compareExchangeWeak(oldState, oldState | stoppedBit | shouldStopBit))
                return;
            continue;
        }
        
        RELEASE_ASSERT(oldState & hasAccessBit);
        RELEASE_ASSERT(!(oldState & stoppedBit));
        m_worldState.compareExchangeStrong(oldState, oldState | shouldStopBit);
        m_stopIfNecessaryTimer->scheduleSoon();
        ParkingLot::compareAndPark(&m_worldState, oldState | shouldStopBit);
    }
}

void Heap::resumeTheMutator()
{
    for (;;) {
        unsigned oldState = m_worldState.load();
        RELEASE_ASSERT(oldState & shouldStopBit);
        
        if (!(oldState & hasAccessBit)) {
            // We can resume the world instantly.
            if (m_worldState.compareExchangeWeak(oldState, oldState & ~(stoppedBit | shouldStopBit))) {
                ParkingLot::unparkAll(&m_worldState);
                return;
            }
            continue;
        }
        
        // We can tell the world to resume.
        if (m_worldState.compareExchangeWeak(oldState, oldState & ~shouldStopBit)) {
            ParkingLot::unparkAll(&m_worldState);
            return;
        }
    }
}

void Heap::stopIfNecessarySlow()
{
    while (stopIfNecessarySlow(m_worldState.load())) { }
    
    RELEASE_ASSERT(m_worldState.load() & hasAccessBit);
    RELEASE_ASSERT(!(m_worldState.load() & stoppedBit));
    
    handleGCDidJIT();
    handleNeedFinalize();
    m_mutatorDidRun = true;
}

bool Heap::stopIfNecessarySlow(unsigned oldState)
{
    RELEASE_ASSERT(oldState & hasAccessBit);
    
    // It's possible for us to wake up with finalization already requested but the world not yet
    // resumed. If that happens, we can't run finalization yet.
    if (!(oldState & stoppedBit)
        && handleNeedFinalize(oldState))
        return true;
    
    if (!(oldState & shouldStopBit) && !m_scheduler->shouldStop()) {
        if (!(oldState & stoppedBit))
            return false;
        m_worldState.compareExchangeStrong(oldState, oldState & ~stoppedBit);
        return true;
    }
    
    sanitizeStackForVM(m_vm);

    if (verboseStop) {
        dataLog("Stopping!\n");
        WTFReportBacktrace();
    }
    m_worldState.compareExchangeStrong(oldState, oldState | stoppedBit);
    ParkingLot::unparkAll(&m_worldState);
    ParkingLot::compareAndPark(&m_worldState, oldState | stoppedBit);
    return true;
}

template<typename Func>
void Heap::waitForCollector(const Func& func)
{
    for (;;) {
        bool done;
        {
            LockHolder locker(*m_threadLock);
            done = func(locker);
            if (!done) {
                setMutatorWaiting();
                // At this point, the collector knows that we intend to wait, and he will clear the
                // waiting bit and then unparkAll when the GC cycle finishes. Clearing the bit
                // prevents us from parking except if there is also stop-the-world. Unparking after
                // clearing means that if the clearing happens after we park, then we will unpark.
            }
        }

        // If we're in a stop-the-world scenario, we need to wait for that even if done is true.
        unsigned oldState = m_worldState.load();
        if (stopIfNecessarySlow(oldState))
            continue;
        
        if (done) {
            clearMutatorWaiting(); // Clean up just in case.
            return;
        }
        
        // If mutatorWaitingBit is still set then we want to wait.
        ParkingLot::compareAndPark(&m_worldState, oldState | mutatorWaitingBit);
    }
}

void Heap::acquireAccessSlow()
{
    for (;;) {
        unsigned oldState = m_worldState.load();
        RELEASE_ASSERT(!(oldState & hasAccessBit));
        
        if (oldState & shouldStopBit) {
            RELEASE_ASSERT(oldState & stoppedBit);
            if (verboseStop) {
                dataLog("Stopping in acquireAccess!\n");
                WTFReportBacktrace();
            }
            // Wait until we're not stopped anymore.
            ParkingLot::compareAndPark(&m_worldState, oldState);
            continue;
        }
        
        RELEASE_ASSERT(!(oldState & stoppedBit));
        unsigned newState = oldState | hasAccessBit;
        if (m_worldState.compareExchangeWeak(oldState, newState)) {
            handleGCDidJIT();
            handleNeedFinalize();
            m_mutatorDidRun = true;
            return;
        }
    }
}

void Heap::releaseAccessSlow()
{
    for (;;) {
        unsigned oldState = m_worldState.load();
        RELEASE_ASSERT(oldState & hasAccessBit);
        RELEASE_ASSERT(!(oldState & stoppedBit));
        
        if (handleNeedFinalize(oldState))
            continue;
        
        if (oldState & shouldStopBit) {
            unsigned newState = (oldState & ~hasAccessBit) | stoppedBit;
            if (m_worldState.compareExchangeWeak(oldState, newState)) {
                ParkingLot::unparkAll(&m_worldState);
                return;
            }
            continue;
        }
        
        RELEASE_ASSERT(!(oldState & shouldStopBit));
        
        if (m_worldState.compareExchangeWeak(oldState, oldState & ~hasAccessBit))
            return;
    }
}

bool Heap::handleGCDidJIT(unsigned oldState)
{
    RELEASE_ASSERT(oldState & hasAccessBit);
    if (!(oldState & gcDidJITBit))
        return false;
    if (m_worldState.compareExchangeWeak(oldState, oldState & ~gcDidJITBit)) {
        WTF::crossModifyingCodeFence();
        return true;
    }
    return true;
}

bool Heap::handleNeedFinalize(unsigned oldState)
{
    RELEASE_ASSERT(oldState & hasAccessBit);
    RELEASE_ASSERT(!(oldState & stoppedBit));
    
    if (!(oldState & needFinalizeBit))
        return false;
    if (m_worldState.compareExchangeWeak(oldState, oldState & ~needFinalizeBit)) {
        finalize();
        // Wake up anyone waiting for us to finalize. Note that they may have woken up already, in
        // which case they would be waiting for us to release heap access.
        ParkingLot::unparkAll(&m_worldState);
        return true;
    }
    return true;
}

void Heap::handleGCDidJIT()
{
    while (handleGCDidJIT(m_worldState.load())) { }
}

void Heap::handleNeedFinalize()
{
    while (handleNeedFinalize(m_worldState.load())) { }
}

void Heap::setGCDidJIT()
{
    m_worldState.transaction(
        [&] (unsigned& state) {
            RELEASE_ASSERT(state & stoppedBit);
            state |= gcDidJITBit;
        });
}

void Heap::setNeedFinalize()
{
    m_worldState.exchangeOr(needFinalizeBit);
    ParkingLot::unparkAll(&m_worldState);
    m_stopIfNecessaryTimer->scheduleSoon();
}

void Heap::waitWhileNeedFinalize()
{
    for (;;) {
        unsigned oldState = m_worldState.load();
        if (!(oldState & needFinalizeBit)) {
            // This means that either there was no finalize request or the main thread will finalize
            // with heap access, so a subsequent call to stopTheWorld() will return only when
            // finalize finishes.
            return;
        }
        ParkingLot::compareAndPark(&m_worldState, oldState);
    }
}

void Heap::setMutatorWaiting()
{
    m_worldState.exchangeOr(mutatorWaitingBit);
}

void Heap::clearMutatorWaiting()
{
    m_worldState.exchangeAnd(~mutatorWaitingBit);
}

void Heap::notifyThreadStopping(const LockHolder&)
{
    m_threadIsStopping = true;
    clearMutatorWaiting();
    ParkingLot::unparkAll(&m_worldState);
}

void Heap::finalize()
{
    MonotonicTime before;
    if (Options::logGC()) {
        before = MonotonicTime::now();
        dataLog("[GC: finalize ");
    }
    
    {
        HelpingGCScope helpingGCScope(*this);
        deleteUnmarkedCompiledCode();
        deleteSourceProviderCaches();
        sweepLargeAllocations();
    }
    
    if (HasOwnPropertyCache* cache = vm()->hasOwnPropertyCache())
        cache->clear();

    if (Options::sweepSynchronously())
        sweepSynchronously();

    if (Options::logGC()) {
        MonotonicTime after = MonotonicTime::now();
        dataLog((after - before).milliseconds(), "ms]\n");
    }
}

Heap::Ticket Heap::requestCollection(std::optional<CollectionScope> scope)
{
    stopIfNecessary();
    
    ASSERT(vm()->currentThreadIsHoldingAPILock());
    RELEASE_ASSERT(vm()->atomicStringTable() == wtfThreadData().atomicStringTable());
    
    LockHolder locker(*m_threadLock);
    m_requests.append(scope);
    m_lastGrantedTicket++;
    m_threadCondition->notifyOne(locker);
    return m_lastGrantedTicket;
}

void Heap::waitForCollection(Ticket ticket)
{
    waitForCollector(
        [&] (const LockHolder&) -> bool {
            return m_lastServedTicket >= ticket;
        });
}

void Heap::sweepLargeAllocations()
{
    m_objectSpace.sweepLargeAllocations();
}

void Heap::suspendCompilerThreads()
{
#if ENABLE(DFG_JIT)
    // We ensure the worklists so that it's not possible for the mutator to start a new worklist
    // after we have suspended the ones that he had started before. That's not very expensive since
    // the worklists use AutomaticThreads anyway.
    for (unsigned i = DFG::numberOfWorklists(); i--;)
        DFG::ensureWorklistForIndex(i).suspendAllThreads();
#endif
}

void Heap::willStartCollection(std::optional<CollectionScope> scope)
{
    if (Options::logGC())
        dataLog("=> ");
    
    if (shouldDoFullCollection(scope)) {
        m_collectionScope = CollectionScope::Full;
        m_shouldDoFullCollection = false;
        if (Options::logGC())
            dataLog("FullCollection, ");
        if (false)
            dataLog("Full collection!\n");
    } else {
        m_collectionScope = CollectionScope::Eden;
        if (Options::logGC())
            dataLog("EdenCollection, ");
        if (false)
            dataLog("Eden collection!\n");
    }
    if (m_collectionScope == CollectionScope::Full) {
        m_sizeBeforeLastFullCollect = m_sizeAfterLastCollect + m_bytesAllocatedThisCycle;
        m_extraMemorySize = 0;
        m_deprecatedExtraMemorySize = 0;
#if ENABLE(RESOURCE_USAGE)
        m_externalMemorySize = 0;
#endif

        if (m_fullActivityCallback)
            m_fullActivityCallback->willCollect();
    } else {
        ASSERT(m_collectionScope == CollectionScope::Eden);
        m_sizeBeforeLastEdenCollect = m_sizeAfterLastCollect + m_bytesAllocatedThisCycle;
    }

    if (m_edenActivityCallback)
        m_edenActivityCallback->willCollect();

    for (auto* observer : m_observers)
        observer->willGarbageCollect();
}

void Heap::prepareForMarking()
{
    m_objectSpace.prepareForMarking();
}

void Heap::reapWeakHandles()
{
    m_objectSpace.reapWeakSets();
}

void Heap::pruneStaleEntriesFromWeakGCMaps()
{
    if (m_collectionScope != CollectionScope::Full)
        return;
    for (auto& pruneCallback : m_weakGCMaps.values())
        pruneCallback();
}

void Heap::sweepArrayBuffers()
{
    m_arrayBuffers.sweep();
}

void Heap::snapshotUnswept()
{
    TimingScope timingScope(*this, "Heap::snapshotUnswept");
    m_objectSpace.snapshotUnswept();
}

void Heap::deleteSourceProviderCaches()
{
    if (*m_lastCollectionScope == CollectionScope::Full)
        m_vm->clearSourceProviderCaches();
}

void Heap::notifyIncrementalSweeper()
{
    if (m_collectionScope == CollectionScope::Full) {
        if (!m_logicallyEmptyWeakBlocks.isEmpty())
            m_indexOfNextLogicallyEmptyWeakBlockToSweep = 0;
    }

    m_sweeper->startSweeping();
}

void Heap::updateAllocationLimits()
{
    static const bool verbose = false;
    
    if (verbose) {
        dataLog("\n");
        dataLog("bytesAllocatedThisCycle = ", m_bytesAllocatedThisCycle, "\n");
    }
    
    // Calculate our current heap size threshold for the purpose of figuring out when we should
    // run another collection. This isn't the same as either size() or capacity(), though it should
    // be somewhere between the two. The key is to match the size calculations involved calls to
    // didAllocate(), while never dangerously underestimating capacity(). In extreme cases of
    // fragmentation, we may have size() much smaller than capacity().
    size_t currentHeapSize = 0;

    // For marked space, we use the total number of bytes visited. This matches the logic for
    // MarkedAllocator's calls to didAllocate(), which effectively accounts for the total size of
    // objects allocated rather than blocks used. This will underestimate capacity(), and in case
    // of fragmentation, this may be substantial. Fortunately, marked space rarely fragments because
    // cells usually have a narrow range of sizes. So, the underestimation is probably OK.
    currentHeapSize += m_totalBytesVisited;
    if (verbose)
        dataLog("totalBytesVisited = ", m_totalBytesVisited, ", currentHeapSize = ", currentHeapSize, "\n");

    // It's up to the user to ensure that extraMemorySize() ends up corresponding to allocation-time
    // extra memory reporting.
    currentHeapSize += extraMemorySize();

    if (verbose)
        dataLog("extraMemorySize() = ", extraMemorySize(), ", currentHeapSize = ", currentHeapSize, "\n");
    
    if (Options::gcMaxHeapSize() && currentHeapSize > Options::gcMaxHeapSize())
        HeapStatistics::exitWithFailure();

    if (m_collectionScope == CollectionScope::Full) {
        // To avoid pathological GC churn in very small and very large heaps, we set
        // the new allocation limit based on the current size of the heap, with a
        // fixed minimum.
        m_maxHeapSize = max(minHeapSize(m_heapType, m_ramSize), proportionalHeapSize(currentHeapSize, m_ramSize));
        if (verbose)
            dataLog("Full: maxHeapSize = ", m_maxHeapSize, "\n");
        m_maxEdenSize = m_maxHeapSize - currentHeapSize;
        if (verbose)
            dataLog("Full: maxEdenSize = ", m_maxEdenSize, "\n");
        m_sizeAfterLastFullCollect = currentHeapSize;
        if (verbose)
            dataLog("Full: sizeAfterLastFullCollect = ", currentHeapSize, "\n");
        m_bytesAbandonedSinceLastFullCollect = 0;
        if (verbose)
            dataLog("Full: bytesAbandonedSinceLastFullCollect = ", 0, "\n");
    } else {
        ASSERT(currentHeapSize >= m_sizeAfterLastCollect);
        // Theoretically, we shouldn't ever scan more memory than the heap size we planned to have.
        // But we are sloppy, so we have to defend against the overflow.
        m_maxEdenSize = currentHeapSize > m_maxHeapSize ? 0 : m_maxHeapSize - currentHeapSize;
        if (verbose)
            dataLog("Eden: maxEdenSize = ", m_maxEdenSize, "\n");
        m_sizeAfterLastEdenCollect = currentHeapSize;
        if (verbose)
            dataLog("Eden: sizeAfterLastEdenCollect = ", currentHeapSize, "\n");
        double edenToOldGenerationRatio = (double)m_maxEdenSize / (double)m_maxHeapSize;
        double minEdenToOldGenerationRatio = 1.0 / 3.0;
        if (edenToOldGenerationRatio < minEdenToOldGenerationRatio)
            m_shouldDoFullCollection = true;
        // This seems suspect at first, but what it does is ensure that the nursery size is fixed.
        m_maxHeapSize += currentHeapSize - m_sizeAfterLastCollect;
        if (verbose)
            dataLog("Eden: maxHeapSize = ", m_maxHeapSize, "\n");
        m_maxEdenSize = m_maxHeapSize - currentHeapSize;
        if (verbose)
            dataLog("Eden: maxEdenSize = ", m_maxEdenSize, "\n");
        if (m_fullActivityCallback) {
            ASSERT(currentHeapSize >= m_sizeAfterLastFullCollect);
            m_fullActivityCallback->didAllocate(currentHeapSize - m_sizeAfterLastFullCollect);
        }
    }

    m_sizeAfterLastCollect = currentHeapSize;
    if (verbose)
        dataLog("sizeAfterLastCollect = ", m_sizeAfterLastCollect, "\n");
    m_bytesAllocatedThisCycle = 0;

    if (Options::logGC())
        dataLog("=> ", currentHeapSize / 1024, "kb, ");
}

void Heap::didFinishCollection(double gcStartTime)
{
    double gcEndTime = WTF::monotonicallyIncreasingTime();
    CollectionScope scope = *m_collectionScope;
    if (scope == CollectionScope::Full)
        m_lastFullGCLength = gcEndTime - gcStartTime;
    else
        m_lastEdenGCLength = gcEndTime - gcStartTime;

#if ENABLE(RESOURCE_USAGE)
    ASSERT(externalMemorySize() <= extraMemorySize());
#endif

    if (Options::recordGCPauseTimes())
        HeapStatistics::recordGCPauseTime(gcStartTime, gcEndTime);

    if (Options::dumpObjectStatistics())
        HeapStatistics::dumpObjectStatistics(this);

    if (HeapProfiler* heapProfiler = m_vm->heapProfiler()) {
        gatherExtraHeapSnapshotData(*heapProfiler);
        removeDeadHeapSnapshotNodes(*heapProfiler);
    }

    RELEASE_ASSERT(m_collectionScope);
    m_lastCollectionScope = m_collectionScope;
    m_collectionScope = std::nullopt;

    for (auto* observer : m_observers)
        observer->didGarbageCollect(scope);
}

void Heap::resumeCompilerThreads()
{
#if ENABLE(DFG_JIT)
    for (unsigned i = DFG::numberOfWorklists(); i--;)
        DFG::existingWorklistForIndex(i).resumeAllThreads();
#endif
}

GCActivityCallback* Heap::fullActivityCallback()
{
    return m_fullActivityCallback.get();
}

GCActivityCallback* Heap::edenActivityCallback()
{
    return m_edenActivityCallback.get();
}

IncrementalSweeper* Heap::sweeper()
{
    return m_sweeper.get();
}

void Heap::setGarbageCollectionTimerEnabled(bool enable)
{
    if (m_fullActivityCallback)
        m_fullActivityCallback->setEnabled(enable);
    if (m_edenActivityCallback)
        m_edenActivityCallback->setEnabled(enable);
}

void Heap::didAllocate(size_t bytes)
{
    if (m_edenActivityCallback)
        m_edenActivityCallback->didAllocate(m_bytesAllocatedThisCycle + m_bytesAbandonedSinceLastFullCollect);
    m_bytesAllocatedThisCycle += bytes;
    performIncrement(bytes);
}

bool Heap::isValidAllocation(size_t)
{
    if (!isValidThreadState(m_vm))
        return false;

    if (isCurrentThreadBusy())
        return false;
    
    return true;
}

void Heap::addFinalizer(JSCell* cell, Finalizer finalizer)
{
    WeakSet::allocate(cell, &m_finalizerOwner, reinterpret_cast<void*>(finalizer)); // Balanced by FinalizerOwner::finalize().
}

void Heap::FinalizerOwner::finalize(Handle<Unknown> handle, void* context)
{
    HandleSlot slot = handle.slot();
    Finalizer finalizer = reinterpret_cast<Finalizer>(context);
    finalizer(slot->asCell());
    WeakSet::deallocate(WeakImpl::asWeakImpl(slot));
}

void Heap::addExecutable(ExecutableBase* executable)
{
    m_executables.append(executable);
}

void Heap::collectAllGarbageIfNotDoneRecently()
{
    if (!m_fullActivityCallback) {
        collectAllGarbage();
        return;
    }

    if (m_fullActivityCallback->didSyncGCRecently()) {
        // A synchronous GC was already requested recently so we merely accelerate next collection.
        reportAbandonedObjectGraph();
        return;
    }

    m_fullActivityCallback->setDidSyncGCRecently();
    collectAllGarbage();
}

bool Heap::shouldDoFullCollection(std::optional<CollectionScope> scope) const
{
    if (!Options::useGenerationalGC())
        return true;

    if (!scope)
        return m_shouldDoFullCollection;
    return *scope == CollectionScope::Full;
}

void Heap::addLogicallyEmptyWeakBlock(WeakBlock* block)
{
    m_logicallyEmptyWeakBlocks.append(block);
}

void Heap::sweepAllLogicallyEmptyWeakBlocks()
{
    if (m_logicallyEmptyWeakBlocks.isEmpty())
        return;

    m_indexOfNextLogicallyEmptyWeakBlockToSweep = 0;
    while (sweepNextLogicallyEmptyWeakBlock()) { }
}

bool Heap::sweepNextLogicallyEmptyWeakBlock()
{
    if (m_indexOfNextLogicallyEmptyWeakBlockToSweep == WTF::notFound)
        return false;

    WeakBlock* block = m_logicallyEmptyWeakBlocks[m_indexOfNextLogicallyEmptyWeakBlockToSweep];

    block->sweep();
    if (block->isEmpty()) {
        std::swap(m_logicallyEmptyWeakBlocks[m_indexOfNextLogicallyEmptyWeakBlockToSweep], m_logicallyEmptyWeakBlocks.last());
        m_logicallyEmptyWeakBlocks.removeLast();
        WeakBlock::destroy(*this, block);
    } else
        m_indexOfNextLogicallyEmptyWeakBlockToSweep++;

    if (m_indexOfNextLogicallyEmptyWeakBlockToSweep >= m_logicallyEmptyWeakBlocks.size()) {
        m_indexOfNextLogicallyEmptyWeakBlockToSweep = WTF::notFound;
        return false;
    }

    return true;
}

size_t Heap::visitCount()
{
    size_t result = 0;
    forEachSlotVisitor(
        [&] (SlotVisitor& visitor) {
            result += visitor.visitCount();
        });
    return result;
}

size_t Heap::bytesVisited()
{
    size_t result = 0;
    forEachSlotVisitor(
        [&] (SlotVisitor& visitor) {
            result += visitor.bytesVisited();
        });
    return result;
}

void Heap::forEachCodeBlockImpl(const ScopedLambda<bool(CodeBlock*)>& func)
{
    // We don't know the full set of CodeBlocks until compilation has terminated.
    completeAllJITPlans();

    return m_codeBlocks->iterate(func);
}

void Heap::forEachCodeBlockIgnoringJITPlansImpl(const ScopedLambda<bool(CodeBlock*)>& func)
{
    return m_codeBlocks->iterate(func);
}

void Heap::writeBarrierSlowPath(const JSCell* from)
{
    if (UNLIKELY(mutatorShouldBeFenced())) {
        // In this case, the barrierThreshold is the tautological threshold, so from could still be
        // not black. But we can't know for sure until we fire off a fence.
        WTF::storeLoadFence();
        if (from->cellState() != CellState::PossiblyBlack)
            return;
    }
    
    addToRememberedSet(from);
}

bool Heap::isCurrentThreadBusy()
{
    return mayBeGCThread() || mutatorState() != MutatorState::Running;
}

void Heap::reportExtraMemoryVisited(size_t size)
{
    size_t* counter = &m_extraMemorySize;
    
    for (;;) {
        size_t oldSize = *counter;
        if (WTF::atomicCompareExchangeWeakRelaxed(counter, oldSize, oldSize + size))
            return;
    }
}

#if ENABLE(RESOURCE_USAGE)
void Heap::reportExternalMemoryVisited(size_t size)
{
    size_t* counter = &m_externalMemorySize;

    for (;;) {
        size_t oldSize = *counter;
        if (WTF::atomicCompareExchangeWeakRelaxed(counter, oldSize, oldSize + size))
            return;
    }
}
#endif

void Heap::collectIfNecessaryOrDefer(GCDeferralContext* deferralContext)
{
    ASSERT(!DisallowGC::isGCDisallowedOnCurrentThread());

    if (!m_isSafeToCollect)
        return;
    if (mutatorState() == MutatorState::HelpingGC)
        return;
    if (!Options::useGC())
        return;
    
    if (mayNeedToStop()) {
        if (deferralContext)
            deferralContext->m_shouldGC = true;
        else if (isDeferred())
            m_didDeferGCWork = true;
        else {
            stopIfNecessary();
            // FIXME: Check if the scheduler wants us to stop.
            // https://bugs.webkit.org/show_bug.cgi?id=166827
        }
    }
    
    if (UNLIKELY(Options::gcMaxHeapSize())) {
        if (m_bytesAllocatedThisCycle <= Options::gcMaxHeapSize())
            return;
    } else {
        if (m_bytesAllocatedThisCycle <= m_maxEdenSize)
            return;
    }

    if (deferralContext)
        deferralContext->m_shouldGC = true;
    else if (isDeferred())
        m_didDeferGCWork = true;
    else
        collectAsync();
}

void Heap::decrementDeferralDepthAndGCIfNeededSlow()
{
    // Can't do anything if we're still deferred.
    if (m_deferralDepth)
        return;
    
    ASSERT(!isDeferred());
    
    m_didDeferGCWork = false;
    // FIXME: Bring back something like the DeferGCProbability mode.
    // https://bugs.webkit.org/show_bug.cgi?id=166627
    collectIfNecessaryOrDefer();
}

void Heap::registerWeakGCMap(void* weakGCMap, std::function<void()> pruningCallback)
{
    m_weakGCMaps.add(weakGCMap, WTFMove(pruningCallback));
}

void Heap::unregisterWeakGCMap(void* weakGCMap)
{
    m_weakGCMaps.remove(weakGCMap);
}

void Heap::didAllocateBlock(size_t capacity)
{
#if ENABLE(RESOURCE_USAGE)
    m_blockBytesAllocated += capacity;
#else
    UNUSED_PARAM(capacity);
#endif
}

void Heap::didFreeBlock(size_t capacity)
{
#if ENABLE(RESOURCE_USAGE)
    m_blockBytesAllocated -= capacity;
#else
    UNUSED_PARAM(capacity);
#endif
}

#if USE(CF)
void Heap::setRunLoop(CFRunLoopRef runLoop)
{
    m_runLoop = runLoop;
    m_fullActivityCallback->setRunLoop(runLoop);
    m_edenActivityCallback->setRunLoop(runLoop);
    m_sweeper->setRunLoop(runLoop);
}
#endif // USE(CF)

void Heap::addCoreConstraints()
{
    m_constraintSet->add(
        "Cs", "Conservative Scan",
        [this] (SlotVisitor& slotVisitor, const VisitingTimeout&) {
            TimingScope preConvergenceTimingScope(*this, "Constraint: conservative scan");
            m_objectSpace.prepareForConservativeScan();
            ConservativeRoots conservativeRoots(*this);
            SuperSamplerScope superSamplerScope(false);
            gatherStackRoots(conservativeRoots);
            gatherJSStackRoots(conservativeRoots);
            gatherScratchBufferRoots(conservativeRoots);
            slotVisitor.append(conservativeRoots);
        },
        ConstraintVolatility::GreyedByExecution);
    
    m_constraintSet->add(
        "Msr", "Misc Small Roots",
        [this] (SlotVisitor& slotVisitor, const VisitingTimeout&) {
#if JSC_OBJC_API_ENABLED
            scanExternalRememberedSet(*m_vm, slotVisitor);
#endif

            if (m_vm->smallStrings.needsToBeVisited(*m_collectionScope))
                m_vm->smallStrings.visitStrongReferences(slotVisitor);
            
            for (auto& pair : m_protectedValues)
                slotVisitor.appendUnbarriered(pair.key);
            
            if (m_markListSet && m_markListSet->size())
                MarkedArgumentBuffer::markLists(slotVisitor, *m_markListSet);
            
            slotVisitor.appendUnbarriered(m_vm->exception());
            slotVisitor.appendUnbarriered(m_vm->lastException());
        },
        ConstraintVolatility::GreyedByExecution);
    
    m_constraintSet->add(
        "Sh", "Strong Handles",
        [this] (SlotVisitor& slotVisitor, const VisitingTimeout&) {
            m_handleSet.visitStrongHandles(slotVisitor);
            m_handleStack.visit(slotVisitor);
        },
        ConstraintVolatility::GreyedByExecution);
    
    m_constraintSet->add(
        "D", "Debugger",
        [this] (SlotVisitor& slotVisitor, const VisitingTimeout&) {
#if ENABLE(SAMPLING_PROFILER)
            if (SamplingProfiler* samplingProfiler = m_vm->samplingProfiler()) {
                LockHolder locker(samplingProfiler->getLock());
                samplingProfiler->processUnverifiedStackTraces();
                samplingProfiler->visit(slotVisitor);
                if (Options::logGC() == GCLogging::Verbose)
                    dataLog("Sampling Profiler data:\n", slotVisitor);
            }
#endif // ENABLE(SAMPLING_PROFILER)
            
            if (m_vm->typeProfiler())
                m_vm->typeProfilerLog()->visit(slotVisitor);
            
            m_vm->shadowChicken().visitChildren(slotVisitor);
        },
        ConstraintVolatility::GreyedByExecution);
    
    m_constraintSet->add(
        "Jsr", "JIT Stub Routines",
        [this] (SlotVisitor& slotVisitor, const VisitingTimeout&) {
            m_jitStubRoutines->traceMarkedStubRoutines(slotVisitor);
        },
        ConstraintVolatility::GreyedByExecution);
    
    m_constraintSet->add(
        "Ws", "Weak Sets",
        [this] (SlotVisitor& slotVisitor, const VisitingTimeout&) {
            m_objectSpace.visitWeakSets(slotVisitor);
        },
        ConstraintVolatility::GreyedByMarking);
    
    m_constraintSet->add(
        "Wrh", "Weak Reference Harvesters",
        [this] (SlotVisitor& slotVisitor, const VisitingTimeout&) {
            for (WeakReferenceHarvester* current = m_weakReferenceHarvesters.head(); current; current = current->next())
                current->visitWeakReferences(slotVisitor);
        },
        ConstraintVolatility::GreyedByMarking);
    
#if ENABLE(DFG_JIT)
    m_constraintSet->add(
        "Dw", "DFG Worklists",
        [this] (SlotVisitor& slotVisitor, const VisitingTimeout&) {
            for (unsigned i = DFG::numberOfWorklists(); i--;)
                DFG::existingWorklistForIndex(i).visitWeakReferences(slotVisitor);
            
            // FIXME: This is almost certainly unnecessary.
            // https://bugs.webkit.org/show_bug.cgi?id=166829
            DFG::iterateCodeBlocksForGC(
                *m_vm,
                [&] (CodeBlock* codeBlock) {
                    slotVisitor.appendUnbarriered(codeBlock);
                });
            
            if (Options::logGC() == GCLogging::Verbose)
                dataLog("DFG Worklists:\n", slotVisitor);
        },
        ConstraintVolatility::GreyedByMarking);
#endif
    
    m_constraintSet->add(
        "Cb", "CodeBlocks",
        [this] (SlotVisitor& slotVisitor, const VisitingTimeout&) {
            iterateExecutingAndCompilingCodeBlocksWithoutHoldingLocks(
                [&] (CodeBlock* codeBlock) {
                    // Visit the CodeBlock as a constraint only if it's black.
                    if (Heap::isMarked(codeBlock)
                        && codeBlock->cellState() == CellState::PossiblyBlack)
                        slotVisitor.visitAsConstraint(codeBlock);
                });
        },
        ConstraintVolatility::SeldomGreyed);
    
    m_constraintSet->add(
        "Mrms", "Mutator+Race Mark Stack",
        [this] (SlotVisitor& slotVisitor, const VisitingTimeout&) {
            // Indicate to the fixpoint that we introduced work!
            size_t size = m_mutatorMarkStack->size() + m_raceMarkStack->size();
            slotVisitor.addToVisitCount(size);
            
            if (Options::logGC())
                dataLog("(", size, ")");
            
            m_mutatorMarkStack->transferTo(slotVisitor.mutatorMarkStack());
            m_raceMarkStack->transferTo(slotVisitor.mutatorMarkStack());
        },
        [this] (SlotVisitor&) -> double {
            return m_mutatorMarkStack->size() + m_raceMarkStack->size();
        },
        ConstraintVolatility::GreyedByExecution);
}

void Heap::addMarkingConstraint(std::unique_ptr<MarkingConstraint> constraint)
{
    PreventCollectionScope preventCollectionScope(*this);
    m_constraintSet->add(WTFMove(constraint));
}

void Heap::notifyIsSafeToCollect()
{
    addCoreConstraints();
    
    m_isSafeToCollect = true;
    
    if (Options::collectContinuously()) {
        m_collectContinuouslyThread = createThread(
            "JSC DEBUG Continuous GC",
            [this] () {
                MonotonicTime initialTime = MonotonicTime::now();
                Seconds period = Seconds::fromMilliseconds(Options::collectContinuouslyPeriodMS());
                while (!m_shouldStopCollectingContinuously) {
                    {
                        LockHolder locker(*m_threadLock);
                        if (m_requests.isEmpty()) {
                            m_requests.append(std::nullopt);
                            m_lastGrantedTicket++;
                            m_threadCondition->notifyOne(locker);
                        }
                    }
                    
                    {
                        LockHolder locker(m_collectContinuouslyLock);
                        Seconds elapsed = MonotonicTime::now() - initialTime;
                        Seconds elapsedInPeriod = elapsed % period;
                        MonotonicTime timeToWakeUp =
                            initialTime + elapsed - elapsedInPeriod + period;
                        while (!hasElapsed(timeToWakeUp) && !m_shouldStopCollectingContinuously) {
                            m_collectContinuouslyCondition.waitUntil(
                                m_collectContinuouslyLock, timeToWakeUp);
                        }
                    }
                }
            });
    }
}

void Heap::preventCollection()
{
    if (!m_isSafeToCollect)
        return;
    
    // This prevents the collectContinuously thread from starting a collection.
    m_collectContinuouslyLock.lock();
    
    // Wait for all collections to finish.
    waitForCollector(
        [&] (const LockHolder&) -> bool {
            ASSERT(m_lastServedTicket <= m_lastGrantedTicket);
            return m_lastServedTicket == m_lastGrantedTicket;
        });
    
    // Now a collection can only start if this thread starts it.
    RELEASE_ASSERT(!m_collectionScope);
}

void Heap::allowCollection()
{
    if (!m_isSafeToCollect)
        return;
    
    m_collectContinuouslyLock.unlock();
}

template<typename Func>
void Heap::forEachSlotVisitor(const Func& func)
{
    auto locker = holdLock(m_parallelSlotVisitorLock);
    func(*m_collectorSlotVisitor);
    func(*m_mutatorSlotVisitor);
    for (auto& slotVisitor : m_parallelSlotVisitors)
        func(*slotVisitor);
}

void Heap::setMutatorShouldBeFenced(bool value)
{
    m_mutatorShouldBeFenced = value;
    m_barrierThreshold = value ? tautologicalThreshold : blackThreshold;
}

void Heap::performIncrement(size_t bytes)
{
    if (!m_objectSpace.isMarking())
        return;

    m_incrementBalance += bytes * Options::gcIncrementScale();

    // Save ourselves from crazy. Since this is an optimization, it's OK to go back to any consistent
    // state when the double goes wild.
    if (std::isnan(m_incrementBalance) || std::isinf(m_incrementBalance))
        m_incrementBalance = 0;
    
    if (m_incrementBalance < static_cast<double>(Options::gcIncrementBytes()))
        return;

    double targetBytes = m_incrementBalance;
    if (targetBytes <= 0)
        return;
    targetBytes = std::min(targetBytes, Options::gcIncrementMaxBytes());

    MonotonicTime before;
    if (Options::logGC()) {
        dataLog("[GC: increment t=", targetBytes / 1024, "kb ");
        before = MonotonicTime::now();
    }

    SlotVisitor& slotVisitor = *m_mutatorSlotVisitor;
    ParallelModeEnabler parallelModeEnabler(slotVisitor);
    size_t bytesVisited = slotVisitor.performIncrementOfDraining(static_cast<size_t>(targetBytes));
    // incrementBalance may go negative here because it'll remember how many bytes we overshot.
    m_incrementBalance -= bytesVisited;

    if (Options::logGC()) {
        MonotonicTime after = MonotonicTime::now();
        dataLog("p=", (after - before).milliseconds(), "ms b=", m_incrementBalance / 1024, "kb]\n");
    }
}

} // namespace JSC<|MERGE_RESOLUTION|>--- conflicted
+++ resolved
@@ -283,12 +283,9 @@
 #if USE(FOUNDATION)
     , m_delayedReleaseRecursionCount(0)
 #endif
-<<<<<<< HEAD
     , m_computingBacktrace(false)
-=======
     , m_sharedCollectorMarkStack(std::make_unique<MarkStackArray>())
     , m_sharedMutatorMarkStack(std::make_unique<MarkStackArray>())
->>>>>>> 05dda0ab
     , m_helperClient(&heapHelperPool())
     , m_threadLock(Box<Lock>::create())
     , m_threadCondition(AutomaticThreadCondition::create())
