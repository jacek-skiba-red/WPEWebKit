--- conflicted
+++ resolved
@@ -41,11 +41,7 @@
 
 namespace JSC {
 
-<<<<<<< HEAD
-#if USE(CF) || PLATFORM(WPE)
-=======
 #if USE(CF) || (USE(GLIB) && !PLATFORM(EFL))
->>>>>>> 42c03fa7
 
 static const double sweepTimeSlice = .01; // seconds
 static const double sweepTimeTotal = .10;
@@ -75,12 +71,16 @@
 {
     CFRunLoopTimerSetNextFireDate(m_timer.get(), CFAbsoluteTimeGetCurrent() + s_decade);
 }
-<<<<<<< HEAD
 #elif PLATFORM(WPE)
 void IncrementalSweeper::scheduleTimer()
 {
     m_timer.schedule(std::chrono::duration_cast<std::chrono::microseconds>(std::chrono::duration<double>(sweepTimeSlice * sweepTimeMultiplier)));
-=======
+}
+
+void IncrementalSweeper::cancelTimer()
+{
+    m_timer.cancel();
+}
 #elif USE(GLIB)
 IncrementalSweeper::IncrementalSweeper(Heap* heap)
     : HeapTimer(heap->vm())
@@ -95,16 +95,11 @@
     gint64 targetTime = currentTime + std::min<gint64>(G_MAXINT64 - currentTime, delayDuration.count());
     ASSERT(targetTime >= currentTime);
     g_source_set_ready_time(m_timer.get(), targetTime);
->>>>>>> 42c03fa7
 }
 
 void IncrementalSweeper::cancelTimer()
 {
-<<<<<<< HEAD
     m_timer.cancel();
-=======
-    g_source_set_ready_time(m_timer.get(), -1);
->>>>>>> 42c03fa7
 }
 #endif
 
