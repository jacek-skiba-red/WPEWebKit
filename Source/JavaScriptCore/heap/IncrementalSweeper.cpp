/*
 * Copyright (C) 2012-2018 Apple Inc. All rights reserved.
 *
 * Redistribution and use in source and binary forms, with or without
 * modification, are permitted provided that the following conditions
 * are met:
 * 1. Redistributions of source code must retain the above copyright
 *    notice, this list of conditions and the following disclaimer.
 * 2. Redistributions in binary form must reproduce the above copyright
 *    notice, this list of conditions and the following disclaimer in the
 *    documentation and/or other materials provided with the distribution.
 *
 * THIS SOFTWARE IS PROVIDED BY APPLE INC. ``AS IS'' AND ANY
 * EXPRESS OR IMPLIED WARRANTIES, INCLUDING, BUT NOT LIMITED TO, THE
 * IMPLIED WARRANTIES OF MERCHANTABILITY AND FITNESS FOR A PARTICULAR
 * PURPOSE ARE DISCLAIMED.  IN NO EVENT SHALL APPLE INC. OR
 * CONTRIBUTORS BE LIABLE FOR ANY DIRECT, INDIRECT, INCIDENTAL, SPECIAL,
 * EXEMPLARY, OR CONSEQUENTIAL DAMAGES (INCLUDING, BUT NOT LIMITED TO,
 * PROCUREMENT OF SUBSTITUTE GOODS OR SERVICES; LOSS OF USE, DATA, OR
 * PROFITS; OR BUSINESS INTERRUPTION) HOWEVER CAUSED AND ON ANY THEORY
 * OF LIABILITY, WHETHER IN CONTRACT, STRICT LIABILITY, OR TORT
 * (INCLUDING NEGLIGENCE OR OTHERWISE) ARISING IN ANY WAY OUT OF THE USE
 * OF THIS SOFTWARE, EVEN IF ADVISED OF THE POSSIBILITY OF SUCH DAMAGE. 
 */

#include "config.h"
#include "IncrementalSweeper.h"

#include "Heap.h"
#include "JSObject.h"
#include "JSString.h"
#include "MarkedBlock.h"
#include "JSCInlines.h"

namespace JSC {

static const Seconds sweepTimeSlice = 10_ms;
static const double sweepTimeTotal = .10;
static const double sweepTimeMultiplier = 1.0 / sweepTimeTotal;

void IncrementalSweeper::scheduleTimer()
{
    setTimeUntilFire(sweepTimeSlice * sweepTimeMultiplier);
}

IncrementalSweeper::IncrementalSweeper(Heap* heap)
    : Base(heap->vm())
    , m_currentDirectory(nullptr)
{
}

void IncrementalSweeper::doWork(VM& vm)
{
    doSweep(vm, MonotonicTime::now());
}

void IncrementalSweeper::doSweep(VM& vm, MonotonicTime sweepBeginTime)
{
    while (sweepNextBlock(vm)) {
        Seconds elapsedTime = MonotonicTime::now() - sweepBeginTime;
        if (elapsedTime < sweepTimeSlice)
            continue;

        scheduleTimer();
        return;
    }

    if (m_shouldFreeFastMallocMemoryAfterSweeping) {
        WTF::releaseFastMallocFreeMemory();
        m_shouldFreeFastMallocMemoryAfterSweeping = false;
    }
    cancelTimer();
}

bool IncrementalSweeper::sweepNextBlock(VM& vm)
{
    vm.heap.stopIfNecessary();

    MarkedBlock::Handle* block = nullptr;
    
    for (; m_currentDirectory; m_currentDirectory = m_currentDirectory->nextDirectory()) {
        block = m_currentDirectory->findBlockToSweep();
        if (block)
            break;
    }
    
    if (block) {
        DeferGCForAWhile deferGC(vm.heap);
        block->sweep(nullptr);
        vm.heap.objectSpace().freeOrShrinkBlock(block);
        return true;
    }

    return vm.heap.sweepNextLogicallyEmptyWeakBlock();
}

void IncrementalSweeper::startSweeping(Heap& heap)
{
    scheduleTimer();
<<<<<<< HEAD
    m_currentDirectory = m_vm->heap.objectSpace().firstDirectory();
=======
    m_currentDirectory = heap.objectSpace().firstDirectory();
>>>>>>> 20415689
}

void IncrementalSweeper::stopSweeping()
{
    m_currentDirectory = nullptr;
<<<<<<< HEAD
    if (m_vm)
        cancelTimer();
=======
    cancelTimer();
>>>>>>> 20415689
}

} // namespace JSC<|MERGE_RESOLUTION|>--- conflicted
+++ resolved
@@ -97,22 +97,13 @@
 void IncrementalSweeper::startSweeping(Heap& heap)
 {
     scheduleTimer();
-<<<<<<< HEAD
-    m_currentDirectory = m_vm->heap.objectSpace().firstDirectory();
-=======
     m_currentDirectory = heap.objectSpace().firstDirectory();
->>>>>>> 20415689
 }
 
 void IncrementalSweeper::stopSweeping()
 {
     m_currentDirectory = nullptr;
-<<<<<<< HEAD
-    if (m_vm)
-        cancelTimer();
-=======
     cancelTimer();
->>>>>>> 20415689
 }
 
 } // namespace JSC