--- conflicted
+++ resolved
@@ -64,12 +64,8 @@
     // into one block.
     static constexpr size_t largeCutoff = (blockPayload / 2) & ~(sizeStep - 1);
 
-<<<<<<< HEAD
-    static constexpr size_t numSizeClasses = largeCutoff / sizeStep;
-=======
     // We have an extra size class for size zero.
     static constexpr size_t numSizeClasses = largeCutoff / sizeStep + 1;
->>>>>>> 20415689
     
     static constexpr HeapVersion nullVersion = 0; // The version of freshly allocated blocks.
     static constexpr HeapVersion initialVersion = 2; // The version that the heap starts out with. Set to make sure that nextVersion(nullVersion) != initialVersion.
@@ -84,12 +80,7 @@
     
     static size_t sizeClassToIndex(size_t size)
     {
-<<<<<<< HEAD
-        RELEASE_ASSERT(size);
-        return (size + sizeStep - 1) / sizeStep - 1;
-=======
         return (size + sizeStep - 1) / sizeStep;
->>>>>>> 20415689
     }
     
     static size_t indexToSizeClass(size_t index)
