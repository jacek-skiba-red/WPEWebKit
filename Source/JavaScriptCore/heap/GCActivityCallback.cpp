--- conflicted
+++ resolved
@@ -102,20 +102,10 @@
     m_delay = newDelay;
     m_nextFireTime = WTF::currentTime() + newDelay;
 
-<<<<<<< HEAD
-    auto delayDuration = std::chrono::duration<double>(m_delay);
-    std::chrono::microseconds safeDelayDuration =
-        Options::maxDelayForGCTimers() ? std::chrono::seconds(Options::maxDelayForGCTimers()) : std::chrono::microseconds::max();
-    if (delayDuration < safeDelayDuration)
-        safeDelayDuration = std::chrono::duration_cast<std::chrono::microseconds>(delayDuration);
-    gint64 currentTime = g_get_monotonic_time();
-    gint64 targetTime = currentTime + std::min<gint64>(G_MAXINT64 - currentTime, safeDelayDuration.count());
-    ASSERT(targetTime >= currentTime);
-    g_source_set_ready_time(m_timer.get(), targetTime);
-=======
+    // FIXME: Options::maxDelayForGCTimers() ?
+
     gint64 readyTime = g_source_get_ready_time(m_timer.get());
     g_source_set_ready_time(m_timer.get(), readyTime - delta * G_USEC_PER_SEC);
->>>>>>> 74e45742
 }
 
 void GCActivityCallback::cancelTimer()
