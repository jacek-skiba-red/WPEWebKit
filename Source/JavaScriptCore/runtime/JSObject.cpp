--- conflicted
+++ resolved
@@ -838,12 +838,7 @@
         return thisObject->methodTable(vm)->put(thisObject, exec, Identifier::from(exec, propertyName), value, slot);
     }
 
-<<<<<<< HEAD
-    if (isCopyOnWrite(thisObject->indexingMode()))
-        thisObject->convertFromCopyOnWrite(vm);
-=======
     thisObject->ensureWritable(vm);
->>>>>>> 20415689
 
     switch (thisObject->indexingType()) {
     case ALL_BLANK_INDEXING_TYPES:
@@ -1640,14 +1635,8 @@
     if (structure(vm)->hijacksIndexingHeader())
         return nullptr;
 
-<<<<<<< HEAD
-    if (isCopyOnWrite(indexingMode()))
-        convertFromCopyOnWrite(vm);
-    
-=======
     ensureWritable(vm);
 
->>>>>>> 20415689
     switch (indexingType()) {
     case ALL_BLANK_INDEXING_TYPES:
         if (UNLIKELY(indexingShouldBeSparse(vm)))
@@ -1682,12 +1671,7 @@
 
 ArrayStorage* JSObject::ensureArrayStorageExistsAndEnterDictionaryIndexingMode(VM& vm)
 {
-<<<<<<< HEAD
-    if (isCopyOnWrite(indexingMode()))
-        convertFromCopyOnWrite(vm);
-=======
     ensureWritable(vm);
->>>>>>> 20415689
 
     switch (indexingType()) {
     case ALL_BLANK_INDEXING_TYPES: {
@@ -1720,12 +1704,7 @@
 
 void JSObject::switchToSlowPutArrayStorage(VM& vm)
 {
-<<<<<<< HEAD
-    if (isCopyOnWrite(indexingMode()))
-        convertFromCopyOnWrite(vm);
-=======
     ensureWritable(vm);
->>>>>>> 20415689
 
     switch (indexingType()) {
     case ArrayClass:
@@ -2561,12 +2540,7 @@
 
     ASSERT(index <= MAX_ARRAY_INDEX);
 
-<<<<<<< HEAD
-    if (isCopyOnWrite(indexingMode()))
-        convertFromCopyOnWrite(vm);
-=======
     ensureWritable(vm);
->>>>>>> 20415689
 
     if (!inSparseIndexingMode()) {
         // Fast case: we're putting a regular property to a regular array
