--- conflicted
+++ resolved
@@ -324,13 +324,8 @@
         // fluctuation here. The main idea is to prevent our timer from being in sync
         // with some system process such as a scheduled context switch.
         // http://plv.colorado.edu/papers/mytkowicz-pldi10.pdf
-<<<<<<< HEAD
-        double randomSignedNumber = (randomNumber() * 2.0) - 1.0; // A random number between [-1, 1).
+        double randomSignedNumber = (m_weakRandom.get() * 2.0) - 1.0; // A random number between [-1, 1).
         std::chrono::microseconds randomFluctuation = std::chrono::microseconds(static_cast<int64_t>(randomSignedNumber * static_cast<double>(m_timingInterval.count()) * 0.20l));
-=======
-        double randomSignedNumber = (m_weakRandom.get() * 2.0) - 1.0; // A random number between [-1, 1).
-        std::chrono::microseconds randomFluctuation = std::chrono::microseconds(static_cast<uint64_t>(randomSignedNumber * static_cast<double>(m_timingInterval.count()) * 0.20l));
->>>>>>> 97a6a9fe
         std::this_thread::sleep_for(m_timingInterval - std::min(m_timingInterval, stackTraceProcessingTime) + randomFluctuation);
     }
 }
