/*
 * Copyright (C) 2012-2017 Apple Inc. All rights reserved.
 *
 * Redistribution and use in source and binary forms, with or without
 * modification, are permitted provided that the following conditions
 * are met:
 * 1. Redistributions of source code must retain the above copyright
 *    notice, this list of conditions and the following disclaimer.
 * 2. Redistributions in binary form must reproduce the above copyright
 *    notice, this list of conditions and the following disclaimer in the
 *    documentation and/or other materials provided with the distribution.
 *
 * THIS SOFTWARE IS PROVIDED BY APPLE INC. ``AS IS'' AND ANY
 * EXPRESS OR IMPLIED WARRANTIES, INCLUDING, BUT NOT LIMITED TO, THE
 * IMPLIED WARRANTIES OF MERCHANTABILITY AND FITNESS FOR A PARTICULAR
 * PURPOSE ARE DISCLAIMED.  IN NO EVENT SHALL APPLE INC. OR
 * CONTRIBUTORS BE LIABLE FOR ANY DIRECT, INDIRECT, INCIDENTAL, SPECIAL,
 * EXEMPLARY, OR CONSEQUENTIAL DAMAGES (INCLUDING, BUT NOT LIMITED TO,
 * PROCUREMENT OF SUBSTITUTE GOODS OR SERVICES; LOSS OF USE, DATA, OR
 * PROFITS; OR BUSINESS INTERRUPTION) HOWEVER CAUSED AND ON ANY THEORY
 * OF LIABILITY, WHETHER IN CONTRACT, STRICT LIABILITY, OR TORT
 * (INCLUDING NEGLIGENCE OR OTHERWISE) ARISING IN ANY WAY OUT OF THE USE
 * OF THIS SOFTWARE, EVEN IF ADVISED OF THE POSSIBILITY OF SUCH DAMAGE. 
 */

#pragma once

#include "CPU.h"
#include "CallFrame.h"
#include "DeferGC.h"
#include "Handle.h"
#include "HeapStatistics.h"
#include "JSCell.h"
#include "JSDestructibleObject.h"
#include "JSObject.h"
#include "JSString.h"
#include "MarkedBlock.h"
#include "Structure.h"
#include "Symbol.h"
#include <wtf/CompilationThread.h>

namespace JSC {

inline JSCell::JSCell(CreatingEarlyCellTag)
    : m_cellState(CellState::DefinitelyWhite)
{
    ASSERT(!isCompilationThread());
}

inline JSCell::JSCell(VM&, Structure* structure)
    : m_structureID(structure->id())
    , m_indexingTypeAndMisc(structure->indexingTypeIncludingHistory())
    , m_type(structure->typeInfo().type())
    , m_flags(structure->typeInfo().inlineTypeFlags())
    , m_cellState(CellState::DefinitelyWhite)
{
    ASSERT(!isCompilationThread());
}

inline void JSCell::finishCreation(VM& vm)
{
    // This object is ready to be escaped so the concurrent GC may see it at any time. We have
    // to make sure that none of our stores sink below here.
    vm.heap.mutatorFence();
#if ENABLE(GC_VALIDATION)
    ASSERT(vm.isInitializingObject());
    vm.setInitializingObjectClass(0);
#else
    UNUSED_PARAM(vm);
#endif
    ASSERT(m_structureID);
}

inline void JSCell::finishCreation(VM& vm, Structure* structure, CreatingEarlyCellTag)
{
#if ENABLE(GC_VALIDATION)
    ASSERT(vm.isInitializingObject());
    vm.setInitializingObjectClass(0);
    if (structure) {
#endif
        m_structureID = structure->id();
        m_indexingTypeAndMisc = structure->indexingTypeIncludingHistory();
        m_type = structure->typeInfo().type();
        m_flags = structure->typeInfo().inlineTypeFlags();
#if ENABLE(GC_VALIDATION)
    }
#else
    UNUSED_PARAM(vm);
#endif
    // Very first set of allocations won't have a real structure.
    ASSERT(m_structureID || !vm.structureStructure);
}

inline JSType JSCell::type() const
{
    return m_type;
}

inline IndexingType JSCell::indexingTypeAndMisc() const
{
    return m_indexingTypeAndMisc;
}

inline IndexingType JSCell::indexingType() const
{
    return indexingTypeAndMisc() & AllArrayTypes;
}

ALWAYS_INLINE Structure* JSCell::structure() const
{
    return structure(*vm());
}

ALWAYS_INLINE Structure* JSCell::structure(VM& vm) const
{
    return vm.getStructure(m_structureID);
}

inline void JSCell::visitChildren(JSCell* cell, SlotVisitor& visitor)
{
    visitor.appendUnbarriered(cell->structure(visitor.vm()));
}

inline void JSCell::visitOutputConstraints(JSCell*, SlotVisitor&)
{
}

ALWAYS_INLINE VM& ExecState::vm() const
{
    ASSERT(callee());
    ASSERT(callee()->vm());
    ASSERT(!callee()->isLargeAllocation());
    // This is an important optimization since we access this so often.
    return *callee()->markedBlock().vm();
}

template<typename CellType>
Subspace* JSCell::subspaceFor(VM& vm)
{
    if (CellType::needsDestruction)
        return &vm.destructibleCellSpace;
    return &vm.cellSpace;
}

template<typename T>
void* allocateCell(Heap& heap, size_t size)
{
    ASSERT(!DisallowGC::isGCDisallowedOnCurrentThread());
    ASSERT(size >= sizeof(T));
<<<<<<< HEAD
    JSCell* result = static_cast<JSCell*>(heap.allocateObjectOfType<T>(size));
#if ENABLE(JS_MEMORY_TRACKING)
    if (Options::showAllocationBacktraces())
        HeapStatistics::showAllocBacktrace(&heap, size, result);
#endif
=======
    JSCell* result = static_cast<JSCell*>(subspaceFor<T>(*heap.vm())->allocate(size));
>>>>>>> 05dda0ab
#if ENABLE(GC_VALIDATION)
    ASSERT(!heap.vm()->isInitializingObject());
    heap.vm()->setInitializingObjectClass(T::info());
#endif
    result->clearStructure();
    return result;
}
    
template<typename T>
void* allocateCell(Heap& heap)
{
    return allocateCell<T>(heap, sizeof(T));
}
    
template<typename T>
void* allocateCell(Heap& heap, GCDeferralContext* deferralContext, size_t size)
{
    ASSERT(size >= sizeof(T));
    JSCell* result = static_cast<JSCell*>(subspaceFor<T>(*heap.vm())->allocate(deferralContext, size));
#if ENABLE(GC_VALIDATION)
    ASSERT(!heap.vm()->isInitializingObject());
    heap.vm()->setInitializingObjectClass(T::info());
#endif
    result->clearStructure();
    return result;
}
    
template<typename T>
void* allocateCell(Heap& heap, GCDeferralContext* deferralContext)
{
    return allocateCell<T>(heap, deferralContext, sizeof(T));
}
    
inline bool JSCell::isObject() const
{
    return TypeInfo::isObject(m_type);
}

inline bool JSCell::isString() const
{
    return m_type == StringType;
}

inline bool JSCell::isSymbol() const
{
    return m_type == SymbolType;
}

inline bool JSCell::isGetterSetter() const
{
    return m_type == GetterSetterType;
}

inline bool JSCell::isCustomGetterSetter() const
{
    return m_type == CustomGetterSetterType;
}

inline bool JSCell::isProxy() const
{
    return m_type == ImpureProxyType || m_type == PureForwardingProxyType;
}

inline bool JSCell::isAPIValueWrapper() const
{
    return m_type == APIValueWrapperType;
}

ALWAYS_INLINE void JSCell::setStructure(VM& vm, Structure* structure)
{
    ASSERT(structure->classInfo() == this->structure()->classInfo());
    ASSERT(!this->structure()
        || this->structure()->transitionWatchpointSetHasBeenInvalidated()
        || Heap::heap(this)->structureIDTable().get(structure->id()) == structure);
    m_structureID = structure->id();
    m_flags = structure->typeInfo().inlineTypeFlags();
    m_type = structure->typeInfo().type();
    IndexingType newIndexingType = structure->indexingTypeIncludingHistory();
    if (m_indexingTypeAndMisc != newIndexingType) {
        ASSERT(!(newIndexingType & ~AllArrayTypesAndHistory));
        for (;;) {
            IndexingType oldValue = m_indexingTypeAndMisc;
            IndexingType newValue = (oldValue & ~AllArrayTypesAndHistory) | structure->indexingTypeIncludingHistory();
            if (WTF::atomicCompareExchangeWeakRelaxed(&m_indexingTypeAndMisc, oldValue, newValue))
                break;
        }
    }
    vm.heap.writeBarrier(this, structure);
}

inline const MethodTable* JSCell::methodTable() const
{
    VM& vm = *Heap::heap(this)->vm();
    return methodTable(vm);
}

inline const MethodTable* JSCell::methodTable(VM& vm) const
{
    Structure* structure = this->structure(vm);
    if (Structure* rootStructure = structure->structure(vm))
        ASSERT_UNUSED(rootStructure, rootStructure == rootStructure->structure(vm));

    return &structure->classInfo()->methodTable;
}

inline bool JSCell::inherits(VM& vm, const ClassInfo* info) const
{
    return classInfo(vm)->isSubClassOf(info);
}

ALWAYS_INLINE JSValue JSCell::fastGetOwnProperty(VM& vm, Structure& structure, PropertyName name)
{
    ASSERT(canUseFastGetOwnProperty(structure));
    PropertyOffset offset = structure.get(vm, name);
    if (offset != invalidOffset)
        return asObject(this)->locationForOffset(offset)->get();
    return JSValue();
}

inline bool JSCell::canUseFastGetOwnProperty(const Structure& structure)
{
    return !structure.hasGetterSetterProperties() 
        && !structure.hasCustomGetterSetterProperties()
        && !structure.typeInfo().overridesGetOwnPropertySlot();
}

ALWAYS_INLINE const ClassInfo* JSCell::classInfo(VM& vm) const
{
    // What we really want to assert here is that we're not currently destructing this object (which makes its classInfo
    // invalid). If mutatorState() == MutatorState::Running, then we're not currently sweeping, and therefore cannot be
    // destructing the object. The GC thread or JIT threads, unlike the mutator thread, are able to access classInfo
    // independent of whether the mutator thread is sweeping or not. Hence, we also check for ownerThread() !=
    // std::this_thread::get_id() to allow the GC thread or JIT threads to pass this assertion.
    ASSERT(vm.heap.mutatorState() == MutatorState::Running || vm.apiLock().ownerThread() != std::this_thread::get_id());
    return structure(vm)->classInfo();
}

inline bool JSCell::toBoolean(ExecState* exec) const
{
    if (isString())
        return static_cast<const JSString*>(this)->toBoolean();
    return !structure()->masqueradesAsUndefined(exec->lexicalGlobalObject());
}

inline TriState JSCell::pureToBoolean() const
{
    if (isString())
        return static_cast<const JSString*>(this)->toBoolean() ? TrueTriState : FalseTriState;
    if (isSymbol())
        return TrueTriState;
    return MixedTriState;
}

inline void JSCell::callDestructor(VM& vm)
{
    if (isZapped())
        return;
    ASSERT(structureID());
    if (inlineTypeFlags() & StructureIsImmortal) {
        Structure* structure = this->structure(vm);
        const ClassInfo* classInfo = structure->classInfo();
        MethodTable::DestroyFunctionPtr destroy = classInfo->methodTable.destroy;
        destroy(this);
    } else
        static_cast<JSDestructibleObject*>(this)->classInfo()->methodTable.destroy(this);
    zap();
}

inline void JSCell::lock()
{
    Atomic<IndexingType>* lock = bitwise_cast<Atomic<IndexingType>*>(&m_indexingTypeAndMisc);
    IndexingTypeLockAlgorithm::lock(*lock);
}

inline bool JSCell::tryLock()
{
    Atomic<IndexingType>* lock = bitwise_cast<Atomic<IndexingType>*>(&m_indexingTypeAndMisc);
    return IndexingTypeLockAlgorithm::tryLock(*lock);
}

inline void JSCell::unlock()
{
    Atomic<IndexingType>* lock = bitwise_cast<Atomic<IndexingType>*>(&m_indexingTypeAndMisc);
    IndexingTypeLockAlgorithm::unlock(*lock);
}

inline bool JSCell::isLocked() const
{
    Atomic<IndexingType>* lock = bitwise_cast<Atomic<IndexingType>*>(&m_indexingTypeAndMisc);
    return IndexingTypeLockAlgorithm::isLocked(*lock);
}

inline JSObject* JSCell::toObject(ExecState* exec, JSGlobalObject* globalObject) const
{
    if (isObject())
        return jsCast<JSObject*>(const_cast<JSCell*>(this));
    return toObjectSlow(exec, globalObject);
}

} // namespace JSC<|MERGE_RESOLUTION|>--- conflicted
+++ resolved
@@ -147,15 +147,11 @@
 {
     ASSERT(!DisallowGC::isGCDisallowedOnCurrentThread());
     ASSERT(size >= sizeof(T));
-<<<<<<< HEAD
-    JSCell* result = static_cast<JSCell*>(heap.allocateObjectOfType<T>(size));
+    JSCell* result = static_cast<JSCell*>(subspaceFor<T>(*heap.vm())->allocate(size));
 #if ENABLE(JS_MEMORY_TRACKING)
     if (Options::showAllocationBacktraces())
         HeapStatistics::showAllocBacktrace(&heap, size, result);
 #endif
-=======
-    JSCell* result = static_cast<JSCell*>(subspaceFor<T>(*heap.vm())->allocate(size));
->>>>>>> 05dda0ab
 #if ENABLE(GC_VALIDATION)
     ASSERT(!heap.vm()->isInitializingObject());
     heap.vm()->setInitializingObjectClass(T::info());
