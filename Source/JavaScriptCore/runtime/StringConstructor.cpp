--- conflicted
+++ resolved
@@ -144,11 +144,7 @@
     return JSValue::encode(StringObject::create(vm, structure, str));
 }
 
-<<<<<<< HEAD
-JSCell* stringConstructor(ExecState* exec, JSValue argument)
-=======
 JSString* stringConstructor(ExecState* exec, JSValue argument)
->>>>>>> 20415689
 {
     if (argument.isSymbol())
         return jsNontrivialString(exec, asSymbol(argument)->descriptiveString());
