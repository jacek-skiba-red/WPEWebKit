/*
 * Copyright (C) 2011-2018 Apple Inc. All rights reserved.
 *
 * Redistribution and use in source and binary forms, with or without
 * modification, are permitted provided that the following conditions
 * are met:
 * 1. Redistributions of source code must retain the above copyright
 *    notice, this list of conditions and the following disclaimer.
 * 2. Redistributions in binary form must reproduce the above copyright
 *    notice, this list of conditions and the following disclaimer in the
 *    documentation and/or other materials provided with the distribution.
 *
 * THIS SOFTWARE IS PROVIDED BY APPLE INC. ``AS IS'' AND ANY
 * EXPRESS OR IMPLIED WARRANTIES, INCLUDING, BUT NOT LIMITED TO, THE
 * IMPLIED WARRANTIES OF MERCHANTABILITY AND FITNESS FOR A PARTICULAR
 * PURPOSE ARE DISCLAIMED.  IN NO EVENT SHALL APPLE INC. OR
 * CONTRIBUTORS BE LIABLE FOR ANY DIRECT, INDIRECT, INCIDENTAL, SPECIAL,
 * EXEMPLARY, OR CONSEQUENTIAL DAMAGES (INCLUDING, BUT NOT LIMITED TO,
 * PROCUREMENT OF SUBSTITUTE GOODS OR SERVICES; LOSS OF USE, DATA, OR
 * PROFITS; OR BUSINESS INTERRUPTION) HOWEVER CAUSED AND ON ANY THEORY
 * OF LIABILITY, WHETHER IN CONTRACT, STRICT LIABILITY, OR TORT
 * (INCLUDING NEGLIGENCE OR OTHERWISE) ARISING IN ANY WAY OUT OF THE USE
 * OF THIS SOFTWARE, EVEN IF ADVISED OF THE POSSIBILITY OF SUCH DAMAGE. 
 */

#include "config.h"
#include "CommonSlowPaths.h"

#include "ArithProfile.h"
#include "ArrayConstructor.h"
#include "BuiltinNames.h"
#include "BytecodeStructs.h"
#include "CallFrame.h"
#include "ClonedArguments.h"
#include "CodeProfiling.h"
#include "CommonSlowPathsExceptions.h"
#include "DefinePropertyAttributes.h"
#include "DirectArguments.h"
#include "Error.h"
#include "ErrorHandlingScope.h"
#include "ExceptionFuzz.h"
#include "FrameTracers.h"
#include "GetterSetter.h"
#include "HostCallReturnValue.h"
#include "ICStats.h"
#include "Interpreter.h"
#include "IteratorOperations.h"
#include "JIT.h"
#include "JSArrayInlines.h"
#include "JSCInlines.h"
#include "JSCJSValue.h"
#include "JSFixedArray.h"
#include "JSGlobalObjectFunctions.h"
#include "JSImmutableButterfly.h"
#include "JSLexicalEnvironment.h"
#include "JSPropertyNameEnumerator.h"
#include "JSString.h"
#include "JSWithScope.h"
#include "LLIntCommon.h"
#include "LLIntExceptions.h"
#include "LowLevelInterpreter.h"
#include "MathCommon.h"
#include "ObjectConstructor.h"
#include "OpcodeInlines.h"
#include "ScopedArguments.h"
#include "StructureRareDataInlines.h"
#include "ThunkGenerators.h"
#include "TypeProfilerLog.h"
#include <wtf/StringPrintStream.h>
#include <wtf/Variant.h>

namespace JSC {

#define BEGIN_NO_SET_PC() \
    VM& vm = exec->vm();      \
    NativeCallFrameTracer tracer(&vm, exec); \
    auto throwScope = DECLARE_THROW_SCOPE(vm); \
    UNUSED_PARAM(throwScope)

#ifndef NDEBUG
#define SET_PC_FOR_STUBS() do { \
        exec->codeBlock()->bytecodeOffset(pc); \
        exec->setCurrentVPC(pc + 1); \
    } while (false)
#else
#define SET_PC_FOR_STUBS() do { \
        exec->setCurrentVPC(pc + 1); \
    } while (false)
#endif

#define RETURN_TO_THROW(exec, pc)   pc = LLInt::returnToThrow(exec)

#define BEGIN()                           \
    BEGIN_NO_SET_PC();                    \
    SET_PC_FOR_STUBS()

#define OP(index) (exec->uncheckedR(pc[index].u.operand))
#define OP_C(index) (exec->r(pc[index].u.operand))

#define GET(operand) (exec->uncheckedR(operand))
#define GET_C(operand) (exec->r(operand))

#define RETURN_TWO(first, second) do {       \
        return encodeResult(first, second);        \
    } while (false)

#define END_IMPL() RETURN_TWO(pc, exec)

#define THROW(exceptionToThrow) do {                        \
        throwException(exec, throwScope, exceptionToThrow); \
        RETURN_TO_THROW(exec, pc);                          \
        END_IMPL();                                         \
    } while (false)

#define CHECK_EXCEPTION() do {                    \
        doExceptionFuzzingIfEnabled(exec, throwScope, "CommonSlowPaths", pc);   \
        if (UNLIKELY(throwScope.exception())) {   \
            RETURN_TO_THROW(exec, pc);            \
            END_IMPL();                           \
        }                                         \
    } while (false)

#define END() do {                        \
        CHECK_EXCEPTION();                \
        END_IMPL();                       \
    } while (false)

#define BRANCH(opcode, condition) do {                      \
        bool bCondition = (condition);                         \
        CHECK_EXCEPTION();                                  \
        if (bCondition)                                        \
            pc += pc[OPCODE_LENGTH(opcode) - 1].u.operand;        \
        else                                                      \
            pc += OPCODE_LENGTH(opcode);                          \
        END_IMPL();                                         \
    } while (false)

#define RETURN_WITH_PROFILING(value__, profilingAction__) do { \
        JSValue returnValue__ = (value__);  \
        CHECK_EXCEPTION();                  \
        OP(1) = returnValue__;              \
        profilingAction__;                  \
        END_IMPL();                         \
    } while (false)

#define RETURN(value) \
    RETURN_WITH_PROFILING(value, { })

#define RETURN_PROFILED(opcode__, value__) \
    RETURN_WITH_PROFILING(value__, PROFILE_VALUE(opcode__, returnValue__))

#define PROFILE_VALUE(opcode, value) do { \
        pc[OPCODE_LENGTH(opcode) - 1].u.profile->m_buckets[0] = \
        JSValue::encode(value);                  \
    } while (false)

#define CALL_END_IMPL(exec, callTarget, callTargetTag) \
    RETURN_TWO(retagCodePtr((callTarget), callTargetTag, SlowPathPtrTag), (exec))

#define CALL_CHECK_EXCEPTION(exec, pc) do {                          \
        ExecState* cceExec = (exec);                                 \
        Instruction* ccePC = (pc);                                   \
        if (UNLIKELY(throwScope.exception()))                        \
            CALL_END_IMPL(cceExec, LLInt::callToThrow(cceExec), ExceptionHandlerPtrTag); \
    } while (false)

SLOW_PATH_DECL(slow_path_call_arityCheck)
{
    BEGIN();
    int slotsToAdd = CommonSlowPaths::arityCheckFor(exec, vm, CodeForCall);
    if (slotsToAdd < 0) {
        exec = exec->callerFrame();
        vm.topCallFrame = exec;
        ErrorHandlingScope errorScope(vm);
        throwScope.release();
        CommonSlowPaths::interpreterThrowInCaller(exec, createStackOverflowError(exec));
        RETURN_TWO(bitwise_cast<void*>(static_cast<uintptr_t>(1)), exec);
    }
    RETURN_TWO(0, bitwise_cast<void*>(static_cast<uintptr_t>(slotsToAdd)));
}

SLOW_PATH_DECL(slow_path_construct_arityCheck)
{
    BEGIN();
    int slotsToAdd = CommonSlowPaths::arityCheckFor(exec, vm, CodeForConstruct);
    if (slotsToAdd < 0) {
        exec = exec->callerFrame();
        vm.topCallFrame = exec;
        ErrorHandlingScope errorScope(vm);
        CommonSlowPaths::interpreterThrowInCaller(exec, createStackOverflowError(exec));
        RETURN_TWO(bitwise_cast<void*>(static_cast<uintptr_t>(1)), exec);
    }
    RETURN_TWO(0, bitwise_cast<void*>(static_cast<uintptr_t>(slotsToAdd)));
}

SLOW_PATH_DECL(slow_path_create_direct_arguments)
{
    BEGIN();
    RETURN(DirectArguments::createByCopying(exec));
}

SLOW_PATH_DECL(slow_path_create_scoped_arguments)
{
    BEGIN();
    JSLexicalEnvironment* scope = jsCast<JSLexicalEnvironment*>(OP(2).jsValue());
    ScopedArgumentsTable* table = scope->symbolTable()->arguments();
    RETURN(ScopedArguments::createByCopying(exec, table, scope));
}

SLOW_PATH_DECL(slow_path_create_cloned_arguments)
{
    BEGIN();
    RETURN(ClonedArguments::createWithMachineFrame(exec, exec, ArgumentsMode::Cloned));
}

SLOW_PATH_DECL(slow_path_create_this)
{
    BEGIN();
    auto& bytecode = *reinterpret_cast<OpCreateThis*>(pc);
    JSObject* result;
    JSObject* constructorAsObject = asObject(GET(bytecode.callee()).jsValue());
    if (constructorAsObject->type() == JSFunctionType && jsCast<JSFunction*>(constructorAsObject)->canUseAllocationProfile()) {
        JSFunction* constructor = jsCast<JSFunction*>(constructorAsObject);
        WriteBarrier<JSCell>& cachedCallee = bytecode.cachedCallee();
        if (!cachedCallee)
            cachedCallee.set(vm, exec->codeBlock(), constructor);
        else if (cachedCallee.unvalidatedGet() != JSCell::seenMultipleCalleeObjects() && cachedCallee.get() != constructor)
            cachedCallee.setWithoutWriteBarrier(JSCell::seenMultipleCalleeObjects());

        size_t inlineCapacity = bytecode.inlineCapacity();
        ObjectAllocationProfile* allocationProfile = constructor->ensureRareDataAndAllocationProfile(exec, inlineCapacity)->objectAllocationProfile();
        Structure* structure = allocationProfile->structure();
        result = constructEmptyObject(exec, structure);
        if (structure->hasPolyProto()) {
            JSObject* prototype = allocationProfile->prototype();
            ASSERT(prototype == constructor->prototypeForConstruction(vm, exec));
            result->putDirect(vm, knownPolyProtoOffset, prototype);
            prototype->didBecomePrototype();
            ASSERT_WITH_MESSAGE(!hasIndexedProperties(result->indexingType()), "We rely on JSFinalObject not starting out with an indexing type otherwise we would potentially need to convert to slow put storage");
        }
    } else {
        // http://ecma-international.org/ecma-262/6.0/#sec-ordinarycreatefromconstructor
        JSValue proto = constructorAsObject->get(exec, vm.propertyNames->prototype);
        CHECK_EXCEPTION();
        if (proto.isObject())
            result = constructEmptyObject(exec, asObject(proto));
        else
            result = constructEmptyObject(exec);
    }
    RETURN(result);
}

SLOW_PATH_DECL(slow_path_to_this)
{
    BEGIN();
    JSValue v1 = OP(1).jsValue();
    if (v1.isCell()) {
        Structure* myStructure = v1.asCell()->structure(vm);
        Structure* otherStructure = pc[2].u.structure.get();
        if (myStructure != otherStructure) {
            if (otherStructure)
                pc[3].u.toThisStatus = ToThisConflicted;
            pc[2].u.structure.set(vm, exec->codeBlock(), myStructure);
        }
    } else {
        pc[3].u.toThisStatus = ToThisConflicted;
        pc[2].u.structure.clear();
    }
    // Note: We only need to do this value profiling here on the slow path. The fast path
    // just returns the input to to_this if the structure check succeeds. If the structure
    // check succeeds, doing value profiling here is equivalent to doing it with a potentially
    // different object that still has the same structure on the fast path since it'll produce
    // the same SpeculatedType. Therefore, we don't need to worry about value profiling on the
    // fast path.
    RETURN_PROFILED(op_to_this, v1.toThis(exec, exec->codeBlock()->isStrictMode() ? StrictMode : NotStrictMode));
}

SLOW_PATH_DECL(slow_path_throw_tdz_error)
{
    BEGIN();
    THROW(createTDZError(exec));
}

SLOW_PATH_DECL(slow_path_check_tdz)
{
    BEGIN();
    THROW(createTDZError(exec));
}

SLOW_PATH_DECL(slow_path_throw_strict_mode_readonly_property_write_error)
{
    BEGIN();
    THROW(createTypeError(exec, ReadonlyPropertyWriteError));
}

SLOW_PATH_DECL(slow_path_not)
{
    BEGIN();
    RETURN(jsBoolean(!OP_C(2).jsValue().toBoolean(exec)));
}

SLOW_PATH_DECL(slow_path_eq)
{
    BEGIN();
    RETURN(jsBoolean(JSValue::equal(exec, OP_C(2).jsValue(), OP_C(3).jsValue())));
}

SLOW_PATH_DECL(slow_path_neq)
{
    BEGIN();
    RETURN(jsBoolean(!JSValue::equal(exec, OP_C(2).jsValue(), OP_C(3).jsValue())));
}

SLOW_PATH_DECL(slow_path_stricteq)
{
    BEGIN();
    RETURN(jsBoolean(JSValue::strictEqual(exec, OP_C(2).jsValue(), OP_C(3).jsValue())));
}

SLOW_PATH_DECL(slow_path_nstricteq)
{
    BEGIN();
    RETURN(jsBoolean(!JSValue::strictEqual(exec, OP_C(2).jsValue(), OP_C(3).jsValue())));
}

SLOW_PATH_DECL(slow_path_less)
{
    BEGIN();
    RETURN(jsBoolean(jsLess<true>(exec, OP_C(2).jsValue(), OP_C(3).jsValue())));
}

SLOW_PATH_DECL(slow_path_lesseq)
{
    BEGIN();
    RETURN(jsBoolean(jsLessEq<true>(exec, OP_C(2).jsValue(), OP_C(3).jsValue())));
}

SLOW_PATH_DECL(slow_path_greater)
{
    BEGIN();
    RETURN(jsBoolean(jsLess<false>(exec, OP_C(3).jsValue(), OP_C(2).jsValue())));
}

SLOW_PATH_DECL(slow_path_greatereq)
{
    BEGIN();
    RETURN(jsBoolean(jsLessEq<false>(exec, OP_C(3).jsValue(), OP_C(2).jsValue())));
}

SLOW_PATH_DECL(slow_path_inc)
{
    BEGIN();
    RETURN(jsNumber(OP(1).jsValue().toNumber(exec) + 1));
}

SLOW_PATH_DECL(slow_path_dec)
{
    BEGIN();
    RETURN(jsNumber(OP(1).jsValue().toNumber(exec) - 1));
}

SLOW_PATH_DECL(slow_path_to_string)
{
    BEGIN();
    RETURN(OP_C(2).jsValue().toString(exec));
}

#if ENABLE(JIT)
static void updateArithProfileForUnaryArithOp(Instruction* pc, JSValue result, JSValue operand)
{
    ArithProfile& profile = *bitwise_cast<ArithProfile*>(&pc[3].u.operand);
    profile.observeLHS(operand);
    ASSERT(result.isNumber() || result.isBigInt());
    if (result.isNumber()) {
        if (!result.isInt32()) {
            if (operand.isInt32())
                profile.setObservedInt32Overflow();
            
            double doubleVal = result.asNumber();
            if (!doubleVal && std::signbit(doubleVal))
                profile.setObservedNegZeroDouble();
            else {
                profile.setObservedNonNegZeroDouble();
                
                // The Int52 overflow check here intentionally omits 1ll << 51 as a valid negative Int52 value.
                // Therefore, we will get a false positive if the result is that value. This is intentionally
                // done to simplify the checking algorithm.
                static const int64_t int52OverflowPoint = (1ll << 51);
                int64_t int64Val = static_cast<int64_t>(std::abs(doubleVal));
                if (int64Val >= int52OverflowPoint)
                    profile.setObservedInt52Overflow();
            }
        }
    } else
        profile.setObservedNonNumber();
}
#else
static void updateArithProfileForUnaryArithOp(Instruction*, JSValue, JSValue) { }
#endif

SLOW_PATH_DECL(slow_path_negate)
{
    BEGIN();
    JSValue operand = OP_C(2).jsValue();
    JSValue primValue = operand.toPrimitive(exec, PreferNumber);
    CHECK_EXCEPTION();

    if (primValue.isBigInt()) {
        JSBigInt* result = JSBigInt::unaryMinus(vm, asBigInt(primValue));
        RETURN_WITH_PROFILING(result, {
            updateArithProfileForUnaryArithOp(pc, result, operand);
        });
    }
    
    JSValue result = jsNumber(-primValue.toNumber(exec));
    CHECK_EXCEPTION();
    RETURN_WITH_PROFILING(result, {
        updateArithProfileForUnaryArithOp(pc, result, operand);
    });
}

#if ENABLE(DFG_JIT)
static void updateArithProfileForBinaryArithOp(ExecState* exec, Instruction* pc, JSValue result, JSValue left, JSValue right)
{
    CodeBlock* codeBlock = exec->codeBlock();
    ArithProfile& profile = *codeBlock->arithProfileForPC(pc);

    if (result.isNumber()) {
        if (!result.isInt32()) {
            if (left.isInt32() && right.isInt32())
                profile.setObservedInt32Overflow();

            double doubleVal = result.asNumber();
            if (!doubleVal && std::signbit(doubleVal))
                profile.setObservedNegZeroDouble();
            else {
                profile.setObservedNonNegZeroDouble();

                // The Int52 overflow check here intentionally omits 1ll << 51 as a valid negative Int52 value.
                // Therefore, we will get a false positive if the result is that value. This is intentionally
                // done to simplify the checking algorithm.
                static const int64_t int52OverflowPoint = (1ll << 51);
                int64_t int64Val = static_cast<int64_t>(std::abs(doubleVal));
                if (int64Val >= int52OverflowPoint)
                    profile.setObservedInt52Overflow();
            }
        }
    } else
        profile.setObservedNonNumber();
}
#else
static void updateArithProfileForBinaryArithOp(ExecState*, Instruction*, JSValue, JSValue, JSValue) { }
#endif

SLOW_PATH_DECL(slow_path_to_number)
{
    BEGIN();
    JSValue argument = OP_C(2).jsValue();
    JSValue result = jsNumber(argument.toNumber(exec));
    RETURN_PROFILED(op_to_number, result);
}

SLOW_PATH_DECL(slow_path_to_object)
{
    BEGIN();
    JSValue argument = OP_C(2).jsValue();
    if (UNLIKELY(argument.isUndefinedOrNull())) {
        const Identifier& ident = exec->codeBlock()->identifier(pc[3].u.operand);
        if (!ident.isEmpty())
            THROW(createTypeError(exec, ident.impl()));
    }
    JSObject* result = argument.toObject(exec);
    RETURN_PROFILED(op_to_object, result);
}

SLOW_PATH_DECL(slow_path_add)
{
    BEGIN();
    JSValue v1 = OP_C(2).jsValue();
    JSValue v2 = OP_C(3).jsValue();
    JSValue result;

    ArithProfile& arithProfile = *exec->codeBlock()->arithProfileForPC(pc);
    arithProfile.observeLHSAndRHS(v1, v2);

    if (v1.isString() && !v2.isObject()) {
        JSString* v2String = v2.toString(exec);
        if (LIKELY(!throwScope.exception()))
            result = jsString(exec, asString(v1), v2String);
    } else if (v1.isNumber() && v2.isNumber())
        result = jsNumber(v1.asNumber() + v2.asNumber());
    else
        result = jsAddSlowCase(exec, v1, v2);

    RETURN_WITH_PROFILING(result, {
        updateArithProfileForBinaryArithOp(exec, pc, result, v1, v2);
    });
}

// The following arithmetic and bitwise operations need to be sure to run
// toNumber() on their operands in order.  (A call to toNumber() is idempotent
// if an exception is already set on the ExecState.)

SLOW_PATH_DECL(slow_path_mul)
{
    BEGIN();
    JSValue left = OP_C(2).jsValue();
    JSValue right = OP_C(3).jsValue();
    JSValue result = jsMul(exec, left, right);
    CHECK_EXCEPTION();
    RETURN_WITH_PROFILING(result, {
        updateArithProfileForBinaryArithOp(exec, pc, result, left, right);
    });
}

SLOW_PATH_DECL(slow_path_sub)
{
    BEGIN();
    JSValue left = OP_C(2).jsValue();
    JSValue right = OP_C(3).jsValue();
    auto leftNumeric = left.toNumeric(exec);
    CHECK_EXCEPTION();
    auto rightNumeric = right.toNumeric(exec);
    CHECK_EXCEPTION();

    if (WTF::holds_alternative<JSBigInt*>(leftNumeric) || WTF::holds_alternative<JSBigInt*>(rightNumeric)) {
        if (WTF::holds_alternative<JSBigInt*>(leftNumeric) && WTF::holds_alternative<JSBigInt*>(rightNumeric)) {
            JSBigInt* result = JSBigInt::sub(vm, WTF::get<JSBigInt*>(leftNumeric), WTF::get<JSBigInt*>(rightNumeric));
            RETURN_WITH_PROFILING(result, {
                updateArithProfileForBinaryArithOp(exec, pc, result, left, right);
            });
        }

        THROW(createTypeError(exec, "Invalid mix of BigInt and other type in subtraction."));
    }

<<<<<<< HEAD
#if CPU(MIPS) && defined(__GLIBC__)
    // on MIPS, the GLIBC version of the softfp double substraction sometimes
    // returns impure NaNs
    JSValue result = jsNumber(purifyNaN(WTF::get<double>(leftNumeric) - WTF::get<double>(rightNumeric)));
#else
    JSValue result = jsNumber(WTF::get<double>(leftNumeric) - WTF::get<double>(rightNumeric));
#endif
=======
    JSValue result = jsNumber(WTF::get<double>(leftNumeric) - WTF::get<double>(rightNumeric));
>>>>>>> 20415689
    RETURN_WITH_PROFILING(result, {
        updateArithProfileForBinaryArithOp(exec, pc, result, left, right);
    });
}

SLOW_PATH_DECL(slow_path_div)
{
    BEGIN();
    JSValue left = OP_C(2).jsValue();
    JSValue right = OP_C(3).jsValue();
    auto leftNumeric = left.toNumeric(exec);
    CHECK_EXCEPTION();
    auto rightNumeric = right.toNumeric(exec);
    CHECK_EXCEPTION();

    if (WTF::holds_alternative<JSBigInt*>(leftNumeric) || WTF::holds_alternative<JSBigInt*>(rightNumeric)) {
        if (WTF::holds_alternative<JSBigInt*>(leftNumeric) && WTF::holds_alternative<JSBigInt*>(rightNumeric)) {
            JSBigInt* result = JSBigInt::divide(exec, WTF::get<JSBigInt*>(leftNumeric), WTF::get<JSBigInt*>(rightNumeric));
            CHECK_EXCEPTION();
            RETURN_WITH_PROFILING(result, {
                updateArithProfileForBinaryArithOp(exec, pc, result, left, right);
            });
        }

        THROW(createTypeError(exec, "Invalid mix of BigInt and other type in division."));
    }

    double a = WTF::get<double>(leftNumeric);
    double b = WTF::get<double>(rightNumeric);
    JSValue result = jsNumber(a / b);
    RETURN_WITH_PROFILING(result, {
        updateArithProfileForBinaryArithOp(exec, pc, result, left, right);
    });
}

SLOW_PATH_DECL(slow_path_mod)
{
    BEGIN();
    JSValue left = OP_C(2).jsValue();
    JSValue right = OP_C(3).jsValue();
    auto leftNumeric = left.toNumeric(exec);
    CHECK_EXCEPTION();
    auto rightNumeric = right.toNumeric(exec);
    CHECK_EXCEPTION();
    
    if (WTF::holds_alternative<JSBigInt*>(leftNumeric) || WTF::holds_alternative<JSBigInt*>(rightNumeric)) {
        if (WTF::holds_alternative<JSBigInt*>(leftNumeric) && WTF::holds_alternative<JSBigInt*>(rightNumeric)) {
            JSBigInt* result = JSBigInt::remainder(exec, WTF::get<JSBigInt*>(leftNumeric), WTF::get<JSBigInt*>(rightNumeric));
            CHECK_EXCEPTION();
            RETURN(result);
        }

        THROW(createTypeError(exec, "Invalid mix of BigInt and other type in remainder operation."));
    }
    
    double a = WTF::get<double>(leftNumeric);
    double b = WTF::get<double>(rightNumeric);
<<<<<<< HEAD
#if CPU(MIPS)
    // When passed a NaN as parameter, fmod() tends to return an impure NaN on
    // MIPS (both with uclibc and glibc).
    RETURN(jsNumber(purifyNaN(fmod(a, b))));
#else
=======
>>>>>>> 20415689
    RETURN(jsNumber(jsMod(a, b)));
#endif
}

SLOW_PATH_DECL(slow_path_pow)
{
    BEGIN();
    double a = OP_C(2).jsValue().toNumber(exec);
    if (UNLIKELY(throwScope.exception()))
        RETURN(JSValue());
    double b = OP_C(3).jsValue().toNumber(exec);
    if (UNLIKELY(throwScope.exception()))
        RETURN(JSValue());
    RETURN(jsNumber(operationMathPow(a, b)));
}

SLOW_PATH_DECL(slow_path_lshift)
{
    BEGIN();
    int32_t a = OP_C(2).jsValue().toInt32(exec);
    if (UNLIKELY(throwScope.exception()))
        RETURN(JSValue());
    uint32_t b = OP_C(3).jsValue().toUInt32(exec);
    RETURN(jsNumber(a << (b & 31)));
}

SLOW_PATH_DECL(slow_path_rshift)
{
    BEGIN();
    int32_t a = OP_C(2).jsValue().toInt32(exec);
    if (UNLIKELY(throwScope.exception()))
        RETURN(JSValue());
    uint32_t b = OP_C(3).jsValue().toUInt32(exec);
    RETURN(jsNumber(a >> (b & 31)));
}

SLOW_PATH_DECL(slow_path_urshift)
{
    BEGIN();
    uint32_t a = OP_C(2).jsValue().toUInt32(exec);
    if (UNLIKELY(throwScope.exception()))
        RETURN(JSValue());
    uint32_t b = OP_C(3).jsValue().toUInt32(exec);
    RETURN(jsNumber(static_cast<int32_t>(a >> (b & 31))));
}

SLOW_PATH_DECL(slow_path_unsigned)
{
    BEGIN();
    uint32_t a = OP_C(2).jsValue().toUInt32(exec);
    RETURN(jsNumber(a));
}

SLOW_PATH_DECL(slow_path_bitand)
{
    BEGIN();
    int32_t a = OP_C(2).jsValue().toInt32(exec);
    if (UNLIKELY(throwScope.exception()))
        RETURN(JSValue());
    int32_t b = OP_C(3).jsValue().toInt32(exec);
    RETURN(jsNumber(a & b));
}

SLOW_PATH_DECL(slow_path_bitor)
{
    BEGIN();
    int32_t a = OP_C(2).jsValue().toInt32(exec);
    if (UNLIKELY(throwScope.exception()))
        RETURN(JSValue());
    int32_t b = OP_C(3).jsValue().toInt32(exec);
    RETURN(jsNumber(a | b));
}

SLOW_PATH_DECL(slow_path_bitxor)
{
    BEGIN();
    int32_t a = OP_C(2).jsValue().toInt32(exec);
    if (UNLIKELY(throwScope.exception()))
        RETURN(JSValue());
    int32_t b = OP_C(3).jsValue().toInt32(exec);
    RETURN(jsNumber(a ^ b));
}

SLOW_PATH_DECL(slow_path_typeof)
{
    BEGIN();
    RETURN(jsTypeStringForValue(exec, OP_C(2).jsValue()));
}

SLOW_PATH_DECL(slow_path_is_object_or_null)
{
    BEGIN();
    RETURN(jsBoolean(jsIsObjectTypeOrNull(exec, OP_C(2).jsValue())));
}

SLOW_PATH_DECL(slow_path_is_function)
{
    BEGIN();
    RETURN(jsBoolean(OP_C(2).jsValue().isFunction(vm)));
<<<<<<< HEAD
}

SLOW_PATH_DECL(slow_path_in_by_val)
{
    BEGIN();
    RETURN(jsBoolean(CommonSlowPaths::opInByVal(exec, OP_C(2).jsValue(), OP_C(3).jsValue(), pc[4].u.arrayProfile)));
}

SLOW_PATH_DECL(slow_path_in_by_id)
{
    BEGIN();
=======
}

SLOW_PATH_DECL(slow_path_in_by_val)
{
    BEGIN();
    RETURN(jsBoolean(CommonSlowPaths::opInByVal(exec, OP_C(2).jsValue(), OP_C(3).jsValue(), arrayProfileFor<OpInByValShape>(pc))));
}

SLOW_PATH_DECL(slow_path_in_by_id)
{
    BEGIN();
>>>>>>> 20415689

    JSValue baseValue = OP_C(2).jsValue();
    if (!baseValue.isObject())
        THROW(createInvalidInParameterError(exec, baseValue));

    RETURN(jsBoolean(asObject(baseValue)->hasProperty(exec, exec->codeBlock()->identifier(pc[3].u.operand))));
}

SLOW_PATH_DECL(slow_path_del_by_val)
{
    BEGIN();
    JSValue baseValue = OP_C(2).jsValue();
    JSObject* baseObject = baseValue.toObject(exec);
    CHECK_EXCEPTION();
    
    JSValue subscript = OP_C(3).jsValue();
    
    bool couldDelete;
    
    uint32_t i;
    if (subscript.getUInt32(i))
        couldDelete = baseObject->methodTable(vm)->deletePropertyByIndex(baseObject, exec, i);
    else {
        CHECK_EXCEPTION();
        auto property = subscript.toPropertyKey(exec);
        CHECK_EXCEPTION();
        couldDelete = baseObject->methodTable(vm)->deleteProperty(baseObject, exec, property);
    }
    
    if (!couldDelete && exec->codeBlock()->isStrictMode())
        THROW(createTypeError(exec, UnableToDeletePropertyError));
    
    RETURN(jsBoolean(couldDelete));
}

SLOW_PATH_DECL(slow_path_strcat)
{
    BEGIN();
    RETURN(jsStringFromRegisterArray(exec, &OP(2), pc[3].u.operand));
}

SLOW_PATH_DECL(slow_path_to_primitive)
{
    BEGIN();
    RETURN(OP_C(2).jsValue().toPrimitive(exec));
}

SLOW_PATH_DECL(slow_path_enter)
{
    BEGIN();
    CodeBlock* codeBlock = exec->codeBlock();
    Heap::heap(codeBlock)->writeBarrier(codeBlock);
    END();
}

SLOW_PATH_DECL(slow_path_get_enumerable_length)
{
    BEGIN();
    JSValue enumeratorValue = OP(2).jsValue();
    if (enumeratorValue.isUndefinedOrNull())
        RETURN(jsNumber(0));

    JSPropertyNameEnumerator* enumerator = jsCast<JSPropertyNameEnumerator*>(enumeratorValue.asCell());

    RETURN(jsNumber(enumerator->indexedLength()));
}

SLOW_PATH_DECL(slow_path_has_indexed_property)
{
    BEGIN();
    JSObject* base = OP(2).jsValue().toObject(exec);
    CHECK_EXCEPTION();
    JSValue property = OP(3).jsValue();
    arrayProfileFor<OpHasIndexedPropertyShape>(pc)->observeStructure(base->structure(vm));
    ASSERT(property.isUInt32());
    RETURN(jsBoolean(base->hasPropertyGeneric(exec, property.asUInt32(), PropertySlot::InternalMethodType::GetOwnProperty)));
}

SLOW_PATH_DECL(slow_path_has_structure_property)
{
    BEGIN();
    JSObject* base = OP(2).jsValue().toObject(exec);
    CHECK_EXCEPTION();
    JSValue property = OP(3).jsValue();
    ASSERT(property.isString());
    JSPropertyNameEnumerator* enumerator = jsCast<JSPropertyNameEnumerator*>(OP(4).jsValue().asCell());
    if (base->structure(vm)->id() == enumerator->cachedStructureID())
        RETURN(jsBoolean(true));
    JSString* string = asString(property);
    auto propertyName = string->toIdentifier(exec);
    CHECK_EXCEPTION();
    RETURN(jsBoolean(base->hasPropertyGeneric(exec, propertyName, PropertySlot::InternalMethodType::GetOwnProperty)));
}

SLOW_PATH_DECL(slow_path_has_generic_property)
{
    BEGIN();
    JSObject* base = OP(2).jsValue().toObject(exec);
    CHECK_EXCEPTION();
    JSValue property = OP(3).jsValue();
    JSString* string = asString(property);
    auto propertyName = string->toIdentifier(exec);
    CHECK_EXCEPTION();
    RETURN(jsBoolean(base->hasPropertyGeneric(exec, propertyName, PropertySlot::InternalMethodType::GetOwnProperty)));
}

SLOW_PATH_DECL(slow_path_get_direct_pname)
{
    BEGIN();
    JSValue baseValue = OP_C(2).jsValue();
    JSValue property = OP(3).jsValue();
    JSString* string = asString(property);
    auto propertyName = string->toIdentifier(exec);
    CHECK_EXCEPTION();
    RETURN(baseValue.get(exec, propertyName));
}

SLOW_PATH_DECL(slow_path_get_property_enumerator)
{
    BEGIN();
    JSValue baseValue = OP(2).jsValue();
    if (baseValue.isUndefinedOrNull())
        RETURN(JSPropertyNameEnumerator::create(vm));

    JSObject* base = baseValue.toObject(exec);
    CHECK_EXCEPTION();

    RETURN(propertyNameEnumerator(exec, base));
}

SLOW_PATH_DECL(slow_path_next_structure_enumerator_pname)
{
    BEGIN();
    JSPropertyNameEnumerator* enumerator = jsCast<JSPropertyNameEnumerator*>(OP(2).jsValue().asCell());
    uint32_t index = OP(3).jsValue().asUInt32();

    JSString* propertyName = nullptr;
    if (index < enumerator->endStructurePropertyIndex())
        propertyName = enumerator->propertyNameAtIndex(index);
    RETURN(propertyName ? propertyName : jsNull());
}

SLOW_PATH_DECL(slow_path_next_generic_enumerator_pname)
{
    BEGIN();
    JSPropertyNameEnumerator* enumerator = jsCast<JSPropertyNameEnumerator*>(OP(2).jsValue().asCell());
    uint32_t index = OP(3).jsValue().asUInt32();

    JSString* propertyName = nullptr;
    if (enumerator->endStructurePropertyIndex() <= index && index < enumerator->endGenericPropertyIndex())
        propertyName = enumerator->propertyNameAtIndex(index);
    RETURN(propertyName ? propertyName : jsNull());
}

SLOW_PATH_DECL(slow_path_to_index_string)
{
    BEGIN();
    RETURN(jsString(exec, Identifier::from(exec, OP(2).jsValue().asUInt32()).string()));
}

SLOW_PATH_DECL(slow_path_profile_type_clear_log)
{
    BEGIN();
    vm.typeProfilerLog()->processLogEntries("LLInt log full."_s);
    END();
}

SLOW_PATH_DECL(slow_path_unreachable)
{
    BEGIN();
    UNREACHABLE_FOR_PLATFORM();
    END();
}

SLOW_PATH_DECL(slow_path_create_lexical_environment)
{
    BEGIN();
    int scopeReg = pc[2].u.operand;
    JSScope* currentScope = exec->uncheckedR(scopeReg).Register::scope();
    SymbolTable* symbolTable = jsCast<SymbolTable*>(OP_C(3).jsValue());
    JSValue initialValue = OP_C(4).jsValue();
    ASSERT(initialValue == jsUndefined() || initialValue == jsTDZValue());
    JSScope* newScope = JSLexicalEnvironment::create(vm, exec->lexicalGlobalObject(), currentScope, symbolTable, initialValue);
    RETURN(newScope);
}

SLOW_PATH_DECL(slow_path_push_with_scope)
{
    BEGIN();
    JSObject* newScope = OP_C(3).jsValue().toObject(exec);
    CHECK_EXCEPTION();

    int scopeReg = pc[2].u.operand;
    JSScope* currentScope = exec->uncheckedR(scopeReg).Register::scope();
    RETURN(JSWithScope::create(vm, exec->lexicalGlobalObject(), currentScope, newScope));
}

SLOW_PATH_DECL(slow_path_resolve_scope_for_hoisting_func_decl_in_eval)
{
    BEGIN();
    const Identifier& ident = exec->codeBlock()->identifier(pc[3].u.operand);
    JSScope* scope = exec->uncheckedR(pc[2].u.operand).Register::scope();
    JSValue resolvedScope = JSScope::resolveScopeForHoistingFuncDeclInEval(exec, scope, ident);

    CHECK_EXCEPTION();

    RETURN(resolvedScope);
}

SLOW_PATH_DECL(slow_path_resolve_scope)
{
    BEGIN();
    const Identifier& ident = exec->codeBlock()->identifier(pc[3].u.operand);
    JSScope* scope = exec->uncheckedR(pc[2].u.operand).Register::scope();
    JSObject* resolvedScope = JSScope::resolve(exec, scope, ident);
    // Proxy can throw an error here, e.g. Proxy in with statement's @unscopables.
    CHECK_EXCEPTION();

    ResolveType resolveType = static_cast<ResolveType>(pc[4].u.operand);

    // ModuleVar does not keep the scope register value alive in DFG.
    ASSERT(resolveType != ModuleVar);

    if (resolveType == UnresolvedProperty || resolveType == UnresolvedPropertyWithVarInjectionChecks) {
        if (resolvedScope->isGlobalObject()) {
            JSGlobalObject* globalObject = jsCast<JSGlobalObject*>(resolvedScope);
            bool hasProperty = globalObject->hasProperty(exec, ident);
            CHECK_EXCEPTION();
            if (hasProperty) {
                ConcurrentJSLocker locker(exec->codeBlock()->m_lock);
                if (resolveType == UnresolvedProperty)
                    pc[4].u.operand = GlobalProperty;
                else
                    pc[4].u.operand = GlobalPropertyWithVarInjectionChecks;

                pc[6].u.pointer = globalObject;
            }
        } else if (resolvedScope->isGlobalLexicalEnvironment()) {
            JSGlobalLexicalEnvironment* globalLexicalEnvironment = jsCast<JSGlobalLexicalEnvironment*>(resolvedScope);
            ConcurrentJSLocker locker(exec->codeBlock()->m_lock);
            if (resolveType == UnresolvedProperty)
                pc[4].u.operand = GlobalLexicalVar;
            else
                pc[4].u.operand = GlobalLexicalVarWithVarInjectionChecks;
            pc[6].u.pointer = globalLexicalEnvironment;
        }
    }

    RETURN(resolvedScope);
}

SLOW_PATH_DECL(slow_path_create_rest)
{
    BEGIN();
    unsigned arraySize = OP_C(2).jsValue().asUInt32();
    JSGlobalObject* globalObject = exec->lexicalGlobalObject();
    Structure* structure = globalObject->restParameterStructure();
    unsigned numParamsToSkip = pc[3].u.unsignedValue;
    JSValue* argumentsToCopyRegion = exec->addressOfArgumentsStart() + numParamsToSkip;
    RETURN(constructArray(exec, structure, argumentsToCopyRegion, arraySize));
}

SLOW_PATH_DECL(slow_path_get_by_id_with_this)
{
    BEGIN();
    const Identifier& ident = exec->codeBlock()->identifier(pc[4].u.operand);
    JSValue baseValue = OP_C(2).jsValue();
    JSValue thisVal = OP_C(3).jsValue();
    PropertySlot slot(thisVal, PropertySlot::PropertySlot::InternalMethodType::Get);
    JSValue result = baseValue.get(exec, ident, slot);
    RETURN_PROFILED(op_get_by_id_with_this, result);
}

SLOW_PATH_DECL(slow_path_get_by_val_with_this)
{
    BEGIN();

    JSValue baseValue = OP_C(2).jsValue();
    JSValue thisValue = OP_C(3).jsValue();
    JSValue subscript = OP_C(4).jsValue();

    if (LIKELY(baseValue.isCell() && subscript.isString())) {
        Structure& structure = *baseValue.asCell()->structure(vm);
        if (JSCell::canUseFastGetOwnProperty(structure)) {
            if (RefPtr<AtomicStringImpl> existingAtomicString = asString(subscript)->toExistingAtomicString(exec)) {
                if (JSValue result = baseValue.asCell()->fastGetOwnProperty(vm, structure, existingAtomicString.get()))
                    RETURN_PROFILED(op_get_by_val_with_this, result);
            }
        }
    }
    
    PropertySlot slot(thisValue, PropertySlot::PropertySlot::InternalMethodType::Get);
    if (subscript.isUInt32()) {
        uint32_t i = subscript.asUInt32();
        if (isJSString(baseValue) && asString(baseValue)->canGetIndex(i))
            RETURN_PROFILED(op_get_by_val_with_this, asString(baseValue)->getIndex(exec, i));
        
        RETURN_PROFILED(op_get_by_val_with_this, baseValue.get(exec, i, slot));
    }

    baseValue.requireObjectCoercible(exec);
    CHECK_EXCEPTION();
    auto property = subscript.toPropertyKey(exec);
    CHECK_EXCEPTION();
    RETURN_PROFILED(op_get_by_val_with_this, baseValue.get(exec, property, slot));
}

SLOW_PATH_DECL(slow_path_put_by_id_with_this)
{
    BEGIN();
    CodeBlock* codeBlock = exec->codeBlock();
    const Identifier& ident = codeBlock->identifier(pc[3].u.operand);
    JSValue baseValue = OP_C(1).jsValue();
    JSValue thisVal = OP_C(2).jsValue();
    JSValue putValue = OP_C(4).jsValue();
    PutPropertySlot slot(thisVal, codeBlock->isStrictMode(), codeBlock->putByIdContext());
    baseValue.putInline(exec, ident, putValue, slot);
    END();
}

SLOW_PATH_DECL(slow_path_put_by_val_with_this)
{
    BEGIN();
    JSValue baseValue = OP_C(1).jsValue();
    JSValue thisValue = OP_C(2).jsValue();
    JSValue subscript = OP_C(3).jsValue();
    JSValue value = OP_C(4).jsValue();
    
    auto property = subscript.toPropertyKey(exec);
    CHECK_EXCEPTION();
    PutPropertySlot slot(thisValue, exec->codeBlock()->isStrictMode());
    baseValue.put(exec, property, value, slot);
    END();
}

SLOW_PATH_DECL(slow_path_define_data_property)
{
    BEGIN();
    JSObject* base = asObject(OP_C(1).jsValue());
    JSValue property = OP_C(2).jsValue();
    JSValue value = OP_C(3).jsValue();
    JSValue attributes = OP_C(4).jsValue();
    ASSERT(attributes.isInt32());

    auto propertyName = property.toPropertyKey(exec);
    CHECK_EXCEPTION();
    PropertyDescriptor descriptor = toPropertyDescriptor(value, jsUndefined(), jsUndefined(), DefinePropertyAttributes(attributes.asInt32()));
    ASSERT((descriptor.attributes() & PropertyAttribute::Accessor) || (!descriptor.isAccessorDescriptor()));
    base->methodTable(vm)->defineOwnProperty(base, exec, propertyName, descriptor, true);
    END();
}

SLOW_PATH_DECL(slow_path_define_accessor_property)
{
    BEGIN();
    JSObject* base = asObject(OP_C(1).jsValue());
    JSValue property = OP_C(2).jsValue();
    JSValue getter = OP_C(3).jsValue();
    JSValue setter = OP_C(4).jsValue();
    JSValue attributes = OP_C(5).jsValue();
    ASSERT(attributes.isInt32());

    auto propertyName = property.toPropertyKey(exec);
    CHECK_EXCEPTION();
    PropertyDescriptor descriptor = toPropertyDescriptor(jsUndefined(), getter, setter, DefinePropertyAttributes(attributes.asInt32()));
    ASSERT((descriptor.attributes() & PropertyAttribute::Accessor) || (!descriptor.isAccessorDescriptor()));
    base->methodTable(vm)->defineOwnProperty(base, exec, propertyName, descriptor, true);
    END();
}

SLOW_PATH_DECL(slow_path_throw_static_error)
{
    BEGIN();
    JSValue errorMessageValue = OP_C(1).jsValue();
    RELEASE_ASSERT(errorMessageValue.isString());
    String errorMessage = asString(errorMessageValue)->value(exec);
    ErrorType errorType = static_cast<ErrorType>(pc[2].u.unsignedValue);
    THROW(createError(exec, errorType, errorMessage));
}

SLOW_PATH_DECL(slow_path_new_array_with_spread)
{
    BEGIN();
    int numItems = pc[3].u.operand;
    ASSERT(numItems >= 0);
    const BitVector& bitVector = exec->codeBlock()->unlinkedCodeBlock()->bitVector(pc[4].u.unsignedValue);

    JSValue* values = bitwise_cast<JSValue*>(&OP(2));

    Checked<unsigned, RecordOverflow> checkedArraySize = 0;
    for (int i = 0; i < numItems; i++) {
        if (bitVector.get(i)) {
            JSValue value = values[-i];
            JSFixedArray* array = jsCast<JSFixedArray*>(value);
            checkedArraySize += array->size();
        } else
            checkedArraySize += 1;
    }
    if (UNLIKELY(checkedArraySize.hasOverflowed()))
        THROW(createOutOfMemoryError(exec));

    unsigned arraySize = checkedArraySize.unsafeGet();
    JSGlobalObject* globalObject = exec->lexicalGlobalObject();
    Structure* structure = globalObject->arrayStructureForIndexingTypeDuringAllocation(ArrayWithContiguous);

    JSArray* result = JSArray::tryCreate(vm, structure, arraySize);
    if (UNLIKELY(!result))
        THROW(createOutOfMemoryError(exec));
    CHECK_EXCEPTION();

    unsigned index = 0;
    for (int i = 0; i < numItems; i++) {
        JSValue value = values[-i];
        if (bitVector.get(i)) {
            // We are spreading.
            JSFixedArray* array = jsCast<JSFixedArray*>(value);
            for (unsigned i = 0; i < array->size(); i++) {
                RELEASE_ASSERT(array->get(i));
                result->putDirectIndex(exec, index, array->get(i));
                CHECK_EXCEPTION();
                ++index;
            }
        } else {
            // We are not spreading.
            result->putDirectIndex(exec, index, value);
            CHECK_EXCEPTION();
            ++index;
        }
    }

    RETURN(result);
}

SLOW_PATH_DECL(slow_path_new_array_buffer)
{
    BEGIN();
    auto* newArrayBuffer = bitwise_cast<OpNewArrayBuffer*>(pc);
    ASSERT(exec->codeBlock()->isConstantRegisterIndex(newArrayBuffer->immutableButterfly()));
    JSImmutableButterfly* immutableButterfly = bitwise_cast<JSImmutableButterfly*>(GET_C(newArrayBuffer->immutableButterfly()).jsValue().asCell());
    auto* profile = newArrayBuffer->profile();

    IndexingType indexingMode = profile->selectIndexingType();
    Structure* structure = exec->lexicalGlobalObject()->arrayStructureForIndexingTypeDuringAllocation(indexingMode);
    ASSERT(isCopyOnWrite(indexingMode));
    ASSERT(!structure->outOfLineCapacity());

    if (UNLIKELY(immutableButterfly->indexingMode() != indexingMode)) {
        auto* newButterfly = JSImmutableButterfly::create(vm, indexingMode, immutableButterfly->length());
        for (unsigned i = 0; i < immutableButterfly->length(); ++i)
            newButterfly->setIndex(vm, i, immutableButterfly->get(i));
        immutableButterfly = newButterfly;
        CodeBlock* codeBlock = exec->codeBlock();

        // FIXME: This is kinda gross and only works because we can't inline new_array_bufffer in the baseline.
        // We also cannot allocate a new butterfly from compilation threads since it's invalid to allocate cells from
        // a compilation thread.
        WTF::storeStoreFence();
        codeBlock->constantRegister(newArrayBuffer->immutableButterfly()).set(vm, codeBlock, immutableButterfly);
        WTF::storeStoreFence();
    }

    JSArray* result = CommonSlowPaths::allocateNewArrayBuffer(vm, structure, immutableButterfly);
    ASSERT(isCopyOnWrite(result->indexingMode()) || exec->lexicalGlobalObject()->isHavingABadTime());
    ArrayAllocationProfile::updateLastAllocationFor(profile, result);
    RETURN(result);
}

SLOW_PATH_DECL(slow_path_spread)
{
    BEGIN();

    JSValue iterable = OP_C(2).jsValue();

    if (iterable.isCell() && isJSArray(iterable.asCell())) {
        JSArray* array = jsCast<JSArray*>(iterable);
        if (array->isIteratorProtocolFastAndNonObservable()) {
            // JSFixedArray::createFromArray does not consult the prototype chain,
            // so we must be sure that not consulting the prototype chain would
            // produce the same value during iteration.
            RETURN(JSFixedArray::createFromArray(exec, vm, array));
        }
    }

    JSGlobalObject* globalObject = exec->lexicalGlobalObject();

    JSArray* array;
    {
        JSFunction* iterationFunction = globalObject->iteratorProtocolFunction();
        CallData callData;
        CallType callType = JSC::getCallData(vm, iterationFunction, callData);
        ASSERT(callType != CallType::None);

        MarkedArgumentBuffer arguments;
        arguments.append(iterable);
        ASSERT(!arguments.hasOverflowed());
        JSValue arrayResult = call(exec, iterationFunction, callType, callData, jsNull(), arguments);
        CHECK_EXCEPTION();
        array = jsCast<JSArray*>(arrayResult);
    }

    RETURN(JSFixedArray::createFromArray(exec, vm, array));
}

} // namespace JSC<|MERGE_RESOLUTION|>--- conflicted
+++ resolved
@@ -534,7 +534,6 @@
         THROW(createTypeError(exec, "Invalid mix of BigInt and other type in subtraction."));
     }
 
-<<<<<<< HEAD
 #if CPU(MIPS) && defined(__GLIBC__)
     // on MIPS, the GLIBC version of the softfp double substraction sometimes
     // returns impure NaNs
@@ -542,9 +541,6 @@
 #else
     JSValue result = jsNumber(WTF::get<double>(leftNumeric) - WTF::get<double>(rightNumeric));
 #endif
-=======
-    JSValue result = jsNumber(WTF::get<double>(leftNumeric) - WTF::get<double>(rightNumeric));
->>>>>>> 20415689
     RETURN_WITH_PROFILING(result, {
         updateArithProfileForBinaryArithOp(exec, pc, result, left, right);
     });
@@ -602,14 +598,11 @@
     
     double a = WTF::get<double>(leftNumeric);
     double b = WTF::get<double>(rightNumeric);
-<<<<<<< HEAD
 #if CPU(MIPS)
     // When passed a NaN as parameter, fmod() tends to return an impure NaN on
     // MIPS (both with uclibc and glibc).
     RETURN(jsNumber(purifyNaN(fmod(a, b))));
 #else
-=======
->>>>>>> 20415689
     RETURN(jsNumber(jsMod(a, b)));
 #endif
 }
@@ -709,31 +702,17 @@
 {
     BEGIN();
     RETURN(jsBoolean(OP_C(2).jsValue().isFunction(vm)));
-<<<<<<< HEAD
 }
 
 SLOW_PATH_DECL(slow_path_in_by_val)
 {
     BEGIN();
-    RETURN(jsBoolean(CommonSlowPaths::opInByVal(exec, OP_C(2).jsValue(), OP_C(3).jsValue(), pc[4].u.arrayProfile)));
+    RETURN(jsBoolean(CommonSlowPaths::opInByVal(exec, OP_C(2).jsValue(), OP_C(3).jsValue(), arrayProfileFor<OpInByValShape>(pc))));
 }
 
 SLOW_PATH_DECL(slow_path_in_by_id)
 {
     BEGIN();
-=======
-}
-
-SLOW_PATH_DECL(slow_path_in_by_val)
-{
-    BEGIN();
-    RETURN(jsBoolean(CommonSlowPaths::opInByVal(exec, OP_C(2).jsValue(), OP_C(3).jsValue(), arrayProfileFor<OpInByValShape>(pc))));
-}
-
-SLOW_PATH_DECL(slow_path_in_by_id)
-{
-    BEGIN();
->>>>>>> 20415689
 
     JSValue baseValue = OP_C(2).jsValue();
     if (!baseValue.isObject())
