/*
 * Copyright (C) 2011-2018 Apple Inc. All rights reserved.
 *
 * Redistribution and use in source and binary forms, with or without
 * modification, are permitted provided that the following conditions
 * are met:
 * 1. Redistributions of source code must retain the above copyright
 *    notice, this list of conditions and the following disclaimer.
 * 2. Redistributions in binary form must reproduce the above copyright
 *    notice, this list of conditions and the following disclaimer in the
 *    documentation and/or other materials provided with the distribution.
 *
 * THIS SOFTWARE IS PROVIDED BY APPLE INC. ``AS IS'' AND ANY
 * EXPRESS OR IMPLIED WARRANTIES, INCLUDING, BUT NOT LIMITED TO, THE
 * IMPLIED WARRANTIES OF MERCHANTABILITY AND FITNESS FOR A PARTICULAR
 * PURPOSE ARE DISCLAIMED.  IN NO EVENT SHALL APPLE INC. OR
 * CONTRIBUTORS BE LIABLE FOR ANY DIRECT, INDIRECT, INCIDENTAL, SPECIAL,
 * EXEMPLARY, OR CONSEQUENTIAL DAMAGES (INCLUDING, BUT NOT LIMITED TO,
 * PROCUREMENT OF SUBSTITUTE GOODS OR SERVICES; LOSS OF USE, DATA, OR
 * PROFITS; OR BUSINESS INTERRUPTION) HOWEVER CAUSED AND ON ANY THEORY
 * OF LIABILITY, WHETHER IN CONTRACT, STRICT LIABILITY, OR TORT
 * (INCLUDING NEGLIGENCE OR OTHERWISE) ARISING IN ANY WAY OUT OF THE USE
 * OF THIS SOFTWARE, EVEN IF ADVISED OF THE POSSIBILITY OF SUCH DAMAGE. 
 */

#pragma once

#if ENABLE(JIT)

#include "AssemblyHelpers.h"
#include "FPRInfo.h"
#include "GPRInfo.h"
#include "StackAlignment.h"
#include <wtf/FunctionTraits.h>

namespace JSC {

#if CPU(MIPS) || (OS(WINDOWS) && CPU(X86_64))
#define POKE_ARGUMENT_OFFSET 4
#else
#define POKE_ARGUMENT_OFFSET 0
#endif

class ExecState;
class Structure;
namespace DFG {
class RegisteredStructure;
};

class CCallHelpers : public AssemblyHelpers {
public:
    CCallHelpers(CodeBlock* codeBlock = 0)
        : AssemblyHelpers(codeBlock)
    {
    }

    // Wrapper to encode JSCell GPR into JSValue.
    class CellValue {
    public:
        explicit CellValue(GPRReg gpr)
            : m_gpr(gpr)
        {
        }

        GPRReg gpr() const { return m_gpr; }

    private:
        GPRReg m_gpr;
    };

    // The most general helper for setting arguments that fit in a GPR, if you can compute each
    // argument without using any argument registers. You usually want one of the setupArguments*()
    // methods below instead of this. This thing is most useful if you have *a lot* of arguments.
    template<typename Functor>
    void setupArgument(unsigned argumentIndex, const Functor& functor)
    {
        unsigned numberOfRegs = GPRInfo::numberOfArgumentRegisters; // Disguise the constant from clang's tautological compare warning.
        if (argumentIndex < numberOfRegs) {
            functor(GPRInfo::toArgumentRegister(argumentIndex));
            return;
        }

        functor(GPRInfo::nonArgGPR0);
        poke(GPRInfo::nonArgGPR0, POKE_ARGUMENT_OFFSET + argumentIndex - GPRInfo::numberOfArgumentRegisters);
    }

private:

    template<unsigned NumberOfRegisters, typename RegType>
    ALWAYS_INLINE void setupStubArgs(std::array<RegType, NumberOfRegisters> destinations, std::array<RegType, NumberOfRegisters> sources)
    {
        if (!ASSERT_DISABLED) {
            RegisterSet set;
            for (RegType dest : destinations)
                set.set(dest);
            ASSERT_WITH_MESSAGE(set.numberOfSetRegisters() == NumberOfRegisters, "Destinations should not be aliased.");
        }

        typedef std::pair<RegType, RegType> RegPair;
        Vector<RegPair, NumberOfRegisters> pairs;

        for (unsigned i = 0; i < NumberOfRegisters; ++i) {
            if (sources[i] != destinations[i])
                pairs.append(std::make_pair(sources[i], destinations[i]));
        }

#if !ASSERT_DISABLED
        auto numUniqueSources = [&] () -> unsigned {
            RegisterSet set;
            for (auto& pair : pairs) {
                RegType source = pair.first;
                set.set(source);
            }
            return set.numberOfSetRegisters();
        };

        auto numUniqueDests = [&] () -> unsigned {
            RegisterSet set;
            for (auto& pair : pairs) {
                RegType dest = pair.second;
                set.set(dest);
            }
            return set.numberOfSetRegisters();
        };
#endif

        while (pairs.size()) {
            RegisterSet freeDestinations;
            for (auto& pair : pairs) {
                RegType dest = pair.second;
                freeDestinations.set(dest);
            }
            for (auto& pair : pairs) {
                RegType source = pair.first;
                freeDestinations.clear(source);
            }

            if (freeDestinations.numberOfSetRegisters()) {
                bool madeMove = false;
                for (unsigned i = 0; i < pairs.size(); i++) {
                    auto& pair = pairs[i];
                    RegType source = pair.first;
                    RegType dest = pair.second;
                    if (freeDestinations.get(dest)) {
                        move(source, dest);
                        pairs.remove(i);
                        madeMove = true;
                        break;
                    }
                }
                ASSERT_UNUSED(madeMove, madeMove);
                continue;
            }

            ASSERT(numUniqueDests() == numUniqueSources());
            ASSERT(numUniqueDests() == pairs.size());
            // The set of source and destination registers are equivalent sets. This means we don't have
            // any free destination registers that won't also clobber a source. We get around this by
            // exchanging registers.

            RegType source = pairs[0].first;
            RegType dest = pairs[0].second;
            swap(source, dest);
            pairs.remove(0);

            RegType newSource = source;
            for (auto& pair : pairs) {
                RegType source = pair.first;
                if (source == dest) {
                    pair.first = newSource;
                    break;
                }
            }

            // We may have introduced pairs that have the same source and destination. Remove those now.
            for (unsigned i = 0; i < pairs.size(); i++) {
                auto& pair = pairs[i];
                if (pair.first == pair.second) {
                    pairs.remove(i);
                    i--;
                }
            }
        }
    }

#if CPU(MIPS) || (CPU(ARM) && !CPU(ARM_HARDFP))
    template<unsigned NumCrossSources, unsigned NumberOfRegisters>
    ALWAYS_INLINE void setupStubCrossArgs(std::array<GPRReg, NumberOfRegisters> destinations, std::array<FPRReg, NumberOfRegisters> sources) {
        for (unsigned i = 0; i < NumCrossSources; i++) {
            GPRReg dest = destinations[i];
            FPRReg source = sources[i];

            moveDouble(source, dest);
        }
    }
#endif

    template<typename RegType>
    using InfoTypeForReg = decltype(toInfoFromReg(RegType(-1)));

    // extraGPRArgs is used to track 64-bit argument types passed in register on 32-bit architectures.
    // extraPoke is used to track 64-bit argument types passed on the stack.
    template<unsigned numGPRArgs, unsigned numGPRSources, unsigned numFPRArgs, unsigned numFPRSources, unsigned numCrossSources, unsigned extraGPRArgs, unsigned extraPoke>
    struct ArgCollection {
        ArgCollection()
        {
            gprSources.fill(InvalidGPRReg);
            gprDestinations.fill(InvalidGPRReg);
            fprSources.fill(InvalidFPRReg);
            fprDestinations.fill(InvalidFPRReg);
            crossSources.fill(InvalidFPRReg);
            crossDestinations.fill(InvalidGPRReg);
        }

        template<unsigned a, unsigned b, unsigned c, unsigned d, unsigned e, unsigned f, unsigned g>
        ArgCollection(ArgCollection<a, b, c, d, e, f, g>& other)
        {
            gprSources = other.gprSources;
            gprDestinations = other.gprDestinations;
            fprSources = other.fprSources;
            fprDestinations = other.fprDestinations;
            crossSources = other.crossSources;
            crossDestinations = other.crossDestinations;
        }

        ArgCollection<numGPRArgs + 1, numGPRSources + 1, numFPRArgs, numFPRSources, numCrossSources, extraGPRArgs, extraPoke> pushRegArg(GPRReg argument, GPRReg destination)
        {
            ArgCollection<numGPRArgs + 1, numGPRSources + 1, numFPRArgs, numFPRSources, numCrossSources, extraGPRArgs, extraPoke> result(*this);

            result.gprSources[numGPRSources] = argument;
            result.gprDestinations[numGPRSources] = destination;
            return result;
        }

        ArgCollection<numGPRArgs, numGPRSources, numFPRArgs + 1, numFPRSources + 1, numCrossSources, extraGPRArgs, extraPoke> pushRegArg(FPRReg argument, FPRReg destination)
        {
            ArgCollection<numGPRArgs, numGPRSources, numFPRArgs + 1, numFPRSources + 1, numCrossSources, extraGPRArgs, extraPoke> result(*this);

            result.fprSources[numFPRSources] = argument;
            result.fprDestinations[numFPRSources] = destination;
            return result;
        }

        ArgCollection<numGPRArgs, numGPRSources, numFPRArgs + 1, numFPRSources, numCrossSources + 1, extraGPRArgs, extraPoke> pushRegArg(FPRReg argument, GPRReg destination)
        {
            ArgCollection<numGPRArgs, numGPRSources, numFPRArgs + 1, numFPRSources, numCrossSources + 1, extraGPRArgs, extraPoke> result(*this);

            result.crossSources[numCrossSources] = argument;
            result.crossDestinations[numCrossSources] = destination;
            return result;
        }

        ArgCollection<numGPRArgs, numGPRSources + 1, numFPRArgs, numFPRSources, numCrossSources, extraGPRArgs + 1, extraPoke> pushExtraRegArg(GPRReg argument, GPRReg destination)
        {
            ArgCollection<numGPRArgs, numGPRSources + 1, numFPRArgs, numFPRSources, numCrossSources, extraGPRArgs + 1, extraPoke> result(*this);

            result.gprSources[numGPRSources] = argument;
            result.gprDestinations[numGPRSources] = destination;
            return result;
        }

        ArgCollection<numGPRArgs + 1, numGPRSources, numFPRArgs, numFPRSources, numCrossSources, extraGPRArgs, extraPoke> addGPRArg()
        {
            return ArgCollection<numGPRArgs + 1, numGPRSources, numFPRArgs, numFPRSources, numCrossSources, extraGPRArgs, extraPoke>(*this);
        }

        ArgCollection<numGPRArgs, numGPRSources, numFPRArgs, numFPRSources, numCrossSources, extraGPRArgs + 1, extraPoke> addGPRExtraArg()
        {
            return ArgCollection<numGPRArgs, numGPRSources, numFPRArgs, numFPRSources, numCrossSources, extraGPRArgs + 1, extraPoke>(*this);
        }

        ArgCollection<numGPRArgs + 1, numGPRSources, numFPRArgs, numFPRSources, numCrossSources, extraGPRArgs, extraPoke> addStackArg(GPRReg)
        {
            return ArgCollection<numGPRArgs + 1, numGPRSources, numFPRArgs, numFPRSources, numCrossSources, extraGPRArgs, extraPoke>(*this);
        }

        ArgCollection<numGPRArgs, numGPRSources, numFPRArgs + 1, numFPRSources, numCrossSources, extraGPRArgs, extraPoke> addStackArg(FPRReg)
        {
            return ArgCollection<numGPRArgs, numGPRSources, numFPRArgs + 1, numFPRSources, numCrossSources, extraGPRArgs, extraPoke>(*this);
        }

        ArgCollection<numGPRArgs, numGPRSources, numFPRArgs, numFPRSources, numCrossSources, extraGPRArgs, extraPoke + 1> addPoke()
        {
            return ArgCollection<numGPRArgs, numGPRSources, numFPRArgs, numFPRSources, numCrossSources, extraGPRArgs, extraPoke + 1>(*this);
        }

#if OS(WINDOWS) && CPU(X86_64)
        unsigned argCount(GPRReg) { return numGPRArgs + numFPRArgs; }
        unsigned argCount(FPRReg) { return numGPRArgs + numFPRArgs; }
#else
        unsigned argCount(GPRReg) { return numGPRArgs + extraGPRArgs; }
        unsigned argCount(FPRReg) { return numFPRArgs; }
#endif

        // store GPR -> GPR assignments
        std::array<GPRReg, GPRInfo::numberOfRegisters> gprSources;
        std::array<GPRReg, GPRInfo::numberOfRegisters> gprDestinations;

        // store FPR -> FPR assignments
        std::array<FPRReg, FPRInfo::numberOfRegisters> fprSources;
        std::array<FPRReg, FPRInfo::numberOfRegisters> fprDestinations;

        // store FPR -> GPR assignments
        std::array<FPRReg, GPRInfo::numberOfRegisters> crossSources;
        std::array<GPRReg, GPRInfo::numberOfRegisters> crossDestinations;
    };

    template<unsigned TargetSize, typename RegType>
    std::array<RegType, TargetSize> clampArrayToSize(std::array<RegType, InfoTypeForReg<RegType>::numberOfRegisters> sourceArray)
    {
        static_assert(TargetSize <= sourceArray.size(), "TargetSize is bigger than source.size()");
        RELEASE_ASSERT(TargetSize <= InfoTypeForReg<RegType>::numberOfRegisters);

        std::array<RegType, TargetSize> result { };

        for (unsigned i = 0; i < TargetSize; i++) {
<<<<<<< HEAD
            ASSERT(sourceArray[i] != InfoTypeForReg<RegType>::InvalidIndex);
=======
            ASSERT(sourceArray[i] != static_cast<int32_t>(InfoTypeForReg<RegType>::InvalidIndex));
>>>>>>> 20415689
            result[i] = sourceArray[i];
        }

        return result;
    }

    ALWAYS_INLINE unsigned calculatePokeOffset(unsigned currentGPRArgument, unsigned currentFPRArgument, unsigned numCrossSources, unsigned extraGPRArgs, unsigned extraPoke)
    {
        // Clang claims that it cannot find the symbol for FPRReg/GPRReg::numberOfArgumentRegisters when they are passed directly to std::max... seems like a bug
        unsigned numberOfFPArgumentRegisters = FPRInfo::numberOfArgumentRegisters;
        unsigned numberOfGPArgumentRegisters = GPRInfo::numberOfArgumentRegisters;

        currentGPRArgument += extraGPRArgs;
        currentFPRArgument -= numCrossSources;
#if COMPILER(GCC_OR_CLANG)
#pragma GCC diagnostic push
#pragma GCC diagnostic ignored "-Wtype-limits"
#endif
        ASSERT(currentGPRArgument >= GPRInfo::numberOfArgumentRegisters || currentFPRArgument >= FPRInfo::numberOfArgumentRegisters);
#if COMPILER(GCC_OR_CLANG)
#pragma GCC diagnostic pop
#endif

        unsigned pokeOffset = POKE_ARGUMENT_OFFSET + extraPoke;
        pokeOffset += std::max(currentGPRArgument, numberOfGPArgumentRegisters) - numberOfGPArgumentRegisters;
        pokeOffset += std::max(currentFPRArgument, numberOfFPArgumentRegisters) - numberOfFPArgumentRegisters;
        return pokeOffset;
    }

    template<typename ArgType>
    ALWAYS_INLINE void pokeForArgument(ArgType arg, unsigned currentGPRArgument, unsigned currentFPRArgument, unsigned numCrossSources, unsigned extraGPRArgs, unsigned extraPoke)
    {
        unsigned pokeOffset = calculatePokeOffset(currentGPRArgument, currentFPRArgument, numCrossSources, extraGPRArgs, extraPoke);
        poke(arg, pokeOffset);
    }

    ALWAYS_INLINE bool stackAligned(unsigned currentGPRArgument, unsigned currentFPRArgument, unsigned numCrossSources, unsigned extraGPRArgs, unsigned extraPoke)
    {
        unsigned pokeOffset = calculatePokeOffset(currentGPRArgument, currentFPRArgument, numCrossSources, extraGPRArgs, extraPoke);
        return !(pokeOffset & 1);
    }

    // In the auto-calling convention code below the order of operations is:
    //    1) spill arguments to stack slots
    //    2) shuffle incomming argument values in registers to argument registers
    //    3) fill immediate values to argument registers
    // To do this, we recurse forwards through our args collecting argument values in registers and spilling stack slots.
    // when we run out of args we then run our shuffling code to relocate registers. Finally, as we unwind from our
    // recursion we can fill immediates.

#define CURRENT_ARGUMENT_TYPE typename FunctionTraits<OperationType>::template ArgumentType<numGPRArgs + numFPRArgs>
#define RESULT_TYPE typename FunctionTraits<OperationType>::ResultType

#if USE(JSVALUE64)

    // Avoid MSVC optimization time explosion associated with __forceinline in recursive templates.
    template<typename OperationType, unsigned numGPRArgs, unsigned numGPRSources, unsigned numFPRArgs, unsigned numFPRSources, unsigned numCrossSources, unsigned extraGPRArgs, unsigned extraPoke, typename RegType, typename... Args>
    ALWAYS_INLINE_EXCEPT_MSVC void marshallArgumentRegister(ArgCollection<numGPRArgs, numGPRSources, numFPRArgs, numFPRSources, numCrossSources, extraGPRArgs, extraPoke> argSourceRegs, RegType arg, Args... args)
    {
        using InfoType = InfoTypeForReg<RegType>;
        unsigned numArgRegisters = InfoType::numberOfArgumentRegisters;
#if OS(WINDOWS) && CPU(X86_64)
        unsigned currentArgCount = argSourceRegs.argCount(arg) + (std::is_same<RESULT_TYPE, SlowPathReturnType>::value ? 1 : 0);
#else
        unsigned currentArgCount = argSourceRegs.argCount(arg);
#endif
        if (currentArgCount < numArgRegisters) {
            auto updatedArgSourceRegs = argSourceRegs.pushRegArg(arg, InfoType::toArgumentRegister(currentArgCount));
            setupArgumentsImpl<OperationType>(updatedArgSourceRegs, args...);
            return;
        }

        pokeForArgument(arg, numGPRArgs, numFPRArgs, numCrossSources, extraGPRArgs, extraPoke);
        setupArgumentsImpl<OperationType>(argSourceRegs.addStackArg(arg), args...);
    }

    template<typename OperationType, unsigned numGPRArgs, unsigned numGPRSources, unsigned numFPRArgs, unsigned numFPRSources, unsigned numCrossSources, unsigned extraGPRArgs, unsigned extraPoke, typename... Args>
    ALWAYS_INLINE void setupArgumentsImpl(ArgCollection<numGPRArgs, numGPRSources, numFPRArgs, numFPRSources, numCrossSources, extraGPRArgs, extraPoke> argSourceRegs, FPRReg arg, Args... args)
    {
        static_assert(std::is_same<CURRENT_ARGUMENT_TYPE, double>::value, "We should only be passing FPRRegs to a double");
        marshallArgumentRegister<OperationType>(argSourceRegs, arg, args...);
    }

    template<typename OperationType, unsigned numGPRArgs, unsigned numGPRSources, unsigned numFPRArgs, unsigned numFPRSources, unsigned numCrossSources, unsigned extraGPRArgs, unsigned extraPoke, typename... Args>
    ALWAYS_INLINE void setupArgumentsImpl(ArgCollection<numGPRArgs, numGPRSources, numFPRArgs, numFPRSources, numCrossSources, extraGPRArgs, extraPoke> argSourceRegs, GPRReg arg, Args... args)
    {
        marshallArgumentRegister<OperationType>(argSourceRegs, arg, args...);
    }

    template<typename OperationType, unsigned numGPRArgs, unsigned numGPRSources, unsigned numFPRArgs, unsigned numFPRSources, unsigned numCrossSources, unsigned extraGPRArgs, unsigned extraPoke, typename... Args>
    ALWAYS_INLINE void setupArgumentsImpl(ArgCollection<numGPRArgs, numGPRSources, numFPRArgs, numFPRSources, numCrossSources, extraGPRArgs, extraPoke> argSourceRegs, JSValueRegs arg, Args... args)
    {
        marshallArgumentRegister<OperationType>(argSourceRegs, arg.gpr(), args...);
    }

    template<typename OperationType, unsigned numGPRArgs, unsigned numGPRSources, unsigned numFPRArgs, unsigned numFPRSources, unsigned numCrossSources, unsigned extraGPRArgs, unsigned extraPoke, typename... Args>
    ALWAYS_INLINE void setupArgumentsImpl(ArgCollection<numGPRArgs, numGPRSources, numFPRArgs, numFPRSources, numCrossSources, extraGPRArgs, extraPoke> argSourceRegs, CellValue arg, Args... args)
    {
        marshallArgumentRegister<OperationType>(argSourceRegs, arg.gpr(), args...);
    }

#else // USE(JSVALUE64)
#if CPU(X86)

    template<typename OperationType, unsigned numGPRArgs, unsigned numGPRSources, unsigned numFPRArgs, unsigned numFPRSources, unsigned numCrossSources, unsigned extraGPRArgs, unsigned extraPoke, typename... Args>
    ALWAYS_INLINE void setupArgumentsImpl(ArgCollection<numGPRArgs, numGPRSources, numFPRArgs, numFPRSources, numCrossSources, extraGPRArgs, extraPoke> argSourceRegs, FPRReg arg, Args... args)
    {
        static_assert(std::is_same<CURRENT_ARGUMENT_TYPE, double>::value, "We should only be passing FPRRegs to a double");
        pokeForArgument(arg, numGPRArgs, numFPRArgs, numCrossSources, extraGPRArgs, extraPoke);
        setupArgumentsImpl<OperationType>(argSourceRegs.addStackArg(arg).addPoke(), args...);
    }

    template<typename OperationType, unsigned numGPRArgs, unsigned numGPRSources, unsigned numFPRArgs, unsigned numFPRSources, unsigned numCrossSources, unsigned extraGPRArgs, unsigned extraPoke, typename... Args>
    ALWAYS_INLINE std::enable_if_t<sizeof(CURRENT_ARGUMENT_TYPE) <= 4>
    setupArgumentsImpl(ArgCollection<numGPRArgs, numGPRSources, numFPRArgs, numFPRSources, numCrossSources, extraGPRArgs, extraPoke> argSourceRegs, GPRReg arg, Args... args)
    {
        pokeForArgument(arg, numGPRArgs, numFPRArgs, numCrossSources, extraGPRArgs, extraPoke);
        setupArgumentsImpl<OperationType>(argSourceRegs.addGPRArg(), args...);
    }

    template<typename OperationType, unsigned numGPRArgs, unsigned numGPRSources, unsigned numFPRArgs, unsigned numFPRSources, unsigned numCrossSources, unsigned extraGPRArgs, unsigned extraPoke, typename... Args>
    ALWAYS_INLINE std::enable_if_t<std::is_same<CURRENT_ARGUMENT_TYPE, EncodedJSValue>::value>
    setupArgumentsImpl(ArgCollection<numGPRArgs, numGPRSources, numFPRArgs, numFPRSources, numCrossSources, extraGPRArgs, extraPoke> argSourceRegs, CellValue payload, Args... args)
    {
        pokeForArgument(payload.gpr(), numGPRArgs, numFPRArgs, numCrossSources, extraGPRArgs, extraPoke);
        pokeForArgument(TrustedImm32(JSValue::CellTag), numGPRArgs, numFPRArgs, numCrossSources, extraGPRArgs, extraPoke + 1);
        setupArgumentsImpl<OperationType>(argSourceRegs.addGPRArg().addPoke(), args...);
    }

    template<typename OperationType, unsigned numGPRArgs, unsigned numGPRSources, unsigned numFPRArgs, unsigned numFPRSources, unsigned numCrossSources, unsigned extraGPRArgs, unsigned extraPoke, typename... Args>
    ALWAYS_INLINE std::enable_if_t<std::is_same<CURRENT_ARGUMENT_TYPE, EncodedJSValue>::value>
    setupArgumentsImpl(ArgCollection<numGPRArgs, numGPRSources, numFPRArgs, numFPRSources, numCrossSources, extraGPRArgs, extraPoke> argSourceRegs, JSValueRegs arg, Args... args)
    {
        pokeForArgument(arg.payloadGPR(), numGPRArgs, numFPRArgs, numCrossSources, extraGPRArgs, extraPoke);
        pokeForArgument(arg.tagGPR(), numGPRArgs, numFPRArgs, numCrossSources, extraGPRArgs, extraPoke + 1);
        setupArgumentsImpl<OperationType>(argSourceRegs.addGPRArg().addPoke(), args...);
    }

#elif CPU(ARM) || CPU(MIPS)

    template<typename OperationType, unsigned numGPRArgs, unsigned numGPRSources, unsigned numFPRArgs, unsigned numFPRSources, unsigned numCrossSources, unsigned extraGPRArgs, unsigned extraPoke, typename... Args>
    void setupArgumentsImpl(ArgCollection<numGPRArgs, numGPRSources, numFPRArgs, numFPRSources, numCrossSources, extraGPRArgs, extraPoke> argSourceRegs, FPRReg arg, Args... args)
    {
        static_assert(std::is_same<CURRENT_ARGUMENT_TYPE, double>::value, "We should only be passing FPRRegs to a double");

        // MIPS and ARM-hardfp pass FP arguments in FP registers.
#if CPU(MIPS)
        unsigned numberOfFPArgumentRegisters = FPRInfo::numberOfArgumentRegisters;
        unsigned currentFPArgCount = argSourceRegs.argCount(arg);

        // MIPS can only use FP argument registers if it isn't preceeded by any GP argument.
        if (currentFPArgCount < numberOfFPArgumentRegisters && !numGPRArgs) {
            auto updatedArgSourceRegs = argSourceRegs.pushRegArg(arg, FPRInfo::toArgumentRegister(currentFPArgCount));
            setupArgumentsImpl<OperationType>(updatedArgSourceRegs.addGPRExtraArg().addGPRExtraArg(), args...);
            return;
        }
#elif CPU(ARM) && CPU(ARM_HARDFP)
        unsigned numberOfFPArgumentRegisters = FPRInfo::numberOfArgumentRegisters;
        unsigned currentFPArgCount = argSourceRegs.argCount(arg);

        if (currentFPArgCount < numberOfFPArgumentRegisters) {
            auto updatedArgSourceRegs = argSourceRegs.pushRegArg(arg, FPRInfo::toArgumentRegister(currentFPArgCount));
            setupArgumentsImpl<OperationType>(updatedArgSourceRegs, args...);
            return;
        }
#endif

#if CPU(MIPS) || (CPU(ARM) && !CPU(ARM_HARDFP))
        // On MIPS and ARM-softfp FP arguments can be passed in GP registers.
        unsigned numberOfGPArgumentRegisters = GPRInfo::numberOfArgumentRegisters;
        unsigned currentGPArgCount = argSourceRegs.argCount(GPRInfo::regT0);
        unsigned alignedGPArgCount = roundUpToMultipleOf<2>(currentGPArgCount);

        if (alignedGPArgCount + 1 < numberOfGPArgumentRegisters) {
            auto updatedArgSourceRegs = argSourceRegs.pushRegArg(arg, GPRInfo::toArgumentRegister(alignedGPArgCount));

            if (alignedGPArgCount > currentGPArgCount)
                setupArgumentsImpl<OperationType>(updatedArgSourceRegs.addGPRExtraArg().addGPRExtraArg().addGPRExtraArg(), args...);
            else
                setupArgumentsImpl<OperationType>(updatedArgSourceRegs.addGPRExtraArg().addGPRExtraArg(), args...);

            return;
        }

        if (currentGPArgCount < numberOfGPArgumentRegisters) {
            pokeForArgument(arg, numGPRArgs, numFPRArgs, numCrossSources, extraGPRArgs + 1, extraPoke);
            setupArgumentsImpl<OperationType>(argSourceRegs.addGPRExtraArg().addStackArg(arg).addPoke(), args...);
            return;
        }
#endif

        // Otherwise pass FP argument on stack.
        if (stackAligned(numGPRArgs, numFPRArgs, numCrossSources, extraGPRArgs, extraPoke)) {
            pokeForArgument(arg, numGPRArgs, numFPRArgs, numCrossSources, extraGPRArgs, extraPoke);
            setupArgumentsImpl<OperationType>(argSourceRegs.addStackArg(arg).addPoke(), args...);
        } else {
            pokeForArgument(arg, numGPRArgs, numFPRArgs, numCrossSources, extraGPRArgs, extraPoke + 1);
            setupArgumentsImpl<OperationType>(argSourceRegs.addStackArg(arg).addPoke().addPoke(), args...);
        }
    }

    template<typename OperationType, unsigned numGPRArgs, unsigned numGPRSources, unsigned numFPRArgs, unsigned numFPRSources, unsigned numCrossSources, unsigned extraGPRArgs, unsigned extraPoke, typename... Args>
    std::enable_if_t<sizeof(CURRENT_ARGUMENT_TYPE) <= 4>
    setupArgumentsImpl(ArgCollection<numGPRArgs, numGPRSources, numFPRArgs, numFPRSources, numCrossSources, extraGPRArgs, extraPoke> argSourceRegs, GPRReg arg, Args... args)
    {
        unsigned numArgRegisters = GPRInfo::numberOfArgumentRegisters;
        unsigned currentArgCount = argSourceRegs.argCount(arg);
        if (currentArgCount < numArgRegisters) {
            auto updatedArgSourceRegs = argSourceRegs.pushRegArg(arg, GPRInfo::toArgumentRegister(currentArgCount));
            setupArgumentsImpl<OperationType>(updatedArgSourceRegs, args...);
            return;
        }

        pokeForArgument(arg, numGPRArgs, numFPRArgs, numCrossSources, extraGPRArgs, extraPoke);
        setupArgumentsImpl<OperationType>(argSourceRegs.addStackArg(arg), args...);
    }

    template<typename OperationType, typename Arg1, typename Arg2, unsigned numGPRArgs, unsigned numGPRSources, unsigned numFPRArgs, unsigned numFPRSources, unsigned numCrossSources, unsigned extraGPRArgs, unsigned extraPoke, typename... Args>
    void pokeArgumentsAligned(ArgCollection<numGPRArgs, numGPRSources, numFPRArgs, numFPRSources, numCrossSources, extraGPRArgs, extraPoke> argSourceRegs, Arg1 arg1, Arg2 arg2, Args... args)
    {
        unsigned numArgRegisters = GPRInfo::numberOfArgumentRegisters;
        unsigned currentArgCount = argSourceRegs.argCount(GPRInfo::regT0);

        if (currentArgCount + 1 == numArgRegisters) {
            pokeForArgument(arg1, numGPRArgs, numFPRArgs, numCrossSources, extraGPRArgs + 1, extraPoke);
            pokeForArgument(arg2, numGPRArgs, numFPRArgs, numCrossSources, extraGPRArgs + 1, extraPoke + 1);
            setupArgumentsImpl<OperationType>(argSourceRegs.addGPRExtraArg().addGPRArg().addPoke(), args...);
        } else if (stackAligned(numGPRArgs, numFPRArgs, numCrossSources, extraGPRArgs, extraPoke)) {
            pokeForArgument(arg1, numGPRArgs, numFPRArgs, numCrossSources, extraGPRArgs, extraPoke);
            pokeForArgument(arg2, numGPRArgs, numFPRArgs, numCrossSources, extraGPRArgs, extraPoke + 1);
            setupArgumentsImpl<OperationType>(argSourceRegs.addGPRArg().addPoke(), args...);
        } else {
            pokeForArgument(arg1, numGPRArgs, numFPRArgs, numCrossSources, extraGPRArgs, extraPoke + 1);
            pokeForArgument(arg2, numGPRArgs, numFPRArgs, numCrossSources, extraGPRArgs, extraPoke + 2);
            setupArgumentsImpl<OperationType>(argSourceRegs.addGPRArg().addPoke().addPoke(), args...);
        }
    }

    template<typename OperationType, unsigned numGPRArgs, unsigned numGPRSources, unsigned numFPRArgs, unsigned numFPRSources, unsigned numCrossSources, unsigned extraGPRArgs, unsigned extraPoke, typename... Args>
    std::enable_if_t<std::is_same<CURRENT_ARGUMENT_TYPE, EncodedJSValue>::value>
    setupArgumentsImpl(ArgCollection<numGPRArgs, numGPRSources, numFPRArgs, numFPRSources, numCrossSources, extraGPRArgs, extraPoke> argSourceRegs, CellValue payload, Args... args)
    {
        unsigned numArgRegisters = GPRInfo::numberOfArgumentRegisters;
        unsigned currentArgCount = argSourceRegs.argCount(payload.gpr());
        unsigned alignedArgCount = roundUpToMultipleOf<2>(currentArgCount);

        if (alignedArgCount + 1 < numArgRegisters) {
            auto updatedArgSourceRegs = argSourceRegs.pushRegArg(payload.gpr(), GPRInfo::toArgumentRegister(alignedArgCount));

            if (alignedArgCount > currentArgCount)
                setupArgumentsImpl<OperationType>(updatedArgSourceRegs.addGPRExtraArg().addGPRExtraArg(), args...);
            else
                setupArgumentsImpl<OperationType>(updatedArgSourceRegs.addGPRExtraArg(), args...);

            move(TrustedImm32(JSValue::CellTag), GPRInfo::toArgumentRegister(alignedArgCount + 1));

        } else
            pokeArgumentsAligned<OperationType>(argSourceRegs, payload.gpr(), TrustedImm32(JSValue::CellTag), args...);
    }

    template<typename OperationType, unsigned numGPRArgs, unsigned numGPRSources, unsigned numFPRArgs, unsigned numFPRSources, unsigned numCrossSources, unsigned extraGPRArgs, unsigned extraPoke, typename... Args>
    std::enable_if_t<std::is_same<CURRENT_ARGUMENT_TYPE, EncodedJSValue>::value>
    setupArgumentsImpl(ArgCollection<numGPRArgs, numGPRSources, numFPRArgs, numFPRSources, numCrossSources, extraGPRArgs, extraPoke> argSourceRegs, JSValueRegs arg, Args... args)
    {
        unsigned numArgRegisters = GPRInfo::numberOfArgumentRegisters;
        unsigned currentArgCount = argSourceRegs.argCount(arg.tagGPR());
        unsigned alignedArgCount = roundUpToMultipleOf<2>(currentArgCount);

        if (alignedArgCount + 1 < numArgRegisters) {
            // JSValueRegs is passed in two 32-bit registers on these architectures. Increase both numGPRArgs and extraGPRArgs by 1.
            // We can't just add 2 to numGPRArgs, since it is used for CURRENT_ARGUMENT_TYPE. Adding 2 would lead to a skipped argument.
            auto updatedArgSourceRegs1 = argSourceRegs.pushRegArg(arg.payloadGPR(), GPRInfo::toArgumentRegister(alignedArgCount));
            auto updatedArgSourceRegs2 = updatedArgSourceRegs1.pushExtraRegArg(arg.tagGPR(), GPRInfo::toArgumentRegister(alignedArgCount + 1));

            if (alignedArgCount > currentArgCount)
                setupArgumentsImpl<OperationType>(updatedArgSourceRegs2.addGPRExtraArg(), args...);
            else
                setupArgumentsImpl<OperationType>(updatedArgSourceRegs2, args...);
        } else
            pokeArgumentsAligned<OperationType>(argSourceRegs, arg.payloadGPR(), arg.tagGPR(), args...);
    }

#endif // CPU(ARM) || CPU(MIPS)
#endif // USE(JSVALUE64)

    template<typename OperationType, unsigned numGPRArgs, unsigned numGPRSources, unsigned numFPRArgs, unsigned numFPRSources, unsigned numCrossSources, unsigned extraGPRArgs, unsigned extraPoke, typename Arg, typename... Args>
    ALWAYS_INLINE std::enable_if_t<
        std::is_base_of<TrustedImm, Arg>::value
        || std::is_convertible<Arg, TrustedImm>::value> // We have this since DFGSpeculativeJIT has it's own implementation of TrustedImmPtr
    setupArgumentsImpl(ArgCollection<numGPRArgs, numGPRSources, numFPRArgs, numFPRSources, numCrossSources, extraGPRArgs, extraPoke> argSourceRegs, Arg arg, Args... args)
    {
        // Right now this only supports non-floating point immediate arguments since we never call operations with non-register values.
        // If we ever needed to support immediate floating point arguments we would need to duplicate this logic for both types, which sounds
        // gross so it's probably better to do that marshalling before the call operation...
        static_assert(!std::is_floating_point<CURRENT_ARGUMENT_TYPE>::value, "We don't support immediate floats/doubles in setupArguments");
        auto numArgRegisters = GPRInfo::numberOfArgumentRegisters;
#if OS(WINDOWS) && CPU(X86_64)
        auto currentArgCount = numGPRArgs + numFPRArgs + (std::is_same<RESULT_TYPE, SlowPathReturnType>::value ? 1 : 0);
#else
        auto currentArgCount = numGPRArgs + extraGPRArgs;
#endif
        if (currentArgCount < numArgRegisters) {
            setupArgumentsImpl<OperationType>(argSourceRegs.addGPRArg(), args...);
            move(arg, GPRInfo::toArgumentRegister(currentArgCount));
            return;
        }

        pokeForArgument(arg, numGPRArgs, numFPRArgs, numCrossSources, extraGPRArgs, extraPoke);
        setupArgumentsImpl<OperationType>(argSourceRegs.addGPRArg(), args...);
    }

    template<typename OperationType, unsigned numGPRArgs, unsigned numGPRSources, unsigned numFPRArgs, unsigned numFPRSources, unsigned numCrossSources, unsigned extraGPRArgs, unsigned extraPoke, typename Arg, typename... Args>
    ALWAYS_INLINE std::enable_if_t<
        std::is_same<CURRENT_ARGUMENT_TYPE, Arg>::value
        && std::is_integral<CURRENT_ARGUMENT_TYPE>::value
        && (sizeof(CURRENT_ARGUMENT_TYPE) <= 4)>
    setupArgumentsImpl(ArgCollection<numGPRArgs, numGPRSources, numFPRArgs, numFPRSources, numCrossSources, extraGPRArgs, extraPoke> argSourceRegs, Arg arg, Args... args)
    {
        setupArgumentsImpl<OperationType>(argSourceRegs, TrustedImm32(arg), args...);
    }

    template<typename OperationType, unsigned numGPRArgs, unsigned numGPRSources, unsigned numFPRArgs, unsigned numFPRSources, unsigned numCrossSources, unsigned extraGPRArgs, unsigned extraPoke, typename Arg, typename... Args>
    ALWAYS_INLINE std::enable_if_t<
        std::is_same<CURRENT_ARGUMENT_TYPE, Arg>::value
        && std::is_integral<CURRENT_ARGUMENT_TYPE>::value
        && (sizeof(CURRENT_ARGUMENT_TYPE) == 8)>
    setupArgumentsImpl(ArgCollection<numGPRArgs, numGPRSources, numFPRArgs, numFPRSources, numCrossSources, extraGPRArgs, extraPoke> argSourceRegs, Arg arg, Args... args)
    {
        setupArgumentsImpl<OperationType>(argSourceRegs, TrustedImm64(arg), args...);
    }

    template<typename OperationType, unsigned numGPRArgs, unsigned numGPRSources, unsigned numFPRArgs, unsigned numFPRSources, unsigned numCrossSources, unsigned extraGPRArgs, unsigned extraPoke, typename Arg, typename... Args>
    ALWAYS_INLINE std::enable_if_t<
        std::is_pointer<CURRENT_ARGUMENT_TYPE>::value
        && ((std::is_pointer<Arg>::value && std::is_convertible<std::remove_const_t<std::remove_pointer_t<Arg>>*, CURRENT_ARGUMENT_TYPE>::value)
            || std::is_same<Arg, std::nullptr_t>::value)>
    setupArgumentsImpl(ArgCollection<numGPRArgs, numGPRSources, numFPRArgs, numFPRSources, numCrossSources, extraGPRArgs, extraPoke> argSourceRegs, Arg arg, Args... args)
    {
        setupArgumentsImpl<OperationType>(argSourceRegs, TrustedImmPtr(arg), args...);
    }

    // Special case DFG::RegisteredStructure because it's really annoying to deal with otherwise...
    template<typename OperationType, unsigned numGPRArgs, unsigned numGPRSources, unsigned numFPRArgs, unsigned numFPRSources, unsigned numCrossSources, unsigned extraGPRArgs, unsigned extraPoke, typename Arg, typename... Args>
    ALWAYS_INLINE std::enable_if_t<
        std::is_same<CURRENT_ARGUMENT_TYPE, Structure*>::value
        && std::is_same<Arg, DFG::RegisteredStructure>::value>
    setupArgumentsImpl(ArgCollection<numGPRArgs, numGPRSources, numFPRArgs, numFPRSources, numCrossSources, extraGPRArgs, extraPoke> argSourceRegs, Arg arg, Args... args)
    {
        setupArgumentsImpl<OperationType>(argSourceRegs, TrustedImmPtr(arg.get()), args...);
    }

#undef CURRENT_ARGUMENT_TYPE
#undef RESULT_TYPE

    // Base case; set up the argument registers.
    template<typename OperationType, unsigned numGPRArgs, unsigned numGPRSources, unsigned numFPRArgs, unsigned numFPRSources, unsigned numCrossSources, unsigned extraGPRArgs, unsigned extraPoke>
    ALWAYS_INLINE void setupArgumentsImpl(ArgCollection<numGPRArgs, numGPRSources, numFPRArgs, numFPRSources, numCrossSources, extraGPRArgs, extraPoke> argSourceRegs)
    {
        static_assert(FunctionTraits<OperationType>::arity == numGPRArgs + numFPRArgs, "One last sanity check");
#if CPU(JSVALUE64) || CPU(X86)
        static_assert(FunctionTraits<OperationType>::cCallArity() == numGPRArgs + numFPRArgs + extraPoke, "Check the CCall arity");
#endif
        setupStubArgs<numGPRSources, GPRReg>(clampArrayToSize<numGPRSources, GPRReg>(argSourceRegs.gprDestinations), clampArrayToSize<numGPRSources, GPRReg>(argSourceRegs.gprSources));
#if CPU(MIPS) || (CPU(ARM) && !CPU(ARM_HARDFP))
        setupStubCrossArgs<numCrossSources>(argSourceRegs.crossDestinations, argSourceRegs.crossSources);
#else
        static_assert(!numCrossSources, "shouldn't be used on this architecture.");
#endif
        setupStubArgs<numFPRSources, FPRReg>(clampArrayToSize<numFPRSources, FPRReg>(argSourceRegs.fprDestinations), clampArrayToSize<numFPRSources, FPRReg>(argSourceRegs.fprSources));
    }

public:

#define FIRST_ARGUMENT_TYPE typename FunctionTraits<OperationType>::template ArgumentType<0>

    template<typename OperationType, typename... Args>
    ALWAYS_INLINE std::enable_if_t<std::is_same<FIRST_ARGUMENT_TYPE, ExecState*>::value> setupArguments(Args... args)
    {
#if USE(JSVALUE64)
        // This only really works for 64-bit since jsvalue regs mess things up for 32-bit...
        static_assert(FunctionTraits<OperationType>::cCallArity() == sizeof...(Args) + 1, "Basic sanity check");
#endif
        setupArgumentsImpl<OperationType, 0, 0, 0, 0, 0, 0, 0>(ArgCollection<0, 0, 0, 0, 0, 0, 0>(), GPRInfo::callFrameRegister, args...);
    }

    template<typename OperationType, typename... Args>
    ALWAYS_INLINE std::enable_if_t<!std::is_same<FIRST_ARGUMENT_TYPE, ExecState*>::value> setupArguments(Args... args)
    {
#if USE(JSVALUE64)
        // This only really works for 64-bit since jsvalue regs mess things up for 32-bit...
        static_assert(FunctionTraits<OperationType>::cCallArity() == sizeof...(Args), "Basic sanity check");
#endif
        setupArgumentsImpl<OperationType, 0, 0, 0, 0, 0, 0, 0>(ArgCollection<0, 0, 0, 0, 0, 0, 0>(), args...);
    }

#undef FIRST_ARGUMENT_TYPE

    void setupResults(GPRReg destA, GPRReg destB)
    {
        GPRReg srcA = GPRInfo::returnValueGPR;
        GPRReg srcB = GPRInfo::returnValueGPR2;

        if (destA == InvalidGPRReg)
            move(srcB, destB);
        else if (destB == InvalidGPRReg)
            move(srcA, destA);
        else if (srcB != destA) {
            // Handle the easy cases - two simple moves.
            move(srcA, destA);
            move(srcB, destB);
        } else if (srcA != destB) {
            // Handle the non-swap case - just put srcB in place first.
            move(srcB, destB);
            move(srcA, destA);
        } else
            swap(destA, destB);
    }
    
    void setupResults(JSValueRegs regs)
    {
#if USE(JSVALUE64)
        move(GPRInfo::returnValueGPR, regs.gpr());
#else
        setupResults(regs.payloadGPR(), regs.tagGPR());
#endif
    }
    
    void jumpToExceptionHandler(VM& vm)
    {
        // genericUnwind() leaves the handler CallFrame* in vm->callFrameForCatch,
        // and the address of the handler in vm->targetMachinePCForThrow.
        loadPtr(&vm.targetMachinePCForThrow, GPRInfo::regT1);
        jump(GPRInfo::regT1, ExceptionHandlerPtrTag);
    }

    void prepareForTailCallSlow(GPRReg calleeGPR = InvalidGPRReg)
    {
        GPRReg temp1 = calleeGPR == GPRInfo::regT0 ? GPRInfo::regT3 : GPRInfo::regT0;
        GPRReg temp2 = calleeGPR == GPRInfo::regT1 ? GPRInfo::regT3 : GPRInfo::regT1;
        GPRReg temp3 = calleeGPR == GPRInfo::regT2 ? GPRInfo::regT3 : GPRInfo::regT2;

        GPRReg newFramePointer = temp1;
        GPRReg newFrameSizeGPR = temp2;
        {
            // The old frame size is its number of arguments (or number of
            // parameters in case of arity fixup), plus the frame header size,
            // aligned
            GPRReg oldFrameSizeGPR = temp2;
            {
                GPRReg argCountGPR = oldFrameSizeGPR;
                load32(Address(framePointerRegister, CallFrameSlot::argumentCount * static_cast<int>(sizeof(Register)) + PayloadOffset), argCountGPR);

                {
                    GPRReg numParametersGPR = temp1;
                    {
                        GPRReg codeBlockGPR = numParametersGPR;
                        loadPtr(Address(framePointerRegister, CallFrameSlot::codeBlock * static_cast<int>(sizeof(Register))), codeBlockGPR);
                        load32(Address(codeBlockGPR, CodeBlock::offsetOfNumParameters()), numParametersGPR);
                    }

                    ASSERT(numParametersGPR != argCountGPR);
                    Jump argumentCountWasNotFixedUp = branch32(BelowOrEqual, numParametersGPR, argCountGPR);
                    move(numParametersGPR, argCountGPR);
                    argumentCountWasNotFixedUp.link(this);
                }

                add32(TrustedImm32(stackAlignmentRegisters() + CallFrame::headerSizeInRegisters - 1), argCountGPR, oldFrameSizeGPR);
                and32(TrustedImm32(-stackAlignmentRegisters()), oldFrameSizeGPR);
                // We assume < 2^28 arguments
                mul32(TrustedImm32(sizeof(Register)), oldFrameSizeGPR, oldFrameSizeGPR);
            }

            // The new frame pointer is at framePointer + oldFrameSize - newFrameSize
            ASSERT(newFramePointer != oldFrameSizeGPR);
            addPtr(framePointerRegister, oldFrameSizeGPR, newFramePointer);

            // The new frame size is just the number of arguments plus the
            // frame header size, aligned
            ASSERT(newFrameSizeGPR != newFramePointer);
            load32(Address(stackPointerRegister, CallFrameSlot::argumentCount * static_cast<int>(sizeof(Register)) + PayloadOffset - sizeof(CallerFrameAndPC)),
                newFrameSizeGPR);
            add32(TrustedImm32(stackAlignmentRegisters() + CallFrame::headerSizeInRegisters - 1), newFrameSizeGPR);
            and32(TrustedImm32(-stackAlignmentRegisters()), newFrameSizeGPR);
            // We assume < 2^28 arguments
            mul32(TrustedImm32(sizeof(Register)), newFrameSizeGPR, newFrameSizeGPR);
        }

        GPRReg tempGPR = temp3;
        ASSERT(tempGPR != newFramePointer && tempGPR != newFrameSizeGPR);

        // We don't need the current frame beyond this point. Masquerade as our
        // caller.
#if CPU(ARM) || CPU(ARM64)
        loadPtr(Address(framePointerRegister, CallFrame::returnPCOffset()), linkRegister);
        subPtr(TrustedImm32(2 * sizeof(void*)), newFrameSizeGPR);
#if USE(POINTER_PROFILING)
        addPtr(TrustedImm32(sizeof(CallerFrameAndPC)), MacroAssembler::framePointerRegister, tempGPR);
        untagPtr(linkRegister, tempGPR);
#endif
#elif CPU(MIPS)
        loadPtr(Address(framePointerRegister, sizeof(void*)), returnAddressRegister);
        subPtr(TrustedImm32(2 * sizeof(void*)), newFrameSizeGPR);
#elif CPU(X86) || CPU(X86_64)
        loadPtr(Address(framePointerRegister, sizeof(void*)), tempGPR);
        push(tempGPR);
        subPtr(TrustedImm32(sizeof(void*)), newFrameSizeGPR);
#else
        UNREACHABLE_FOR_PLATFORM();
#endif
        subPtr(newFrameSizeGPR, newFramePointer);
        loadPtr(Address(framePointerRegister), framePointerRegister);


        // We need to move the newFrameSizeGPR slots above the stack pointer by
        // newFramePointer registers. We use pointer-sized chunks.
        MacroAssembler::Label copyLoop(label());

        subPtr(TrustedImm32(sizeof(void*)), newFrameSizeGPR);
        loadPtr(BaseIndex(stackPointerRegister, newFrameSizeGPR, TimesOne), tempGPR);
        storePtr(tempGPR, BaseIndex(newFramePointer, newFrameSizeGPR, TimesOne));

        branchTest32(MacroAssembler::NonZero, newFrameSizeGPR).linkTo(copyLoop, this);

        // Ready for a jump!
        move(newFramePointer, stackPointerRegister);
    }
    
    // These operations clobber all volatile registers. They assume that there is room on the top of
    // stack to marshall call arguments.
    void logShadowChickenProloguePacket(GPRReg shadowPacket, GPRReg scratch1, GPRReg scope);
    void logShadowChickenTailPacket(GPRReg shadowPacket, JSValueRegs thisRegs, GPRReg scope, CodeBlock*, CallSiteIndex);
    // Leaves behind a pointer to the Packet we should write to in shadowPacket.
    void ensureShadowChickenPacket(VM&, GPRReg shadowPacket, GPRReg scratch1NonArgGPR, GPRReg scratch2);
};

} // namespace JSC

#endif // ENABLE(JIT)<|MERGE_RESOLUTION|>--- conflicted
+++ resolved
@@ -314,11 +314,7 @@
         std::array<RegType, TargetSize> result { };
 
         for (unsigned i = 0; i < TargetSize; i++) {
-<<<<<<< HEAD
-            ASSERT(sourceArray[i] != InfoTypeForReg<RegType>::InvalidIndex);
-=======
             ASSERT(sourceArray[i] != static_cast<int32_t>(InfoTypeForReg<RegType>::InvalidIndex));
->>>>>>> 20415689
             result[i] = sourceArray[i];
         }
 
