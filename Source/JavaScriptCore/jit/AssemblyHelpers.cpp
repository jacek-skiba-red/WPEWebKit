/*
 * Copyright (C) 2011-2018 Apple Inc. All rights reserved.
 *
 * Redistribution and use in source and binary forms, with or without
 * modification, are permitted provided that the following conditions
 * are met:
 * 1. Redistributions of source code must retain the above copyright
 *    notice, this list of conditions and the following disclaimer.
 * 2. Redistributions in binary form must reproduce the above copyright
 *    notice, this list of conditions and the following disclaimer in the
 *    documentation and/or other materials provided with the distribution.
 *
 * THIS SOFTWARE IS PROVIDED BY APPLE INC. ``AS IS'' AND ANY
 * EXPRESS OR IMPLIED WARRANTIES, INCLUDING, BUT NOT LIMITED TO, THE
 * IMPLIED WARRANTIES OF MERCHANTABILITY AND FITNESS FOR A PARTICULAR
 * PURPOSE ARE DISCLAIMED.  IN NO EVENT SHALL APPLE INC. OR
 * CONTRIBUTORS BE LIABLE FOR ANY DIRECT, INDIRECT, INCIDENTAL, SPECIAL,
 * EXEMPLARY, OR CONSEQUENTIAL DAMAGES (INCLUDING, BUT NOT LIMITED TO,
 * PROCUREMENT OF SUBSTITUTE GOODS OR SERVICES; LOSS OF USE, DATA, OR
 * PROFITS; OR BUSINESS INTERRUPTION) HOWEVER CAUSED AND ON ANY THEORY
 * OF LIABILITY, WHETHER IN CONTRACT, STRICT LIABILITY, OR TORT
 * (INCLUDING NEGLIGENCE OR OTHERWISE) ARISING IN ANY WAY OUT OF THE USE
 * OF THIS SOFTWARE, EVEN IF ADVISED OF THE POSSIBILITY OF SUCH DAMAGE. 
 */

#include "config.h"
#include "AssemblyHelpers.h"

#if ENABLE(JIT)

#include "JITOperations.h"
#include "JSCInlines.h"
#include "LinkBuffer.h"
#include "MaxFrameExtentForSlowPathCall.h"
#include "SuperSampler.h"
#include "ThunkGenerators.h"

#if ENABLE(WEBASSEMBLY)
#include "WasmContext.h"
#include "WasmMemoryInformation.h"
#endif

namespace JSC {

ExecutableBase* AssemblyHelpers::executableFor(const CodeOrigin& codeOrigin)
{
    if (!codeOrigin.inlineCallFrame)
        return m_codeBlock->ownerExecutable();
    
    return codeOrigin.inlineCallFrame->baselineCodeBlock->ownerExecutable();
}

AssemblyHelpers::JumpList AssemblyHelpers::branchIfNotType(
    JSValueRegs regs, GPRReg tempGPR, const InferredType::Descriptor& descriptor, TagRegistersMode mode)
{
    AssemblyHelpers::JumpList result;

    switch (descriptor.kind()) {
    case InferredType::Bottom:
        result.append(jump());
        break;

    case InferredType::Boolean:
        result.append(branchIfNotBoolean(regs, tempGPR));
        break;

    case InferredType::Other:
        result.append(branchIfNotOther(regs, tempGPR));
        break;

    case InferredType::Int32:
        result.append(branchIfNotInt32(regs, mode));
        break;

    case InferredType::Number:
        result.append(branchIfNotNumber(regs, tempGPR, mode));
        break;

    case InferredType::String:
        result.append(branchIfNotCell(regs, mode));
        result.append(branchIfNotString(regs.payloadGPR()));
        break;

    case InferredType::Symbol:
        result.append(branchIfNotCell(regs, mode));
        result.append(branchIfNotSymbol(regs.payloadGPR()));
        break;

    case InferredType::BigInt:
        result.append(branchIfNotCell(regs, mode));
        result.append(branchIfNotBigInt(regs.payloadGPR()));
        break;

    case InferredType::ObjectWithStructure:
        result.append(branchIfNotCell(regs, mode));
        result.append(
            branchStructure(
                NotEqual,
                Address(regs.payloadGPR(), JSCell::structureIDOffset()),
                descriptor.structure()));
        break;

    case InferredType::ObjectWithStructureOrOther: {
        Jump ok = branchIfOther(regs, tempGPR);
        result.append(branchIfNotCell(regs, mode));
        result.append(
            branchStructure(
                NotEqual,
                Address(regs.payloadGPR(), JSCell::structureIDOffset()),
                descriptor.structure()));
        ok.link(this);
        break;
    }

    case InferredType::Object:
        result.append(branchIfNotCell(regs, mode));
        result.append(branchIfNotObject(regs.payloadGPR()));
        break;

    case InferredType::ObjectOrOther: {
        Jump ok = branchIfOther(regs, tempGPR);
        result.append(branchIfNotCell(regs, mode));
        result.append(branchIfNotObject(regs.payloadGPR()));
        ok.link(this);
        break;
    }

    case InferredType::Top:
        break;
    }

    return result;
}

AssemblyHelpers::Jump AssemblyHelpers::branchIfFastTypedArray(GPRReg baseGPR)
{
    return branch32(
        Equal,
        Address(baseGPR, JSArrayBufferView::offsetOfMode()),
        TrustedImm32(FastTypedArray));
}

AssemblyHelpers::Jump AssemblyHelpers::branchIfNotFastTypedArray(GPRReg baseGPR)
{
    return branch32(
        NotEqual,
        Address(baseGPR, JSArrayBufferView::offsetOfMode()),
        TrustedImm32(FastTypedArray));
}

void AssemblyHelpers::incrementSuperSamplerCount()
{
    add32(TrustedImm32(1), AbsoluteAddress(bitwise_cast<const void*>(&g_superSamplerCount)));
}

void AssemblyHelpers::decrementSuperSamplerCount()
{
    sub32(TrustedImm32(1), AbsoluteAddress(bitwise_cast<const void*>(&g_superSamplerCount)));
}
    
void AssemblyHelpers::purifyNaN(FPRReg fpr)
{
    MacroAssembler::Jump notNaN = branchDouble(DoubleEqual, fpr, fpr);
    static const double NaN = PNaN;
    loadDouble(TrustedImmPtr(&NaN), fpr);
    notNaN.link(this);
}

#if ENABLE(SAMPLING_FLAGS)
void AssemblyHelpers::setSamplingFlag(int32_t flag)
{
    ASSERT(flag >= 1);
    ASSERT(flag <= 32);
    or32(TrustedImm32(1u << (flag - 1)), AbsoluteAddress(SamplingFlags::addressOfFlags()));
}

void AssemblyHelpers::clearSamplingFlag(int32_t flag)
{
    ASSERT(flag >= 1);
    ASSERT(flag <= 32);
    and32(TrustedImm32(~(1u << (flag - 1))), AbsoluteAddress(SamplingFlags::addressOfFlags()));
}
#endif

#if !ASSERT_DISABLED
#if USE(JSVALUE64)
void AssemblyHelpers::jitAssertIsInt32(GPRReg gpr)
{
#if CPU(X86_64) || CPU(ARM64)
    Jump checkInt32 = branch64(BelowOrEqual, gpr, TrustedImm64(static_cast<uintptr_t>(0xFFFFFFFFu)));
    abortWithReason(AHIsNotInt32);
    checkInt32.link(this);
#else
    UNUSED_PARAM(gpr);
#endif
}

void AssemblyHelpers::jitAssertIsJSInt32(GPRReg gpr)
{
    Jump checkJSInt32 = branch64(AboveOrEqual, gpr, GPRInfo::tagTypeNumberRegister);
    abortWithReason(AHIsNotJSInt32);
    checkJSInt32.link(this);
}

void AssemblyHelpers::jitAssertIsJSNumber(GPRReg gpr)
{
    Jump checkJSNumber = branchTest64(MacroAssembler::NonZero, gpr, GPRInfo::tagTypeNumberRegister);
    abortWithReason(AHIsNotJSNumber);
    checkJSNumber.link(this);
}

void AssemblyHelpers::jitAssertIsJSDouble(GPRReg gpr)
{
    Jump checkJSInt32 = branch64(AboveOrEqual, gpr, GPRInfo::tagTypeNumberRegister);
    Jump checkJSNumber = branchTest64(MacroAssembler::NonZero, gpr, GPRInfo::tagTypeNumberRegister);
    checkJSInt32.link(this);
    abortWithReason(AHIsNotJSDouble);
    checkJSNumber.link(this);
}

void AssemblyHelpers::jitAssertIsCell(GPRReg gpr)
{
    Jump checkCell = branchTest64(MacroAssembler::Zero, gpr, GPRInfo::tagMaskRegister);
    abortWithReason(AHIsNotCell);
    checkCell.link(this);
}

void AssemblyHelpers::jitAssertTagsInPlace()
{
    Jump ok = branch64(Equal, GPRInfo::tagTypeNumberRegister, TrustedImm64(TagTypeNumber));
    abortWithReason(AHTagTypeNumberNotInPlace);
    breakpoint();
    ok.link(this);
    
    ok = branch64(Equal, GPRInfo::tagMaskRegister, TrustedImm64(TagMask));
    abortWithReason(AHTagMaskNotInPlace);
    ok.link(this);
}
#elif USE(JSVALUE32_64)
void AssemblyHelpers::jitAssertIsInt32(GPRReg gpr)
{
    UNUSED_PARAM(gpr);
}

void AssemblyHelpers::jitAssertIsJSInt32(GPRReg gpr)
{
    Jump checkJSInt32 = branch32(Equal, gpr, TrustedImm32(JSValue::Int32Tag));
    abortWithReason(AHIsNotJSInt32);
    checkJSInt32.link(this);
}

void AssemblyHelpers::jitAssertIsJSNumber(GPRReg gpr)
{
    Jump checkJSInt32 = branch32(Equal, gpr, TrustedImm32(JSValue::Int32Tag));
    Jump checkJSDouble = branch32(Below, gpr, TrustedImm32(JSValue::LowestTag));
    abortWithReason(AHIsNotJSNumber);
    checkJSInt32.link(this);
    checkJSDouble.link(this);
}

void AssemblyHelpers::jitAssertIsJSDouble(GPRReg gpr)
{
    Jump checkJSDouble = branch32(Below, gpr, TrustedImm32(JSValue::LowestTag));
    abortWithReason(AHIsNotJSDouble);
    checkJSDouble.link(this);
}

void AssemblyHelpers::jitAssertIsCell(GPRReg gpr)
{
    Jump checkCell = branch32(Equal, gpr, TrustedImm32(JSValue::CellTag));
    abortWithReason(AHIsNotCell);
    checkCell.link(this);
}

void AssemblyHelpers::jitAssertTagsInPlace()
{
}
#endif // USE(JSVALUE32_64)

void AssemblyHelpers::jitAssertHasValidCallFrame()
{
    Jump checkCFR = branchTestPtr(Zero, GPRInfo::callFrameRegister, TrustedImm32(7));
    abortWithReason(AHCallFrameMisaligned);
    checkCFR.link(this);
}

void AssemblyHelpers::jitAssertIsNull(GPRReg gpr)
{
    Jump checkNull = branchTestPtr(Zero, gpr);
    abortWithReason(AHIsNotNull);
    checkNull.link(this);
}

void AssemblyHelpers::jitAssertArgumentCountSane()
{
    Jump ok = branch32(Below, payloadFor(CallFrameSlot::argumentCount), TrustedImm32(10000000));
    abortWithReason(AHInsaneArgumentCount);
    ok.link(this);
}

#endif // !ASSERT_DISABLED

void AssemblyHelpers::jitReleaseAssertNoException(VM& vm)
{
    Jump noException;
#if USE(JSVALUE64)
    noException = branchTest64(Zero, AbsoluteAddress(vm.addressOfException()));
#elif USE(JSVALUE32_64)
    noException = branch32(Equal, AbsoluteAddress(vm.addressOfException()), TrustedImm32(0));
#endif
    abortWithReason(JITUncoughtExceptionAfterCall);
    noException.link(this);
}

void AssemblyHelpers::callExceptionFuzz(VM& vm)
{
    if (!Options::useExceptionFuzz())
        return;

    EncodedJSValue* buffer = vm.exceptionFuzzingBuffer(sizeof(EncodedJSValue) * (GPRInfo::numberOfRegisters + FPRInfo::numberOfRegisters));

    for (unsigned i = 0; i < GPRInfo::numberOfRegisters; ++i) {
#if USE(JSVALUE64)
        store64(GPRInfo::toRegister(i), buffer + i);
#else
        store32(GPRInfo::toRegister(i), buffer + i);
#endif
    }
    for (unsigned i = 0; i < FPRInfo::numberOfRegisters; ++i) {
        move(TrustedImmPtr(buffer + GPRInfo::numberOfRegisters + i), GPRInfo::regT0);
        storeDouble(FPRInfo::toRegister(i), Address(GPRInfo::regT0));
    }

    // Set up one argument.
#if CPU(X86)
    poke(GPRInfo::callFrameRegister, 0);
#else
    move(GPRInfo::callFrameRegister, GPRInfo::argumentGPR0);
#endif
    move(TrustedImmPtr(tagCFunctionPtr<OperationPtrTag>(operationExceptionFuzz)), GPRInfo::nonPreservedNonReturnGPR);
    call(GPRInfo::nonPreservedNonReturnGPR, OperationPtrTag);

    for (unsigned i = 0; i < FPRInfo::numberOfRegisters; ++i) {
        move(TrustedImmPtr(buffer + GPRInfo::numberOfRegisters + i), GPRInfo::regT0);
        loadDouble(Address(GPRInfo::regT0), FPRInfo::toRegister(i));
    }
    for (unsigned i = 0; i < GPRInfo::numberOfRegisters; ++i) {
#if USE(JSVALUE64)
        load64(buffer + i, GPRInfo::toRegister(i));
#else
        load32(buffer + i, GPRInfo::toRegister(i));
#endif
    }
}

AssemblyHelpers::Jump AssemblyHelpers::emitJumpIfException(VM& vm)
{
    return emitExceptionCheck(vm, NormalExceptionCheck);
}

AssemblyHelpers::Jump AssemblyHelpers::emitExceptionCheck(VM& vm, ExceptionCheckKind kind, ExceptionJumpWidth width)
{
    callExceptionFuzz(vm);

    if (width == FarJumpWidth)
        kind = (kind == NormalExceptionCheck ? InvertedExceptionCheck : NormalExceptionCheck);
    
    Jump result;
#if USE(JSVALUE64)
    result = branchTest64(kind == NormalExceptionCheck ? NonZero : Zero, AbsoluteAddress(vm.addressOfException()));
#elif USE(JSVALUE32_64)
    result = branch32(kind == NormalExceptionCheck ? NotEqual : Equal, AbsoluteAddress(vm.addressOfException()), TrustedImm32(0));
#endif
    
    if (width == NormalJumpWidth)
        return result;

    PatchableJump realJump = patchableJump();
    result.link(this);
    
    return realJump.m_jump;
}

AssemblyHelpers::Jump AssemblyHelpers::emitNonPatchableExceptionCheck(VM& vm)
{
    callExceptionFuzz(vm);

    Jump result;
#if USE(JSVALUE64)
    result = branchTest64(NonZero, AbsoluteAddress(vm.addressOfException()));
#elif USE(JSVALUE32_64)
    result = branch32(NotEqual, AbsoluteAddress(vm.addressOfException()), TrustedImm32(0));
#endif
    
    return result;
}

void AssemblyHelpers::emitStoreStructureWithTypeInfo(AssemblyHelpers& jit, TrustedImmPtr structure, RegisterID dest)
{
    const Structure* structurePtr = reinterpret_cast<const Structure*>(structure.m_value);
#if USE(JSVALUE64)
    jit.store64(TrustedImm64(structurePtr->idBlob()), MacroAssembler::Address(dest, JSCell::structureIDOffset()));
    if (!ASSERT_DISABLED) {
        Jump correctStructure = jit.branch32(Equal, MacroAssembler::Address(dest, JSCell::structureIDOffset()), TrustedImm32(structurePtr->id()));
        jit.abortWithReason(AHStructureIDIsValid);
        correctStructure.link(&jit);

        Jump correctIndexingType = jit.branch8(Equal, MacroAssembler::Address(dest, JSCell::indexingTypeAndMiscOffset()), TrustedImm32(structurePtr->indexingModeIncludingHistory()));
        jit.abortWithReason(AHIndexingTypeIsValid);
        correctIndexingType.link(&jit);

        Jump correctType = jit.branch8(Equal, MacroAssembler::Address(dest, JSCell::typeInfoTypeOffset()), TrustedImm32(structurePtr->typeInfo().type()));
        jit.abortWithReason(AHTypeInfoIsValid);
        correctType.link(&jit);

        Jump correctFlags = jit.branch8(Equal, MacroAssembler::Address(dest, JSCell::typeInfoFlagsOffset()), TrustedImm32(structurePtr->typeInfo().inlineTypeFlags()));
        jit.abortWithReason(AHTypeInfoInlineTypeFlagsAreValid);
        correctFlags.link(&jit);
    }
#else
    // Do a 32-bit wide store to initialize the cell's fields.
    jit.store32(TrustedImm32(structurePtr->objectInitializationBlob()), MacroAssembler::Address(dest, JSCell::indexingTypeAndMiscOffset()));
    jit.storePtr(structure, MacroAssembler::Address(dest, JSCell::structureIDOffset()));
#endif
}

void AssemblyHelpers::loadProperty(GPRReg object, GPRReg offset, JSValueRegs result)
{
    Jump isInline = branch32(LessThan, offset, TrustedImm32(firstOutOfLineOffset));
    
    loadPtr(Address(object, JSObject::butterflyOffset()), result.payloadGPR());
    neg32(offset);
    signExtend32ToPtr(offset, offset);
    Jump ready = jump();
    
    isInline.link(this);
    addPtr(
        TrustedImm32(
            static_cast<int32_t>(sizeof(JSObject)) -
            (static_cast<int32_t>(firstOutOfLineOffset) - 2) * static_cast<int32_t>(sizeof(EncodedJSValue))),
        object, result.payloadGPR());
    
    ready.link(this);
    
    loadValue(
        BaseIndex(
            result.payloadGPR(), offset, TimesEight, (firstOutOfLineOffset - 2) * sizeof(EncodedJSValue)),
        result);
}

void AssemblyHelpers::emitLoadStructure(VM& vm, RegisterID source, RegisterID dest, RegisterID scratch)
{
#if USE(JSVALUE64)
    ASSERT(dest != scratch);
    load32(MacroAssembler::Address(source, JSCell::structureIDOffset()), dest);
    loadPtr(vm.heap.structureIDTable().base(), scratch);
    loadPtr(MacroAssembler::BaseIndex(scratch, dest, MacroAssembler::TimesEight), dest);
#else
    UNUSED_PARAM(scratch);
    UNUSED_PARAM(vm);
    loadPtr(MacroAssembler::Address(source, JSCell::structureIDOffset()), dest);
#endif
}

void AssemblyHelpers::makeSpaceOnStackForCCall()
{
    unsigned stackOffset = WTF::roundUpToMultipleOf(stackAlignmentBytes(), maxFrameExtentForSlowPathCall);
    if (stackOffset)
        subPtr(TrustedImm32(stackOffset), stackPointerRegister);
}

void AssemblyHelpers::reclaimSpaceOnStackForCCall()
{
    unsigned stackOffset = WTF::roundUpToMultipleOf(stackAlignmentBytes(), maxFrameExtentForSlowPathCall);
    if (stackOffset)
        addPtr(TrustedImm32(stackOffset), stackPointerRegister);
}

#if USE(JSVALUE64)
template<typename LoadFromHigh, typename StoreToHigh, typename LoadFromLow, typename StoreToLow>
void emitRandomThunkImpl(AssemblyHelpers& jit, GPRReg scratch0, GPRReg scratch1, GPRReg scratch2, FPRReg result, const LoadFromHigh& loadFromHigh, const StoreToHigh& storeToHigh, const LoadFromLow& loadFromLow, const StoreToLow& storeToLow)
{
    // Inlined WeakRandom::advance().
    // uint64_t x = m_low;
    loadFromLow(scratch0);
    // uint64_t y = m_high;
    loadFromHigh(scratch1);
    // m_low = y;
    storeToLow(scratch1);

    // x ^= x << 23;
    jit.move(scratch0, scratch2);
    jit.lshift64(AssemblyHelpers::TrustedImm32(23), scratch2);
    jit.xor64(scratch2, scratch0);

    // x ^= x >> 17;
    jit.move(scratch0, scratch2);
    jit.rshift64(AssemblyHelpers::TrustedImm32(17), scratch2);
    jit.xor64(scratch2, scratch0);

    // x ^= y ^ (y >> 26);
    jit.move(scratch1, scratch2);
    jit.rshift64(AssemblyHelpers::TrustedImm32(26), scratch2);
    jit.xor64(scratch1, scratch2);
    jit.xor64(scratch2, scratch0);

    // m_high = x;
    storeToHigh(scratch0);

    // return x + y;
    jit.add64(scratch1, scratch0);

    // Extract random 53bit. [0, 53] bit is safe integer number ranges in double representation.
    jit.move(AssemblyHelpers::TrustedImm64((1ULL << 53) - 1), scratch1);
    jit.and64(scratch1, scratch0);
    // Now, scratch0 is always in range of int64_t. Safe to convert it to double with cvtsi2sdq.
    jit.convertInt64ToDouble(scratch0, result);

    // Convert `(53bit double integer value) / (1 << 53)` to `(53bit double integer value) * (1.0 / (1 << 53))`.
    // In latter case, `1.0 / (1 << 53)` will become a double value represented as (mantissa = 0 & exp = 970, it means 1e-(2**54)).
    static const double scale = 1.0 / (1ULL << 53);

    // Multiplying 1e-(2**54) with the double integer does not change anything of the mantissa part of the double integer.
    // It just reduces the exp part of the given 53bit double integer.
    // (Except for 0.0. This is specially handled and in this case, exp just becomes 0.)
    // Now we get 53bit precision random double value in [0, 1).
    jit.move(AssemblyHelpers::TrustedImmPtr(&scale), scratch1);
    jit.mulDouble(AssemblyHelpers::Address(scratch1), result);
}

void AssemblyHelpers::emitRandomThunk(JSGlobalObject* globalObject, GPRReg scratch0, GPRReg scratch1, GPRReg scratch2, FPRReg result)
{
    void* lowAddress = reinterpret_cast<uint8_t*>(globalObject) + JSGlobalObject::weakRandomOffset() + WeakRandom::lowOffset();
    void* highAddress = reinterpret_cast<uint8_t*>(globalObject) + JSGlobalObject::weakRandomOffset() + WeakRandom::highOffset();

    auto loadFromHigh = [&](GPRReg high) {
        load64(highAddress, high);
    };
    auto storeToHigh = [&](GPRReg high) {
        store64(high, highAddress);
    };
    auto loadFromLow = [&](GPRReg low) {
        load64(lowAddress, low);
    };
    auto storeToLow = [&](GPRReg low) {
        store64(low, lowAddress);
    };

    emitRandomThunkImpl(*this, scratch0, scratch1, scratch2, result, loadFromHigh, storeToHigh, loadFromLow, storeToLow);
}

void AssemblyHelpers::emitRandomThunk(VM& vm, GPRReg scratch0, GPRReg scratch1, GPRReg scratch2, GPRReg scratch3, FPRReg result)
{
    emitGetFromCallFrameHeaderPtr(CallFrameSlot::callee, scratch3);
    emitLoadStructure(vm, scratch3, scratch3, scratch0);
    loadPtr(Address(scratch3, Structure::globalObjectOffset()), scratch3);
    // Now, scratch3 holds JSGlobalObject*.

    auto loadFromHigh = [&](GPRReg high) {
        load64(Address(scratch3, JSGlobalObject::weakRandomOffset() + WeakRandom::highOffset()), high);
    };
    auto storeToHigh = [&](GPRReg high) {
        store64(high, Address(scratch3, JSGlobalObject::weakRandomOffset() + WeakRandom::highOffset()));
    };
    auto loadFromLow = [&](GPRReg low) {
        load64(Address(scratch3, JSGlobalObject::weakRandomOffset() + WeakRandom::lowOffset()), low);
    };
    auto storeToLow = [&](GPRReg low) {
        store64(low, Address(scratch3, JSGlobalObject::weakRandomOffset() + WeakRandom::lowOffset()));
    };

    emitRandomThunkImpl(*this, scratch0, scratch1, scratch2, result, loadFromHigh, storeToHigh, loadFromLow, storeToLow);
}
#endif

void AssemblyHelpers::emitAllocateWithNonNullAllocator(GPRReg resultGPR, const JITAllocator& allocator, GPRReg allocatorGPR, GPRReg scratchGPR, JumpList& slowPath)
{
    if (Options::forceGCSlowPaths()) {
        slowPath.append(jump());
        return;
    }

    // NOTE, some invariants of this function:
    // - When going to the slow path, we must leave resultGPR with zero in it.
    // - We *can not* use RegisterSet::macroScratchRegisters on x86.
    // - We *can* use RegisterSet::macroScratchRegisters on ARM.

    Jump popPath;
    Jump done;
    
    if (allocator.isConstant())
        move(TrustedImmPtr(allocator.allocator().localAllocator()), allocatorGPR);

    load32(Address(allocatorGPR, LocalAllocator::offsetOfFreeList() + FreeList::offsetOfRemaining()), resultGPR);
    popPath = branchTest32(Zero, resultGPR);
    if (allocator.isConstant())
        add32(TrustedImm32(-allocator.allocator().cellSize()), resultGPR, scratchGPR);
    else {
        move(resultGPR, scratchGPR);
        sub32(Address(allocatorGPR, LocalAllocator::offsetOfCellSize()), scratchGPR);
    }
    negPtr(resultGPR);
    store32(scratchGPR, Address(allocatorGPR, LocalAllocator::offsetOfFreeList() + FreeList::offsetOfRemaining()));
    Address payloadEndAddr = Address(allocatorGPR, LocalAllocator::offsetOfFreeList() + FreeList::offsetOfPayloadEnd());
    addPtr(payloadEndAddr, resultGPR);

    done = jump();
        
    popPath.link(this);
        
    loadPtr(Address(allocatorGPR, LocalAllocator::offsetOfFreeList() + FreeList::offsetOfScrambledHead()), resultGPR);
    xorPtr(Address(allocatorGPR, LocalAllocator::offsetOfFreeList() + FreeList::offsetOfSecret()), resultGPR);
    slowPath.append(branchTestPtr(Zero, resultGPR));
        
    // The object is half-allocated: we have what we know is a fresh object, but
    // it's still on the GC's free list.
    loadPtr(Address(resultGPR), scratchGPR);
    storePtr(scratchGPR, Address(allocatorGPR, LocalAllocator::offsetOfFreeList() + FreeList::offsetOfScrambledHead()));
        
    done.link(this);
}

void AssemblyHelpers::emitAllocate(GPRReg resultGPR, const JITAllocator& allocator, GPRReg allocatorGPR, GPRReg scratchGPR, JumpList& slowPath)
{
    if (allocator.isConstant()) {
        if (!allocator.allocator()) {
            slowPath.append(jump());
            return;
        }
    } else
        slowPath.append(branchTestPtr(Zero, allocatorGPR));
    emitAllocateWithNonNullAllocator(resultGPR, allocator, allocatorGPR, scratchGPR, slowPath);
}

void AssemblyHelpers::emitAllocateVariableSized(GPRReg resultGPR, CompleteSubspace& subspace, GPRReg allocationSize, GPRReg scratchGPR1, GPRReg scratchGPR2, JumpList& slowPath)
{
    static_assert(!(MarkedSpace::sizeStep & (MarkedSpace::sizeStep - 1)), "MarkedSpace::sizeStep must be a power of two.");
    
    unsigned stepShift = getLSBSet(MarkedSpace::sizeStep);
    
    add32(TrustedImm32(MarkedSpace::sizeStep - 1), allocationSize, scratchGPR1);
    urshift32(TrustedImm32(stepShift), scratchGPR1);
    slowPath.append(branch32(Above, scratchGPR1, TrustedImm32(MarkedSpace::largeCutoff >> stepShift)));
<<<<<<< HEAD
    move(TrustedImmPtr(subspace.allocatorForSizeStep() - 1), scratchGPR2);
=======
    move(TrustedImmPtr(subspace.allocatorForSizeStep()), scratchGPR2);
>>>>>>> 20415689
    loadPtr(BaseIndex(scratchGPR2, scratchGPR1, timesPtr()), scratchGPR1);
    
    emitAllocate(resultGPR, JITAllocator::variable(), scratchGPR1, scratchGPR2, slowPath);
}

void AssemblyHelpers::restoreCalleeSavesFromEntryFrameCalleeSavesBuffer(EntryFrame*& topEntryFrame)
{
#if NUMBER_OF_CALLEE_SAVES_REGISTERS > 0
    RegisterAtOffsetList* allCalleeSaves = RegisterSet::vmCalleeSaveRegisterOffsets();
    RegisterSet dontRestoreRegisters = RegisterSet::stackRegisters();
    unsigned registerCount = allCalleeSaves->size();

    GPRReg scratch = InvalidGPRReg;
    unsigned scratchGPREntryIndex = 0;

    // Use the first GPR entry's register as our scratch.
    for (unsigned i = 0; i < registerCount; i++) {
        RegisterAtOffset entry = allCalleeSaves->at(i);
        if (dontRestoreRegisters.get(entry.reg()))
            continue;
        if (entry.reg().isGPR()) {
            scratchGPREntryIndex = i;
            scratch = entry.reg().gpr();
            break;
        }
    }
    ASSERT(scratch != InvalidGPRReg);

    loadPtr(&topEntryFrame, scratch);
    addPtr(TrustedImm32(EntryFrame::calleeSaveRegistersBufferOffset()), scratch);

    // Restore all callee saves except for the scratch.
    for (unsigned i = 0; i < registerCount; i++) {
        RegisterAtOffset entry = allCalleeSaves->at(i);
        if (dontRestoreRegisters.get(entry.reg()))
            continue;
        if (entry.reg().isGPR()) {
            if (i != scratchGPREntryIndex)
                loadPtr(Address(scratch, entry.offset()), entry.reg().gpr());
        } else
            loadDouble(Address(scratch, entry.offset()), entry.reg().fpr());
    }

    // Restore the callee save value of the scratch.
    RegisterAtOffset entry = allCalleeSaves->at(scratchGPREntryIndex);
    ASSERT(!dontRestoreRegisters.get(entry.reg()));
    ASSERT(entry.reg().isGPR());
    ASSERT(scratch == entry.reg().gpr());
    loadPtr(Address(scratch, entry.offset()), scratch);
#else
    UNUSED_PARAM(topEntryFrame);
#endif
}

void AssemblyHelpers::emitDumbVirtualCall(VM& vm, CallLinkInfo* info)
{
    move(TrustedImmPtr(info), GPRInfo::regT2);
    Call call = nearCall();
    addLinkTask(
        [=, &vm] (LinkBuffer& linkBuffer) {
            MacroAssemblerCodeRef<JITStubRoutinePtrTag> virtualThunk = virtualThunkFor(&vm, *info);
            info->setSlowStub(createJITStubRoutine(virtualThunk, vm, nullptr, true));
            linkBuffer.link(call, CodeLocationLabel<JITStubRoutinePtrTag>(virtualThunk.code()));
        });
}

#if USE(JSVALUE64)
void AssemblyHelpers::wangsInt64Hash(GPRReg inputAndResult, GPRReg scratch)
{
    GPRReg input = inputAndResult;
    // key += ~(key << 32);
    move(input, scratch);
    lshift64(TrustedImm32(32), scratch);
    not64(scratch);
    add64(scratch, input);
    // key ^= (key >> 22);
    move(input, scratch);
    urshift64(TrustedImm32(22), scratch);
    xor64(scratch, input);
    // key += ~(key << 13);
    move(input, scratch);
    lshift64(TrustedImm32(13), scratch);
    not64(scratch);
    add64(scratch, input);
    // key ^= (key >> 8);
    move(input, scratch);
    urshift64(TrustedImm32(8), scratch);
    xor64(scratch, input);
    // key += (key << 3);
    move(input, scratch);
    lshift64(TrustedImm32(3), scratch);
    add64(scratch, input);
    // key ^= (key >> 15);
    move(input, scratch);
    urshift64(TrustedImm32(15), scratch);
    xor64(scratch, input);
    // key += ~(key << 27);
    move(input, scratch);
    lshift64(TrustedImm32(27), scratch);
    not64(scratch);
    add64(scratch, input);
    // key ^= (key >> 31);
    move(input, scratch);
    urshift64(TrustedImm32(31), scratch);
    xor64(scratch, input);

    // return static_cast<unsigned>(result)
    void* mask = bitwise_cast<void*>(static_cast<uintptr_t>(UINT_MAX));
    and64(TrustedImmPtr(mask), inputAndResult);
}
#endif // USE(JSVALUE64)

void AssemblyHelpers::emitConvertValueToBoolean(VM& vm, JSValueRegs value, GPRReg result, GPRReg scratchIfShouldCheckMasqueradesAsUndefined, FPRReg valueAsFPR, FPRReg tempFPR, bool shouldCheckMasqueradesAsUndefined, JSGlobalObject* globalObject, bool invert)
{
    // Implements the following control flow structure:
    // if (value is cell) {
    //     if (value is string)
    //         result = !!value->length
    //     else {
    //         do evil things for masquerades-as-undefined
    //         result = true
    //     }
    // } else if (value is int32) {
    //     result = !!unboxInt32(value)
    // } else if (value is number) {
    //     result = !!unboxDouble(value)
    // } else {
    //     result = value == jsTrue
    // }

    JumpList done;

    auto notCell = branchIfNotCell(value);
    auto isCellButNotString = branchIfNotString(value.payloadGPR());
    load32(Address(value.payloadGPR(), JSString::offsetOfLength()), result);
    compare32(invert ? Equal : NotEqual, result, TrustedImm32(0), result);
    done.append(jump());

    isCellButNotString.link(this);
    if (shouldCheckMasqueradesAsUndefined) {
        ASSERT(scratchIfShouldCheckMasqueradesAsUndefined != InvalidGPRReg);
        JumpList isNotMasqueradesAsUndefined;
        isNotMasqueradesAsUndefined.append(branchTest8(Zero, Address(value.payloadGPR(), JSCell::typeInfoFlagsOffset()), TrustedImm32(MasqueradesAsUndefined)));
        emitLoadStructure(vm, value.payloadGPR(), result, scratchIfShouldCheckMasqueradesAsUndefined);
        move(TrustedImmPtr(globalObject), scratchIfShouldCheckMasqueradesAsUndefined);
        isNotMasqueradesAsUndefined.append(branchPtr(NotEqual, Address(result, Structure::globalObjectOffset()), scratchIfShouldCheckMasqueradesAsUndefined));

        // We act like we are "undefined" here.
        move(invert ? TrustedImm32(1) : TrustedImm32(0), result);
        done.append(jump());
        isNotMasqueradesAsUndefined.link(this);
    }
    move(invert ? TrustedImm32(0) : TrustedImm32(1), result);
    done.append(jump());

    notCell.link(this);
    auto notInt32 = branchIfNotInt32(value);
    compare32(invert ? Equal : NotEqual, value.payloadGPR(), TrustedImm32(0), result);
    done.append(jump());

    notInt32.link(this);
    auto notDouble = branchIfNotDoubleKnownNotInt32(value);
#if USE(JSVALUE64)
    unboxDouble(value.gpr(), result, valueAsFPR);
#else
    unboxDouble(value, valueAsFPR, tempFPR);
#endif
    move(invert ? TrustedImm32(1) : TrustedImm32(0), result);
    done.append(branchDoubleZeroOrNaN(valueAsFPR, tempFPR));
    move(invert ? TrustedImm32(0) : TrustedImm32(1), result);
    done.append(jump());

    notDouble.link(this);
#if USE(JSVALUE64)
    static_assert(static_cast<int32_t>(ValueTrue) == ValueTrue, "");
    compare64(invert ? NotEqual : Equal, value.gpr(), TrustedImm32(ValueTrue), result);
#else
    move(invert ? TrustedImm32(1) : TrustedImm32(0), result);
    done.append(branchIfNotBoolean(value, InvalidGPRReg));
    compare32(invert ? Equal : NotEqual, value.payloadGPR(), TrustedImm32(0), result);
#endif

    done.link(this);
}

AssemblyHelpers::JumpList AssemblyHelpers::branchIfValue(VM& vm, JSValueRegs value, GPRReg scratch, GPRReg scratchIfShouldCheckMasqueradesAsUndefined, FPRReg valueAsFPR, FPRReg tempFPR, bool shouldCheckMasqueradesAsUndefined, JSGlobalObject* globalObject, bool invert)
{
    // Implements the following control flow structure:
    // if (value is cell) {
    //     if (value is string)
    //         result = !!value->length
    //     else {
    //         do evil things for masquerades-as-undefined
    //         result = true
    //     }
    // } else if (value is int32) {
    //     result = !!unboxInt32(value)
    // } else if (value is number) {
    //     result = !!unboxDouble(value)
    // } else {
    //     result = value == jsTrue
    // }

    JumpList done;
    JumpList truthy;

    auto notCell = branchIfNotCell(value);
    auto isCellButNotString = branchIfNotString(value.payloadGPR());
    truthy.append(branchTest32(invert ? Zero : NonZero, Address(value.payloadGPR(), JSString::offsetOfLength())));
    done.append(jump());

    if (shouldCheckMasqueradesAsUndefined) {
        isCellButNotString.link(this);
        ASSERT(scratchIfShouldCheckMasqueradesAsUndefined != InvalidGPRReg);
        JumpList isNotMasqueradesAsUndefined;
        isNotMasqueradesAsUndefined.append(branchTest8(Zero, Address(value.payloadGPR(), JSCell::typeInfoFlagsOffset()), TrustedImm32(MasqueradesAsUndefined)));
        emitLoadStructure(vm, value.payloadGPR(), scratch, scratchIfShouldCheckMasqueradesAsUndefined);
        move(TrustedImmPtr(globalObject), scratchIfShouldCheckMasqueradesAsUndefined);
        isNotMasqueradesAsUndefined.append(branchPtr(NotEqual, Address(scratch, Structure::globalObjectOffset()), scratchIfShouldCheckMasqueradesAsUndefined));

        // We act like we are "undefined" here.
        if (invert)
            truthy.append(jump());
        else
            done.append(jump());

        if (invert)
            done.append(isNotMasqueradesAsUndefined);
        else
            truthy.append(isNotMasqueradesAsUndefined);
    } else {
        if (invert)
            done.append(isCellButNotString);
        else
            truthy.append(isCellButNotString);
    }

    notCell.link(this);
    auto notInt32 = branchIfNotInt32(value);
    truthy.append(branchTest32(invert ? Zero : NonZero, value.payloadGPR()));
    done.append(jump());

    notInt32.link(this);
    auto notDouble = branchIfNotDoubleKnownNotInt32(value);
#if USE(JSVALUE64)
    unboxDouble(value.gpr(), scratch, valueAsFPR);
#else
    unboxDouble(value, valueAsFPR, tempFPR);
#endif
    if (invert) {
        truthy.append(branchDoubleZeroOrNaN(valueAsFPR, tempFPR));
        done.append(jump());
    } else {
        done.append(branchDoubleZeroOrNaN(valueAsFPR, tempFPR));
        truthy.append(jump());
    }

    notDouble.link(this);
#if USE(JSVALUE64)
    truthy.append(branch64(invert ? NotEqual : Equal, value.gpr(), TrustedImm64(JSValue::encode(jsBoolean(true)))));
#else
    auto notBoolean = branchIfNotBoolean(value, InvalidGPRReg);
    if (invert)
        truthy.append(notBoolean);
    else
        done.append(notBoolean);
    truthy.append(branch32(invert ? Equal : NotEqual, value.payloadGPR(), TrustedImm32(0)));
#endif

    done.link(this);

    return truthy;
}

#if ENABLE(WEBASSEMBLY)
void AssemblyHelpers::loadWasmContextInstance(GPRReg dst)
{
#if ENABLE(FAST_TLS_JIT)
    if (Wasm::Context::useFastTLS()) {
        loadFromTLSPtr(fastTLSOffsetForKey(WTF_WASM_CONTEXT_KEY), dst);
        return;
    }
#endif
    move(Wasm::PinnedRegisterInfo::get().wasmContextInstancePointer, dst);
}

void AssemblyHelpers::storeWasmContextInstance(GPRReg src)
{
#if ENABLE(FAST_TLS_JIT)
    if (Wasm::Context::useFastTLS()) {
        storeToTLSPtr(src, fastTLSOffsetForKey(WTF_WASM_CONTEXT_KEY));
        return;
    }
#endif
    move(src, Wasm::PinnedRegisterInfo::get().wasmContextInstancePointer);
}

bool AssemblyHelpers::loadWasmContextInstanceNeedsMacroScratchRegister()
{
#if ENABLE(FAST_TLS_JIT)
    if (Wasm::Context::useFastTLS())
        return loadFromTLSPtrNeedsMacroScratchRegister();
#endif
    return false;
}

bool AssemblyHelpers::storeWasmContextInstanceNeedsMacroScratchRegister()
{
#if ENABLE(FAST_TLS_JIT)
    if (Wasm::Context::useFastTLS())
        return storeToTLSPtrNeedsMacroScratchRegister();
#endif
    return false;
}

#endif // ENABLE(WEBASSEMBLY)

void AssemblyHelpers::debugCall(VM& vm, V_DebugOperation_EPP function, void* argument)
{
    size_t scratchSize = sizeof(EncodedJSValue) * (GPRInfo::numberOfRegisters + FPRInfo::numberOfRegisters);
    ScratchBuffer* scratchBuffer = vm.scratchBufferForSize(scratchSize);
    EncodedJSValue* buffer = static_cast<EncodedJSValue*>(scratchBuffer->dataBuffer());

    for (unsigned i = 0; i < GPRInfo::numberOfRegisters; ++i) {
#if USE(JSVALUE64)
        store64(GPRInfo::toRegister(i), buffer + i);
#else
        store32(GPRInfo::toRegister(i), buffer + i);
#endif
    }

    for (unsigned i = 0; i < FPRInfo::numberOfRegisters; ++i) {
        move(TrustedImmPtr(buffer + GPRInfo::numberOfRegisters + i), GPRInfo::regT0);
        storeDouble(FPRInfo::toRegister(i), GPRInfo::regT0);
    }

    // Tell GC mark phase how much of the scratch buffer is active during call.
    move(TrustedImmPtr(scratchBuffer->addressOfActiveLength()), GPRInfo::regT0);
    storePtr(TrustedImmPtr(scratchSize), GPRInfo::regT0);

#if CPU(X86_64) || CPU(ARM) || CPU(ARM64) || CPU(MIPS)
    move(TrustedImmPtr(buffer), GPRInfo::argumentGPR2);
    move(TrustedImmPtr(argument), GPRInfo::argumentGPR1);
    move(GPRInfo::callFrameRegister, GPRInfo::argumentGPR0);
    GPRReg scratch = selectScratchGPR(GPRInfo::argumentGPR0, GPRInfo::argumentGPR1, GPRInfo::argumentGPR2);
#elif CPU(X86)
    poke(GPRInfo::callFrameRegister, 0);
    poke(TrustedImmPtr(argument), 1);
    poke(TrustedImmPtr(buffer), 2);
    GPRReg scratch = GPRInfo::regT0;
#else
#error "JIT not supported on this platform."
#endif
    move(TrustedImmPtr(tagCFunctionPtr<OperationPtrTag>(function)), scratch);
    call(scratch, OperationPtrTag);

    move(TrustedImmPtr(scratchBuffer->addressOfActiveLength()), GPRInfo::regT0);
    storePtr(TrustedImmPtr(nullptr), GPRInfo::regT0);

    for (unsigned i = 0; i < FPRInfo::numberOfRegisters; ++i) {
        move(TrustedImmPtr(buffer + GPRInfo::numberOfRegisters + i), GPRInfo::regT0);
        loadDouble(GPRInfo::regT0, FPRInfo::toRegister(i));
    }
    for (unsigned i = 0; i < GPRInfo::numberOfRegisters; ++i) {
#if USE(JSVALUE64)
        load64(buffer + i, GPRInfo::toRegister(i));
#else
        load32(buffer + i, GPRInfo::toRegister(i));
#endif
    }
}

void AssemblyHelpers::copyCalleeSavesToEntryFrameCalleeSavesBufferImpl(GPRReg calleeSavesBuffer)
{
#if NUMBER_OF_CALLEE_SAVES_REGISTERS > 0
    addPtr(TrustedImm32(EntryFrame::calleeSaveRegistersBufferOffset()), calleeSavesBuffer);

    RegisterAtOffsetList* allCalleeSaves = RegisterSet::vmCalleeSaveRegisterOffsets();
    RegisterSet dontCopyRegisters = RegisterSet::stackRegisters();
    unsigned registerCount = allCalleeSaves->size();
    
    for (unsigned i = 0; i < registerCount; i++) {
        RegisterAtOffset entry = allCalleeSaves->at(i);
        if (dontCopyRegisters.get(entry.reg()))
            continue;
        if (entry.reg().isGPR())
            storePtr(entry.reg().gpr(), Address(calleeSavesBuffer, entry.offset()));
        else
            storeDouble(entry.reg().fpr(), Address(calleeSavesBuffer, entry.offset()));
    }
#else
    UNUSED_PARAM(calleeSavesBuffer);
#endif
}

void AssemblyHelpers::sanitizeStackInline(VM& vm, GPRReg scratch)
{
    loadPtr(vm.addressOfLastStackTop(), scratch);
    Jump done = branchPtr(BelowOrEqual, stackPointerRegister, scratch);
    Label loop = label();
    storePtr(TrustedImmPtr(nullptr), scratch);
    addPtr(TrustedImmPtr(sizeof(void*)), scratch);
    branchPtr(Above, stackPointerRegister, scratch).linkTo(loop, this);
    done.link(this);
    move(stackPointerRegister, scratch);
    storePtr(scratch, vm.addressOfLastStackTop());
}

void AssemblyHelpers::emitPreparePreciseIndexMask32(GPRReg index, GPRReg length, GPRReg result)
{
    if (length == result) {
        negPtr(length);
        addPtr(index, length);
    } else {
        move(index, result);
        subPtr(length, result);
    }
    rshiftPtr(TrustedImm32(preciseIndexMaskShift<void*>()), result);
}

void AssemblyHelpers::emitDynamicPoison(GPRReg base, GPRReg poisonValue)
{
#if CPU(X86_64) || (CPU(ARM64) && !defined(__ILP32__))
    lshiftPtr(TrustedImm32(40), poisonValue);
    addPtr(poisonValue, base);
#else
    UNUSED_PARAM(base);
    UNUSED_PARAM(poisonValue);
#endif
}

void AssemblyHelpers::emitDynamicPoisonOnLoadedType(GPRReg base, GPRReg actualType, JSType expectedType)
{
#if CPU(X86_64) || (CPU(ARM64) && !defined(__ILP32__))
    xor32(TrustedImm32(expectedType), actualType);
    emitDynamicPoison(base, actualType);
#else
    UNUSED_PARAM(base);
    UNUSED_PARAM(actualType);
    UNUSED_PARAM(expectedType);
#endif
}

void AssemblyHelpers::emitDynamicPoisonOnType(GPRReg base, GPRReg scratch, JSType expectedType)
{
#if CPU(X86_64) || (CPU(ARM64) && !defined(__ILP32__))
    load8(Address(base, JSCell::typeInfoTypeOffset()), scratch);
    emitDynamicPoisonOnLoadedType(base, scratch, expectedType);
#else
    UNUSED_PARAM(base);
    UNUSED_PARAM(scratch);
    UNUSED_PARAM(expectedType);
#endif
}

} // namespace JSC

#endif // ENABLE(JIT)
<|MERGE_RESOLUTION|>--- conflicted
+++ resolved
@@ -641,11 +641,7 @@
     add32(TrustedImm32(MarkedSpace::sizeStep - 1), allocationSize, scratchGPR1);
     urshift32(TrustedImm32(stepShift), scratchGPR1);
     slowPath.append(branch32(Above, scratchGPR1, TrustedImm32(MarkedSpace::largeCutoff >> stepShift)));
-<<<<<<< HEAD
-    move(TrustedImmPtr(subspace.allocatorForSizeStep() - 1), scratchGPR2);
-=======
     move(TrustedImmPtr(subspace.allocatorForSizeStep()), scratchGPR2);
->>>>>>> 20415689
     loadPtr(BaseIndex(scratchGPR2, scratchGPR1, timesPtr()), scratchGPR1);
     
     emitAllocate(resultGPR, JITAllocator::variable(), scratchGPR1, scratchGPR2, slowPath);
