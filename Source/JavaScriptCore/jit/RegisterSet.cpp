/*
 * Copyright (C) 2013-2015 Apple Inc. All rights reserved.
 *
 * Redistribution and use in source and binary forms, with or without
 * modification, are permitted provided that the following conditions
 * are met:
 * 1. Redistributions of source code must retain the above copyright
 *    notice, this list of conditions and the following disclaimer.
 * 2. Redistributions in binary form must reproduce the above copyright
 *    notice, this list of conditions and the following disclaimer in the
 *    documentation and/or other materials provided with the distribution.
 *
 * THIS SOFTWARE IS PROVIDED BY APPLE INC. ``AS IS'' AND ANY
 * EXPRESS OR IMPLIED WARRANTIES, INCLUDING, BUT NOT LIMITED TO, THE
 * IMPLIED WARRANTIES OF MERCHANTABILITY AND FITNESS FOR A PARTICULAR
 * PURPOSE ARE DISCLAIMED.  IN NO EVENT SHALL APPLE INC. OR
 * CONTRIBUTORS BE LIABLE FOR ANY DIRECT, INDIRECT, INCIDENTAL, SPECIAL,
 * EXEMPLARY, OR CONSEQUENTIAL DAMAGES (INCLUDING, BUT NOT LIMITED TO,
 * PROCUREMENT OF SUBSTITUTE GOODS OR SERVICES; LOSS OF USE, DATA, OR
 * PROFITS; OR BUSINESS INTERRUPTION) HOWEVER CAUSED AND ON ANY THEORY
 * OF LIABILITY, WHETHER IN CONTRACT, STRICT LIABILITY, OR TORT
 * (INCLUDING NEGLIGENCE OR OTHERWISE) ARISING IN ANY WAY OUT OF THE USE
 * OF THIS SOFTWARE, EVEN IF ADVISED OF THE POSSIBILITY OF SUCH DAMAGE. 
 */

#include "config.h"
#include "RegisterSet.h"

#if ENABLE(JIT)

#include "GPRInfo.h"
#include "MacroAssembler.h"
#include "JSCInlines.h"
#include <wtf/CommaPrinter.h>

namespace JSC {

RegisterSet RegisterSet::stackRegisters()
{
    return RegisterSet(
        MacroAssembler::stackPointerRegister,
        MacroAssembler::framePointerRegister);
}

RegisterSet RegisterSet::reservedHardwareRegisters()
{
#if CPU(ARM64)
    return RegisterSet(ARM64Registers::lr);
#else
    return RegisterSet();
#endif
}

RegisterSet RegisterSet::runtimeRegisters()
{
#if USE(JSVALUE64)
    return RegisterSet(GPRInfo::tagTypeNumberRegister, GPRInfo::tagMaskRegister);
#else
    return RegisterSet();
#endif
}

RegisterSet RegisterSet::specialRegisters()
{
    return RegisterSet(
        stackRegisters(), reservedHardwareRegisters(), runtimeRegisters());
}

RegisterSet RegisterSet::volatileRegistersForJSCall()
{
    RegisterSet volatileRegisters = allRegisters();
    volatileRegisters.exclude(RegisterSet::stackRegisters());
    volatileRegisters.exclude(RegisterSet::reservedHardwareRegisters());
    volatileRegisters.exclude(RegisterSet::vmCalleeSaveRegisters());
    return volatileRegisters;
}

RegisterSet RegisterSet::stubUnavailableRegisters()
{
    return RegisterSet(specialRegisters(), vmCalleeSaveRegisters());
}

RegisterSet RegisterSet::macroScratchRegisters()
{
#if CPU(X86_64)
    return RegisterSet(MacroAssembler::s_scratchRegister);
#elif CPU(ARM64)
    return RegisterSet(MacroAssembler::dataTempRegister, MacroAssembler::memoryTempRegister);
#elif CPU(MIPS)
    RegisterSet result;
    result.set(MacroAssembler::immTempRegister);
    result.set(MacroAssembler::dataTempRegister);
    result.set(MacroAssembler::addrTempRegister);
    result.set(MacroAssembler::cmpTempRegister);
    return result;
#else
    return RegisterSet();
#endif
}

RegisterSet RegisterSet::calleeSaveRegisters()
{
    RegisterSet result;
#if CPU(X86)
    result.set(X86Registers::ebx);
    result.set(X86Registers::ebp);
    result.set(X86Registers::edi);
    result.set(X86Registers::esi);
#elif CPU(X86_64)
    result.set(X86Registers::ebx);
    result.set(X86Registers::ebp);
    result.set(X86Registers::r12);
    result.set(X86Registers::r13);
    result.set(X86Registers::r14);
    result.set(X86Registers::r15);
#elif CPU(ARM_THUMB2)
    result.set(ARMRegisters::r4);
    result.set(ARMRegisters::r5);
    result.set(ARMRegisters::r6);
    result.set(ARMRegisters::r8);
#if !PLATFORM(IOS)
    result.set(ARMRegisters::r9);
#endif
    result.set(ARMRegisters::r10);
    result.set(ARMRegisters::r11);
#elif CPU(ARM_TRADITIONAL)
    result.set(ARMRegisters::r4);
    result.set(ARMRegisters::r5);
    result.set(ARMRegisters::r6);
    result.set(ARMRegisters::r7);
    result.set(ARMRegisters::r8);
    result.set(ARMRegisters::r9);
    result.set(ARMRegisters::r10);
    result.set(ARMRegisters::r11);
#elif CPU(ARM64)
    // We don't include LR in the set of callee-save registers even though it technically belongs
    // there. This is because we use this set to describe the set of registers that need to be saved
    // beyond what you would save by the platform-agnostic "preserve return address" and "restore
    // return address" operations in CCallHelpers.
    for (
        ARM64Registers::RegisterID reg = ARM64Registers::x19;
        reg <= ARM64Registers::x28;
        reg = static_cast<ARM64Registers::RegisterID>(reg + 1))
        result.set(reg);
    result.set(ARM64Registers::fp);
    for (
        ARM64Registers::FPRegisterID reg = ARM64Registers::q8;
        reg <= ARM64Registers::q15;
        reg = static_cast<ARM64Registers::FPRegisterID>(reg + 1))
        result.set(reg);
<<<<<<< HEAD
#elif CPU(ARM)
    result.set(ARMRegisters::r4);
    result.set(ARMRegisters::r5);
    result.set(ARMRegisters::r6);
    result.set(ARMRegisters::r7);
    result.set(ARMRegisters::r8);
    result.set(ARMRegisters::r9);
    result.set(ARMRegisters::r10);
=======
#elif CPU(MIPS)
>>>>>>> 573285bc
#else
    UNREACHABLE_FOR_PLATFORM();
#endif
    return result;
}

RegisterSet RegisterSet::vmCalleeSaveRegisters()
{
    RegisterSet result;
#if CPU(X86_64)
    result.set(GPRInfo::regCS0);
    result.set(GPRInfo::regCS1);
    result.set(GPRInfo::regCS2);
    result.set(GPRInfo::regCS3);
    result.set(GPRInfo::regCS4);
#if OS(WINDOWS)
    result.set(GPRInfo::regCS5);
    result.set(GPRInfo::regCS6);
#endif
#elif CPU(ARM64)
    result.set(GPRInfo::regCS0);
    result.set(GPRInfo::regCS1);
    result.set(GPRInfo::regCS2);
    result.set(GPRInfo::regCS3);
    result.set(GPRInfo::regCS4);
    result.set(GPRInfo::regCS5);
    result.set(GPRInfo::regCS6);
    result.set(GPRInfo::regCS7);
    result.set(GPRInfo::regCS8);
    result.set(GPRInfo::regCS9);
    result.set(FPRInfo::fpRegCS0);
    result.set(FPRInfo::fpRegCS1);
    result.set(FPRInfo::fpRegCS2);
    result.set(FPRInfo::fpRegCS3);
    result.set(FPRInfo::fpRegCS4);
    result.set(FPRInfo::fpRegCS5);
    result.set(FPRInfo::fpRegCS6);
    result.set(FPRInfo::fpRegCS7);
#endif
    return result;
}

RegisterSet RegisterSet::llintBaselineCalleeSaveRegisters()
{
    RegisterSet result;
#if CPU(X86)
#elif CPU(X86_64)
#if !OS(WINDOWS)
    result.set(GPRInfo::regCS2);
    ASSERT(GPRInfo::regCS3 == GPRInfo::tagTypeNumberRegister);
    ASSERT(GPRInfo::regCS4 == GPRInfo::tagMaskRegister);
    result.set(GPRInfo::regCS3);
    result.set(GPRInfo::regCS4);
#else
    result.set(GPRInfo::regCS4);
    ASSERT(GPRInfo::regCS5 == GPRInfo::tagTypeNumberRegister);
    ASSERT(GPRInfo::regCS6 == GPRInfo::tagMaskRegister);
    result.set(GPRInfo::regCS5);
    result.set(GPRInfo::regCS6);
#endif
#elif CPU(ARM_THUMB2)
#elif CPU(ARM_TRADITIONAL)
#elif CPU(ARM64)
    result.set(GPRInfo::regCS7);
    ASSERT(GPRInfo::regCS8 == GPRInfo::tagTypeNumberRegister);
    ASSERT(GPRInfo::regCS9 == GPRInfo::tagMaskRegister);
    result.set(GPRInfo::regCS8);
    result.set(GPRInfo::regCS9);
#elif CPU(MIPS)
#elif CPU(SH4)
#else
    UNREACHABLE_FOR_PLATFORM();
#endif
    return result;
}

RegisterSet RegisterSet::dfgCalleeSaveRegisters()
{
    RegisterSet result;
#if CPU(X86)
#elif CPU(X86_64)
    result.set(GPRInfo::regCS0);
    result.set(GPRInfo::regCS1);
    result.set(GPRInfo::regCS2);
#if !OS(WINDOWS)
    ASSERT(GPRInfo::regCS3 == GPRInfo::tagTypeNumberRegister);
    ASSERT(GPRInfo::regCS4 == GPRInfo::tagMaskRegister);
    result.set(GPRInfo::regCS3);
    result.set(GPRInfo::regCS4);
#else
    result.set(GPRInfo::regCS3);
    result.set(GPRInfo::regCS4);
    ASSERT(GPRInfo::regCS5 == GPRInfo::tagTypeNumberRegister);
    ASSERT(GPRInfo::regCS6 == GPRInfo::tagMaskRegister);
    result.set(GPRInfo::regCS5);
    result.set(GPRInfo::regCS6);
#endif
#elif CPU(ARM_THUMB2)
#elif CPU(ARM_TRADITIONAL)
#elif CPU(ARM64)
    ASSERT(GPRInfo::regCS8 == GPRInfo::tagTypeNumberRegister);
    ASSERT(GPRInfo::regCS9 == GPRInfo::tagMaskRegister);
    result.set(GPRInfo::regCS8);
    result.set(GPRInfo::regCS9);
#elif CPU(MIPS)
#elif CPU(SH4)
#else
    UNREACHABLE_FOR_PLATFORM();
#endif
    return result;
}

RegisterSet RegisterSet::ftlCalleeSaveRegisters()
{
    RegisterSet result;
#if ENABLE(FTL_JIT)
#if CPU(X86_64) && !OS(WINDOWS)
    result.set(GPRInfo::regCS0);
    result.set(GPRInfo::regCS1);
    result.set(GPRInfo::regCS2);
    ASSERT(GPRInfo::regCS3 == GPRInfo::tagTypeNumberRegister);
    ASSERT(GPRInfo::regCS4 == GPRInfo::tagMaskRegister);
    result.set(GPRInfo::regCS3);
    result.set(GPRInfo::regCS4);
#elif CPU(ARM64)
    // LLVM might save and use all ARM64 callee saves specified in the ABI.
    result.set(GPRInfo::regCS0);
    result.set(GPRInfo::regCS1);
    result.set(GPRInfo::regCS2);
    result.set(GPRInfo::regCS3);
    result.set(GPRInfo::regCS4);
    result.set(GPRInfo::regCS5);
    result.set(GPRInfo::regCS6);
    result.set(GPRInfo::regCS7);
    ASSERT(GPRInfo::regCS8 == GPRInfo::tagTypeNumberRegister);
    ASSERT(GPRInfo::regCS9 == GPRInfo::tagMaskRegister);
    result.set(GPRInfo::regCS8);
    result.set(GPRInfo::regCS9);
    result.set(FPRInfo::fpRegCS0);
    result.set(FPRInfo::fpRegCS1);
    result.set(FPRInfo::fpRegCS2);
    result.set(FPRInfo::fpRegCS3);
    result.set(FPRInfo::fpRegCS4);
    result.set(FPRInfo::fpRegCS5);
    result.set(FPRInfo::fpRegCS6);
    result.set(FPRInfo::fpRegCS7);
#else
    UNREACHABLE_FOR_PLATFORM();
#endif
#endif
    return result;
}

#if ENABLE(WEBASSEMBLY)
RegisterSet RegisterSet::webAssemblyCalleeSaveRegisters()
{
    RegisterSet result;
#if CPU(X86)
#elif CPU(X86_64)
#if !OS(WINDOWS)
    ASSERT(GPRInfo::regCS3 == GPRInfo::tagTypeNumberRegister);
    ASSERT(GPRInfo::regCS4 == GPRInfo::tagMaskRegister);
    result.set(GPRInfo::regCS3);
    result.set(GPRInfo::regCS4);
#else
    ASSERT(GPRInfo::regCS5 == GPRInfo::tagTypeNumberRegister);
    ASSERT(GPRInfo::regCS6 == GPRInfo::tagMaskRegister);
    result.set(GPRInfo::regCS5);
    result.set(GPRInfo::regCS6);
#endif
#elif CPU(ARM_THUMB2)
#elif CPU(ARM_TRADITIONAL)
#elif CPU(ARM64)
    ASSERT(GPRInfo::regCS8 == GPRInfo::tagTypeNumberRegister);
    ASSERT(GPRInfo::regCS9 == GPRInfo::tagMaskRegister);
    result.set(GPRInfo::regCS8);
    result.set(GPRInfo::regCS9);
#elif CPU(MIPS)
#elif CPU(SH4)
#else
    UNREACHABLE_FOR_PLATFORM();
#endif
    return result;
}
#endif

RegisterSet RegisterSet::registersToNotSaveForJSCall()
{
    return RegisterSet(RegisterSet::vmCalleeSaveRegisters(), RegisterSet::stackRegisters(), RegisterSet::reservedHardwareRegisters());
}

RegisterSet RegisterSet::registersToNotSaveForCCall()
{
    return RegisterSet(RegisterSet::calleeSaveRegisters(), RegisterSet::stackRegisters(), RegisterSet::reservedHardwareRegisters());
}

RegisterSet RegisterSet::allGPRs()
{
    RegisterSet result;
    for (MacroAssembler::RegisterID reg = MacroAssembler::firstRegister(); reg <= MacroAssembler::lastRegister(); reg = static_cast<MacroAssembler::RegisterID>(reg + 1))
        result.set(reg);
    return result;
}

RegisterSet RegisterSet::allFPRs()
{
    RegisterSet result;
    for (MacroAssembler::FPRegisterID reg = MacroAssembler::firstFPRegister(); reg <= MacroAssembler::lastFPRegister(); reg = static_cast<MacroAssembler::FPRegisterID>(reg + 1))
        result.set(reg);
    return result;
}

RegisterSet RegisterSet::allRegisters()
{
    RegisterSet result;
    result.merge(allGPRs());
    result.merge(allFPRs());
    return result;
}

size_t RegisterSet::numberOfSetGPRs() const
{
    RegisterSet temp = *this;
    temp.filter(allGPRs());
    return temp.numberOfSetRegisters();
}

size_t RegisterSet::numberOfSetFPRs() const
{
    RegisterSet temp = *this;
    temp.filter(allFPRs());
    return temp.numberOfSetRegisters();
}

void RegisterSet::dump(PrintStream& out) const
{
    CommaPrinter comma;
    out.print("[");
    for (Reg reg = Reg::first(); reg <= Reg::last(); reg = reg.next()) {
        if (get(reg))
            out.print(comma, reg);
    }
    out.print("]");
}

} // namespace JSC

#endif // ENABLE(JIT)
<|MERGE_RESOLUTION|>--- conflicted
+++ resolved
@@ -148,7 +148,6 @@
         reg <= ARM64Registers::q15;
         reg = static_cast<ARM64Registers::FPRegisterID>(reg + 1))
         result.set(reg);
-<<<<<<< HEAD
 #elif CPU(ARM)
     result.set(ARMRegisters::r4);
     result.set(ARMRegisters::r5);
@@ -157,9 +156,7 @@
     result.set(ARMRegisters::r8);
     result.set(ARMRegisters::r9);
     result.set(ARMRegisters::r10);
-=======
 #elif CPU(MIPS)
->>>>>>> 573285bc
 #else
     UNREACHABLE_FOR_PLATFORM();
 #endif
