--- conflicted
+++ resolved
@@ -2108,11 +2108,7 @@
         end
         loadp Callee + PayloadOffset[cfr], t3
         andp MarkedBlockMask, t3
-<<<<<<< HEAD
-        loadp MarkedBlock::m_vm[t3], t3
-=======
         loadp MarkedBlockFooterOffset + MarkedBlock::Footer::m_vm[t3], t3
->>>>>>> 106bd92a
         if MIPS
             addp 24, sp
         else
