--- conflicted
+++ resolved
@@ -160,28 +160,6 @@
         bpb t3, VM::m_softStackLimit[vm], .throwStackOverflow
     end
 
-<<<<<<< HEAD
-.throwStackOverflow:
-    move vm, a0
-    move protoCallFrame, a1
-    cCall2(_llint_throw_stack_overflow_error)
-
-    vmEntryRecord(cfr, t4)
-
-    loadp VMEntryRecord::m_vm[t4], vm
-    loadp VMEntryRecord::m_prevTopCallFrame[t4], extraTempReg
-    storep extraTempReg, VM::topCallFrame[vm]
-    loadp VMEntryRecord::m_prevTopEntryFrame[t4], extraTempReg
-    storep extraTempReg, VM::topEntryFrame[vm]
-
-    subp cfr, CalleeRegisterSaveSize, sp
-
-    popCalleeSaves()
-    functionEpilogue()
-    ret
-
-=======
->>>>>>> 20415689
 .stackHeightOK:
     move t3, sp
     move 4, t3
@@ -1686,21 +1664,12 @@
 .opGetByValInt16ArrayOrUint16Array:
     # We have either Int16ArrayType or Uint16ClampedArrayType.
     bia t2, Int16ArrayType - FirstTypedArrayType, .opGetByValUint16Array
-<<<<<<< HEAD
 
     # We have Int16ArrayType.
     loadCaged(_g_gigacageBasePtrs + Gigacage::BasePtrs::primitive, constexpr PRIMITIVE_GIGACAGE_MASK, JSArrayBufferView::m_vector[t0], t3, t2)
     loadhs [t3, t1, 2], t0
     finishIntGetByVal(t0, t1)
 
-=======
-
-    # We have Int16ArrayType.
-    loadCaged(_g_gigacageBasePtrs + Gigacage::BasePtrs::primitive, constexpr PRIMITIVE_GIGACAGE_MASK, JSArrayBufferView::m_vector[t0], t3, t2)
-    loadhs [t3, t1, 2], t0
-    finishIntGetByVal(t0, t1)
-
->>>>>>> 20415689
 .opGetByValUint16Array:
     # We have Uint16ArrayType.
     loadCaged(_g_gigacageBasePtrs + Gigacage::BasePtrs::primitive, constexpr PRIMITIVE_GIGACAGE_MASK, JSArrayBufferView::m_vector[t0], t3, t2)
