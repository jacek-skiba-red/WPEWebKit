--- conflicted
+++ resolved
@@ -946,11 +946,7 @@
     
     if (subscript.isUInt32()) {
         uint32_t i = subscript.asUInt32();
-<<<<<<< HEAD
-        ArrayProfile* arrayProfile = pc[4].u.arrayProfile;
-=======
         ArrayProfile* arrayProfile = arrayProfileFor<OpGetByValShape>(pc);
->>>>>>> 20415689
 
         if (isJSString(baseValue)) {
             if (asString(baseValue)->canGetIndex(i)) {
