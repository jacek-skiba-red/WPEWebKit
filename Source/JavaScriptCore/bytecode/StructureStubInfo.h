/*
 * Copyright (C) 2008-2018 Apple Inc. All rights reserved.
 *
 * Redistribution and use in source and binary forms, with or without
 * modification, are permitted provided that the following conditions
 * are met:
 * 1. Redistributions of source code must retain the above copyright
 *    notice, this list of conditions and the following disclaimer.
 * 2. Redistributions in binary form must reproduce the above copyright
 *    notice, this list of conditions and the following disclaimer in the
 *    documentation and/or other materials provided with the distribution.
 *
 * THIS SOFTWARE IS PROVIDED BY APPLE INC. ``AS IS'' AND ANY
 * EXPRESS OR IMPLIED WARRANTIES, INCLUDING, BUT NOT LIMITED TO, THE
 * IMPLIED WARRANTIES OF MERCHANTABILITY AND FITNESS FOR A PARTICULAR
 * PURPOSE ARE DISCLAIMED.  IN NO EVENT SHALL APPLE INC. OR
 * CONTRIBUTORS BE LIABLE FOR ANY DIRECT, INDIRECT, INCIDENTAL, SPECIAL,
 * EXEMPLARY, OR CONSEQUENTIAL DAMAGES (INCLUDING, BUT NOT LIMITED TO,
 * PROCUREMENT OF SUBSTITUTE GOODS OR SERVICES; LOSS OF USE, DATA, OR
 * PROFITS; OR BUSINESS INTERRUPTION) HOWEVER CAUSED AND ON ANY THEORY
 * OF LIABILITY, WHETHER IN CONTRACT, STRICT LIABILITY, OR TORT
 * (INCLUDING NEGLIGENCE OR OTHERWISE) ARISING IN ANY WAY OUT OF THE USE
 * OF THIS SOFTWARE, EVEN IF ADVISED OF THE POSSIBILITY OF SUCH DAMAGE. 
 */

#pragma once

#include "CodeBlock.h"
#include "CodeOrigin.h"
#include "Instruction.h"
#include "JITStubRoutine.h"
#include "MacroAssembler.h"
#include "Options.h"
#include "RegisterSet.h"
#include "Structure.h"
#include "StructureSet.h"
#include "StructureStubClearingWatchpoint.h"
#include "StubInfoSummary.h"

namespace JSC {

#if ENABLE(JIT)

class AccessCase;
class AccessGenerationResult;
class PolymorphicAccess;

enum class AccessType : int8_t {
    Get,
    GetWithThis,
    GetDirect,
    TryGet,
    Put,
    In,
    InstanceOf
};

enum class CacheType : int8_t {
    Unset,
    GetByIdSelf,
    PutByIdReplace,
    InByIdSelf,
    Stub,
    ArrayLength,
    StringLength
};

class StructureStubInfo {
    WTF_MAKE_NONCOPYABLE(StructureStubInfo);
    WTF_MAKE_FAST_ALLOCATED;
public:
    StructureStubInfo(AccessType);
    ~StructureStubInfo();

    void initGetByIdSelf(CodeBlock*, Structure* baseObjectStructure, PropertyOffset);
    void initArrayLength();
    void initStringLength();
    void initPutByIdReplace(CodeBlock*, Structure* baseObjectStructure, PropertyOffset);
    void initInByIdSelf(CodeBlock*, Structure* baseObjectStructure, PropertyOffset);

    AccessGenerationResult addAccessCase(const GCSafeConcurrentJSLocker&, CodeBlock*, const Identifier&, std::unique_ptr<AccessCase>);

    void reset(CodeBlock*);

    void deref();
    void aboutToDie();

    // Check if the stub has weak references that are dead. If it does, then it resets itself,
    // either entirely or just enough to ensure that those dead pointers don't get used anymore.
    void visitWeakReferences(CodeBlock*);
    
    // This returns true if it has marked everything that it will ever mark.
    bool propagateTransitions(SlotVisitor&);
        
    ALWAYS_INLINE bool considerCaching(CodeBlock* codeBlock, Structure* structure)
    {
        // We never cache non-cells.
        if (!structure) {
            sawNonCell = true;
            return false;
        }
        
        // This method is called from the Optimize variants of IC slow paths. The first part of this
        // method tries to determine if the Optimize variant should really behave like the
        // non-Optimize variant and leave the IC untouched.
        //
        // If we determine that we should do something to the IC then the next order of business is
        // to determine if this Structure would impact the IC at all. We know that it won't, if we
        // have already buffered something on its behalf. That's what the bufferedStructures set is
        // for.
        
        everConsidered = true;
        if (!countdown) {
            // Check if we have been doing repatching too frequently. If so, then we should cool off
            // for a while.
            WTF::incrementWithSaturation(repatchCount);
            if (repatchCount > Options::repatchCountForCoolDown()) {
                // We've been repatching too much, so don't do it now.
                repatchCount = 0;
                // The amount of time we require for cool-down depends on the number of times we've
                // had to cool down in the past. The relationship is exponential. The max value we
                // allow here is 2^256 - 2, since the slow paths may increment the count to indicate
                // that they'd like to temporarily skip patching just this once.
                countdown = WTF::leftShiftWithSaturation(
                    static_cast<uint8_t>(Options::initialCoolDownCount()),
                    numberOfCoolDowns,
                    static_cast<uint8_t>(std::numeric_limits<uint8_t>::max() - 1));
                WTF::incrementWithSaturation(numberOfCoolDowns);
                
                // We may still have had something buffered. Trigger generation now.
                bufferingCountdown = 0;
                return true;
            }
            
            // We don't want to return false due to buffering indefinitely.
            if (!bufferingCountdown) {
                // Note that when this returns true, it's possible that we will not even get an
                // AccessCase because this may cause Repatch.cpp to simply do an in-place
                // repatching.
                return true;
            }
            
            bufferingCountdown--;
            
            // Now protect the IC buffering. We want to proceed only if this is a structure that
            // we don't already have a case buffered for. Note that if this returns true but the
            // bufferingCountdown is not zero then we will buffer the access case for later without
            // immediately generating code for it.
            //
            // NOTE: This will behave oddly for InstanceOf if the user varies the prototype but not
            // the base's structure. That seems unlikely for the canonical use of instanceof, where
            // the prototype is fixed.
            bool isNewlyAdded = bufferedStructures.add(structure);
            if (isNewlyAdded) {
                VM& vm = *codeBlock->vm();
                vm.heap.writeBarrier(codeBlock);
            }
            return isNewlyAdded;
        }
        countdown--;
        return false;
    }

    StubInfoSummary summary() const;
    
    static StubInfoSummary summary(const StructureStubInfo*);

    bool containsPC(void* pc) const;

    CodeOrigin codeOrigin;
    CallSiteIndex callSiteIndex;

    union {
        struct {
            WriteBarrierBase<Structure> baseObjectStructure;
            PropertyOffset offset;
        } byIdSelf;
        PolymorphicAccess* stub;
    } u;
    
    // Represents those structures that already have buffered AccessCases in the PolymorphicAccess.
    // Note that it's always safe to clear this. If we clear it prematurely, then if we see the same
    // structure again during this buffering countdown, we will create an AccessCase object for it.
    // That's not so bad - we'll get rid of the redundant ones once we regenerate.
    StructureSet bufferedStructures;
    
    struct {
        CodeLocationLabel<JITStubRoutinePtrTag> start; // This is either the start of the inline IC for *byId caches. or the location of patchable jump for 'instanceof' caches.
        RegisterSet usedRegisters;
        uint32_t inlineSize;
        int32_t deltaFromStartToSlowPathCallLocation;
        int32_t deltaFromStartToSlowPathStart;

        GPRReg baseGPR;
        GPRReg valueGPR;
        GPRReg thisGPR;
#if USE(JSVALUE32_64)
        GPRReg valueTagGPR;
        GPRReg baseTagGPR;
        GPRReg thisTagGPR;
#endif
    } patch;

<<<<<<< HEAD
=======
    GPRReg baseGPR() const
    {
        return patch.baseGPR;
    }

>>>>>>> 20415689
    CodeLocationCall<JSInternalPtrTag> slowPathCallLocation() { return patch.start.callAtOffset<JSInternalPtrTag>(patch.deltaFromStartToSlowPathCallLocation); }
    CodeLocationLabel<JSInternalPtrTag> doneLocation() { return patch.start.labelAtOffset<JSInternalPtrTag>(patch.inlineSize); }
    CodeLocationLabel<JITStubRoutinePtrTag> slowPathStartLocation() { return patch.start.labelAtOffset(patch.deltaFromStartToSlowPathStart); }
    CodeLocationJump<JSInternalPtrTag> patchableJump()
    { 
        ASSERT(accessType == AccessType::InstanceOf);
        return patch.start.jumpAtOffset<JSInternalPtrTag>(0);
    }

    JSValueRegs valueRegs() const
    {
        return JSValueRegs(
#if USE(JSVALUE32_64)
            patch.valueTagGPR,
#endif
            patch.valueGPR);
    }


    AccessType accessType;
    CacheType cacheType;
    uint8_t countdown; // We repatch only when this is zero. If not zero, we decrement.
    uint8_t repatchCount;
    uint8_t numberOfCoolDowns;
    uint8_t bufferingCountdown;
    bool resetByGC : 1;
    bool tookSlowPath : 1;
    bool everConsidered : 1;
    bool prototypeIsKnownObject : 1; // Only relevant for InstanceOf.
    bool sawNonCell : 1;
};

inline CodeOrigin getStructureStubInfoCodeOrigin(StructureStubInfo& structureStubInfo)
{
    return structureStubInfo.codeOrigin;
}

inline J_JITOperation_ESsiJI appropriateOptimizingGetByIdFunction(AccessType type)
{
    switch (type) {
    case AccessType::Get:
        return operationGetByIdOptimize;
    case AccessType::TryGet:
        return operationTryGetByIdOptimize;
    case AccessType::GetDirect:
        return operationGetByIdDirectOptimize;
    case AccessType::GetWithThis:
    default:
        ASSERT_NOT_REACHED();
        return nullptr;
    }
}

inline J_JITOperation_EJI appropriateGenericGetByIdFunction(AccessType type)
{
    switch (type) {
    case AccessType::Get:
        return operationGetByIdGeneric;
    case AccessType::TryGet:
        return operationTryGetByIdGeneric;
    case AccessType::GetDirect:
        return operationGetByIdDirectGeneric;
    case AccessType::GetWithThis:
    default:
        ASSERT_NOT_REACHED();
        return nullptr;
    }
}

#else

class StructureStubInfo;

#endif // ENABLE(JIT)

typedef HashMap<CodeOrigin, StructureStubInfo*, CodeOriginApproximateHash> StubInfoMap;

} // namespace JSC<|MERGE_RESOLUTION|>--- conflicted
+++ resolved
@@ -201,14 +201,11 @@
 #endif
     } patch;
 
-<<<<<<< HEAD
-=======
     GPRReg baseGPR() const
     {
         return patch.baseGPR;
     }
 
->>>>>>> 20415689
     CodeLocationCall<JSInternalPtrTag> slowPathCallLocation() { return patch.start.callAtOffset<JSInternalPtrTag>(patch.deltaFromStartToSlowPathCallLocation); }
     CodeLocationLabel<JSInternalPtrTag> doneLocation() { return patch.start.labelAtOffset<JSInternalPtrTag>(patch.inlineSize); }
     CodeLocationLabel<JITStubRoutinePtrTag> slowPathStartLocation() { return patch.start.labelAtOffset(patch.deltaFromStartToSlowPathStart); }
