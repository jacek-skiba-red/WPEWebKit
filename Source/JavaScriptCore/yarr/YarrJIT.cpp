/*
 * Copyright (C) 2009-2018 Apple Inc. All rights reserved.
 *
 * Redistribution and use in source and binary forms, with or without
 * modification, are permitted provided that the following conditions
 * are met:
 * 1. Redistributions of source code must retain the above copyright
 *    notice, this list of conditions and the following disclaimer.
 * 2. Redistributions in binary form must reproduce the above copyright
 *    notice, this list of conditions and the following disclaimer in the
 *    documentation and/or other materials provided with the distribution.
 *
 * THIS SOFTWARE IS PROVIDED BY APPLE INC. ``AS IS'' AND ANY
 * EXPRESS OR IMPLIED WARRANTIES, INCLUDING, BUT NOT LIMITED TO, THE
 * IMPLIED WARRANTIES OF MERCHANTABILITY AND FITNESS FOR A PARTICULAR
 * PURPOSE ARE DISCLAIMED.  IN NO EVENT SHALL APPLE INC. OR
 * CONTRIBUTORS BE LIABLE FOR ANY DIRECT, INDIRECT, INCIDENTAL, SPECIAL,
 * EXEMPLARY, OR CONSEQUENTIAL DAMAGES (INCLUDING, BUT NOT LIMITED TO,
 * PROCUREMENT OF SUBSTITUTE GOODS OR SERVICES; LOSS OF USE, DATA, OR
 * PROFITS; OR BUSINESS INTERRUPTION) HOWEVER CAUSED AND ON ANY THEORY
 * OF LIABILITY, WHETHER IN CONTRACT, STRICT LIABILITY, OR TORT
 * (INCLUDING NEGLIGENCE OR OTHERWISE) ARISING IN ANY WAY OUT OF THE USE
 * OF THIS SOFTWARE, EVEN IF ADVISED OF THE POSSIBILITY OF SUCH DAMAGE. 
 */

#include "config.h"
#include "YarrJIT.h"

#include <wtf/ASCIICType.h>
#include "LinkBuffer.h"
#include "Options.h"
#include "VM.h"
#include "Yarr.h"
#include "YarrCanonicalize.h"
#include "YarrDisassembler.h"

#if ENABLE(YARR_JIT)

using namespace WTF;

namespace JSC { namespace Yarr {

template<YarrJITCompileMode compileMode>
class YarrGenerator : public YarrJITInfo, private MacroAssembler {

#if CPU(ARM)
    static const RegisterID input = ARMRegisters::r0;
    static const RegisterID index = ARMRegisters::r1;
    static const RegisterID length = ARMRegisters::r2;
    static const RegisterID output = ARMRegisters::r3;

    static const RegisterID regT0 = ARMRegisters::r4;
    static const RegisterID regT1 = ARMRegisters::r5;
    static const RegisterID initialStart = ARMRegisters::r8;

    static const RegisterID returnRegister = ARMRegisters::r0;
    static const RegisterID returnRegister2 = ARMRegisters::r1;

#define HAVE_INITIAL_START_REG
#elif CPU(ARM64)
    // Argument registers
    static const RegisterID input = ARM64Registers::x0;
    static const RegisterID index = ARM64Registers::x1;
    static const RegisterID length = ARM64Registers::x2;
    static const RegisterID output = ARM64Registers::x3;
    static const RegisterID freelistRegister = ARM64Registers::x4;
    static const RegisterID freelistSizeRegister = ARM64Registers::x5;

    // Scratch registers
    static const RegisterID regT0 = ARM64Registers::x6;
    static const RegisterID regT1 = ARM64Registers::x7;
    static const RegisterID regT2 = ARM64Registers::x8;
    static const RegisterID remainingMatchCount = ARM64Registers::x9;
    static const RegisterID regUnicodeInputAndTrail = ARM64Registers::x10;
    static const RegisterID initialStart = ARM64Registers::x11;
    static const RegisterID supplementaryPlanesBase = ARM64Registers::x12;
    static const RegisterID surrogateTagMask = ARM64Registers::x13;
    static const RegisterID leadingSurrogateTag = ARM64Registers::x14;
    static const RegisterID trailingSurrogateTag = ARM64Registers::x15;

    static const RegisterID returnRegister = ARM64Registers::x0;
    static const RegisterID returnRegister2 = ARM64Registers::x1;

#define HAVE_INITIAL_START_REG
#define JIT_UNICODE_EXPRESSIONS
#elif CPU(MIPS)
    static const RegisterID input = MIPSRegisters::a0;
    static const RegisterID index = MIPSRegisters::a1;
    static const RegisterID length = MIPSRegisters::a2;
    static const RegisterID output = MIPSRegisters::a3;

    static const RegisterID regT0 = MIPSRegisters::t4;
    static const RegisterID regT1 = MIPSRegisters::t5;
    static const RegisterID initialStart = MIPSRegisters::t6;

    static const RegisterID returnRegister = MIPSRegisters::v0;
    static const RegisterID returnRegister2 = MIPSRegisters::v1;

#define HAVE_INITIAL_START_REG
#elif CPU(X86)
    static const RegisterID input = X86Registers::eax;
    static const RegisterID index = X86Registers::edx;
    static const RegisterID length = X86Registers::ecx;
    static const RegisterID output = X86Registers::edi;

    static const RegisterID regT0 = X86Registers::ebx;
    static const RegisterID regT1 = X86Registers::esi;

    static const RegisterID returnRegister = X86Registers::eax;
    static const RegisterID returnRegister2 = X86Registers::edx;
#elif CPU(X86_64)
#if !OS(WINDOWS)
    // Argument registers
    static const RegisterID input = X86Registers::edi;
    static const RegisterID index = X86Registers::esi;
    static const RegisterID length = X86Registers::edx;
    static const RegisterID output = X86Registers::ecx;
    static const RegisterID freelistRegister = X86Registers::r8;
    static const RegisterID freelistSizeRegister = X86Registers::r9; // Only used during initialization.
#else
    // If the return value doesn't fit in 64bits, its destination is pointed by rcx and the parameters are shifted.
    // http://msdn.microsoft.com/en-us/library/7572ztz4.aspx
    COMPILE_ASSERT(sizeof(MatchResult) > sizeof(void*), MatchResult_does_not_fit_in_64bits);
    static const RegisterID input = X86Registers::edx;
    static const RegisterID index = X86Registers::r8;
    static const RegisterID length = X86Registers::r9;
    static const RegisterID output = X86Registers::r10;
#endif

    // Scratch registers
    static const RegisterID regT0 = X86Registers::eax;
#if !OS(WINDOWS)
    static const RegisterID regT1 = X86Registers::r9;
    static const RegisterID regT2 = X86Registers::r10;
#else
    static const RegisterID regT1 = X86Registers::ecx;
    static const RegisterID regT2 = X86Registers::edi;
#endif

    static const RegisterID initialStart = X86Registers::ebx;
#if !OS(WINDOWS)
    static const RegisterID remainingMatchCount = X86Registers::r12;
#else
    static const RegisterID remainingMatchCount = X86Registers::esi;
#endif
    static const RegisterID regUnicodeInputAndTrail = X86Registers::r13;
    static const RegisterID leadingSurrogateTag = X86Registers::r14;
    static const RegisterID trailingSurrogateTag = X86Registers::r15;

    static const RegisterID returnRegister = X86Registers::eax;
    static const RegisterID returnRegister2 = X86Registers::edx;

    const TrustedImm32 supplementaryPlanesBase = TrustedImm32(0x10000);
    const TrustedImm32 surrogateTagMask = TrustedImm32(0xfffffc00);
#define HAVE_INITIAL_START_REG
#define JIT_UNICODE_EXPRESSIONS
#endif

#if ENABLE(YARR_JIT_ALL_PARENS_EXPRESSIONS)
    struct ParenContextSizes {
        size_t m_numSubpatterns;
        size_t m_frameSlots;

        ParenContextSizes(size_t numSubpatterns, size_t frameSlots)
            : m_numSubpatterns(numSubpatterns)
            , m_frameSlots(frameSlots)
        {
        }

        size_t numSubpatterns() { return m_numSubpatterns; }

        size_t frameSlots() { return m_frameSlots; }
    };

    struct ParenContext {
        struct ParenContext* next;
        uint32_t begin;
        uint32_t matchAmount;
        uintptr_t returnAddress;
        struct Subpatterns {
            unsigned start;
            unsigned end;
        } subpatterns[0];
        uintptr_t frameSlots[0];

        static size_t sizeFor(ParenContextSizes& parenContextSizes)
        {
            return sizeof(ParenContext) + sizeof(Subpatterns) * parenContextSizes.numSubpatterns() + sizeof(uintptr_t) * parenContextSizes.frameSlots();
        }

        static ptrdiff_t nextOffset()
        {
            return offsetof(ParenContext, next);
        }

        static ptrdiff_t beginOffset()
        {
            return offsetof(ParenContext, begin);
        }

        static ptrdiff_t matchAmountOffset()
        {
            return offsetof(ParenContext, matchAmount);
        }

        static ptrdiff_t returnAddressOffset()
        {
            return offsetof(ParenContext, returnAddress);
        }

        static ptrdiff_t subpatternOffset(size_t subpattern)
        {
            return offsetof(ParenContext, subpatterns) + (subpattern - 1) * sizeof(Subpatterns);
        }

        static ptrdiff_t savedFrameOffset(ParenContextSizes& parenContextSizes)
        {
            return offsetof(ParenContext, subpatterns) + (parenContextSizes.numSubpatterns()) * sizeof(Subpatterns);
        }
    };

    void initParenContextFreeList()
    {
        RegisterID parenContextPointer = regT0;
        RegisterID nextParenContextPointer = regT2;

        size_t parenContextSize = ParenContext::sizeFor(m_parenContextSizes);

        parenContextSize = WTF::roundUpToMultipleOf<sizeof(uintptr_t)>(parenContextSize);

        // Check that the paren context is a reasonable size.
        if (parenContextSize > INT16_MAX)
            m_abortExecution.append(jump());

        Jump emptyFreeList = branchTestPtr(Zero, freelistRegister);
        move(freelistRegister, parenContextPointer);
        addPtr(TrustedImm32(parenContextSize), freelistRegister, nextParenContextPointer);
        addPtr(freelistRegister, freelistSizeRegister);
        subPtr(TrustedImm32(parenContextSize), freelistSizeRegister);

        Label loopTop(this);
        Jump initDone = branchPtr(Above, nextParenContextPointer, freelistSizeRegister);
        storePtr(nextParenContextPointer, Address(parenContextPointer, ParenContext::nextOffset()));
        move(nextParenContextPointer, parenContextPointer);
        addPtr(TrustedImm32(parenContextSize), parenContextPointer, nextParenContextPointer);
        jump(loopTop);

        initDone.link(this);
        storePtr(TrustedImmPtr(nullptr), Address(parenContextPointer, ParenContext::nextOffset()));
        emptyFreeList.link(this);
    }

    void allocateParenContext(RegisterID result)
    {
        m_abortExecution.append(branchTestPtr(Zero, freelistRegister));
        sub32(TrustedImm32(1), remainingMatchCount);
        m_hitMatchLimit.append(branchTestPtr(Zero, remainingMatchCount));
        move(freelistRegister, result);
        loadPtr(Address(freelistRegister, ParenContext::nextOffset()), freelistRegister);
    }

    void freeParenContext(RegisterID headPtrRegister, RegisterID newHeadPtrRegister)
    {
        loadPtr(Address(headPtrRegister, ParenContext::nextOffset()), newHeadPtrRegister);
        storePtr(freelistRegister, Address(headPtrRegister, ParenContext::nextOffset()));
        move(headPtrRegister, freelistRegister);
    }

    void saveParenContext(RegisterID parenContextReg, RegisterID tempReg, unsigned firstSubpattern, unsigned lastSubpattern, unsigned subpatternBaseFrameLocation)
    {
        store32(index, Address(parenContextReg, ParenContext::beginOffset()));
        loadFromFrame(subpatternBaseFrameLocation + BackTrackInfoParentheses::matchAmountIndex(), tempReg);
        store32(tempReg, Address(parenContextReg, ParenContext::matchAmountOffset()));
        loadFromFrame(subpatternBaseFrameLocation + BackTrackInfoParentheses::returnAddressIndex(), tempReg);
        storePtr(tempReg, Address(parenContextReg, ParenContext::returnAddressOffset()));
        if (compileMode == IncludeSubpatterns) {
            for (unsigned subpattern = firstSubpattern; subpattern <= lastSubpattern; subpattern++) {
                loadPtr(Address(output, (subpattern << 1) * sizeof(unsigned)), tempReg);
                storePtr(tempReg, Address(parenContextReg, ParenContext::subpatternOffset(subpattern)));
                clearSubpatternStart(subpattern);
            }
        }
        subpatternBaseFrameLocation += YarrStackSpaceForBackTrackInfoParentheses;
        for (unsigned frameLocation = subpatternBaseFrameLocation; frameLocation < m_parenContextSizes.frameSlots(); frameLocation++) {
            loadFromFrame(frameLocation, tempReg);
            storePtr(tempReg, Address(parenContextReg, ParenContext::savedFrameOffset(m_parenContextSizes) + frameLocation * sizeof(uintptr_t)));
        }
    }

    void restoreParenContext(RegisterID parenContextReg, RegisterID tempReg, unsigned firstSubpattern, unsigned lastSubpattern, unsigned subpatternBaseFrameLocation)
    {
        load32(Address(parenContextReg, ParenContext::beginOffset()), index);
        storeToFrame(index, subpatternBaseFrameLocation + BackTrackInfoParentheses::beginIndex());
        load32(Address(parenContextReg, ParenContext::matchAmountOffset()), tempReg);
        storeToFrame(tempReg, subpatternBaseFrameLocation + BackTrackInfoParentheses::matchAmountIndex());
        loadPtr(Address(parenContextReg, ParenContext::returnAddressOffset()), tempReg);
        storeToFrame(tempReg, subpatternBaseFrameLocation + BackTrackInfoParentheses::returnAddressIndex());
        if (compileMode == IncludeSubpatterns) {
            for (unsigned subpattern = firstSubpattern; subpattern <= lastSubpattern; subpattern++) {
                loadPtr(Address(parenContextReg, ParenContext::subpatternOffset(subpattern)), tempReg);
                storePtr(tempReg, Address(output, (subpattern << 1) * sizeof(unsigned)));
            }
        }
        subpatternBaseFrameLocation += YarrStackSpaceForBackTrackInfoParentheses;
        for (unsigned frameLocation = subpatternBaseFrameLocation; frameLocation < m_parenContextSizes.frameSlots(); frameLocation++) {
            loadPtr(Address(parenContextReg, ParenContext::savedFrameOffset(m_parenContextSizes) + frameLocation * sizeof(uintptr_t)), tempReg);
            storeToFrame(tempReg, frameLocation);
        }
    }
#endif

    void optimizeAlternative(PatternAlternative* alternative)
    {
        if (!alternative->m_terms.size())
            return;

        for (unsigned i = 0; i < alternative->m_terms.size() - 1; ++i) {
            PatternTerm& term = alternative->m_terms[i];
            PatternTerm& nextTerm = alternative->m_terms[i + 1];

            // We can move BMP only character classes after fixed character terms.
            if ((term.type == PatternTerm::TypeCharacterClass)
                && (term.quantityType == QuantifierFixedCount)
                && (!m_decodeSurrogatePairs || (!term.characterClass->m_hasNonBMPCharacters && !term.m_invert))
                && (nextTerm.type == PatternTerm::TypePatternCharacter)
                && (nextTerm.quantityType == QuantifierFixedCount)) {
                PatternTerm termCopy = term;
                alternative->m_terms[i] = nextTerm;
                alternative->m_terms[i + 1] = termCopy;
            }
        }
    }

    void matchCharacterClassRange(RegisterID character, JumpList& failures, JumpList& matchDest, const CharacterRange* ranges, unsigned count, unsigned* matchIndex, const UChar32* matches, unsigned matchCount)
    {
        do {
            // pick which range we're going to generate
            int which = count >> 1;
            char lo = ranges[which].begin;
            char hi = ranges[which].end;

            // check if there are any ranges or matches below lo.  If not, just jl to failure -
            // if there is anything else to check, check that first, if it falls through jmp to failure.
            if ((*matchIndex < matchCount) && (matches[*matchIndex] < lo)) {
                Jump loOrAbove = branch32(GreaterThanOrEqual, character, Imm32((unsigned short)lo));

                // generate code for all ranges before this one
                if (which)
                    matchCharacterClassRange(character, failures, matchDest, ranges, which, matchIndex, matches, matchCount);

                while ((*matchIndex < matchCount) && (matches[*matchIndex] < lo)) {
                    matchDest.append(branch32(Equal, character, Imm32((unsigned short)matches[*matchIndex])));
                    ++*matchIndex;
                }
                failures.append(jump());

                loOrAbove.link(this);
            } else if (which) {
                Jump loOrAbove = branch32(GreaterThanOrEqual, character, Imm32((unsigned short)lo));

                matchCharacterClassRange(character, failures, matchDest, ranges, which, matchIndex, matches, matchCount);
                failures.append(jump());

                loOrAbove.link(this);
            } else
                failures.append(branch32(LessThan, character, Imm32((unsigned short)lo)));

            while ((*matchIndex < matchCount) && (matches[*matchIndex] <= hi))
                ++*matchIndex;

            matchDest.append(branch32(LessThanOrEqual, character, Imm32((unsigned short)hi)));
            // fall through to here, the value is above hi.

            // shuffle along & loop around if there are any more matches to handle.
            unsigned next = which + 1;
            ranges += next;
            count -= next;
        } while (count);
    }

    void matchCharacterClass(RegisterID character, JumpList& matchDest, const CharacterClass* charClass)
    {
        if (charClass->m_table && !m_decodeSurrogatePairs) {
            ExtendedAddress tableEntry(character, reinterpret_cast<intptr_t>(charClass->m_table));
            matchDest.append(branchTest8(charClass->m_tableInverted ? Zero : NonZero, tableEntry));
            return;
        }
        JumpList unicodeFail;
        if (charClass->m_matchesUnicode.size() || charClass->m_rangesUnicode.size()) {
            JumpList isAscii;
            if (charClass->m_matches.size() || charClass->m_ranges.size())
                isAscii.append(branch32(LessThanOrEqual, character, TrustedImm32(0x7f)));

            if (charClass->m_matchesUnicode.size()) {
                for (unsigned i = 0; i < charClass->m_matchesUnicode.size(); ++i) {
                    UChar32 ch = charClass->m_matchesUnicode[i];
                    matchDest.append(branch32(Equal, character, Imm32(ch)));
                }
            }

            if (charClass->m_rangesUnicode.size()) {
                for (unsigned i = 0; i < charClass->m_rangesUnicode.size(); ++i) {
                    UChar32 lo = charClass->m_rangesUnicode[i].begin;
                    UChar32 hi = charClass->m_rangesUnicode[i].end;

                    Jump below = branch32(LessThan, character, Imm32(lo));
                    matchDest.append(branch32(LessThanOrEqual, character, Imm32(hi)));
                    below.link(this);
                }
            }

            if (charClass->m_matches.size() || charClass->m_ranges.size())
                unicodeFail = jump();
            isAscii.link(this);
        }

        if (charClass->m_ranges.size()) {
            unsigned matchIndex = 0;
            JumpList failures;
            matchCharacterClassRange(character, failures, matchDest, charClass->m_ranges.begin(), charClass->m_ranges.size(), &matchIndex, charClass->m_matches.begin(), charClass->m_matches.size());
            while (matchIndex < charClass->m_matches.size())
                matchDest.append(branch32(Equal, character, Imm32((unsigned short)charClass->m_matches[matchIndex++])));

            failures.link(this);
        } else if (charClass->m_matches.size()) {
            // optimization: gather 'a','A' etc back together, can mask & test once.
            Vector<char> matchesAZaz;

            for (unsigned i = 0; i < charClass->m_matches.size(); ++i) {
                char ch = charClass->m_matches[i];
                if (m_pattern.ignoreCase()) {
                    if (isASCIILower(ch)) {
                        matchesAZaz.append(ch);
                        continue;
                    }
                    if (isASCIIUpper(ch))
                        continue;
                }
                matchDest.append(branch32(Equal, character, Imm32((unsigned short)ch)));
            }

            if (unsigned countAZaz = matchesAZaz.size()) {
                or32(TrustedImm32(32), character);
                for (unsigned i = 0; i < countAZaz; ++i)
                    matchDest.append(branch32(Equal, character, TrustedImm32(matchesAZaz[i])));
            }
        }

        if (charClass->m_matchesUnicode.size() || charClass->m_rangesUnicode.size())
            unicodeFail.link(this);
    }

    // Jumps if input not available; will have (incorrectly) incremented already!
    Jump jumpIfNoAvailableInput(unsigned countToCheck = 0)
    {
        if (countToCheck)
            add32(Imm32(countToCheck), index);
        return branch32(Above, index, length);
    }

    Jump jumpIfAvailableInput(unsigned countToCheck)
    {
        add32(Imm32(countToCheck), index);
        return branch32(BelowOrEqual, index, length);
    }

    Jump checkInput()
    {
        return branch32(BelowOrEqual, index, length);
    }

    Jump atEndOfInput()
    {
        return branch32(Equal, index, length);
    }

    Jump notAtEndOfInput()
    {
        return branch32(NotEqual, index, length);
    }

    BaseIndex negativeOffsetIndexedAddress(Checked<unsigned> negativeCharacterOffset, RegisterID tempReg, RegisterID indexReg = index)
    {
        RegisterID base = input;

        // BaseIndex() addressing can take a int32_t offset. Given that we can have a regular
        // expression that has unsigned character offsets, BaseIndex's signed offset is insufficient
        // for addressing in extreme cases where we might underflow. Therefore we check to see if
        // negativeCharacterOffset will underflow directly or after converting for 16 bit characters.
        // If so, we do our own address calculating by adjusting the base, using the result register
        // as a temp address register.
        unsigned maximumNegativeOffsetForCharacterSize = m_charSize == Char8 ? 0x7fffffff : 0x3fffffff;
        unsigned offsetAdjustAmount = 0x40000000;
        if (negativeCharacterOffset.unsafeGet() > maximumNegativeOffsetForCharacterSize) {
            base = tempReg;
            move(input, base);
            while (negativeCharacterOffset.unsafeGet() > maximumNegativeOffsetForCharacterSize) {
                subPtr(TrustedImm32(offsetAdjustAmount), base);
                if (m_charSize != Char8)
                    subPtr(TrustedImm32(offsetAdjustAmount), base);
                negativeCharacterOffset -= offsetAdjustAmount;
            }
        }

        Checked<int32_t> characterOffset(-static_cast<int32_t>(negativeCharacterOffset.unsafeGet()));

        if (m_charSize == Char8)
            return BaseIndex(input, indexReg, TimesOne, (characterOffset * static_cast<int32_t>(sizeof(char))).unsafeGet());

        return BaseIndex(input, indexReg, TimesTwo, (characterOffset * static_cast<int32_t>(sizeof(UChar))).unsafeGet());
    }

#ifdef JIT_UNICODE_EXPRESSIONS
    void tryReadUnicodeCharImpl(RegisterID resultReg)
    {
        ASSERT(m_charSize == Char16);

        JumpList notUnicode;
        load16Unaligned(regUnicodeInputAndTrail, resultReg);
        and32(surrogateTagMask, resultReg, regT2);
        notUnicode.append(branch32(NotEqual, regT2, leadingSurrogateTag));
        addPtr(TrustedImm32(2), regUnicodeInputAndTrail);
        getEffectiveAddress(BaseIndex(input, length, TimesTwo), regT2);
        notUnicode.append(branch32(AboveOrEqual, regUnicodeInputAndTrail, regT2));
        load16Unaligned(Address(regUnicodeInputAndTrail), regUnicodeInputAndTrail);
        and32(surrogateTagMask, regUnicodeInputAndTrail, regT2);
        notUnicode.append(branch32(NotEqual, regT2, trailingSurrogateTag));
        sub32(leadingSurrogateTag, resultReg);
        sub32(trailingSurrogateTag, regUnicodeInputAndTrail);
        lshift32(TrustedImm32(10), resultReg);
        or32(regUnicodeInputAndTrail, resultReg);
        add32(supplementaryPlanesBase, resultReg);
        notUnicode.link(this);
    }

    void tryReadUnicodeChar(BaseIndex address, RegisterID resultReg)
    {
        ASSERT(m_charSize == Char16);

        getEffectiveAddress(address, regUnicodeInputAndTrail);

        if (resultReg == regT0)
            m_tryReadUnicodeCharacterCalls.append(nearCall());
        else
            tryReadUnicodeCharImpl(resultReg);
    }
#endif

    void readCharacter(Checked<unsigned> negativeCharacterOffset, RegisterID resultReg, RegisterID indexReg = index)
    {
        BaseIndex address = negativeOffsetIndexedAddress(negativeCharacterOffset, resultReg, indexReg);

        if (m_charSize == Char8)
            load8(address, resultReg);
#ifdef JIT_UNICODE_EXPRESSIONS
        else if (m_decodeSurrogatePairs)
            tryReadUnicodeChar(address, resultReg);
#endif
        else
            load16Unaligned(address, resultReg);
    }

    Jump jumpIfCharNotEquals(UChar32 ch, Checked<unsigned> negativeCharacterOffset, RegisterID character)
    {
        readCharacter(negativeCharacterOffset, character);

        // For case-insesitive compares, non-ascii characters that have different
        // upper & lower case representations are converted to a character class.
        ASSERT(!m_pattern.ignoreCase() || isASCIIAlpha(ch) || isCanonicallyUnique(ch, m_canonicalMode));
        if (m_pattern.ignoreCase() && isASCIIAlpha(ch)) {
            or32(TrustedImm32(0x20), character);
            ch |= 0x20;
        }

        return branch32(NotEqual, character, Imm32(ch));
    }
    
    void storeToFrame(RegisterID reg, unsigned frameLocation)
    {
        poke(reg, frameLocation);
    }

    void storeToFrame(TrustedImm32 imm, unsigned frameLocation)
    {
        poke(imm, frameLocation);
    }

#if CPU(ARM64) || CPU(X86_64)
    void storeToFrame(TrustedImmPtr imm, unsigned frameLocation)
    {
        poke(imm, frameLocation);
    }
#endif

    DataLabelPtr storeToFrameWithPatch(unsigned frameLocation)
    {
        return storePtrWithPatch(TrustedImmPtr(nullptr), Address(stackPointerRegister, frameLocation * sizeof(void*)));
    }

    void loadFromFrame(unsigned frameLocation, RegisterID reg)
    {
        peek(reg, frameLocation);
    }

    void loadFromFrameAndJump(unsigned frameLocation)
    {
        jump(Address(stackPointerRegister, frameLocation * sizeof(void*)), YarrBacktrackPtrTag);
    }

    unsigned alignCallFrameSizeInBytes(unsigned callFrameSize)
    {
        if (!callFrameSize)
            return 0;

        callFrameSize *= sizeof(void*);
        if (callFrameSize / sizeof(void*) != m_pattern.m_body->m_callFrameSize)
            CRASH();
        callFrameSize = (callFrameSize + 0x3f) & ~0x3f;
        return callFrameSize;
    }
    void initCallFrame()
    {
        unsigned callFrameSizeInBytes = alignCallFrameSizeInBytes(m_pattern.m_body->m_callFrameSize);
        if (callFrameSizeInBytes) {
#if CPU(X86_64) || CPU(ARM64)
            if (Options::zeroStackFrame()) {
                // We need to start from the stack pointer, because we could have spilled callee saves
                move(stackPointerRegister, regT0);
                subPtr(Imm32(callFrameSizeInBytes), stackPointerRegister);
                if (callFrameSizeInBytes <= 128) {
                    for (unsigned offset = 0; offset < callFrameSizeInBytes; offset += sizeof(intptr_t))
                        storePtr(TrustedImm32(0), Address(regT0, -8 - offset));
                } else {
                    Label zeroLoop = label();
                    subPtr(TrustedImm32(sizeof(intptr_t) * 2), regT0);
#if CPU(ARM64)
                    storePair64(ARM64Registers::zr, ARM64Registers::zr, regT0);
#else
                    storePtr(TrustedImm32(0), Address(regT0));
                    storePtr(TrustedImm32(0), Address(regT0, sizeof(intptr_t)));
#endif
                    branchPtr(NotEqual, regT0, stackPointerRegister).linkTo(zeroLoop, this);
                }
            } else
#endif
                subPtr(Imm32(callFrameSizeInBytes), stackPointerRegister);

        }
    }
    void removeCallFrame()
    {
        unsigned callFrameSizeInBytes = alignCallFrameSizeInBytes(m_pattern.m_body->m_callFrameSize);
        if (callFrameSizeInBytes)
            addPtr(Imm32(callFrameSizeInBytes), stackPointerRegister);
    }

    void generateFailReturn()
    {
        move(TrustedImmPtr((void*)WTF::notFound), returnRegister);
        move(TrustedImm32(0), returnRegister2);
        generateReturn();
    }

    void generateJITFailReturn()
    {
        if (m_abortExecution.empty() && m_hitMatchLimit.empty())
            return;

        JumpList finishExiting;
        if (!m_abortExecution.empty()) {
            m_abortExecution.link(this);
            move(TrustedImmPtr((void*)static_cast<size_t>(-2)), returnRegister);
            finishExiting.append(jump());
        }

        if (!m_hitMatchLimit.empty()) {
            m_hitMatchLimit.link(this);
            move(TrustedImmPtr((void*)static_cast<size_t>(-1)), returnRegister);
        }

        finishExiting.link(this);
        removeCallFrame();
        move(TrustedImm32(0), returnRegister2);
        generateReturn();
    }

    // Used to record subpatterns, should only be called if compileMode is IncludeSubpatterns.
    void setSubpatternStart(RegisterID reg, unsigned subpattern)
    {
        ASSERT(subpattern);
        // FIXME: should be able to ASSERT(compileMode == IncludeSubpatterns), but then this function is conditionally NORETURN. :-(
        store32(reg, Address(output, (subpattern << 1) * sizeof(int)));
    }
    void setSubpatternEnd(RegisterID reg, unsigned subpattern)
    {
        ASSERT(subpattern);
        // FIXME: should be able to ASSERT(compileMode == IncludeSubpatterns), but then this function is conditionally NORETURN. :-(
        store32(reg, Address(output, ((subpattern << 1) + 1) * sizeof(int)));
    }
    void clearSubpatternStart(unsigned subpattern)
    {
        ASSERT(subpattern);
        // FIXME: should be able to ASSERT(compileMode == IncludeSubpatterns), but then this function is conditionally NORETURN. :-(
        store32(TrustedImm32(-1), Address(output, (subpattern << 1) * sizeof(int)));
    }

    void clearMatches(unsigned subpattern, unsigned lastSubpattern)
    {
        for (; subpattern <= lastSubpattern; subpattern++)
            clearSubpatternStart(subpattern);
    }

    // We use one of three different strategies to track the start of the current match,
    // while matching.
    // 1) If the pattern has a fixed size, do nothing! - we calculate the value lazily
    //    at the end of matching. This is irrespective of compileMode, and in this case
    //    these methods should never be called.
    // 2) If we're compiling IncludeSubpatterns, 'output' contains a pointer to an output
    //    vector, store the match start in the output vector.
    // 3) If we're compiling MatchOnly, 'output' is unused, store the match start directly
    //    in this register.
    void setMatchStart(RegisterID reg)
    {
        ASSERT(!m_pattern.m_body->m_hasFixedSize);
        if (compileMode == IncludeSubpatterns)
            store32(reg, output);
        else
            move(reg, output);
    }
    void getMatchStart(RegisterID reg)
    {
        ASSERT(!m_pattern.m_body->m_hasFixedSize);
        if (compileMode == IncludeSubpatterns)
            load32(output, reg);
        else
            move(output, reg);
    }

    enum YarrOpCode {
        // These nodes wrap body alternatives - those in the main disjunction,
        // rather than subpatterns or assertions. These are chained together in
        // a doubly linked list, with a 'begin' node for the first alternative,
        // a 'next' node for each subsequent alternative, and an 'end' node at
        // the end. In the case of repeating alternatives, the 'end' node also
        // has a reference back to 'begin'.
        OpBodyAlternativeBegin,
        OpBodyAlternativeNext,
        OpBodyAlternativeEnd,
        // Similar to the body alternatives, but used for subpatterns with two
        // or more alternatives.
        OpNestedAlternativeBegin,
        OpNestedAlternativeNext,
        OpNestedAlternativeEnd,
        // Used for alternatives in subpatterns where there is only a single
        // alternative (backtracking is easier in these cases), or for alternatives
        // which never need to be backtracked (those in parenthetical assertions,
        // terminal subpatterns).
        OpSimpleNestedAlternativeBegin,
        OpSimpleNestedAlternativeNext,
        OpSimpleNestedAlternativeEnd,
        // Used to wrap 'Once' subpattern matches (quantityMaxCount == 1).
        OpParenthesesSubpatternOnceBegin,
        OpParenthesesSubpatternOnceEnd,
        // Used to wrap 'Terminal' subpattern matches (at the end of the regexp).
        OpParenthesesSubpatternTerminalBegin,
        OpParenthesesSubpatternTerminalEnd,
        // Used to wrap generic captured matches
        OpParenthesesSubpatternBegin,
        OpParenthesesSubpatternEnd,
        // Used to wrap parenthetical assertions.
        OpParentheticalAssertionBegin,
        OpParentheticalAssertionEnd,
        // Wraps all simple terms (pattern characters, character classes).
        OpTerm,
        // Where an expression contains only 'once through' body alternatives
        // and no repeating ones, this op is used to return match failure.
        OpMatchFailed
    };

    // This structure is used to hold the compiled opcode information,
    // including reference back to the original PatternTerm/PatternAlternatives,
    // and JIT compilation data structures.
    struct YarrOp {
        explicit YarrOp(PatternTerm* term)
            : m_op(OpTerm)
            , m_term(term)
            , m_isDeadCode(false)
        {
        }

        explicit YarrOp(YarrOpCode op)
            : m_op(op)
            , m_isDeadCode(false)
        {
        }

        // The operation, as a YarrOpCode, and also a reference to the PatternTerm.
        YarrOpCode m_op;
        PatternTerm* m_term;

        // For alternatives, this holds the PatternAlternative and doubly linked
        // references to this alternative's siblings. In the case of the
        // OpBodyAlternativeEnd node at the end of a section of repeating nodes,
        // m_nextOp will reference the OpBodyAlternativeBegin node of the first
        // repeating alternative.
        PatternAlternative* m_alternative;
        size_t m_previousOp;
        size_t m_nextOp;

        // Used to record a set of Jumps out of the generated code, typically
        // used for jumps out to backtracking code, and a single reentry back
        // into the code for a node (likely where a backtrack will trigger
        // rematching).
        Label m_reentry;
        JumpList m_jumps;

        // Used for backtracking when the prior alternative did not consume any
        // characters but matched.
        Jump m_zeroLengthMatch;

        // This flag is used to null out the second pattern character, when
        // two are fused to match a pair together.
        bool m_isDeadCode;

        // Currently used in the case of some of the more complex management of
        // 'm_checkedOffset', to cache the offset used in this alternative, to avoid
        // recalculating it.
        Checked<unsigned> m_checkAdjust;

        // Used by OpNestedAlternativeNext/End to hold the pointer to the
        // value that will be pushed into the pattern's frame to return to,
        // upon backtracking back into the disjunction.
        DataLabelPtr m_returnAddress;
    };

    // BacktrackingState
    // This class encapsulates information about the state of code generation
    // whilst generating the code for backtracking, when a term fails to match.
    // Upon entry to code generation of the backtracking code for a given node,
    // the Backtracking state will hold references to all control flow sources
    // that are outputs in need of further backtracking from the prior node
    // generated (which is the subsequent operation in the regular expression,
    // and in the m_ops Vector, since we generated backtracking backwards).
    // These references to control flow take the form of:
    //  - A jump list of jumps, to be linked to code that will backtrack them
    //    further.
    //  - A set of DataLabelPtr values, to be populated with values to be
    //    treated effectively as return addresses backtracking into complex
    //    subpatterns.
    //  - A flag indicating that the current sequence of generated code up to
    //    this point requires backtracking.
    class BacktrackingState {
    public:
        BacktrackingState()
            : m_pendingFallthrough(false)
        {
        }

        // Add a jump or jumps, a return address, or set the flag indicating
        // that the current 'fallthrough' control flow requires backtracking.
        void append(const Jump& jump)
        {
            m_laterFailures.append(jump);
        }
        void append(JumpList& jumpList)
        {
            m_laterFailures.append(jumpList);
        }
        void append(const DataLabelPtr& returnAddress)
        {
            m_pendingReturns.append(returnAddress);
        }
        void fallthrough()
        {
            ASSERT(!m_pendingFallthrough);
            m_pendingFallthrough = true;
        }

        // These methods clear the backtracking state, either linking to the
        // current location, a provided label, or copying the backtracking out
        // to a JumpList. All actions may require code generation to take place,
        // and as such are passed a pointer to the assembler.
        void link(MacroAssembler* assembler)
        {
            if (m_pendingReturns.size()) {
                Label here(assembler);
                for (unsigned i = 0; i < m_pendingReturns.size(); ++i)
                    m_backtrackRecords.append(ReturnAddressRecord(m_pendingReturns[i], here));
                m_pendingReturns.clear();
            }
            m_laterFailures.link(assembler);
            m_laterFailures.clear();
            m_pendingFallthrough = false;
        }
        void linkTo(Label label, MacroAssembler* assembler)
        {
            if (m_pendingReturns.size()) {
                for (unsigned i = 0; i < m_pendingReturns.size(); ++i)
                    m_backtrackRecords.append(ReturnAddressRecord(m_pendingReturns[i], label));
                m_pendingReturns.clear();
            }
            if (m_pendingFallthrough)
                assembler->jump(label);
            m_laterFailures.linkTo(label, assembler);
            m_laterFailures.clear();
            m_pendingFallthrough = false;
        }
        void takeBacktracksToJumpList(JumpList& jumpList, MacroAssembler* assembler)
        {
            if (m_pendingReturns.size()) {
                Label here(assembler);
                for (unsigned i = 0; i < m_pendingReturns.size(); ++i)
                    m_backtrackRecords.append(ReturnAddressRecord(m_pendingReturns[i], here));
                m_pendingReturns.clear();
                m_pendingFallthrough = true;
            }
            if (m_pendingFallthrough)
                jumpList.append(assembler->jump());
            jumpList.append(m_laterFailures);
            m_laterFailures.clear();
            m_pendingFallthrough = false;
        }

        bool isEmpty()
        {
            return m_laterFailures.empty() && m_pendingReturns.isEmpty() && !m_pendingFallthrough;
        }

        // Called at the end of code generation to link all return addresses.
        void linkDataLabels(LinkBuffer& linkBuffer)
        {
            ASSERT(isEmpty());
            for (unsigned i = 0; i < m_backtrackRecords.size(); ++i)
                linkBuffer.patch(m_backtrackRecords[i].m_dataLabel, linkBuffer.locationOf<YarrBacktrackPtrTag>(m_backtrackRecords[i].m_backtrackLocation));
        }

    private:
        struct ReturnAddressRecord {
            ReturnAddressRecord(DataLabelPtr dataLabel, Label backtrackLocation)
                : m_dataLabel(dataLabel)
                , m_backtrackLocation(backtrackLocation)
            {
            }

            DataLabelPtr m_dataLabel;
            Label m_backtrackLocation;
        };

        JumpList m_laterFailures;
        bool m_pendingFallthrough;
        Vector<DataLabelPtr, 4> m_pendingReturns;
        Vector<ReturnAddressRecord, 4> m_backtrackRecords;
    };

    // Generation methods:
    // ===================

    // This method provides a default implementation of backtracking common
    // to many terms; terms commonly jump out of the forwards  matching path
    // on any failed conditions, and add these jumps to the m_jumps list. If
    // no special handling is required we can often just backtrack to m_jumps.
    void backtrackTermDefault(size_t opIndex)
    {
        YarrOp& op = m_ops[opIndex];
        m_backtrackingState.append(op.m_jumps);
    }

    void generateAssertionBOL(size_t opIndex)
    {
        YarrOp& op = m_ops[opIndex];
        PatternTerm* term = op.m_term;

        if (m_pattern.multiline()) {
            const RegisterID character = regT0;

            JumpList matchDest;
            if (!term->inputPosition)
                matchDest.append(branch32(Equal, index, Imm32(m_checkedOffset.unsafeGet())));

            readCharacter(m_checkedOffset - term->inputPosition + 1, character);
            matchCharacterClass(character, matchDest, m_pattern.newlineCharacterClass());
            op.m_jumps.append(jump());

            matchDest.link(this);
        } else {
            // Erk, really should poison out these alternatives early. :-/
            if (term->inputPosition)
                op.m_jumps.append(jump());
            else
                op.m_jumps.append(branch32(NotEqual, index, Imm32(m_checkedOffset.unsafeGet())));
        }
    }
    void backtrackAssertionBOL(size_t opIndex)
    {
        backtrackTermDefault(opIndex);
    }

    void generateAssertionEOL(size_t opIndex)
    {
        YarrOp& op = m_ops[opIndex];
        PatternTerm* term = op.m_term;

        if (m_pattern.multiline()) {
            const RegisterID character = regT0;

            JumpList matchDest;
            if (term->inputPosition == m_checkedOffset.unsafeGet())
                matchDest.append(atEndOfInput());

            readCharacter(m_checkedOffset - term->inputPosition, character);
            matchCharacterClass(character, matchDest, m_pattern.newlineCharacterClass());
            op.m_jumps.append(jump());

            matchDest.link(this);
        } else {
            if (term->inputPosition == m_checkedOffset.unsafeGet())
                op.m_jumps.append(notAtEndOfInput());
            // Erk, really should poison out these alternatives early. :-/
            else
                op.m_jumps.append(jump());
        }
    }
    void backtrackAssertionEOL(size_t opIndex)
    {
        backtrackTermDefault(opIndex);
    }

    // Also falls though on nextIsNotWordChar.
    void matchAssertionWordchar(size_t opIndex, JumpList& nextIsWordChar, JumpList& nextIsNotWordChar)
    {
        YarrOp& op = m_ops[opIndex];
        PatternTerm* term = op.m_term;

        const RegisterID character = regT0;

        if (term->inputPosition == m_checkedOffset.unsafeGet())
            nextIsNotWordChar.append(atEndOfInput());

        readCharacter(m_checkedOffset - term->inputPosition, character);

        CharacterClass* wordcharCharacterClass;

        if (m_unicodeIgnoreCase)
            wordcharCharacterClass = m_pattern.wordUnicodeIgnoreCaseCharCharacterClass();
        else
            wordcharCharacterClass = m_pattern.wordcharCharacterClass();

        matchCharacterClass(character, nextIsWordChar, wordcharCharacterClass);
    }

    void generateAssertionWordBoundary(size_t opIndex)
    {
        YarrOp& op = m_ops[opIndex];
        PatternTerm* term = op.m_term;

        const RegisterID character = regT0;

        Jump atBegin;
        JumpList matchDest;
        if (!term->inputPosition)
            atBegin = branch32(Equal, index, Imm32(m_checkedOffset.unsafeGet()));
        readCharacter(m_checkedOffset - term->inputPosition + 1, character);

        CharacterClass* wordcharCharacterClass;

        if (m_unicodeIgnoreCase)
            wordcharCharacterClass = m_pattern.wordUnicodeIgnoreCaseCharCharacterClass();
        else
            wordcharCharacterClass = m_pattern.wordcharCharacterClass();

        matchCharacterClass(character, matchDest, wordcharCharacterClass);
        if (!term->inputPosition)
            atBegin.link(this);

        // We fall through to here if the last character was not a wordchar.
        JumpList nonWordCharThenWordChar;
        JumpList nonWordCharThenNonWordChar;
        if (term->invert()) {
            matchAssertionWordchar(opIndex, nonWordCharThenNonWordChar, nonWordCharThenWordChar);
            nonWordCharThenWordChar.append(jump());
        } else {
            matchAssertionWordchar(opIndex, nonWordCharThenWordChar, nonWordCharThenNonWordChar);
            nonWordCharThenNonWordChar.append(jump());
        }
        op.m_jumps.append(nonWordCharThenNonWordChar);

        // We jump here if the last character was a wordchar.
        matchDest.link(this);
        JumpList wordCharThenWordChar;
        JumpList wordCharThenNonWordChar;
        if (term->invert()) {
            matchAssertionWordchar(opIndex, wordCharThenNonWordChar, wordCharThenWordChar);
            wordCharThenWordChar.append(jump());
        } else {
            matchAssertionWordchar(opIndex, wordCharThenWordChar, wordCharThenNonWordChar);
            // This can fall-though!
        }

        op.m_jumps.append(wordCharThenWordChar);

        nonWordCharThenWordChar.link(this);
        wordCharThenNonWordChar.link(this);
    }
    void backtrackAssertionWordBoundary(size_t opIndex)
    {
        backtrackTermDefault(opIndex);
    }

    void generatePatternCharacterOnce(size_t opIndex)
    {
        YarrOp& op = m_ops[opIndex];

        if (op.m_isDeadCode)
            return;
        
        // m_ops always ends with a OpBodyAlternativeEnd or OpMatchFailed
        // node, so there must always be at least one more node.
        ASSERT(opIndex + 1 < m_ops.size());
        YarrOp* nextOp = &m_ops[opIndex + 1];

        PatternTerm* term = op.m_term;
        UChar32 ch = term->patternCharacter;

        if ((ch > 0xff) && (m_charSize == Char8)) {
            // Have a 16 bit pattern character and an 8 bit string - short circuit
            op.m_jumps.append(jump());
            return;
        }

        const RegisterID character = regT0;
#if CPU(X86_64) || CPU(ARM64)
        unsigned maxCharactersAtOnce = m_charSize == Char8 ? 8 : 4;
#else
        unsigned maxCharactersAtOnce = m_charSize == Char8 ? 4 : 2;
#endif
        uint64_t ignoreCaseMask = 0;
#if CPU(BIG_ENDIAN)
        uint64_t allCharacters = ch << (m_charSize == Char8 ? 24 : 16);
#else
        uint64_t allCharacters = ch;
#endif
        unsigned numberCharacters;
        unsigned startTermPosition = term->inputPosition;

        // For case-insesitive compares, non-ascii characters that have different
        // upper & lower case representations are converted to a character class.
        ASSERT(!m_pattern.ignoreCase() || isASCIIAlpha(ch) || isCanonicallyUnique(ch, m_canonicalMode));

        if (m_pattern.ignoreCase() && isASCIIAlpha(ch)) {
#if CPU(BIG_ENDIAN)
            ignoreCaseMask |= 32 << (m_charSize == Char8 ? 24 : 16);
#else
            ignoreCaseMask |= 32;
#endif
        }

        for (numberCharacters = 1; numberCharacters < maxCharactersAtOnce && nextOp->m_op == OpTerm; ++numberCharacters, nextOp = &m_ops[opIndex + numberCharacters]) {
            PatternTerm* nextTerm = nextOp->m_term;

            // YarrJIT handles decoded surrogate pair as one character if unicode flag is enabled.
            // Note that the numberCharacters become 1 while the width of the pattern character becomes 32bit in this case.
            if (nextTerm->type != PatternTerm::TypePatternCharacter
                || nextTerm->quantityType != QuantifierFixedCount
                || nextTerm->quantityMaxCount != 1
                || nextTerm->inputPosition != (startTermPosition + numberCharacters)
                || (U16_LENGTH(nextTerm->patternCharacter) != 1 && m_decodeSurrogatePairs))
                break;

            nextOp->m_isDeadCode = true;

#if CPU(BIG_ENDIAN)
            int shiftAmount = (m_charSize == Char8 ? 24 : 16) - ((m_charSize == Char8 ? 8 : 16) * numberCharacters);
#else
            int shiftAmount = (m_charSize == Char8 ? 8 : 16) * numberCharacters;
#endif

            UChar32 currentCharacter = nextTerm->patternCharacter;

            if ((currentCharacter > 0xff) && (m_charSize == Char8)) {
                // Have a 16 bit pattern character and an 8 bit string - short circuit
                op.m_jumps.append(jump());
                return;
            }

            // For case-insesitive compares, non-ascii characters that have different
            // upper & lower case representations are converted to a character class.
            ASSERT(!m_pattern.ignoreCase() || isASCIIAlpha(currentCharacter) || isCanonicallyUnique(currentCharacter, m_canonicalMode));

            allCharacters |= (static_cast<uint64_t>(currentCharacter) << shiftAmount);

            if ((m_pattern.ignoreCase()) && (isASCIIAlpha(currentCharacter)))
                ignoreCaseMask |= 32ULL << shiftAmount;
        }

        if (m_charSize == Char8) {
            auto check1 = [&] (Checked<unsigned> offset, UChar32 characters) {
                op.m_jumps.append(jumpIfCharNotEquals(characters, offset, character));
            };

            auto check2 = [&] (Checked<unsigned> offset, uint16_t characters, uint16_t mask) {
                load16Unaligned(negativeOffsetIndexedAddress(offset, character), character);
                if (mask)
                    or32(Imm32(mask), character);
                op.m_jumps.append(branch32(NotEqual, character, Imm32(characters | mask)));
            };

            auto check4 = [&] (Checked<unsigned> offset, unsigned characters, unsigned mask) {
                if (mask) {
                    load32WithUnalignedHalfWords(negativeOffsetIndexedAddress(offset, character), character);
                    if (mask)
                        or32(Imm32(mask), character);
                    op.m_jumps.append(branch32(NotEqual, character, Imm32(characters | mask)));
                    return;
                }
                op.m_jumps.append(branch32WithUnalignedHalfWords(NotEqual, negativeOffsetIndexedAddress(offset, character), TrustedImm32(characters)));
            };

#if CPU(X86_64) || CPU(ARM64)
            auto check8 = [&] (Checked<unsigned> offset, uint64_t characters, uint64_t mask) {
                load64(negativeOffsetIndexedAddress(offset, character), character);
                if (mask)
                    or64(TrustedImm64(mask), character);
                op.m_jumps.append(branch64(NotEqual, character, TrustedImm64(characters | mask)));
            };
#endif

            switch (numberCharacters) {
            case 1:
                // Use 32bit width of allCharacters since Yarr counts surrogate pairs as one character with unicode flag.
                check1(m_checkedOffset - startTermPosition, allCharacters & 0xffffffff);
                return;
            case 2: {
                check2(m_checkedOffset - startTermPosition, allCharacters & 0xffff, ignoreCaseMask & 0xffff);
                return;
            }
            case 3: {
                check2(m_checkedOffset - startTermPosition, allCharacters & 0xffff, ignoreCaseMask & 0xffff);
                check1(m_checkedOffset - startTermPosition - 2, (allCharacters >> 16) & 0xff);
                return;
            }
            case 4: {
                check4(m_checkedOffset - startTermPosition, allCharacters & 0xffffffff, ignoreCaseMask & 0xffffffff);
                return;
            }
#if CPU(X86_64) || CPU(ARM64)
            case 5: {
                check4(m_checkedOffset - startTermPosition, allCharacters & 0xffffffff, ignoreCaseMask & 0xffffffff);
                check1(m_checkedOffset - startTermPosition - 4, (allCharacters >> 32) & 0xff);
                return;
            }
            case 6: {
                check4(m_checkedOffset - startTermPosition, allCharacters & 0xffffffff, ignoreCaseMask & 0xffffffff);
                check2(m_checkedOffset - startTermPosition - 4, (allCharacters >> 32) & 0xffff, (ignoreCaseMask >> 32) & 0xffff);
                return;
            }
            case 7: {
                check4(m_checkedOffset - startTermPosition, allCharacters & 0xffffffff, ignoreCaseMask & 0xffffffff);
                check2(m_checkedOffset - startTermPosition - 4, (allCharacters >> 32) & 0xffff, (ignoreCaseMask >> 32) & 0xffff);
                check1(m_checkedOffset - startTermPosition - 6, (allCharacters >> 48) & 0xff);
                return;
            }
            case 8: {
                check8(m_checkedOffset - startTermPosition, allCharacters, ignoreCaseMask);
                return;
            }
#endif
            }
        } else {
            auto check1 = [&] (Checked<unsigned> offset, UChar32 characters) {
                op.m_jumps.append(jumpIfCharNotEquals(characters, offset, character));
            };

            auto check2 = [&] (Checked<unsigned> offset, unsigned characters, unsigned mask) {
                if (mask) {
                    load32WithUnalignedHalfWords(negativeOffsetIndexedAddress(offset, character), character);
                    if (mask)
                        or32(Imm32(mask), character);
                    op.m_jumps.append(branch32(NotEqual, character, Imm32(characters | mask)));
                    return;
                }
                op.m_jumps.append(branch32WithUnalignedHalfWords(NotEqual, negativeOffsetIndexedAddress(offset, character), TrustedImm32(characters)));
            };

#if CPU(X86_64) || CPU(ARM64)
            auto check4 = [&] (Checked<unsigned> offset, uint64_t characters, uint64_t mask) {
                load64(negativeOffsetIndexedAddress(offset, character), character);
                if (mask)
                    or64(TrustedImm64(mask), character);
                op.m_jumps.append(branch64(NotEqual, character, TrustedImm64(characters | mask)));
            };
#endif

            switch (numberCharacters) {
            case 1:
                // Use 32bit width of allCharacters since Yarr counts surrogate pairs as one character with unicode flag.
                check1(m_checkedOffset - startTermPosition, allCharacters & 0xffffffff);
                return;
            case 2:
                check2(m_checkedOffset - startTermPosition, allCharacters & 0xffffffff, ignoreCaseMask & 0xffffffff);
                return;
#if CPU(X86_64) || CPU(ARM64)
            case 3:
                check2(m_checkedOffset - startTermPosition, allCharacters & 0xffffffff, ignoreCaseMask & 0xffffffff);
                check1(m_checkedOffset - startTermPosition - 2, (allCharacters >> 32) & 0xffff);
                return;
            case 4:
                check4(m_checkedOffset - startTermPosition, allCharacters, ignoreCaseMask);
                return;
#endif
            }
        }
    }
    void backtrackPatternCharacterOnce(size_t opIndex)
    {
        backtrackTermDefault(opIndex);
    }

    void generatePatternCharacterFixed(size_t opIndex)
    {
        YarrOp& op = m_ops[opIndex];
        PatternTerm* term = op.m_term;
        UChar32 ch = term->patternCharacter;

        const RegisterID character = regT0;
        const RegisterID countRegister = regT1;

        move(index, countRegister);
        Checked<unsigned> scaledMaxCount = term->quantityMaxCount;
        scaledMaxCount *= U_IS_BMP(ch) ? 1 : 2;
        sub32(Imm32(scaledMaxCount.unsafeGet()), countRegister);

        Label loop(this);
        readCharacter(m_checkedOffset - term->inputPosition - scaledMaxCount, character, countRegister);
        // For case-insesitive compares, non-ascii characters that have different
        // upper & lower case representations are converted to a character class.
        ASSERT(!m_pattern.ignoreCase() || isASCIIAlpha(ch) || isCanonicallyUnique(ch, m_canonicalMode));
        if (m_pattern.ignoreCase() && isASCIIAlpha(ch)) {
            or32(TrustedImm32(0x20), character);
            ch |= 0x20;
        }

        op.m_jumps.append(branch32(NotEqual, character, Imm32(ch)));
#ifdef JIT_UNICODE_EXPRESSIONS
        if (m_decodeSurrogatePairs && !U_IS_BMP(ch))
            add32(TrustedImm32(2), countRegister);
        else
#endif
            add32(TrustedImm32(1), countRegister);
        branch32(NotEqual, countRegister, index).linkTo(loop, this);
    }
    void backtrackPatternCharacterFixed(size_t opIndex)
    {
        backtrackTermDefault(opIndex);
    }

    void generatePatternCharacterGreedy(size_t opIndex)
    {
        YarrOp& op = m_ops[opIndex];
        PatternTerm* term = op.m_term;
        UChar32 ch = term->patternCharacter;

        const RegisterID character = regT0;
        const RegisterID countRegister = regT1;

        move(TrustedImm32(0), countRegister);

        // Unless have a 16 bit pattern character and an 8 bit string - short circuit
        if (!((ch > 0xff) && (m_charSize == Char8))) {
            JumpList failures;
            Label loop(this);
            failures.append(atEndOfInput());
            failures.append(jumpIfCharNotEquals(ch, m_checkedOffset - term->inputPosition, character));

            add32(TrustedImm32(1), index);
#ifdef JIT_UNICODE_EXPRESSIONS
            if (m_decodeSurrogatePairs && !U_IS_BMP(ch)) {
                Jump surrogatePairOk = notAtEndOfInput();
                sub32(TrustedImm32(1), index);
                failures.append(jump());
                surrogatePairOk.link(this);
                add32(TrustedImm32(1), index);
            }
#endif
            add32(TrustedImm32(1), countRegister);

            if (term->quantityMaxCount == quantifyInfinite)
                jump(loop);
            else
                branch32(NotEqual, countRegister, Imm32(term->quantityMaxCount.unsafeGet())).linkTo(loop, this);

            failures.link(this);
        }
        op.m_reentry = label();

        storeToFrame(countRegister, term->frameLocation + BackTrackInfoPatternCharacter::matchAmountIndex());
    }
    void backtrackPatternCharacterGreedy(size_t opIndex)
    {
        YarrOp& op = m_ops[opIndex];
        PatternTerm* term = op.m_term;

        const RegisterID countRegister = regT1;

        m_backtrackingState.link(this);

        loadFromFrame(term->frameLocation + BackTrackInfoPatternCharacter::matchAmountIndex(), countRegister);
        m_backtrackingState.append(branchTest32(Zero, countRegister));
        sub32(TrustedImm32(1), countRegister);
        if (!m_decodeSurrogatePairs || U_IS_BMP(term->patternCharacter))
            sub32(TrustedImm32(1), index);
        else
            sub32(TrustedImm32(2), index);
        jump(op.m_reentry);
    }

    void generatePatternCharacterNonGreedy(size_t opIndex)
    {
        YarrOp& op = m_ops[opIndex];
        PatternTerm* term = op.m_term;

        const RegisterID countRegister = regT1;

        move(TrustedImm32(0), countRegister);
        op.m_reentry = label();
        storeToFrame(countRegister, term->frameLocation + BackTrackInfoPatternCharacter::matchAmountIndex());
    }
    void backtrackPatternCharacterNonGreedy(size_t opIndex)
    {
        YarrOp& op = m_ops[opIndex];
        PatternTerm* term = op.m_term;
        UChar32 ch = term->patternCharacter;

        const RegisterID character = regT0;
        const RegisterID countRegister = regT1;

        m_backtrackingState.link(this);

        loadFromFrame(term->frameLocation + BackTrackInfoPatternCharacter::matchAmountIndex(), countRegister);

        // Unless have a 16 bit pattern character and an 8 bit string - short circuit
        if (!((ch > 0xff) && (m_charSize == Char8))) {
            JumpList nonGreedyFailures;
            nonGreedyFailures.append(atEndOfInput());
            if (term->quantityMaxCount != quantifyInfinite)
                nonGreedyFailures.append(branch32(Equal, countRegister, Imm32(term->quantityMaxCount.unsafeGet())));
            nonGreedyFailures.append(jumpIfCharNotEquals(ch, m_checkedOffset - term->inputPosition, character));

            add32(TrustedImm32(1), index);
#ifdef JIT_UNICODE_EXPRESSIONS
            if (m_decodeSurrogatePairs && !U_IS_BMP(ch)) {
                Jump surrogatePairOk = notAtEndOfInput();
                sub32(TrustedImm32(1), index);
                nonGreedyFailures.append(jump());
                surrogatePairOk.link(this);
                add32(TrustedImm32(1), index);
            }
#endif
            add32(TrustedImm32(1), countRegister);

            jump(op.m_reentry);
            nonGreedyFailures.link(this);
        }

        if (m_decodeSurrogatePairs && !U_IS_BMP(ch)) {
            // subtract countRegister*2 for non-BMP characters
            lshift32(TrustedImm32(1), countRegister);
        }

        sub32(countRegister, index);
        m_backtrackingState.fallthrough();
    }

    void generateCharacterClassOnce(size_t opIndex)
    {
        YarrOp& op = m_ops[opIndex];
        PatternTerm* term = op.m_term;

        const RegisterID character = regT0;

        if (m_decodeSurrogatePairs)
            storeToFrame(index, term->frameLocation + BackTrackInfoCharacterClass::beginIndex());

        JumpList matchDest;
        readCharacter(m_checkedOffset - term->inputPosition, character);
        // If we are matching the "any character" builtin class we only need to read the
        // character and don't need to match as it will always succeed.
        if (term->invert() || !term->characterClass->m_anyCharacter) {
            matchCharacterClass(character, matchDest, term->characterClass);

            if (term->invert())
                op.m_jumps.append(matchDest);
            else {
                op.m_jumps.append(jump());
                matchDest.link(this);
            }
        }
#ifdef JIT_UNICODE_EXPRESSIONS
        if (m_decodeSurrogatePairs) {
            Jump isBMPChar = branch32(LessThan, character, supplementaryPlanesBase);
            add32(TrustedImm32(1), index);
            isBMPChar.link(this);
        }
#endif
    }
    void backtrackCharacterClassOnce(size_t opIndex)
    {
#ifdef JIT_UNICODE_EXPRESSIONS
        if (m_decodeSurrogatePairs) {
            YarrOp& op = m_ops[opIndex];
            PatternTerm* term = op.m_term;

            m_backtrackingState.link(this);
            loadFromFrame(term->frameLocation + BackTrackInfoCharacterClass::beginIndex(), index);
            m_backtrackingState.fallthrough();
        }
#endif
        backtrackTermDefault(opIndex);
    }

    void generateCharacterClassFixed(size_t opIndex)
    {
        YarrOp& op = m_ops[opIndex];
        PatternTerm* term = op.m_term;

        const RegisterID character = regT0;
        const RegisterID countRegister = regT1;

        move(index, countRegister);
        sub32(Imm32(term->quantityMaxCount.unsafeGet()), countRegister);

        Label loop(this);
        JumpList matchDest;
        readCharacter(m_checkedOffset - term->inputPosition - term->quantityMaxCount, character, countRegister);
        // If we are matching the "any character" builtin class we only need to read the
        // character and don't need to match as it will always succeed.
        if (term->invert() || !term->characterClass->m_anyCharacter) {
            matchCharacterClass(character, matchDest, term->characterClass);

            if (term->invert())
                op.m_jumps.append(matchDest);
            else {
                op.m_jumps.append(jump());
                matchDest.link(this);
            }
        }

        add32(TrustedImm32(1), countRegister);
#ifdef JIT_UNICODE_EXPRESSIONS
        if (m_decodeSurrogatePairs) {
            Jump isBMPChar = branch32(LessThan, character, supplementaryPlanesBase);
            op.m_jumps.append(atEndOfInput());
            add32(TrustedImm32(1), countRegister);
            add32(TrustedImm32(1), index);
            isBMPChar.link(this);
        }
#endif
        branch32(NotEqual, countRegister, index).linkTo(loop, this);
    }
    void backtrackCharacterClassFixed(size_t opIndex)
    {
        backtrackTermDefault(opIndex);
    }

    void generateCharacterClassGreedy(size_t opIndex)
    {
        YarrOp& op = m_ops[opIndex];
        PatternTerm* term = op.m_term;

        const RegisterID character = regT0;
        const RegisterID countRegister = regT1;

        if (m_decodeSurrogatePairs)
            storeToFrame(index, term->frameLocation + BackTrackInfoCharacterClass::beginIndex());
        move(TrustedImm32(0), countRegister);

        JumpList failures;
        Label loop(this);
        failures.append(atEndOfInput());

        if (term->invert()) {
            readCharacter(m_checkedOffset - term->inputPosition, character);
            matchCharacterClass(character, failures, term->characterClass);
        } else {
            JumpList matchDest;
            readCharacter(m_checkedOffset - term->inputPosition, character);
            // If we are matching the "any character" builtin class we only need to read the
            // character and don't need to match as it will always succeed.
            if (!term->characterClass->m_anyCharacter) {
                matchCharacterClass(character, matchDest, term->characterClass);
                failures.append(jump());
            }
            matchDest.link(this);
        }

        add32(TrustedImm32(1), index);
#ifdef JIT_UNICODE_EXPRESSIONS
        if (m_decodeSurrogatePairs) {
            failures.append(atEndOfInput());
            Jump isBMPChar = branch32(LessThan, character, supplementaryPlanesBase);
            add32(TrustedImm32(1), index);
            isBMPChar.link(this);
        }
#endif
        add32(TrustedImm32(1), countRegister);

        if (term->quantityMaxCount != quantifyInfinite) {
            branch32(NotEqual, countRegister, Imm32(term->quantityMaxCount.unsafeGet())).linkTo(loop, this);
            failures.append(jump());
        } else
            jump(loop);

        failures.link(this);
        op.m_reentry = label();

        storeToFrame(countRegister, term->frameLocation + BackTrackInfoCharacterClass::matchAmountIndex());
    }
    void backtrackCharacterClassGreedy(size_t opIndex)
    {
        YarrOp& op = m_ops[opIndex];
        PatternTerm* term = op.m_term;

        const RegisterID countRegister = regT1;

        m_backtrackingState.link(this);

        loadFromFrame(term->frameLocation + BackTrackInfoCharacterClass::matchAmountIndex(), countRegister);
        m_backtrackingState.append(branchTest32(Zero, countRegister));
        sub32(TrustedImm32(1), countRegister);
        if (!m_decodeSurrogatePairs)
            sub32(TrustedImm32(1), index);
        else {
            const RegisterID character = regT0;

            loadFromFrame(term->frameLocation + BackTrackInfoCharacterClass::beginIndex(), index);
            // Rematch one less
            storeToFrame(countRegister, term->frameLocation + BackTrackInfoCharacterClass::matchAmountIndex());

            Label rematchLoop(this);
            readCharacter(m_checkedOffset - term->inputPosition, character);

            sub32(TrustedImm32(1), countRegister);
            add32(TrustedImm32(1), index);

#ifdef JIT_UNICODE_EXPRESSIONS
            Jump isBMPChar = branch32(LessThan, character, supplementaryPlanesBase);
            add32(TrustedImm32(1), index);
            isBMPChar.link(this);
#endif

            branchTest32(Zero, countRegister).linkTo(rematchLoop, this);

            loadFromFrame(term->frameLocation + BackTrackInfoCharacterClass::matchAmountIndex(), countRegister);
        }
        jump(op.m_reentry);
    }

    void generateCharacterClassNonGreedy(size_t opIndex)
    {
        YarrOp& op = m_ops[opIndex];
        PatternTerm* term = op.m_term;

        const RegisterID countRegister = regT1;

        move(TrustedImm32(0), countRegister);
        op.m_reentry = label();
        if (m_decodeSurrogatePairs)
            storeToFrame(index, term->frameLocation + BackTrackInfoCharacterClass::beginIndex());
        storeToFrame(countRegister, term->frameLocation + BackTrackInfoCharacterClass::matchAmountIndex());
    }

    void backtrackCharacterClassNonGreedy(size_t opIndex)
    {
        YarrOp& op = m_ops[opIndex];
        PatternTerm* term = op.m_term;

        const RegisterID character = regT0;
        const RegisterID countRegister = regT1;

        JumpList nonGreedyFailures;

        m_backtrackingState.link(this);

        if (m_decodeSurrogatePairs)
            loadFromFrame(term->frameLocation + BackTrackInfoCharacterClass::beginIndex(), index);
        loadFromFrame(term->frameLocation + BackTrackInfoCharacterClass::matchAmountIndex(), countRegister);

        nonGreedyFailures.append(atEndOfInput());
        nonGreedyFailures.append(branch32(Equal, countRegister, Imm32(term->quantityMaxCount.unsafeGet())));

        JumpList matchDest;
        readCharacter(m_checkedOffset - term->inputPosition, character);
        // If we are matching the "any character" builtin class we only need to read the
        // character and don't need to match as it will always succeed.
        if (term->invert() || !term->characterClass->m_anyCharacter) {
            matchCharacterClass(character, matchDest, term->characterClass);

            if (term->invert())
                nonGreedyFailures.append(matchDest);
            else {
                nonGreedyFailures.append(jump());
                matchDest.link(this);
            }
        }

        add32(TrustedImm32(1), index);
#ifdef JIT_UNICODE_EXPRESSIONS
        if (m_decodeSurrogatePairs) {
            nonGreedyFailures.append(atEndOfInput());
            Jump isBMPChar = branch32(LessThan, character, supplementaryPlanesBase);
            add32(TrustedImm32(1), index);
            isBMPChar.link(this);
        }
#endif
        add32(TrustedImm32(1), countRegister);

        jump(op.m_reentry);

        nonGreedyFailures.link(this);
        sub32(countRegister, index);
        m_backtrackingState.fallthrough();
    }

    void generateDotStarEnclosure(size_t opIndex)
    {
        YarrOp& op = m_ops[opIndex];
        PatternTerm* term = op.m_term;

        const RegisterID character = regT0;
        const RegisterID matchPos = regT1;
#ifndef HAVE_INITIAL_START_REG
        const RegisterID initialStart = character;
#endif

        JumpList foundBeginningNewLine;
        JumpList saveStartIndex;
        JumpList foundEndingNewLine;

        if (m_pattern.dotAll()) {
            move(TrustedImm32(0), matchPos);
            setMatchStart(matchPos);
            move(length, index);
            return;
        }

        ASSERT(!m_pattern.m_body->m_hasFixedSize);
        getMatchStart(matchPos);

#ifndef HAVE_INITIAL_START_REG
        loadFromFrame(m_pattern.m_initialStartValueFrameLocation, initialStart);
#endif
        saveStartIndex.append(branch32(BelowOrEqual, matchPos, initialStart));
        Label findBOLLoop(this);
        sub32(TrustedImm32(1), matchPos);
        if (m_charSize == Char8)
            load8(BaseIndex(input, matchPos, TimesOne, 0), character);
        else
            load16(BaseIndex(input, matchPos, TimesTwo, 0), character);
        matchCharacterClass(character, foundBeginningNewLine, m_pattern.newlineCharacterClass());

#ifndef HAVE_INITIAL_START_REG
        loadFromFrame(m_pattern.m_initialStartValueFrameLocation, initialStart);
#endif
        branch32(Above, matchPos, initialStart).linkTo(findBOLLoop, this);
        saveStartIndex.append(jump());

        foundBeginningNewLine.link(this);
        add32(TrustedImm32(1), matchPos); // Advance past newline
        saveStartIndex.link(this);

        if (!m_pattern.multiline() && term->anchors.bolAnchor)
            op.m_jumps.append(branchTest32(NonZero, matchPos));

        ASSERT(!m_pattern.m_body->m_hasFixedSize);
        setMatchStart(matchPos);

        move(index, matchPos);

        Label findEOLLoop(this);        
        foundEndingNewLine.append(branch32(Equal, matchPos, length));
        if (m_charSize == Char8)
            load8(BaseIndex(input, matchPos, TimesOne, 0), character);
        else
            load16(BaseIndex(input, matchPos, TimesTwo, 0), character);
        matchCharacterClass(character, foundEndingNewLine, m_pattern.newlineCharacterClass());
        add32(TrustedImm32(1), matchPos);
        jump(findEOLLoop);

        foundEndingNewLine.link(this);

        if (!m_pattern.multiline() && term->anchors.eolAnchor)
            op.m_jumps.append(branch32(NotEqual, matchPos, length));

        move(matchPos, index);
    }

    void backtrackDotStarEnclosure(size_t opIndex)
    {
        backtrackTermDefault(opIndex);
    }
    
    // Code generation/backtracking for simple terms
    // (pattern characters, character classes, and assertions).
    // These methods farm out work to the set of functions above.
    void generateTerm(size_t opIndex)
    {
        YarrOp& op = m_ops[opIndex];
        PatternTerm* term = op.m_term;

        switch (term->type) {
        case PatternTerm::TypePatternCharacter:
            switch (term->quantityType) {
            case QuantifierFixedCount:
                if (term->quantityMaxCount == 1)
                    generatePatternCharacterOnce(opIndex);
                else
                    generatePatternCharacterFixed(opIndex);
                break;
            case QuantifierGreedy:
                generatePatternCharacterGreedy(opIndex);
                break;
            case QuantifierNonGreedy:
                generatePatternCharacterNonGreedy(opIndex);
                break;
            }
            break;

        case PatternTerm::TypeCharacterClass:
            switch (term->quantityType) {
            case QuantifierFixedCount:
                if (term->quantityMaxCount == 1)
                    generateCharacterClassOnce(opIndex);
                else
                    generateCharacterClassFixed(opIndex);
                break;
            case QuantifierGreedy:
                generateCharacterClassGreedy(opIndex);
                break;
            case QuantifierNonGreedy:
                generateCharacterClassNonGreedy(opIndex);
                break;
            }
            break;

        case PatternTerm::TypeAssertionBOL:
            generateAssertionBOL(opIndex);
            break;

        case PatternTerm::TypeAssertionEOL:
            generateAssertionEOL(opIndex);
            break;

        case PatternTerm::TypeAssertionWordBoundary:
            generateAssertionWordBoundary(opIndex);
            break;

        case PatternTerm::TypeForwardReference:
            break;

        case PatternTerm::TypeParenthesesSubpattern:
        case PatternTerm::TypeParentheticalAssertion:
            RELEASE_ASSERT_NOT_REACHED();
        case PatternTerm::TypeBackReference:
            m_failureReason = JITFailureReason::BackReference;
            break;
        case PatternTerm::TypeDotStarEnclosure:
            generateDotStarEnclosure(opIndex);
            break;
        }
    }
    void backtrackTerm(size_t opIndex)
    {
        YarrOp& op = m_ops[opIndex];
        PatternTerm* term = op.m_term;

        switch (term->type) {
        case PatternTerm::TypePatternCharacter:
            switch (term->quantityType) {
            case QuantifierFixedCount:
                if (term->quantityMaxCount == 1)
                    backtrackPatternCharacterOnce(opIndex);
                else
                    backtrackPatternCharacterFixed(opIndex);
                break;
            case QuantifierGreedy:
                backtrackPatternCharacterGreedy(opIndex);
                break;
            case QuantifierNonGreedy:
                backtrackPatternCharacterNonGreedy(opIndex);
                break;
            }
            break;

        case PatternTerm::TypeCharacterClass:
            switch (term->quantityType) {
            case QuantifierFixedCount:
                if (term->quantityMaxCount == 1)
                    backtrackCharacterClassOnce(opIndex);
                else
                    backtrackCharacterClassFixed(opIndex);
                break;
            case QuantifierGreedy:
                backtrackCharacterClassGreedy(opIndex);
                break;
            case QuantifierNonGreedy:
                backtrackCharacterClassNonGreedy(opIndex);
                break;
            }
            break;

        case PatternTerm::TypeAssertionBOL:
            backtrackAssertionBOL(opIndex);
            break;

        case PatternTerm::TypeAssertionEOL:
            backtrackAssertionEOL(opIndex);
            break;

        case PatternTerm::TypeAssertionWordBoundary:
            backtrackAssertionWordBoundary(opIndex);
            break;

        case PatternTerm::TypeForwardReference:
            break;

        case PatternTerm::TypeParenthesesSubpattern:
        case PatternTerm::TypeParentheticalAssertion:
            RELEASE_ASSERT_NOT_REACHED();

        case PatternTerm::TypeDotStarEnclosure:
            backtrackDotStarEnclosure(opIndex);
            break;

        case PatternTerm::TypeBackReference:
            m_failureReason = JITFailureReason::BackReference;
            break;
        }
    }

    void generate()
    {
        // Forwards generate the matching code.
        ASSERT(m_ops.size());
        size_t opIndex = 0;

        do {
            if (m_disassembler)
                m_disassembler->setForGenerate(opIndex, label());

            YarrOp& op = m_ops[opIndex];
            switch (op.m_op) {

            case OpTerm:
                generateTerm(opIndex);
                break;

            // OpBodyAlternativeBegin/Next/End
            //
            // These nodes wrap the set of alternatives in the body of the regular expression.
            // There may be either one or two chains of OpBodyAlternative nodes, one representing
            // the 'once through' sequence of alternatives (if any exist), and one representing
            // the repeating alternatives (again, if any exist).
            //
            // Upon normal entry to the Begin alternative, we will check that input is available.
            // Reentry to the Begin alternative will take place after the check has taken place,
            // and will assume that the input position has already been progressed as appropriate.
            //
            // Entry to subsequent Next/End alternatives occurs when the prior alternative has
            // successfully completed a match - return a success state from JIT code.
            //
            // Next alternatives allow for reentry optimized to suit backtracking from its
            // preceding alternative. It expects the input position to still be set to a position
            // appropriate to its predecessor, and it will only perform an input check if the
            // predecessor had a minimum size less than its own.
            //
            // In the case 'once through' expressions, the End node will also have a reentry
            // point to jump to when the last alternative fails. Again, this expects the input
            // position to still reflect that expected by the prior alternative.
            case OpBodyAlternativeBegin: {
                PatternAlternative* alternative = op.m_alternative;

                // Upon entry at the head of the set of alternatives, check if input is available
                // to run the first alternative. (This progresses the input position).
                op.m_jumps.append(jumpIfNoAvailableInput(alternative->m_minimumSize));
                // We will reenter after the check, and assume the input position to have been
                // set as appropriate to this alternative.
                op.m_reentry = label();

                m_checkedOffset += alternative->m_minimumSize;
                break;
            }
            case OpBodyAlternativeNext:
            case OpBodyAlternativeEnd: {
                PatternAlternative* priorAlternative = m_ops[op.m_previousOp].m_alternative;
                PatternAlternative* alternative = op.m_alternative;

                // If we get here, the prior alternative matched - return success.
                
                // Adjust the stack pointer to remove the pattern's frame.
                removeCallFrame();

                // Load appropriate values into the return register and the first output
                // slot, and return. In the case of pattern with a fixed size, we will
                // not have yet set the value in the first 
                ASSERT(index != returnRegister);
                if (m_pattern.m_body->m_hasFixedSize) {
                    move(index, returnRegister);
                    if (priorAlternative->m_minimumSize)
                        sub32(Imm32(priorAlternative->m_minimumSize), returnRegister);
                    if (compileMode == IncludeSubpatterns)
                        store32(returnRegister, output);
                } else
                    getMatchStart(returnRegister);
                if (compileMode == IncludeSubpatterns)
                    store32(index, Address(output, 4));
                move(index, returnRegister2);

                generateReturn();

                // This is the divide between the tail of the prior alternative, above, and
                // the head of the subsequent alternative, below.

                if (op.m_op == OpBodyAlternativeNext) {
                    // This is the reentry point for the Next alternative. We expect any code
                    // that jumps here to do so with the input position matching that of the
                    // PRIOR alteranative, and we will only check input availability if we
                    // need to progress it forwards.
                    op.m_reentry = label();
                    if (alternative->m_minimumSize > priorAlternative->m_minimumSize) {
                        add32(Imm32(alternative->m_minimumSize - priorAlternative->m_minimumSize), index);
                        op.m_jumps.append(jumpIfNoAvailableInput());
                    } else if (priorAlternative->m_minimumSize > alternative->m_minimumSize)
                        sub32(Imm32(priorAlternative->m_minimumSize - alternative->m_minimumSize), index);
                } else if (op.m_nextOp == notFound) {
                    // This is the reentry point for the End of 'once through' alternatives,
                    // jumped to when the last alternative fails to match.
                    op.m_reentry = label();
                    sub32(Imm32(priorAlternative->m_minimumSize), index);
                }

                if (op.m_op == OpBodyAlternativeNext)
                    m_checkedOffset += alternative->m_minimumSize;
                m_checkedOffset -= priorAlternative->m_minimumSize;
                break;
            }

            // OpSimpleNestedAlternativeBegin/Next/End
            // OpNestedAlternativeBegin/Next/End
            //
            // These nodes are used to handle sets of alternatives that are nested within
            // subpatterns and parenthetical assertions. The 'simple' forms are used where
            // we do not need to be able to backtrack back into any alternative other than
            // the last, the normal forms allow backtracking into any alternative.
            //
            // Each Begin/Next node is responsible for planting an input check to ensure
            // sufficient input is available on entry. Next nodes additionally need to
            // jump to the end - Next nodes use the End node's m_jumps list to hold this
            // set of jumps.
            //
            // In the non-simple forms, successful alternative matches must store a
            // 'return address' using a DataLabelPtr, used to store the address to jump
            // to when backtracking, to get to the code for the appropriate alternative.
            case OpSimpleNestedAlternativeBegin:
            case OpNestedAlternativeBegin: {
                PatternTerm* term = op.m_term;
                PatternAlternative* alternative = op.m_alternative;
                PatternDisjunction* disjunction = term->parentheses.disjunction;

                // Calculate how much input we need to check for, and if non-zero check.
                op.m_checkAdjust = Checked<unsigned>(alternative->m_minimumSize);
                if ((term->quantityType == QuantifierFixedCount) && (term->type != PatternTerm::TypeParentheticalAssertion))
                    op.m_checkAdjust -= disjunction->m_minimumSize;
                if (op.m_checkAdjust)
                    op.m_jumps.append(jumpIfNoAvailableInput(op.m_checkAdjust.unsafeGet()));

                m_checkedOffset += op.m_checkAdjust;
                break;
            }
            case OpSimpleNestedAlternativeNext:
            case OpNestedAlternativeNext: {
                PatternTerm* term = op.m_term;
                PatternAlternative* alternative = op.m_alternative;
                PatternDisjunction* disjunction = term->parentheses.disjunction;

                // In the non-simple case, store a 'return address' so we can backtrack correctly.
                if (op.m_op == OpNestedAlternativeNext) {
                    unsigned parenthesesFrameLocation = term->frameLocation;
                    op.m_returnAddress = storeToFrameWithPatch(parenthesesFrameLocation + BackTrackInfoParentheses::returnAddressIndex());
                }

                if (term->quantityType != QuantifierFixedCount && !m_ops[op.m_previousOp].m_alternative->m_minimumSize) {
                    // If the previous alternative matched without consuming characters then
                    // backtrack to try to match while consumming some input.
                    op.m_zeroLengthMatch = branch32(Equal, index, Address(stackPointerRegister, term->frameLocation * sizeof(void*)));
                }

                // If we reach here then the last alternative has matched - jump to the
                // End node, to skip over any further alternatives.
                //
                // FIXME: this is logically O(N^2) (though N can be expected to be very
                // small). We could avoid this either by adding an extra jump to the JIT
                // data structures, or by making backtracking code that jumps to Next
                // alternatives are responsible for checking that input is available (if
                // we didn't need to plant the input checks, then m_jumps would be free).
                YarrOp* endOp = &m_ops[op.m_nextOp];
                while (endOp->m_nextOp != notFound) {
                    ASSERT(endOp->m_op == OpSimpleNestedAlternativeNext || endOp->m_op == OpNestedAlternativeNext);
                    endOp = &m_ops[endOp->m_nextOp];
                }
                ASSERT(endOp->m_op == OpSimpleNestedAlternativeEnd || endOp->m_op == OpNestedAlternativeEnd);
                endOp->m_jumps.append(jump());

                // This is the entry point for the next alternative.
                op.m_reentry = label();

                // Calculate how much input we need to check for, and if non-zero check.
                op.m_checkAdjust = alternative->m_minimumSize;
                if ((term->quantityType == QuantifierFixedCount) && (term->type != PatternTerm::TypeParentheticalAssertion))
                    op.m_checkAdjust -= disjunction->m_minimumSize;
                if (op.m_checkAdjust)
                    op.m_jumps.append(jumpIfNoAvailableInput(op.m_checkAdjust.unsafeGet()));

                YarrOp& lastOp = m_ops[op.m_previousOp];
                m_checkedOffset -= lastOp.m_checkAdjust;
                m_checkedOffset += op.m_checkAdjust;
                break;
            }
            case OpSimpleNestedAlternativeEnd:
            case OpNestedAlternativeEnd: {
                PatternTerm* term = op.m_term;

                // In the non-simple case, store a 'return address' so we can backtrack correctly.
                if (op.m_op == OpNestedAlternativeEnd) {
                    unsigned parenthesesFrameLocation = term->frameLocation;
                    op.m_returnAddress = storeToFrameWithPatch(parenthesesFrameLocation + BackTrackInfoParentheses::returnAddressIndex());
                }

                if (term->quantityType != QuantifierFixedCount && !m_ops[op.m_previousOp].m_alternative->m_minimumSize) {
                    // If the previous alternative matched without consuming characters then
                    // backtrack to try to match while consumming some input.
                    op.m_zeroLengthMatch = branch32(Equal, index, Address(stackPointerRegister, term->frameLocation * sizeof(void*)));
                }

                // If this set of alternatives contains more than one alternative,
                // then the Next nodes will have planted jumps to the End, and added
                // them to this node's m_jumps list.
                op.m_jumps.link(this);
                op.m_jumps.clear();

                YarrOp& lastOp = m_ops[op.m_previousOp];
                m_checkedOffset -= lastOp.m_checkAdjust;
                break;
            }

            // OpParenthesesSubpatternOnceBegin/End
            //
            // These nodes support (optionally) capturing subpatterns, that have a
            // quantity count of 1 (this covers fixed once, and ?/?? quantifiers). 
            case OpParenthesesSubpatternOnceBegin: {
                PatternTerm* term = op.m_term;
                unsigned parenthesesFrameLocation = term->frameLocation;
                const RegisterID indexTemporary = regT0;
                ASSERT(term->quantityMaxCount == 1);

                // Upon entry to a Greedy quantified set of parenthese store the index.
                // We'll use this for two purposes:
                //  - To indicate which iteration we are on of mathing the remainder of
                //    the expression after the parentheses - the first, including the
                //    match within the parentheses, or the second having skipped over them.
                //  - To check for empty matches, which must be rejected.
                //
                // At the head of a NonGreedy set of parentheses we'll immediately set the
                // value on the stack to -1 (indicating a match skipping the subpattern),
                // and plant a jump to the end. We'll also plant a label to backtrack to
                // to reenter the subpattern later, with a store to set up index on the
                // second iteration.
                //
                // FIXME: for capturing parens, could use the index in the capture array?
                if (term->quantityType == QuantifierGreedy)
                    storeToFrame(index, parenthesesFrameLocation + BackTrackInfoParenthesesOnce::beginIndex());
                else if (term->quantityType == QuantifierNonGreedy) {
                    storeToFrame(TrustedImm32(-1), parenthesesFrameLocation + BackTrackInfoParenthesesOnce::beginIndex());
                    op.m_jumps.append(jump());
                    op.m_reentry = label();
                    storeToFrame(index, parenthesesFrameLocation + BackTrackInfoParenthesesOnce::beginIndex());
                }

                // If the parenthese are capturing, store the starting index value to the
                // captures array, offsetting as necessary.
                //
                // FIXME: could avoid offsetting this value in JIT code, apply
                // offsets only afterwards, at the point the results array is
                // being accessed.
                if (term->capture() && compileMode == IncludeSubpatterns) {
                    unsigned inputOffset = (m_checkedOffset - term->inputPosition).unsafeGet();
                    if (term->quantityType == QuantifierFixedCount)
                        inputOffset += term->parentheses.disjunction->m_minimumSize;
                    if (inputOffset) {
                        move(index, indexTemporary);
                        sub32(Imm32(inputOffset), indexTemporary);
                        setSubpatternStart(indexTemporary, term->parentheses.subpatternId);
                    } else
                        setSubpatternStart(index, term->parentheses.subpatternId);
                }
                break;
            }
            case OpParenthesesSubpatternOnceEnd: {
                PatternTerm* term = op.m_term;
                const RegisterID indexTemporary = regT0;
                ASSERT(term->quantityMaxCount == 1);

                // Runtime ASSERT to make sure that the nested alternative handled the
                // "no input consumed" check.
                if (!ASSERT_DISABLED && term->quantityType != QuantifierFixedCount && !term->parentheses.disjunction->m_minimumSize) {
                    Jump pastBreakpoint;
                    pastBreakpoint = branch32(NotEqual, index, Address(stackPointerRegister, term->frameLocation * sizeof(void*)));
                    abortWithReason(YARRNoInputConsumed);
                    pastBreakpoint.link(this);
                }

                // If the parenthese are capturing, store the ending index value to the
                // captures array, offsetting as necessary.
                //
                // FIXME: could avoid offsetting this value in JIT code, apply
                // offsets only afterwards, at the point the results array is
                // being accessed.
                if (term->capture() && compileMode == IncludeSubpatterns) {
                    unsigned inputOffset = (m_checkedOffset - term->inputPosition).unsafeGet();
                    if (inputOffset) {
                        move(index, indexTemporary);
                        sub32(Imm32(inputOffset), indexTemporary);
                        setSubpatternEnd(indexTemporary, term->parentheses.subpatternId);
                    } else
                        setSubpatternEnd(index, term->parentheses.subpatternId);
                }

                // If the parentheses are quantified Greedy then add a label to jump back
                // to if we get a failed match from after the parentheses. For NonGreedy
                // parentheses, link the jump from before the subpattern to here.
                if (term->quantityType == QuantifierGreedy)
                    op.m_reentry = label();
                else if (term->quantityType == QuantifierNonGreedy) {
                    YarrOp& beginOp = m_ops[op.m_previousOp];
                    beginOp.m_jumps.link(this);
                }
                break;
            }

            // OpParenthesesSubpatternTerminalBegin/End
            case OpParenthesesSubpatternTerminalBegin: {
                PatternTerm* term = op.m_term;
                ASSERT(term->quantityType == QuantifierGreedy);
                ASSERT(term->quantityMaxCount == quantifyInfinite);
                ASSERT(!term->capture());

                // Upon entry set a label to loop back to.
                op.m_reentry = label();

                // Store the start index of the current match; we need to reject zero
                // length matches.
                storeToFrame(index, term->frameLocation + BackTrackInfoParenthesesTerminal::beginIndex());
                break;
            }
            case OpParenthesesSubpatternTerminalEnd: {
                YarrOp& beginOp = m_ops[op.m_previousOp];
                if (!ASSERT_DISABLED) {
                    PatternTerm* term = op.m_term;
                    
                    // Runtime ASSERT to make sure that the nested alternative handled the
                    // "no input consumed" check.
                    Jump pastBreakpoint;
                    pastBreakpoint = branch32(NotEqual, index, Address(stackPointerRegister, term->frameLocation * sizeof(void*)));
                    abortWithReason(YARRNoInputConsumed);
                    pastBreakpoint.link(this);
                }

                // We know that the match is non-zero, we can accept it and
                // loop back up to the head of the subpattern.
                jump(beginOp.m_reentry);

                // This is the entry point to jump to when we stop matching - we will
                // do so once the subpattern cannot match any more.
                op.m_reentry = label();
                break;
            }

            // OpParenthesesSubpatternBegin/End
            //
            // These nodes support generic subpatterns.
            case OpParenthesesSubpatternBegin: {
#if ENABLE(YARR_JIT_ALL_PARENS_EXPRESSIONS)
                PatternTerm* term = op.m_term;
                unsigned parenthesesFrameLocation = term->frameLocation;

                // Upon entry to a Greedy quantified set of parenthese store the index.
                // We'll use this for two purposes:
                //  - To indicate which iteration we are on of mathing the remainder of
                //    the expression after the parentheses - the first, including the
                //    match within the parentheses, or the second having skipped over them.
                //  - To check for empty matches, which must be rejected.
                //
<<<<<<< HEAD
                // At the head of a NonGreedy set of parentheses we'll immediately set the
                // value on the stack to -1 (indicating a match skipping the subpattern),
                // and plant a jump to the end. We'll also plant a label to backtrack to
                // to reenter the subpattern later, with a store to set up index on the
                // second iteration.
=======
                // At the head of a NonGreedy set of parentheses we'll immediately set 'begin'
                // in the backtrack info to -1 (indicating a match skipping the subpattern),
                // and plant a jump to the end. We'll also plant a label to backtrack to
                // to reenter the subpattern later, with a store to set 'begin' to current index
                // on the second iteration.
>>>>>>> 20415689
                //
                // FIXME: for capturing parens, could use the index in the capture array?
                if (term->quantityType == QuantifierGreedy || term->quantityType == QuantifierNonGreedy) {
                    storeToFrame(TrustedImm32(0), parenthesesFrameLocation + BackTrackInfoParentheses::matchAmountIndex());
                    storeToFrame(TrustedImmPtr(nullptr), parenthesesFrameLocation + BackTrackInfoParentheses::parenContextHeadIndex());

                    if (term->quantityType == QuantifierNonGreedy) {
                        storeToFrame(TrustedImm32(-1), parenthesesFrameLocation + BackTrackInfoParentheses::beginIndex());
                        op.m_jumps.append(jump());
                    }
                    
                    op.m_reentry = label();
                    RegisterID currParenContextReg = regT0;
                    RegisterID newParenContextReg = regT1;

                    loadFromFrame(parenthesesFrameLocation + BackTrackInfoParentheses::parenContextHeadIndex(), currParenContextReg);
                    allocateParenContext(newParenContextReg);
                    storePtr(currParenContextReg, newParenContextReg);
                    storeToFrame(newParenContextReg, parenthesesFrameLocation + BackTrackInfoParentheses::parenContextHeadIndex());
                    saveParenContext(newParenContextReg, regT2, term->parentheses.subpatternId, term->parentheses.lastSubpatternId, parenthesesFrameLocation);
                    storeToFrame(index, parenthesesFrameLocation + BackTrackInfoParentheses::beginIndex());
                }

                // If the parenthese are capturing, store the starting index value to the
                // captures array, offsetting as necessary.
                //
                // FIXME: could avoid offsetting this value in JIT code, apply
                // offsets only afterwards, at the point the results array is
                // being accessed.
                if (term->capture() && compileMode == IncludeSubpatterns) {
                    const RegisterID indexTemporary = regT0;
                    unsigned inputOffset = (m_checkedOffset - term->inputPosition).unsafeGet();
                    if (term->quantityType == QuantifierFixedCount)
                        inputOffset += term->parentheses.disjunction->m_minimumSize;
                    if (inputOffset) {
                        move(index, indexTemporary);
                        sub32(Imm32(inputOffset), indexTemporary);
                        setSubpatternStart(indexTemporary, term->parentheses.subpatternId);
                    } else
                        setSubpatternStart(index, term->parentheses.subpatternId);
                }
#else // !YARR_JIT_ALL_PARENS_EXPRESSIONS
                RELEASE_ASSERT_NOT_REACHED();
#endif
                break;
            }
            case OpParenthesesSubpatternEnd: {
#if ENABLE(YARR_JIT_ALL_PARENS_EXPRESSIONS)
                PatternTerm* term = op.m_term;
                unsigned parenthesesFrameLocation = term->frameLocation;

                // Runtime ASSERT to make sure that the nested alternative handled the
                // "no input consumed" check.
                if (!ASSERT_DISABLED && term->quantityType != QuantifierFixedCount && !term->parentheses.disjunction->m_minimumSize) {
                    Jump pastBreakpoint;
                    pastBreakpoint = branch32(NotEqual, index, Address(stackPointerRegister, parenthesesFrameLocation * sizeof(void*)));
                    abortWithReason(YARRNoInputConsumed);
                    pastBreakpoint.link(this);
                }

                const RegisterID countTemporary = regT1;

                YarrOp& beginOp = m_ops[op.m_previousOp];
                loadFromFrame(parenthesesFrameLocation + BackTrackInfoParentheses::matchAmountIndex(), countTemporary);
                add32(TrustedImm32(1), countTemporary);
                storeToFrame(countTemporary, parenthesesFrameLocation + BackTrackInfoParentheses::matchAmountIndex());

                // If the parenthese are capturing, store the ending index value to the
                // captures array, offsetting as necessary.
                //
                // FIXME: could avoid offsetting this value in JIT code, apply
                // offsets only afterwards, at the point the results array is
                // being accessed.
                if (term->capture() && compileMode == IncludeSubpatterns) {
                    const RegisterID indexTemporary = regT0;
                    
                    unsigned inputOffset = (m_checkedOffset - term->inputPosition).unsafeGet();
                    if (inputOffset) {
                        move(index, indexTemporary);
                        sub32(Imm32(inputOffset), indexTemporary);
                        setSubpatternEnd(indexTemporary, term->parentheses.subpatternId);
                    } else
                        setSubpatternEnd(index, term->parentheses.subpatternId);
                }

                // If the parentheses are quantified Greedy then add a label to jump back
<<<<<<< HEAD
                // to if get a failed match from after the parentheses. For NonGreedy
=======
                // to if we get a failed match from after the parentheses. For NonGreedy
>>>>>>> 20415689
                // parentheses, link the jump from before the subpattern to here.
                if (term->quantityType == QuantifierGreedy) {
                    if (term->quantityMaxCount != quantifyInfinite)
                        branch32(Below, countTemporary, Imm32(term->quantityMaxCount.unsafeGet())).linkTo(beginOp.m_reentry, this);
                    else
                        jump(beginOp.m_reentry);
                    
                    op.m_reentry = label();
                } else if (term->quantityType == QuantifierNonGreedy) {
                    YarrOp& beginOp = m_ops[op.m_previousOp];
                    beginOp.m_jumps.link(this);
<<<<<<< HEAD
=======
                    op.m_reentry = label();
>>>>>>> 20415689
                }
#else // !YARR_JIT_ALL_PARENS_EXPRESSIONS
                RELEASE_ASSERT_NOT_REACHED();
#endif
                break;
            }

            // OpParentheticalAssertionBegin/End
            case OpParentheticalAssertionBegin: {
                PatternTerm* term = op.m_term;

                // Store the current index - assertions should not update index, so
                // we will need to restore it upon a successful match.
                unsigned parenthesesFrameLocation = term->frameLocation;
                storeToFrame(index, parenthesesFrameLocation + BackTrackInfoParentheticalAssertion::beginIndex());

                // Check 
                op.m_checkAdjust = m_checkedOffset - term->inputPosition;
                if (op.m_checkAdjust)
                    sub32(Imm32(op.m_checkAdjust.unsafeGet()), index);

                m_checkedOffset -= op.m_checkAdjust;
                break;
            }
            case OpParentheticalAssertionEnd: {
                PatternTerm* term = op.m_term;

                // Restore the input index value.
                unsigned parenthesesFrameLocation = term->frameLocation;
                loadFromFrame(parenthesesFrameLocation + BackTrackInfoParentheticalAssertion::beginIndex(), index);

                // If inverted, a successful match of the assertion must be treated
                // as a failure, so jump to backtracking.
                if (term->invert()) {
                    op.m_jumps.append(jump());
                    op.m_reentry = label();
                }

                YarrOp& lastOp = m_ops[op.m_previousOp];
                m_checkedOffset += lastOp.m_checkAdjust;
                break;
            }

            case OpMatchFailed:
                removeCallFrame();
                generateFailReturn();
                break;
            }

            ++opIndex;
        } while (opIndex < m_ops.size());
    }

    void backtrack()
    {
        // Backwards generate the backtracking code.
        size_t opIndex = m_ops.size();
        ASSERT(opIndex);

        do {
            --opIndex;

            if (m_disassembler)
                m_disassembler->setForBacktrack(opIndex, label());

            YarrOp& op = m_ops[opIndex];
            switch (op.m_op) {

            case OpTerm:
                backtrackTerm(opIndex);
                break;

            // OpBodyAlternativeBegin/Next/End
            //
            // For each Begin/Next node representing an alternative, we need to decide what to do
            // in two circumstances:
            //  - If we backtrack back into this node, from within the alternative.
            //  - If the input check at the head of the alternative fails (if this exists).
            //
            // We treat these two cases differently since in the former case we have slightly
            // more information - since we are backtracking out of a prior alternative we know
            // that at least enough input was available to run it. For example, given the regular
            // expression /a|b/, if we backtrack out of the first alternative (a failed pattern
            // character match of 'a'), then we need not perform an additional input availability
            // check before running the second alternative.
            //
            // Backtracking required differs for the last alternative, which in the case of the
            // repeating set of alternatives must loop. The code generated for the last alternative
            // will also be used to handle all input check failures from any prior alternatives -
            // these require similar functionality, in seeking the next available alternative for
            // which there is sufficient input.
            //
            // Since backtracking of all other alternatives simply requires us to link backtracks
            // to the reentry point for the subsequent alternative, we will only be generating any
            // code when backtracking the last alternative.
            case OpBodyAlternativeBegin:
            case OpBodyAlternativeNext: {
                PatternAlternative* alternative = op.m_alternative;

                if (op.m_op == OpBodyAlternativeNext) {
                    PatternAlternative* priorAlternative = m_ops[op.m_previousOp].m_alternative;
                    m_checkedOffset += priorAlternative->m_minimumSize;
                }
                m_checkedOffset -= alternative->m_minimumSize;

                // Is this the last alternative? If not, then if we backtrack to this point we just
                // need to jump to try to match the next alternative.
                if (m_ops[op.m_nextOp].m_op != OpBodyAlternativeEnd) {
                    m_backtrackingState.linkTo(m_ops[op.m_nextOp].m_reentry, this);
                    break;
                }
                YarrOp& endOp = m_ops[op.m_nextOp];

                YarrOp* beginOp = &op;
                while (beginOp->m_op != OpBodyAlternativeBegin) {
                    ASSERT(beginOp->m_op == OpBodyAlternativeNext);
                    beginOp = &m_ops[beginOp->m_previousOp];
                }

                bool onceThrough = endOp.m_nextOp == notFound;
                
                JumpList lastStickyAlternativeFailures;

                // First, generate code to handle cases where we backtrack out of an attempted match
                // of the last alternative. If this is a 'once through' set of alternatives then we
                // have nothing to do - link this straight through to the End.
                if (onceThrough)
                    m_backtrackingState.linkTo(endOp.m_reentry, this);
                else {
                    // If we don't need to move the input poistion, and the pattern has a fixed size
                    // (in which case we omit the store of the start index until the pattern has matched)
                    // then we can just link the backtrack out of the last alternative straight to the
                    // head of the first alternative.
                    if (m_pattern.m_body->m_hasFixedSize
                        && (alternative->m_minimumSize > beginOp->m_alternative->m_minimumSize)
                        && (alternative->m_minimumSize - beginOp->m_alternative->m_minimumSize == 1))
                        m_backtrackingState.linkTo(beginOp->m_reentry, this);
                    else if (m_pattern.sticky() && m_ops[op.m_nextOp].m_op == OpBodyAlternativeEnd) {
                        // It is a sticky pattern and the last alternative failed, jump to the end.
                        m_backtrackingState.takeBacktracksToJumpList(lastStickyAlternativeFailures, this);
                    } else {
                        // We need to generate a trampoline of code to execute before looping back
                        // around to the first alternative.
                        m_backtrackingState.link(this);

                        // No need to advance and retry for a sticky pattern.
                        if (!m_pattern.sticky()) {
                            // If the pattern size is not fixed, then store the start index for use if we match.
                            if (!m_pattern.m_body->m_hasFixedSize) {
                                if (alternative->m_minimumSize == 1)
                                    setMatchStart(index);
                                else {
                                    move(index, regT0);
                                    if (alternative->m_minimumSize)
                                        sub32(Imm32(alternative->m_minimumSize - 1), regT0);
                                    else
                                        add32(TrustedImm32(1), regT0);
                                    setMatchStart(regT0);
                                }
                            }

                            // Generate code to loop. Check whether the last alternative is longer than the
                            // first (e.g. /a|xy/ or /a|xyz/).
                            if (alternative->m_minimumSize > beginOp->m_alternative->m_minimumSize) {
                                // We want to loop, and increment input position. If the delta is 1, it is
                                // already correctly incremented, if more than one then decrement as appropriate.
                                unsigned delta = alternative->m_minimumSize - beginOp->m_alternative->m_minimumSize;
                                ASSERT(delta);
                                if (delta != 1)
                                    sub32(Imm32(delta - 1), index);
                                jump(beginOp->m_reentry);
                            } else {
                                // If the first alternative has minimum size 0xFFFFFFFFu, then there cannot
                                // be sufficent input available to handle this, so just fall through.
                                unsigned delta = beginOp->m_alternative->m_minimumSize - alternative->m_minimumSize;
                                if (delta != 0xFFFFFFFFu) {
                                    // We need to check input because we are incrementing the input.
                                    add32(Imm32(delta + 1), index);
                                    checkInput().linkTo(beginOp->m_reentry, this);
                                }
                            }
                        }
                    }
                }

                // We can reach this point in the code in two ways:
                //  - Fallthrough from the code above (a repeating alternative backtracked out of its
                //    last alternative, and did not have sufficent input to run the first).
                //  - We will loop back up to the following label when a repeating alternative loops,
                //    following a failed input check.
                //
                // Either way, we have just failed the input check for the first alternative.
                Label firstInputCheckFailed(this);

                // Generate code to handle input check failures from alternatives except the last.
                // prevOp is the alternative we're handling a bail out from (initially Begin), and
                // nextOp is the alternative we will be attempting to reenter into.
                // 
                // We will link input check failures from the forwards matching path back to the code
                // that can handle them.
                YarrOp* prevOp = beginOp;
                YarrOp* nextOp = &m_ops[beginOp->m_nextOp];
                while (nextOp->m_op != OpBodyAlternativeEnd) {
                    prevOp->m_jumps.link(this);

                    // We only get here if an input check fails, it is only worth checking again
                    // if the next alternative has a minimum size less than the last.
                    if (prevOp->m_alternative->m_minimumSize > nextOp->m_alternative->m_minimumSize) {
                        // FIXME: if we added an extra label to YarrOp, we could avoid needing to
                        // subtract delta back out, and reduce this code. Should performance test
                        // the benefit of this.
                        unsigned delta = prevOp->m_alternative->m_minimumSize - nextOp->m_alternative->m_minimumSize;
                        sub32(Imm32(delta), index);
                        Jump fail = jumpIfNoAvailableInput();
                        add32(Imm32(delta), index);
                        jump(nextOp->m_reentry);
                        fail.link(this);
                    } else if (prevOp->m_alternative->m_minimumSize < nextOp->m_alternative->m_minimumSize)
                        add32(Imm32(nextOp->m_alternative->m_minimumSize - prevOp->m_alternative->m_minimumSize), index);
                    prevOp = nextOp;
                    nextOp = &m_ops[nextOp->m_nextOp];
                }

                // We fall through to here if there is insufficient input to run the last alternative.

                // If there is insufficient input to run the last alternative, then for 'once through'
                // alternatives we are done - just jump back up into the forwards matching path at the End.
                if (onceThrough) {
                    op.m_jumps.linkTo(endOp.m_reentry, this);
                    jump(endOp.m_reentry);
                    break;
                }

                // For repeating alternatives, link any input check failure from the last alternative to
                // this point.
                op.m_jumps.link(this);

                bool needsToUpdateMatchStart = !m_pattern.m_body->m_hasFixedSize;

                // Check for cases where input position is already incremented by 1 for the last
                // alternative (this is particularly useful where the minimum size of the body
                // disjunction is 0, e.g. /a*|b/).
                if (needsToUpdateMatchStart && alternative->m_minimumSize == 1) {
                    // index is already incremented by 1, so just store it now!
                    setMatchStart(index);
                    needsToUpdateMatchStart = false;
                }

                if (!m_pattern.sticky()) {
                    // Check whether there is sufficient input to loop. Increment the input position by
                    // one, and check. Also add in the minimum disjunction size before checking - there
                    // is no point in looping if we're just going to fail all the input checks around
                    // the next iteration.
                    ASSERT(alternative->m_minimumSize >= m_pattern.m_body->m_minimumSize);
                    if (alternative->m_minimumSize == m_pattern.m_body->m_minimumSize) {
                        // If the last alternative had the same minimum size as the disjunction,
                        // just simply increment input pos by 1, no adjustment based on minimum size.
                        add32(TrustedImm32(1), index);
                    } else {
                        // If the minumum for the last alternative was one greater than than that
                        // for the disjunction, we're already progressed by 1, nothing to do!
                        unsigned delta = (alternative->m_minimumSize - m_pattern.m_body->m_minimumSize) - 1;
                        if (delta)
                            sub32(Imm32(delta), index);
                    }
                    Jump matchFailed = jumpIfNoAvailableInput();

                    if (needsToUpdateMatchStart) {
                        if (!m_pattern.m_body->m_minimumSize)
                            setMatchStart(index);
                        else {
                            move(index, regT0);
                            sub32(Imm32(m_pattern.m_body->m_minimumSize), regT0);
                            setMatchStart(regT0);
                        }
                    }

                    // Calculate how much more input the first alternative requires than the minimum
                    // for the body as a whole. If no more is needed then we dont need an additional
                    // input check here - jump straight back up to the start of the first alternative.
                    if (beginOp->m_alternative->m_minimumSize == m_pattern.m_body->m_minimumSize)
                        jump(beginOp->m_reentry);
                    else {
                        if (beginOp->m_alternative->m_minimumSize > m_pattern.m_body->m_minimumSize)
                            add32(Imm32(beginOp->m_alternative->m_minimumSize - m_pattern.m_body->m_minimumSize), index);
                        else
                            sub32(Imm32(m_pattern.m_body->m_minimumSize - beginOp->m_alternative->m_minimumSize), index);
                        checkInput().linkTo(beginOp->m_reentry, this);
                        jump(firstInputCheckFailed);
                    }

                    // We jump to here if we iterate to the point that there is insufficient input to
                    // run any matches, and need to return a failure state from JIT code.
                    matchFailed.link(this);
                }

                lastStickyAlternativeFailures.link(this);
                removeCallFrame();
                generateFailReturn();
                break;
            }
            case OpBodyAlternativeEnd: {
                // We should never backtrack back into a body disjunction.
                ASSERT(m_backtrackingState.isEmpty());

                PatternAlternative* priorAlternative = m_ops[op.m_previousOp].m_alternative;
                m_checkedOffset += priorAlternative->m_minimumSize;
                break;
            }

            // OpSimpleNestedAlternativeBegin/Next/End
            // OpNestedAlternativeBegin/Next/End
            //
            // Generate code for when we backtrack back out of an alternative into
            // a Begin or Next node, or when the entry input count check fails. If
            // there are more alternatives we need to jump to the next alternative,
            // if not we backtrack back out of the current set of parentheses.
            //
            // In the case of non-simple nested assertions we need to also link the
            // 'return address' appropriately to backtrack back out into the correct
            // alternative.
            case OpSimpleNestedAlternativeBegin:
            case OpSimpleNestedAlternativeNext:
            case OpNestedAlternativeBegin:
            case OpNestedAlternativeNext: {
                YarrOp& nextOp = m_ops[op.m_nextOp];
                bool isBegin = op.m_previousOp == notFound;
                bool isLastAlternative = nextOp.m_nextOp == notFound;
                ASSERT(isBegin == (op.m_op == OpSimpleNestedAlternativeBegin || op.m_op == OpNestedAlternativeBegin));
                ASSERT(isLastAlternative == (nextOp.m_op == OpSimpleNestedAlternativeEnd || nextOp.m_op == OpNestedAlternativeEnd));

                // Treat an input check failure the same as a failed match.
                m_backtrackingState.append(op.m_jumps);

                // Set the backtracks to jump to the appropriate place. We may need
                // to link the backtracks in one of three different way depending on
                // the type of alternative we are dealing with:
                //  - A single alternative, with no simplings.
                //  - The last alternative of a set of two or more.
                //  - An alternative other than the last of a set of two or more.
                //
                // In the case of a single alternative on its own, we don't need to
                // jump anywhere - if the alternative fails to match we can just
                // continue to backtrack out of the parentheses without jumping.
                //
                // In the case of the last alternative in a set of more than one, we
                // need to jump to return back out to the beginning. We'll do so by
                // adding a jump to the End node's m_jumps list, and linking this
                // when we come to generate the Begin node. For alternatives other
                // than the last, we need to jump to the next alternative.
                //
                // If the alternative had adjusted the input position we must link
                // backtracking to here, correct, and then jump on. If not we can
                // link the backtracks directly to their destination.
                if (op.m_checkAdjust) {
                    // Handle the cases where we need to link the backtracks here.
                    m_backtrackingState.link(this);
                    sub32(Imm32(op.m_checkAdjust.unsafeGet()), index);
                    if (!isLastAlternative) {
                        // An alternative that is not the last should jump to its successor.
                        jump(nextOp.m_reentry);
                    } else if (!isBegin) {
                        // The last of more than one alternatives must jump back to the beginning.
                        nextOp.m_jumps.append(jump());
                    } else {
                        // A single alternative on its own can fall through.
                        m_backtrackingState.fallthrough();
                    }
                } else {
                    // Handle the cases where we can link the backtracks directly to their destinations.
                    if (!isLastAlternative) {
                        // An alternative that is not the last should jump to its successor.
                        m_backtrackingState.linkTo(nextOp.m_reentry, this);
                    } else if (!isBegin) {
                        // The last of more than one alternatives must jump back to the beginning.
                        m_backtrackingState.takeBacktracksToJumpList(nextOp.m_jumps, this);
                    }
                    // In the case of a single alternative on its own do nothing - it can fall through.
                }

                // If there is a backtrack jump from a zero length match link it here.
                if (op.m_zeroLengthMatch.isSet())
                    m_backtrackingState.append(op.m_zeroLengthMatch);

                // At this point we've handled the backtracking back into this node.
                // Now link any backtracks that need to jump to here.

                // For non-simple alternatives, link the alternative's 'return address'
                // so that we backtrack back out into the previous alternative.
                if (op.m_op == OpNestedAlternativeNext)
                    m_backtrackingState.append(op.m_returnAddress);

                // If there is more than one alternative, then the last alternative will
                // have planted a jump to be linked to the end. This jump was added to the
                // End node's m_jumps list. If we are back at the beginning, link it here.
                if (isBegin) {
                    YarrOp* endOp = &m_ops[op.m_nextOp];
                    while (endOp->m_nextOp != notFound) {
                        ASSERT(endOp->m_op == OpSimpleNestedAlternativeNext || endOp->m_op == OpNestedAlternativeNext);
                        endOp = &m_ops[endOp->m_nextOp];
                    }
                    ASSERT(endOp->m_op == OpSimpleNestedAlternativeEnd || endOp->m_op == OpNestedAlternativeEnd);
                    m_backtrackingState.append(endOp->m_jumps);
                }

                if (!isBegin) {
                    YarrOp& lastOp = m_ops[op.m_previousOp];
                    m_checkedOffset += lastOp.m_checkAdjust;
                }
                m_checkedOffset -= op.m_checkAdjust;
                break;
            }
            case OpSimpleNestedAlternativeEnd:
            case OpNestedAlternativeEnd: {
                PatternTerm* term = op.m_term;

                // If there is a backtrack jump from a zero length match link it here.
                if (op.m_zeroLengthMatch.isSet())
                    m_backtrackingState.append(op.m_zeroLengthMatch);

                // If we backtrack into the end of a simple subpattern do nothing;
                // just continue through into the last alternative. If we backtrack
                // into the end of a non-simple set of alterntives we need to jump
                // to the backtracking return address set up during generation.
                if (op.m_op == OpNestedAlternativeEnd) {
                    m_backtrackingState.link(this);

                    // Plant a jump to the return address.
                    unsigned parenthesesFrameLocation = term->frameLocation;
                    loadFromFrameAndJump(parenthesesFrameLocation + BackTrackInfoParentheses::returnAddressIndex());

                    // Link the DataLabelPtr associated with the end of the last
                    // alternative to this point.
                    m_backtrackingState.append(op.m_returnAddress);
                }

                YarrOp& lastOp = m_ops[op.m_previousOp];
                m_checkedOffset += lastOp.m_checkAdjust;
                break;
            }

            // OpParenthesesSubpatternOnceBegin/End
            //
            // When we are backtracking back out of a capturing subpattern we need
            // to clear the start index in the matches output array, to record that
            // this subpattern has not been captured.
            //
            // When backtracking back out of a Greedy quantified subpattern we need
            // to catch this, and try running the remainder of the alternative after
            // the subpattern again, skipping the parentheses.
            //
            // Upon backtracking back into a quantified set of parentheses we need to
            // check whether we were currently skipping the subpattern. If not, we
            // can backtrack into them, if we were we need to either backtrack back
            // out of the start of the parentheses, or jump back to the forwards
            // matching start, depending of whether the match is Greedy or NonGreedy.
            case OpParenthesesSubpatternOnceBegin: {
                PatternTerm* term = op.m_term;
                ASSERT(term->quantityMaxCount == 1);

                // We only need to backtrack to this point if capturing or greedy.
                if ((term->capture() && compileMode == IncludeSubpatterns) || term->quantityType == QuantifierGreedy) {
                    m_backtrackingState.link(this);

                    // If capturing, clear the capture (we only need to reset start).
                    if (term->capture() && compileMode == IncludeSubpatterns)
                        clearSubpatternStart(term->parentheses.subpatternId);

                    // If Greedy, jump to the end.
                    if (term->quantityType == QuantifierGreedy) {
                        // Clear the flag in the stackframe indicating we ran through the subpattern.
                        unsigned parenthesesFrameLocation = term->frameLocation;
                        storeToFrame(TrustedImm32(-1), parenthesesFrameLocation + BackTrackInfoParenthesesOnce::beginIndex());
                        // Jump to after the parentheses, skipping the subpattern.
                        jump(m_ops[op.m_nextOp].m_reentry);
                        // A backtrack from after the parentheses, when skipping the subpattern,
                        // will jump back to here.
                        op.m_jumps.link(this);
                    }

                    m_backtrackingState.fallthrough();
                }
                break;
            }
            case OpParenthesesSubpatternOnceEnd: {
                PatternTerm* term = op.m_term;

                if (term->quantityType != QuantifierFixedCount) {
                    m_backtrackingState.link(this);

                    // Check whether we should backtrack back into the parentheses, or if we
                    // are currently in a state where we had skipped over the subpattern
                    // (in which case the flag value on the stack will be -1).
                    unsigned parenthesesFrameLocation = term->frameLocation;
                    Jump hadSkipped = branch32(Equal, Address(stackPointerRegister, (parenthesesFrameLocation + BackTrackInfoParenthesesOnce::beginIndex()) * sizeof(void*)), TrustedImm32(-1));

                    if (term->quantityType == QuantifierGreedy) {
                        // For Greedy parentheses, we skip after having already tried going
                        // through the subpattern, so if we get here we're done.
                        YarrOp& beginOp = m_ops[op.m_previousOp];
                        beginOp.m_jumps.append(hadSkipped);
                    } else {
                        // For NonGreedy parentheses, we try skipping the subpattern first,
                        // so if we get here we need to try running through the subpattern
                        // next. Jump back to the start of the parentheses in the forwards
                        // matching path.
                        ASSERT(term->quantityType == QuantifierNonGreedy);
                        YarrOp& beginOp = m_ops[op.m_previousOp];
                        hadSkipped.linkTo(beginOp.m_reentry, this);
                    }

                    m_backtrackingState.fallthrough();
                }

                m_backtrackingState.append(op.m_jumps);
                break;
            }

            // OpParenthesesSubpatternTerminalBegin/End
            //
            // Terminal subpatterns will always match - there is nothing after them to
            // force a backtrack, and they have a minimum count of 0, and as such will
            // always produce an acceptable result.
            case OpParenthesesSubpatternTerminalBegin: {
                // We will backtrack to this point once the subpattern cannot match any
                // more. Since no match is accepted as a successful match (we are Greedy
                // quantified with a minimum of zero) jump back to the forwards matching
                // path at the end.
                YarrOp& endOp = m_ops[op.m_nextOp];
                m_backtrackingState.linkTo(endOp.m_reentry, this);
                break;
            }
            case OpParenthesesSubpatternTerminalEnd:
                // We should never be backtracking to here (hence the 'terminal' in the name).
                ASSERT(m_backtrackingState.isEmpty());
                m_backtrackingState.append(op.m_jumps);
                break;

            // OpParenthesesSubpatternBegin/End
            //
            // When we are backtracking back out of a capturing subpattern we need
            // to clear the start index in the matches output array, to record that
            // this subpattern has not been captured.
            //
            // When backtracking back out of a Greedy quantified subpattern we need
            // to catch this, and try running the remainder of the alternative after
            // the subpattern again, skipping the parentheses.
            //
            // Upon backtracking back into a quantified set of parentheses we need to
            // check whether we were currently skipping the subpattern. If not, we
            // can backtrack into them, if we were we need to either backtrack back
            // out of the start of the parentheses, or jump back to the forwards
            // matching start, depending of whether the match is Greedy or NonGreedy.
            case OpParenthesesSubpatternBegin: {
#if ENABLE(YARR_JIT_ALL_PARENS_EXPRESSIONS)
                PatternTerm* term = op.m_term;
                unsigned parenthesesFrameLocation = term->frameLocation;

                if (term->quantityType != QuantifierFixedCount) {
                    m_backtrackingState.link(this);

<<<<<<< HEAD
                    if (term->quantityType == QuantifierGreedy) {
                        RegisterID currParenContextReg = regT0;
                        RegisterID newParenContextReg = regT1;

                        loadFromFrame(parenthesesFrameLocation + BackTrackInfoParentheses::parenContextHeadIndex(), currParenContextReg);

                        restoreParenContext(currParenContextReg, regT2, term->parentheses.subpatternId, term->parentheses.lastSubpatternId, parenthesesFrameLocation);

                        freeParenContext(currParenContextReg, newParenContextReg);
                        storeToFrame(newParenContextReg, parenthesesFrameLocation + BackTrackInfoParentheses::parenContextHeadIndex());
                        const RegisterID countTemporary = regT0;
                        loadFromFrame(parenthesesFrameLocation + BackTrackInfoParentheses::matchAmountIndex(), countTemporary);
                        Jump zeroLengthMatch = branchTest32(Zero, countTemporary);

                        sub32(TrustedImm32(1), countTemporary);
                        storeToFrame(countTemporary, parenthesesFrameLocation + BackTrackInfoParentheses::matchAmountIndex());

                        jump(m_ops[op.m_nextOp].m_reentry);

                        zeroLengthMatch.link(this);

                        // Clear the flag in the stackframe indicating we didn't run through the subpattern.
                        storeToFrame(TrustedImm32(-1), parenthesesFrameLocation + BackTrackInfoParentheses::beginIndex());

                        jump(m_ops[op.m_nextOp].m_reentry);
                    }
=======
                    RegisterID currParenContextReg = regT0;
                    RegisterID newParenContextReg = regT1;

                    loadFromFrame(parenthesesFrameLocation + BackTrackInfoParentheses::parenContextHeadIndex(), currParenContextReg);
                    
                    restoreParenContext(currParenContextReg, regT2, term->parentheses.subpatternId, term->parentheses.lastSubpatternId, parenthesesFrameLocation);
                    
                    freeParenContext(currParenContextReg, newParenContextReg);
                    storeToFrame(newParenContextReg, parenthesesFrameLocation + BackTrackInfoParentheses::parenContextHeadIndex());

                    const RegisterID countTemporary = regT0;
                    loadFromFrame(parenthesesFrameLocation + BackTrackInfoParentheses::matchAmountIndex(), countTemporary);
                    Jump zeroLengthMatch = branchTest32(Zero, countTemporary);

                    sub32(TrustedImm32(1), countTemporary);
                    storeToFrame(countTemporary, parenthesesFrameLocation + BackTrackInfoParentheses::matchAmountIndex());

                    jump(m_ops[op.m_nextOp].m_reentry);

                    zeroLengthMatch.link(this);

                    // Clear the flag in the stackframe indicating we didn't run through the subpattern.
                    storeToFrame(TrustedImm32(-1), parenthesesFrameLocation + BackTrackInfoParentheses::beginIndex());

                    if (term->quantityType == QuantifierGreedy)
                        jump(m_ops[op.m_nextOp].m_reentry);
>>>>>>> 20415689

                    // If Greedy, jump to the end.
                    if (term->quantityType == QuantifierGreedy) {
                        // A backtrack from after the parentheses, when skipping the subpattern,
                        // will jump back to here.
                        op.m_jumps.link(this);
                    }

                    m_backtrackingState.fallthrough();
                }
#else // !YARR_JIT_ALL_PARENS_EXPRESSIONS
                RELEASE_ASSERT_NOT_REACHED();
#endif
                break;
            }
            case OpParenthesesSubpatternEnd: {
#if ENABLE(YARR_JIT_ALL_PARENS_EXPRESSIONS)
                PatternTerm* term = op.m_term;

                if (term->quantityType != QuantifierFixedCount) {
                    m_backtrackingState.link(this);

<<<<<<< HEAD
                    // Check whether we should backtrack back into the parentheses, or if we
                    // are currently in a state where we had skipped over the subpattern
                    // (in which case the flag value on the stack will be -1).
                    unsigned parenthesesFrameLocation = term->frameLocation;
                    Jump hadSkipped = branch32(Equal, Address(stackPointerRegister, (parenthesesFrameLocation  + BackTrackInfoParentheses::beginIndex()) * sizeof(void*)), TrustedImm32(-1));

                    if (term->quantityType == QuantifierGreedy) {
=======
                    unsigned parenthesesFrameLocation = term->frameLocation;

                    if (term->quantityType == QuantifierGreedy) {
                        // Check whether we should backtrack back into the parentheses, or if we
                        // are currently in a state where we had skipped over the subpattern
                        // (in which case the flag value on the stack will be -1).
                        Jump hadSkipped = branch32(Equal, Address(stackPointerRegister, (parenthesesFrameLocation  + BackTrackInfoParentheses::beginIndex()) * sizeof(void*)), TrustedImm32(-1));

>>>>>>> 20415689
                        // For Greedy parentheses, we skip after having already tried going
                        // through the subpattern, so if we get here we're done.
                        YarrOp& beginOp = m_ops[op.m_previousOp];
                        beginOp.m_jumps.append(hadSkipped);
                    } else {
                        // For NonGreedy parentheses, we try skipping the subpattern first,
                        // so if we get here we need to try running through the subpattern
                        // next. Jump back to the start of the parentheses in the forwards
                        // matching path.
                        ASSERT(term->quantityType == QuantifierNonGreedy);
<<<<<<< HEAD
                        YarrOp& beginOp = m_ops[op.m_previousOp];
                        hadSkipped.linkTo(beginOp.m_reentry, this);
=======

                        const RegisterID beginTemporary = regT0;
                        const RegisterID countTemporary = regT1;

                        YarrOp& beginOp = m_ops[op.m_previousOp];

                        loadFromFrame(parenthesesFrameLocation + BackTrackInfoParentheses::beginIndex(), beginTemporary);
                        branch32(Equal, beginTemporary, TrustedImm32(-1)).linkTo(beginOp.m_reentry, this);

                        JumpList exceededMatchLimit;

                        if (term->quantityMaxCount != quantifyInfinite) {
                            loadFromFrame(parenthesesFrameLocation + BackTrackInfoParentheses::matchAmountIndex(), countTemporary);
                            exceededMatchLimit.append(branch32(AboveOrEqual, countTemporary, Imm32(term->quantityMaxCount.unsafeGet())));
                        }

                        branch32(Above, index, beginTemporary).linkTo(beginOp.m_reentry, this);

                        exceededMatchLimit.link(this);
>>>>>>> 20415689
                    }

                    m_backtrackingState.fallthrough();
                }

                m_backtrackingState.append(op.m_jumps);
#else // !YARR_JIT_ALL_PARENS_EXPRESSIONS
                RELEASE_ASSERT_NOT_REACHED();
#endif
                break;
            }

            // OpParentheticalAssertionBegin/End
            case OpParentheticalAssertionBegin: {
                PatternTerm* term = op.m_term;
                YarrOp& endOp = m_ops[op.m_nextOp];

                // We need to handle the backtracks upon backtracking back out
                // of a parenthetical assertion if either we need to correct
                // the input index, or the assertion was inverted.
                if (op.m_checkAdjust || term->invert()) {
                     m_backtrackingState.link(this);

                    if (op.m_checkAdjust)
                        add32(Imm32(op.m_checkAdjust.unsafeGet()), index);

                    // In an inverted assertion failure to match the subpattern
                    // is treated as a successful match - jump to the end of the
                    // subpattern. We already have adjusted the input position
                    // back to that before the assertion, which is correct.
                    if (term->invert())
                        jump(endOp.m_reentry);

                    m_backtrackingState.fallthrough();
                }

                // The End node's jump list will contain any backtracks into
                // the end of the assertion. Also, if inverted, we will have
                // added the failure caused by a successful match to this.
                m_backtrackingState.append(endOp.m_jumps);

                m_checkedOffset += op.m_checkAdjust;
                break;
            }
            case OpParentheticalAssertionEnd: {
                // FIXME: We should really be clearing any nested subpattern
                // matches on bailing out from after the pattern. Firefox has
                // this bug too (presumably because they use YARR!)

                // Never backtrack into an assertion; later failures bail to before the begin.
                m_backtrackingState.takeBacktracksToJumpList(op.m_jumps, this);

                YarrOp& lastOp = m_ops[op.m_previousOp];
                m_checkedOffset -= lastOp.m_checkAdjust;
                break;
            }

            case OpMatchFailed:
                break;
            }

        } while (opIndex);
    }

    // Compilation methods:
    // ====================

    // opCompileParenthesesSubpattern
    // Emits ops for a subpattern (set of parentheses). These consist
    // of a set of alternatives wrapped in an outer set of nodes for
    // the parentheses.
    // Supported types of parentheses are 'Once' (quantityMaxCount == 1),
    // 'Terminal' (non-capturing parentheses quantified as greedy
<<<<<<< HEAD
    // and infinite), and 0 based greedy quantified parentheses.
=======
    // and infinite), and 0 based greedy / non-greedy quantified parentheses.
>>>>>>> 20415689
    // Alternatives will use the 'Simple' set of ops if either the
    // subpattern is terminal (in which case we will never need to
    // backtrack), or if the subpattern only contains one alternative.
    void opCompileParenthesesSubpattern(PatternTerm* term)
    {
        YarrOpCode parenthesesBeginOpCode;
        YarrOpCode parenthesesEndOpCode;
        YarrOpCode alternativeBeginOpCode = OpSimpleNestedAlternativeBegin;
        YarrOpCode alternativeNextOpCode = OpSimpleNestedAlternativeNext;
        YarrOpCode alternativeEndOpCode = OpSimpleNestedAlternativeEnd;

        // We can currently only compile quantity 1 subpatterns that are
        // not copies. We generate a copy in the case of a range quantifier,
        // e.g. /(?:x){3,9}/, or /(?:x)+/ (These are effectively expanded to
        // /(?:x){3,3}(?:x){0,6}/ and /(?:x)(?:x)*/ repectively). The problem
        // comes where the subpattern is capturing, in which case we would
        // need to restore the capture from the first subpattern upon a
        // failure in the second.
        if (term->quantityMinCount && term->quantityMinCount != term->quantityMaxCount) {
            m_failureReason = JITFailureReason::VariableCountedParenthesisWithNonZeroMinimum;
            return;
        }
        
        if (term->quantityMaxCount == 1 && !term->parentheses.isCopy) {
            // Select the 'Once' nodes.
            parenthesesBeginOpCode = OpParenthesesSubpatternOnceBegin;
            parenthesesEndOpCode = OpParenthesesSubpatternOnceEnd;

            // If there is more than one alternative we cannot use the 'simple' nodes.
            if (term->parentheses.disjunction->m_alternatives.size() != 1) {
                alternativeBeginOpCode = OpNestedAlternativeBegin;
                alternativeNextOpCode = OpNestedAlternativeNext;
                alternativeEndOpCode = OpNestedAlternativeEnd;
            }
        } else if (term->parentheses.isTerminal) {
            // Select the 'Terminal' nodes.
            parenthesesBeginOpCode = OpParenthesesSubpatternTerminalBegin;
            parenthesesEndOpCode = OpParenthesesSubpatternTerminalEnd;
        } else {
#if ENABLE(YARR_JIT_ALL_PARENS_EXPRESSIONS)
<<<<<<< HEAD
            // We only handle generic parenthesis with greedy counts.
            if (term->quantityType != QuantifierGreedy) {
                // This subpattern is not supported by the JIT.
                m_failureReason = JITFailureReason::NonGreedyParenthesizedSubpattern;
=======
            // We only handle generic parenthesis with non-fixed counts.
            if (term->quantityType == QuantifierFixedCount) {
                // This subpattern is not supported by the JIT.
                m_failureReason = JITFailureReason::FixedCountParenthesizedSubpattern;
>>>>>>> 20415689
                return;
            }

            m_containsNestedSubpatterns = true;

            // Select the 'Generic' nodes.
            parenthesesBeginOpCode = OpParenthesesSubpatternBegin;
            parenthesesEndOpCode = OpParenthesesSubpatternEnd;

            // If there is more than one alternative we cannot use the 'simple' nodes.
            if (term->parentheses.disjunction->m_alternatives.size() != 1) {
                alternativeBeginOpCode = OpNestedAlternativeBegin;
                alternativeNextOpCode = OpNestedAlternativeNext;
                alternativeEndOpCode = OpNestedAlternativeEnd;
            }
#else
            // This subpattern is not supported by the JIT.
            m_failureReason = JITFailureReason::ParenthesizedSubpattern;
            return;
#endif
        }

        size_t parenBegin = m_ops.size();
        m_ops.append(parenthesesBeginOpCode);

        m_ops.append(alternativeBeginOpCode);
        m_ops.last().m_previousOp = notFound;
        m_ops.last().m_term = term;
        Vector<std::unique_ptr<PatternAlternative>>& alternatives = term->parentheses.disjunction->m_alternatives;
        for (unsigned i = 0; i < alternatives.size(); ++i) {
            size_t lastOpIndex = m_ops.size() - 1;

            PatternAlternative* nestedAlternative = alternatives[i].get();
            opCompileAlternative(nestedAlternative);

            size_t thisOpIndex = m_ops.size();
            m_ops.append(YarrOp(alternativeNextOpCode));

            YarrOp& lastOp = m_ops[lastOpIndex];
            YarrOp& thisOp = m_ops[thisOpIndex];

            lastOp.m_alternative = nestedAlternative;
            lastOp.m_nextOp = thisOpIndex;
            thisOp.m_previousOp = lastOpIndex;
            thisOp.m_term = term;
        }
        YarrOp& lastOp = m_ops.last();
        ASSERT(lastOp.m_op == alternativeNextOpCode);
        lastOp.m_op = alternativeEndOpCode;
        lastOp.m_alternative = 0;
        lastOp.m_nextOp = notFound;

        size_t parenEnd = m_ops.size();
        m_ops.append(parenthesesEndOpCode);

        m_ops[parenBegin].m_term = term;
        m_ops[parenBegin].m_previousOp = notFound;
        m_ops[parenBegin].m_nextOp = parenEnd;
        m_ops[parenEnd].m_term = term;
        m_ops[parenEnd].m_previousOp = parenBegin;
        m_ops[parenEnd].m_nextOp = notFound;
    }

    // opCompileParentheticalAssertion
    // Emits ops for a parenthetical assertion. These consist of an
    // OpSimpleNestedAlternativeBegin/Next/End set of nodes wrapping
    // the alternatives, with these wrapped by an outer pair of
    // OpParentheticalAssertionBegin/End nodes.
    // We can always use the OpSimpleNestedAlternative nodes in the
    // case of parenthetical assertions since these only ever match
    // once, and will never backtrack back into the assertion.
    void opCompileParentheticalAssertion(PatternTerm* term)
    {
        size_t parenBegin = m_ops.size();
        m_ops.append(OpParentheticalAssertionBegin);

        m_ops.append(OpSimpleNestedAlternativeBegin);
        m_ops.last().m_previousOp = notFound;
        m_ops.last().m_term = term;
        Vector<std::unique_ptr<PatternAlternative>>& alternatives =  term->parentheses.disjunction->m_alternatives;
        for (unsigned i = 0; i < alternatives.size(); ++i) {
            size_t lastOpIndex = m_ops.size() - 1;

            PatternAlternative* nestedAlternative = alternatives[i].get();
            opCompileAlternative(nestedAlternative);

            size_t thisOpIndex = m_ops.size();
            m_ops.append(YarrOp(OpSimpleNestedAlternativeNext));

            YarrOp& lastOp = m_ops[lastOpIndex];
            YarrOp& thisOp = m_ops[thisOpIndex];

            lastOp.m_alternative = nestedAlternative;
            lastOp.m_nextOp = thisOpIndex;
            thisOp.m_previousOp = lastOpIndex;
            thisOp.m_term = term;
        }
        YarrOp& lastOp = m_ops.last();
        ASSERT(lastOp.m_op == OpSimpleNestedAlternativeNext);
        lastOp.m_op = OpSimpleNestedAlternativeEnd;
        lastOp.m_alternative = 0;
        lastOp.m_nextOp = notFound;

        size_t parenEnd = m_ops.size();
        m_ops.append(OpParentheticalAssertionEnd);

        m_ops[parenBegin].m_term = term;
        m_ops[parenBegin].m_previousOp = notFound;
        m_ops[parenBegin].m_nextOp = parenEnd;
        m_ops[parenEnd].m_term = term;
        m_ops[parenEnd].m_previousOp = parenBegin;
        m_ops[parenEnd].m_nextOp = notFound;
    }

    // opCompileAlternative
    // Called to emit nodes for all terms in an alternative.
    void opCompileAlternative(PatternAlternative* alternative)
    {
        optimizeAlternative(alternative);

        for (unsigned i = 0; i < alternative->m_terms.size(); ++i) {
            PatternTerm* term = &alternative->m_terms[i];

            switch (term->type) {
            case PatternTerm::TypeParenthesesSubpattern:
                opCompileParenthesesSubpattern(term);
                break;

            case PatternTerm::TypeParentheticalAssertion:
                opCompileParentheticalAssertion(term);
                break;

            default:
                m_ops.append(term);
            }
        }
    }

    // opCompileBody
    // This method compiles the body disjunction of the regular expression.
    // The body consists of two sets of alternatives - zero or more 'once
    // through' (BOL anchored) alternatives, followed by zero or more
    // repeated alternatives.
    // For each of these two sets of alteratives, if not empty they will be
    // wrapped in a set of OpBodyAlternativeBegin/Next/End nodes (with the
    // 'begin' node referencing the first alternative, and 'next' nodes
    // referencing any further alternatives. The begin/next/end nodes are
    // linked together in a doubly linked list. In the case of repeating
    // alternatives, the end node is also linked back to the beginning.
    // If no repeating alternatives exist, then a OpMatchFailed node exists
    // to return the failing result.
    void opCompileBody(PatternDisjunction* disjunction)
    {
        Vector<std::unique_ptr<PatternAlternative>>& alternatives = disjunction->m_alternatives;
        size_t currentAlternativeIndex = 0;

        // Emit the 'once through' alternatives.
        if (alternatives.size() && alternatives[0]->onceThrough()) {
            m_ops.append(YarrOp(OpBodyAlternativeBegin));
            m_ops.last().m_previousOp = notFound;

            do {
                size_t lastOpIndex = m_ops.size() - 1;
                PatternAlternative* alternative = alternatives[currentAlternativeIndex].get();
                opCompileAlternative(alternative);

                size_t thisOpIndex = m_ops.size();
                m_ops.append(YarrOp(OpBodyAlternativeNext));

                YarrOp& lastOp = m_ops[lastOpIndex];
                YarrOp& thisOp = m_ops[thisOpIndex];

                lastOp.m_alternative = alternative;
                lastOp.m_nextOp = thisOpIndex;
                thisOp.m_previousOp = lastOpIndex;
                
                ++currentAlternativeIndex;
            } while (currentAlternativeIndex < alternatives.size() && alternatives[currentAlternativeIndex]->onceThrough());

            YarrOp& lastOp = m_ops.last();

            ASSERT(lastOp.m_op == OpBodyAlternativeNext);
            lastOp.m_op = OpBodyAlternativeEnd;
            lastOp.m_alternative = 0;
            lastOp.m_nextOp = notFound;
        }

        if (currentAlternativeIndex == alternatives.size()) {
            m_ops.append(YarrOp(OpMatchFailed));
            return;
        }

        // Emit the repeated alternatives.
        size_t repeatLoop = m_ops.size();
        m_ops.append(YarrOp(OpBodyAlternativeBegin));
        m_ops.last().m_previousOp = notFound;
        do {
            size_t lastOpIndex = m_ops.size() - 1;
            PatternAlternative* alternative = alternatives[currentAlternativeIndex].get();
            ASSERT(!alternative->onceThrough());
            opCompileAlternative(alternative);

            size_t thisOpIndex = m_ops.size();
            m_ops.append(YarrOp(OpBodyAlternativeNext));

            YarrOp& lastOp = m_ops[lastOpIndex];
            YarrOp& thisOp = m_ops[thisOpIndex];

            lastOp.m_alternative = alternative;
            lastOp.m_nextOp = thisOpIndex;
            thisOp.m_previousOp = lastOpIndex;
            
            ++currentAlternativeIndex;
        } while (currentAlternativeIndex < alternatives.size());
        YarrOp& lastOp = m_ops.last();
        ASSERT(lastOp.m_op == OpBodyAlternativeNext);
        lastOp.m_op = OpBodyAlternativeEnd;
        lastOp.m_alternative = 0;
        lastOp.m_nextOp = repeatLoop;
    }

    void generateTryReadUnicodeCharacterHelper()
    {
#ifdef JIT_UNICODE_EXPRESSIONS
        if (m_tryReadUnicodeCharacterCalls.isEmpty())
            return;

        ASSERT(m_decodeSurrogatePairs);

        m_tryReadUnicodeCharacterEntry = label();

        tagReturnAddress();

        tryReadUnicodeCharImpl(regT0);

        ret();
#endif
    }

    void generateEnter()
    {
#if CPU(X86_64)
        push(X86Registers::ebp);
        move(stackPointerRegister, X86Registers::ebp);

        if (m_pattern.m_saveInitialStartValue)
            push(X86Registers::ebx);

#if OS(WINDOWS)
        push(X86Registers::edi);
#endif
#if ENABLE(YARR_JIT_ALL_PARENS_EXPRESSIONS)
        if (m_containsNestedSubpatterns) {
#if OS(WINDOWS)
            push(X86Registers::esi);
#endif
            push(X86Registers::r12);
        }
#endif

        if (m_decodeSurrogatePairs) {
            push(X86Registers::r13);
            push(X86Registers::r14);
            push(X86Registers::r15);

            move(TrustedImm32(0xd800), leadingSurrogateTag);
            move(TrustedImm32(0xdc00), trailingSurrogateTag);
        }
        // The ABI doesn't guarantee the upper bits are zero on unsigned arguments, so clear them ourselves.
        zeroExtend32ToPtr(index, index);
        zeroExtend32ToPtr(length, length);
#if OS(WINDOWS)
        if (compileMode == IncludeSubpatterns)
            loadPtr(Address(X86Registers::ebp, 6 * sizeof(void*)), output);
        // rcx is the pointer to the allocated space for result in x64 Windows.
        push(X86Registers::ecx);
#endif
#elif CPU(X86)
        push(X86Registers::ebp);
        move(stackPointerRegister, X86Registers::ebp);
        // TODO: do we need spill registers to fill the output pointer if there are no sub captures?
        push(X86Registers::ebx);
        push(X86Registers::edi);
        push(X86Registers::esi);
        // load output into edi (2 = saved ebp + return address).
    #if COMPILER(MSVC)
        loadPtr(Address(X86Registers::ebp, 2 * sizeof(void*)), input);
        loadPtr(Address(X86Registers::ebp, 3 * sizeof(void*)), index);
        loadPtr(Address(X86Registers::ebp, 4 * sizeof(void*)), length);
        if (compileMode == IncludeSubpatterns)
            loadPtr(Address(X86Registers::ebp, 5 * sizeof(void*)), output);
    #else
        if (compileMode == IncludeSubpatterns)
            loadPtr(Address(X86Registers::ebp, 2 * sizeof(void*)), output);
    #endif
#elif CPU(ARM64)
        tagReturnAddress();
        if (m_decodeSurrogatePairs) {
            pushPair(framePointerRegister, linkRegister);
            move(TrustedImm32(0x10000), supplementaryPlanesBase);
            move(TrustedImm32(0xfffffc00), surrogateTagMask);
            move(TrustedImm32(0xd800), leadingSurrogateTag);
            move(TrustedImm32(0xdc00), trailingSurrogateTag);
        }

        // The ABI doesn't guarantee the upper bits are zero on unsigned arguments, so clear them ourselves.
        zeroExtend32ToPtr(index, index);
        zeroExtend32ToPtr(length, length);
#elif CPU(ARM)
        push(ARMRegisters::r4);
        push(ARMRegisters::r5);
        push(ARMRegisters::r6);
        push(ARMRegisters::r8);
#elif CPU(MIPS)
        // Do nothing.
#endif

        store8(TrustedImm32(1), &m_vm->isExecutingInRegExpJIT);
    }

    void generateReturn()
    {
        store8(TrustedImm32(0), &m_vm->isExecutingInRegExpJIT);

#if CPU(X86_64)
#if OS(WINDOWS)
        // Store the return value in the allocated space pointed by rcx.
        pop(X86Registers::ecx);
        store64(returnRegister, Address(X86Registers::ecx));
        store64(returnRegister2, Address(X86Registers::ecx, sizeof(void*)));
        move(X86Registers::ecx, returnRegister);
#endif
        if (m_decodeSurrogatePairs) {
            pop(X86Registers::r15);
            pop(X86Registers::r14);
            pop(X86Registers::r13);
        }

#if ENABLE(YARR_JIT_ALL_PARENS_EXPRESSIONS)
        if (m_containsNestedSubpatterns) {
            pop(X86Registers::r12);
#if OS(WINDOWS)
            pop(X86Registers::esi);
#endif
        }
#endif
#if OS(WINDOWS)
        pop(X86Registers::edi);
#endif

        if (m_pattern.m_saveInitialStartValue)
            pop(X86Registers::ebx);
        pop(X86Registers::ebp);
#elif CPU(X86)
        pop(X86Registers::esi);
        pop(X86Registers::edi);
        pop(X86Registers::ebx);
        pop(X86Registers::ebp);
#elif CPU(ARM64)
        if (m_decodeSurrogatePairs)
            popPair(framePointerRegister, linkRegister);
#elif CPU(ARM)
        pop(ARMRegisters::r8);
        pop(ARMRegisters::r6);
        pop(ARMRegisters::r5);
        pop(ARMRegisters::r4);
#elif CPU(MIPS)
        // Do nothing
#endif
        ret();
    }

public:
    YarrGenerator(VM* vm, YarrPattern& pattern, String& patternString, YarrCodeBlock& codeBlock, YarrCharSize charSize)
        : m_vm(vm)
        , m_pattern(pattern)
        , m_patternString(patternString)
        , m_codeBlock(codeBlock)
        , m_charSize(charSize)
        , m_decodeSurrogatePairs(m_charSize == Char16 && m_pattern.unicode())
        , m_unicodeIgnoreCase(m_pattern.unicode() && m_pattern.ignoreCase())
        , m_canonicalMode(m_pattern.unicode() ? CanonicalMode::Unicode : CanonicalMode::UCS2)
#if ENABLE(YARR_JIT_ALL_PARENS_EXPRESSIONS)
        , m_containsNestedSubpatterns(false)
        , m_parenContextSizes(compileMode == IncludeSubpatterns ? m_pattern.m_numSubpatterns : 0, m_pattern.m_body->m_callFrameSize)
#endif
    {
    }

    void compile()
    {
        YarrCodeBlock& codeBlock = m_codeBlock;

#ifndef JIT_UNICODE_EXPRESSIONS
        if (m_decodeSurrogatePairs) {
            codeBlock.setFallBackWithFailureReason(JITFailureReason::DecodeSurrogatePair);
            return;
        }
#endif

<<<<<<< HEAD
#if ENABLE(YARR_JIT_ALL_PARENS_EXPRESSIONS)
        if (m_containsNestedSubpatterns)
            codeBlock.setUsesPaternContextBuffer();
#endif

=======
>>>>>>> 20415689
        // We need to compile before generating code since we set flags based on compilation that
        // are used during generation.
        opCompileBody(m_pattern.m_body);
        
        if (m_failureReason) {
            codeBlock.setFallBackWithFailureReason(*m_failureReason);
            return;
        }

<<<<<<< HEAD
        if (UNLIKELY(Options::dumpDisassembly()))
=======
        if (UNLIKELY(Options::dumpDisassembly() || Options::dumpRegExpDisassembly()))
>>>>>>> 20415689
            m_disassembler = std::make_unique<YarrDisassembler>(this);

        if (m_disassembler)
            m_disassembler->setStartOfCode(label());

<<<<<<< HEAD
=======
#if ENABLE(YARR_JIT_ALL_PARENS_EXPRESSIONS)
        if (m_containsNestedSubpatterns)
            codeBlock.setUsesPatternContextBuffer();
#endif

>>>>>>> 20415689
        generateEnter();

        Jump hasInput = checkInput();
        generateFailReturn();
        hasInput.link(this);

#if ENABLE(YARR_JIT_ALL_PARENS_EXPRESSIONS)
        if (m_containsNestedSubpatterns)
            move(TrustedImm32(matchLimit), remainingMatchCount);
#endif

        if (compileMode == IncludeSubpatterns) {
            for (unsigned i = 0; i < m_pattern.m_numSubpatterns + 1; ++i)
                store32(TrustedImm32(-1), Address(output, (i << 1) * sizeof(int)));
        }

        if (!m_pattern.m_body->m_hasFixedSize)
            setMatchStart(index);

        initCallFrame();

#if ENABLE(YARR_JIT_ALL_PARENS_EXPRESSIONS)
        if (m_containsNestedSubpatterns)
            initParenContextFreeList();
#endif
        
        if (m_pattern.m_saveInitialStartValue) {
#ifdef HAVE_INITIAL_START_REG
            move(index, initialStart);
#else
            storeToFrame(index, m_pattern.m_initialStartValueFrameLocation);
#endif
        }

        generate();
        if (m_disassembler)
            m_disassembler->setEndOfGenerate(label());
        backtrack();
        if (m_disassembler)
            m_disassembler->setEndOfBacktrack(label());

        generateTryReadUnicodeCharacterHelper();

        generateJITFailReturn();

        if (m_disassembler)
            m_disassembler->setEndOfCode(label());

        LinkBuffer linkBuffer(*this, REGEXP_CODE_ID, JITCompilationCanFail);
        if (linkBuffer.didFailToAllocate()) {
            codeBlock.setFallBackWithFailureReason(JITFailureReason::ExecutableMemoryAllocationFailure);
            return;
        }

        if (!m_tryReadUnicodeCharacterCalls.isEmpty()) {
            CodeLocationLabel<NoPtrTag> tryReadUnicodeCharacterHelper = linkBuffer.locationOf<NoPtrTag>(m_tryReadUnicodeCharacterEntry);

            for (auto call : m_tryReadUnicodeCharacterCalls)
                linkBuffer.link(call, tryReadUnicodeCharacterHelper);
        }

        m_backtrackingState.linkDataLabels(linkBuffer);

        if (m_disassembler)
            m_disassembler->dump(linkBuffer);

        if (compileMode == MatchOnly) {
            if (m_charSize == Char8)
<<<<<<< HEAD
                codeBlock.set8BitCodeMatchOnly(FINALIZE_CODE(linkBuffer, YarrMatchOnly8BitPtrTag, "Match-only 8-bit regular expression"));
            else
                codeBlock.set16BitCodeMatchOnly(FINALIZE_CODE(linkBuffer, YarrMatchOnly16BitPtrTag, "Match-only 16-bit regular expression"));
        } else {
            if (m_charSize == Char8)
                codeBlock.set8BitCode(FINALIZE_CODE(linkBuffer, Yarr8BitPtrTag, "8-bit regular expression"));
            else
                codeBlock.set16BitCode(FINALIZE_CODE(linkBuffer, Yarr16BitPtrTag, "16-bit regular expression"));
        }
        if (m_failureReason)
            codeBlock.setFallBackWithFailureReason(*m_failureReason);
    }

    const char* variant() override
    {
        if (compileMode == MatchOnly) {
            if (m_charSize == Char8)
                return "Match-only 8-bit regular expression";

            return "Match-only 16-bit regular expression";
        }

        if (m_charSize == Char8)
            return "8-bit regular expression";

        return "16-bit regular expression";
    }

    unsigned opCount() override
    {
        return m_ops.size();
    }

    void dumpPatternString(PrintStream& out) override
    {
        m_pattern.dumpPatternString(out, m_patternString);
    }

    int dumpFor(PrintStream& out, unsigned opIndex) override
    {
        if (opIndex >= opCount())
            return 0;

        out.printf("%4d:", opIndex);

        YarrOp& op = m_ops[opIndex];
        PatternTerm* term = op.m_term;
        switch (op.m_op) {
        case OpTerm: {
            out.print("OpTerm ");
            switch (term->type) {
            case PatternTerm::TypeAssertionBOL:
                out.print("Assert BOL");
                break;

            case PatternTerm::TypeAssertionEOL:
                out.print("Assert EOL");
                break;

            case PatternTerm::TypePatternCharacter:
                out.print("TypePatternCharacter ");
                dumpUChar32(out, term->patternCharacter);
                if (m_pattern.ignoreCase())
                    out.print(" ignore case");

                term->dumpQuantifier(out);
                break;

            case PatternTerm::TypeCharacterClass:
                out.print("TypePatternCharacterClass ");
                if (term->invert())
                    out.print("not ");
                dumpCharacterClass(out, &m_pattern, term->characterClass);
                term->dumpQuantifier(out);
                break;

            case PatternTerm::TypeAssertionWordBoundary:
                out.printf("%sword boundary", term->invert() ? "non-" : "");
                break;

            case PatternTerm::TypeDotStarEnclosure:
                out.print(".* enclosure");
                break;

            case PatternTerm::TypeForwardReference:
            case PatternTerm::TypeBackReference:
            case PatternTerm::TypeParenthesesSubpattern:
            case PatternTerm::TypeParentheticalAssertion:
                RELEASE_ASSERT_NOT_REACHED();
                break;
            }

            if (op.m_isDeadCode)
                out.print(" already handled");
            out.print("\n");
            return(0);
        }

        case OpBodyAlternativeBegin:
            out.printf("OpBodyAlternativeBegin minimum size %u\n", op.m_alternative->m_minimumSize);
            return(0);

        case OpBodyAlternativeNext:
            out.printf("OpBodyAlternativeNext minimum size %u\n", op.m_alternative->m_minimumSize);
            return(0);

        case OpBodyAlternativeEnd:
            out.print("OpBodyAlternativeEnd\n");
            return(0);

        case OpSimpleNestedAlternativeBegin:
            out.printf("OpSimpleNestedAlternativeBegin minimum size %u\n", op.m_alternative->m_minimumSize);
            return(1);

        case OpNestedAlternativeBegin:
            out.printf("OpNestedAlternativeBegin minimum size %u\n", op.m_alternative->m_minimumSize);
            return(1);

        case OpSimpleNestedAlternativeNext:
            out.printf("OpSimpleNestedAlternativeNext minimum size %u\n", op.m_alternative->m_minimumSize);
            return(0);

        case OpNestedAlternativeNext:
            out.printf("OpNestedAlternativeNext minimum size %u\n", op.m_alternative->m_minimumSize);
            return(0);

        case OpSimpleNestedAlternativeEnd:
            out.print("OpSimpleNestedAlternativeEnd");
            term->dumpQuantifier(out);
            out.print("\n");
            return(-1);

        case OpNestedAlternativeEnd:
            out.print("OpNestedAlternativeEnd");
            term->dumpQuantifier(out);
            out.print("\n");
            return(-1);

        case OpParenthesesSubpatternOnceBegin:
            out.print("OpParenthesesSubpatternOnceBegin ");
            if (term->capture())
                out.printf("capturing pattern #%u\n", op.m_term->parentheses.subpatternId);
            else
                out.print("non-capturing\n");
            return(0);

        case OpParenthesesSubpatternOnceEnd:
            out.print("OpParenthesesSubpatternOnceEnd\n");
            return(0);

        case OpParenthesesSubpatternTerminalBegin:
            out.print("OpParenthesesSubpatternTerminalBegin ");
            if (term->capture())
                out.printf("capturing pattern #%u\n", op.m_term->parentheses.subpatternId);
            else
                out.print("non-capturing\n");
            return(0);

        case OpParenthesesSubpatternTerminalEnd:
            out.print("OpParenthesesSubpatternTerminalEnd ");
            if (term->capture())
                out.printf("capturing pattern #%u\n", op.m_term->parentheses.subpatternId);
            else
                out.print("non-capturing\n");
            return(0);

        case OpParenthesesSubpatternBegin:
            out.print("OpParenthesesSubpatternBegin ");
            if (term->capture())
                out.printf("capturing pattern #%u\n", op.m_term->parentheses.subpatternId);
            else
                out.print("non-capturing\n");
            return(0);

        case OpParenthesesSubpatternEnd:
            out.print("OpParenthesesSubpatternEnd ");
            if (term->capture())
                out.printf("capturing pattern #%u\n", op.m_term->parentheses.subpatternId);
            else
                out.print("non-capturing\n");
            return(0);

        case OpParentheticalAssertionBegin:
            out.printf("OpParentheticalAssertionBegin%s\n", op.m_term->invert() ? " inverted" : "");
            return(0);

        case OpParentheticalAssertionEnd:
            out.print("OpParentheticalAssertionEnd%s\n", op.m_term->invert() ? " inverted" : "");
            return(0);

        case OpMatchFailed:
            out.print("OpMatchFailed\n");
            return(0);
        }
=======
                codeBlock.set8BitCodeMatchOnly(FINALIZE_REGEXP_CODE(linkBuffer, YarrMatchOnly8BitPtrTag, "Match-only 8-bit regular expression"));
            else
                codeBlock.set16BitCodeMatchOnly(FINALIZE_REGEXP_CODE(linkBuffer, YarrMatchOnly16BitPtrTag, "Match-only 16-bit regular expression"));
        } else {
            if (m_charSize == Char8)
                codeBlock.set8BitCode(FINALIZE_REGEXP_CODE(linkBuffer, Yarr8BitPtrTag, "8-bit regular expression"));
            else
                codeBlock.set16BitCode(FINALIZE_REGEXP_CODE(linkBuffer, Yarr16BitPtrTag, "16-bit regular expression"));
        }
        if (m_failureReason)
            codeBlock.setFallBackWithFailureReason(*m_failureReason);
    }

    const char* variant() override
    {
        if (compileMode == MatchOnly) {
            if (m_charSize == Char8)
                return "Match-only 8-bit regular expression";

            return "Match-only 16-bit regular expression";
        }

        if (m_charSize == Char8)
            return "8-bit regular expression";

        return "16-bit regular expression";
    }

    unsigned opCount() override
    {
        return m_ops.size();
    }

    void dumpPatternString(PrintStream& out) override
    {
        m_pattern.dumpPatternString(out, m_patternString);
    }

    int dumpFor(PrintStream& out, unsigned opIndex) override
    {
        if (opIndex >= opCount())
            return 0;

        out.printf("%4d:", opIndex);

        YarrOp& op = m_ops[opIndex];
        PatternTerm* term = op.m_term;
        switch (op.m_op) {
        case OpTerm: {
            out.print("OpTerm ");
            switch (term->type) {
            case PatternTerm::TypeAssertionBOL:
                out.print("Assert BOL");
                break;

            case PatternTerm::TypeAssertionEOL:
                out.print("Assert EOL");
                break;

            case PatternTerm::TypePatternCharacter:
                out.print("TypePatternCharacter ");
                dumpUChar32(out, term->patternCharacter);
                if (m_pattern.ignoreCase())
                    out.print(" ignore case");

                term->dumpQuantifier(out);
                break;

            case PatternTerm::TypeCharacterClass:
                out.print("TypePatternCharacterClass ");
                if (term->invert())
                    out.print("not ");
                dumpCharacterClass(out, &m_pattern, term->characterClass);
                term->dumpQuantifier(out);
                break;

            case PatternTerm::TypeAssertionWordBoundary:
                out.printf("%sword boundary", term->invert() ? "non-" : "");
                break;

            case PatternTerm::TypeDotStarEnclosure:
                out.print(".* enclosure");
                break;

            case PatternTerm::TypeForwardReference:
            case PatternTerm::TypeBackReference:
            case PatternTerm::TypeParenthesesSubpattern:
            case PatternTerm::TypeParentheticalAssertion:
                RELEASE_ASSERT_NOT_REACHED();
                break;
            }

            if (op.m_isDeadCode)
                out.print(" already handled");
            out.print("\n");
            return(0);
        }

        case OpBodyAlternativeBegin:
            out.printf("OpBodyAlternativeBegin minimum size %u\n", op.m_alternative->m_minimumSize);
            return(0);

        case OpBodyAlternativeNext:
            out.printf("OpBodyAlternativeNext minimum size %u\n", op.m_alternative->m_minimumSize);
            return(0);

        case OpBodyAlternativeEnd:
            out.print("OpBodyAlternativeEnd\n");
            return(0);

        case OpSimpleNestedAlternativeBegin:
            out.printf("OpSimpleNestedAlternativeBegin minimum size %u\n", op.m_alternative->m_minimumSize);
            return(1);

        case OpNestedAlternativeBegin:
            out.printf("OpNestedAlternativeBegin minimum size %u\n", op.m_alternative->m_minimumSize);
            return(1);

        case OpSimpleNestedAlternativeNext:
            out.printf("OpSimpleNestedAlternativeNext minimum size %u\n", op.m_alternative->m_minimumSize);
            return(0);

        case OpNestedAlternativeNext:
            out.printf("OpNestedAlternativeNext minimum size %u\n", op.m_alternative->m_minimumSize);
            return(0);

        case OpSimpleNestedAlternativeEnd:
            out.print("OpSimpleNestedAlternativeEnd");
            term->dumpQuantifier(out);
            out.print("\n");
            return(-1);

        case OpNestedAlternativeEnd:
            out.print("OpNestedAlternativeEnd");
            term->dumpQuantifier(out);
            out.print("\n");
            return(-1);

        case OpParenthesesSubpatternOnceBegin:
            out.print("OpParenthesesSubpatternOnceBegin ");
            if (term->capture())
                out.printf("capturing pattern #%u", term->parentheses.subpatternId);
            else
                out.print("non-capturing");
            term->dumpQuantifier(out);
            out.print("\n");
            return(0);

        case OpParenthesesSubpatternOnceEnd:
            out.print("OpParenthesesSubpatternOnceEnd ");
            if (term->capture())
                out.printf("capturing pattern #%u", term->parentheses.subpatternId);
            else
                out.print("non-capturing");
            term->dumpQuantifier(out);
            out.print("\n");
            return(0);

        case OpParenthesesSubpatternTerminalBegin:
            out.print("OpParenthesesSubpatternTerminalBegin ");
            if (term->capture())
                out.printf("capturing pattern #%u\n", term->parentheses.subpatternId);
            else
                out.print("non-capturing\n");
            return(0);

        case OpParenthesesSubpatternTerminalEnd:
            out.print("OpParenthesesSubpatternTerminalEnd ");
            if (term->capture())
                out.printf("capturing pattern #%u\n", term->parentheses.subpatternId);
            else
                out.print("non-capturing\n");
            return(0);

        case OpParenthesesSubpatternBegin:
            out.print("OpParenthesesSubpatternBegin ");
            if (term->capture())
                out.printf("capturing pattern #%u", term->parentheses.subpatternId);
            else
                out.print("non-capturing");
            term->dumpQuantifier(out);
            out.print("\n");
            return(0);

        case OpParenthesesSubpatternEnd:
            out.print("OpParenthesesSubpatternEnd ");
            if (term->capture())
                out.printf("capturing pattern #%u", term->parentheses.subpatternId);
            else
                out.print("non-capturing");
            term->dumpQuantifier(out);
            out.print("\n");
            return(0);

        case OpParentheticalAssertionBegin:
            out.printf("OpParentheticalAssertionBegin%s\n", term->invert() ? " inverted" : "");
            return(0);

        case OpParentheticalAssertionEnd:
            out.print("OpParentheticalAssertionEnd%s\n", term->invert() ? " inverted" : "");
            return(0);

        case OpMatchFailed:
            out.print("OpMatchFailed\n");
            return(0);
        }
>>>>>>> 20415689

        return(0);
    }

private:
    VM* m_vm;

    YarrPattern& m_pattern;
    String& m_patternString;

    YarrCodeBlock& m_codeBlock;
    YarrCharSize m_charSize;

    // Used to detect regular expression constructs that are not currently
    // supported in the JIT; fall back to the interpreter when this is detected.
    std::optional<JITFailureReason> m_failureReason;

    bool m_decodeSurrogatePairs;
    bool m_unicodeIgnoreCase;
    CanonicalMode m_canonicalMode;
#if ENABLE(YARR_JIT_ALL_PARENS_EXPRESSIONS)
    bool m_containsNestedSubpatterns;
    ParenContextSizes m_parenContextSizes;
#endif
    JumpList m_abortExecution;
    JumpList m_hitMatchLimit;
    Vector<Call> m_tryReadUnicodeCharacterCalls;
    Label m_tryReadUnicodeCharacterEntry;

    // The regular expression expressed as a linear sequence of operations.
    Vector<YarrOp, 128> m_ops;

    // This records the current input offset being applied due to the current
    // set of alternatives we are nested within. E.g. when matching the
    // character 'b' within the regular expression /abc/, we will know that
    // the minimum size for the alternative is 3, checked upon entry to the
    // alternative, and that 'b' is at offset 1 from the start, and as such
    // when matching 'b' we need to apply an offset of -2 to the load.
    //
    // FIXME: This should go away. Rather than tracking this value throughout
    // code generation, we should gather this information up front & store it
    // on the YarrOp structure.
    Checked<unsigned> m_checkedOffset;

    // This class records state whilst generating the backtracking path of code.
    BacktrackingState m_backtrackingState;
    
    std::unique_ptr<YarrDisassembler> m_disassembler;
};

static void dumpCompileFailure(JITFailureReason failure)
{
    switch (failure) {
    case JITFailureReason::DecodeSurrogatePair:
        dataLog("Can't JIT a pattern decoding surrogate pairs\n");
        break;
    case JITFailureReason::BackReference:
        dataLog("Can't JIT a pattern containing back references\n");
        break;
    case JITFailureReason::VariableCountedParenthesisWithNonZeroMinimum:
        dataLog("Can't JIT a pattern containing a variable counted parenthesis with a non-zero minimum\n");
        break;
    case JITFailureReason::ParenthesizedSubpattern:
        dataLog("Can't JIT a pattern containing parenthesized subpatterns\n");
        break;
<<<<<<< HEAD
    case JITFailureReason::NonGreedyParenthesizedSubpattern:
        dataLog("Can't JIT a pattern containing non-greedy parenthesized subpatterns\n");
=======
    case JITFailureReason::FixedCountParenthesizedSubpattern:
        dataLog("Can't JIT a pattern containing fixed count parenthesized subpatterns\n");
>>>>>>> 20415689
        break;
    case JITFailureReason::ExecutableMemoryAllocationFailure:
        dataLog("Can't JIT because of failure of allocation of executable memory\n");
        break;
    }
}

void jitCompile(YarrPattern& pattern, String& patternString, YarrCharSize charSize, VM* vm, YarrCodeBlock& codeBlock, YarrJITCompileMode mode)
{
    if (mode == MatchOnly)
        YarrGenerator<MatchOnly>(vm, pattern, patternString, codeBlock, charSize).compile();
    else
        YarrGenerator<IncludeSubpatterns>(vm, pattern, patternString, codeBlock, charSize).compile();

    if (auto failureReason = codeBlock.failureReason()) {
<<<<<<< HEAD
        if (Options::dumpCompiledRegExpPatterns())
            dumpCompileFailure(*failureReason);
=======
        if (Options::dumpCompiledRegExpPatterns()) {
            pattern.dumpPatternString(WTF::dataFile(), patternString);
            dataLog(" : ");
            dumpCompileFailure(*failureReason);
        }
>>>>>>> 20415689
    }
}

}}

#endif<|MERGE_RESOLUTION|>--- conflicted
+++ resolved
@@ -2298,19 +2298,11 @@
                 //    match within the parentheses, or the second having skipped over them.
                 //  - To check for empty matches, which must be rejected.
                 //
-<<<<<<< HEAD
-                // At the head of a NonGreedy set of parentheses we'll immediately set the
-                // value on the stack to -1 (indicating a match skipping the subpattern),
-                // and plant a jump to the end. We'll also plant a label to backtrack to
-                // to reenter the subpattern later, with a store to set up index on the
-                // second iteration.
-=======
                 // At the head of a NonGreedy set of parentheses we'll immediately set 'begin'
                 // in the backtrack info to -1 (indicating a match skipping the subpattern),
                 // and plant a jump to the end. We'll also plant a label to backtrack to
                 // to reenter the subpattern later, with a store to set 'begin' to current index
                 // on the second iteration.
->>>>>>> 20415689
                 //
                 // FIXME: for capturing parens, could use the index in the capture array?
                 if (term->quantityType == QuantifierGreedy || term->quantityType == QuantifierNonGreedy) {
@@ -2397,11 +2389,7 @@
                 }
 
                 // If the parentheses are quantified Greedy then add a label to jump back
-<<<<<<< HEAD
-                // to if get a failed match from after the parentheses. For NonGreedy
-=======
                 // to if we get a failed match from after the parentheses. For NonGreedy
->>>>>>> 20415689
                 // parentheses, link the jump from before the subpattern to here.
                 if (term->quantityType == QuantifierGreedy) {
                     if (term->quantityMaxCount != quantifyInfinite)
@@ -2413,10 +2401,7 @@
                 } else if (term->quantityType == QuantifierNonGreedy) {
                     YarrOp& beginOp = m_ops[op.m_previousOp];
                     beginOp.m_jumps.link(this);
-<<<<<<< HEAD
-=======
                     op.m_reentry = label();
->>>>>>> 20415689
                 }
 #else // !YARR_JIT_ALL_PARENS_EXPRESSIONS
                 RELEASE_ASSERT_NOT_REACHED();
@@ -2978,34 +2963,6 @@
                 if (term->quantityType != QuantifierFixedCount) {
                     m_backtrackingState.link(this);
 
-<<<<<<< HEAD
-                    if (term->quantityType == QuantifierGreedy) {
-                        RegisterID currParenContextReg = regT0;
-                        RegisterID newParenContextReg = regT1;
-
-                        loadFromFrame(parenthesesFrameLocation + BackTrackInfoParentheses::parenContextHeadIndex(), currParenContextReg);
-
-                        restoreParenContext(currParenContextReg, regT2, term->parentheses.subpatternId, term->parentheses.lastSubpatternId, parenthesesFrameLocation);
-
-                        freeParenContext(currParenContextReg, newParenContextReg);
-                        storeToFrame(newParenContextReg, parenthesesFrameLocation + BackTrackInfoParentheses::parenContextHeadIndex());
-                        const RegisterID countTemporary = regT0;
-                        loadFromFrame(parenthesesFrameLocation + BackTrackInfoParentheses::matchAmountIndex(), countTemporary);
-                        Jump zeroLengthMatch = branchTest32(Zero, countTemporary);
-
-                        sub32(TrustedImm32(1), countTemporary);
-                        storeToFrame(countTemporary, parenthesesFrameLocation + BackTrackInfoParentheses::matchAmountIndex());
-
-                        jump(m_ops[op.m_nextOp].m_reentry);
-
-                        zeroLengthMatch.link(this);
-
-                        // Clear the flag in the stackframe indicating we didn't run through the subpattern.
-                        storeToFrame(TrustedImm32(-1), parenthesesFrameLocation + BackTrackInfoParentheses::beginIndex());
-
-                        jump(m_ops[op.m_nextOp].m_reentry);
-                    }
-=======
                     RegisterID currParenContextReg = regT0;
                     RegisterID newParenContextReg = regT1;
 
@@ -3032,7 +2989,6 @@
 
                     if (term->quantityType == QuantifierGreedy)
                         jump(m_ops[op.m_nextOp].m_reentry);
->>>>>>> 20415689
 
                     // If Greedy, jump to the end.
                     if (term->quantityType == QuantifierGreedy) {
@@ -3055,15 +3011,6 @@
                 if (term->quantityType != QuantifierFixedCount) {
                     m_backtrackingState.link(this);
 
-<<<<<<< HEAD
-                    // Check whether we should backtrack back into the parentheses, or if we
-                    // are currently in a state where we had skipped over the subpattern
-                    // (in which case the flag value on the stack will be -1).
-                    unsigned parenthesesFrameLocation = term->frameLocation;
-                    Jump hadSkipped = branch32(Equal, Address(stackPointerRegister, (parenthesesFrameLocation  + BackTrackInfoParentheses::beginIndex()) * sizeof(void*)), TrustedImm32(-1));
-
-                    if (term->quantityType == QuantifierGreedy) {
-=======
                     unsigned parenthesesFrameLocation = term->frameLocation;
 
                     if (term->quantityType == QuantifierGreedy) {
@@ -3072,7 +3019,6 @@
                         // (in which case the flag value on the stack will be -1).
                         Jump hadSkipped = branch32(Equal, Address(stackPointerRegister, (parenthesesFrameLocation  + BackTrackInfoParentheses::beginIndex()) * sizeof(void*)), TrustedImm32(-1));
 
->>>>>>> 20415689
                         // For Greedy parentheses, we skip after having already tried going
                         // through the subpattern, so if we get here we're done.
                         YarrOp& beginOp = m_ops[op.m_previousOp];
@@ -3083,10 +3029,6 @@
                         // next. Jump back to the start of the parentheses in the forwards
                         // matching path.
                         ASSERT(term->quantityType == QuantifierNonGreedy);
-<<<<<<< HEAD
-                        YarrOp& beginOp = m_ops[op.m_previousOp];
-                        hadSkipped.linkTo(beginOp.m_reentry, this);
-=======
 
                         const RegisterID beginTemporary = regT0;
                         const RegisterID countTemporary = regT1;
@@ -3106,7 +3048,6 @@
                         branch32(Above, index, beginTemporary).linkTo(beginOp.m_reentry, this);
 
                         exceededMatchLimit.link(this);
->>>>>>> 20415689
                     }
 
                     m_backtrackingState.fallthrough();
@@ -3180,11 +3121,7 @@
     // the parentheses.
     // Supported types of parentheses are 'Once' (quantityMaxCount == 1),
     // 'Terminal' (non-capturing parentheses quantified as greedy
-<<<<<<< HEAD
-    // and infinite), and 0 based greedy quantified parentheses.
-=======
     // and infinite), and 0 based greedy / non-greedy quantified parentheses.
->>>>>>> 20415689
     // Alternatives will use the 'Simple' set of ops if either the
     // subpattern is terminal (in which case we will never need to
     // backtrack), or if the subpattern only contains one alternative.
@@ -3225,17 +3162,10 @@
             parenthesesEndOpCode = OpParenthesesSubpatternTerminalEnd;
         } else {
 #if ENABLE(YARR_JIT_ALL_PARENS_EXPRESSIONS)
-<<<<<<< HEAD
-            // We only handle generic parenthesis with greedy counts.
-            if (term->quantityType != QuantifierGreedy) {
-                // This subpattern is not supported by the JIT.
-                m_failureReason = JITFailureReason::NonGreedyParenthesizedSubpattern;
-=======
             // We only handle generic parenthesis with non-fixed counts.
             if (term->quantityType == QuantifierFixedCount) {
                 // This subpattern is not supported by the JIT.
                 m_failureReason = JITFailureReason::FixedCountParenthesizedSubpattern;
->>>>>>> 20415689
                 return;
             }
 
@@ -3636,14 +3566,6 @@
         }
 #endif
 
-<<<<<<< HEAD
-#if ENABLE(YARR_JIT_ALL_PARENS_EXPRESSIONS)
-        if (m_containsNestedSubpatterns)
-            codeBlock.setUsesPaternContextBuffer();
-#endif
-
-=======
->>>>>>> 20415689
         // We need to compile before generating code since we set flags based on compilation that
         // are used during generation.
         opCompileBody(m_pattern.m_body);
@@ -3653,24 +3575,17 @@
             return;
         }
 
-<<<<<<< HEAD
-        if (UNLIKELY(Options::dumpDisassembly()))
-=======
         if (UNLIKELY(Options::dumpDisassembly() || Options::dumpRegExpDisassembly()))
->>>>>>> 20415689
             m_disassembler = std::make_unique<YarrDisassembler>(this);
 
         if (m_disassembler)
             m_disassembler->setStartOfCode(label());
 
-<<<<<<< HEAD
-=======
 #if ENABLE(YARR_JIT_ALL_PARENS_EXPRESSIONS)
         if (m_containsNestedSubpatterns)
             codeBlock.setUsesPatternContextBuffer();
 #endif
 
->>>>>>> 20415689
         generateEnter();
 
         Jump hasInput = checkInput();
@@ -3739,202 +3654,6 @@
 
         if (compileMode == MatchOnly) {
             if (m_charSize == Char8)
-<<<<<<< HEAD
-                codeBlock.set8BitCodeMatchOnly(FINALIZE_CODE(linkBuffer, YarrMatchOnly8BitPtrTag, "Match-only 8-bit regular expression"));
-            else
-                codeBlock.set16BitCodeMatchOnly(FINALIZE_CODE(linkBuffer, YarrMatchOnly16BitPtrTag, "Match-only 16-bit regular expression"));
-        } else {
-            if (m_charSize == Char8)
-                codeBlock.set8BitCode(FINALIZE_CODE(linkBuffer, Yarr8BitPtrTag, "8-bit regular expression"));
-            else
-                codeBlock.set16BitCode(FINALIZE_CODE(linkBuffer, Yarr16BitPtrTag, "16-bit regular expression"));
-        }
-        if (m_failureReason)
-            codeBlock.setFallBackWithFailureReason(*m_failureReason);
-    }
-
-    const char* variant() override
-    {
-        if (compileMode == MatchOnly) {
-            if (m_charSize == Char8)
-                return "Match-only 8-bit regular expression";
-
-            return "Match-only 16-bit regular expression";
-        }
-
-        if (m_charSize == Char8)
-            return "8-bit regular expression";
-
-        return "16-bit regular expression";
-    }
-
-    unsigned opCount() override
-    {
-        return m_ops.size();
-    }
-
-    void dumpPatternString(PrintStream& out) override
-    {
-        m_pattern.dumpPatternString(out, m_patternString);
-    }
-
-    int dumpFor(PrintStream& out, unsigned opIndex) override
-    {
-        if (opIndex >= opCount())
-            return 0;
-
-        out.printf("%4d:", opIndex);
-
-        YarrOp& op = m_ops[opIndex];
-        PatternTerm* term = op.m_term;
-        switch (op.m_op) {
-        case OpTerm: {
-            out.print("OpTerm ");
-            switch (term->type) {
-            case PatternTerm::TypeAssertionBOL:
-                out.print("Assert BOL");
-                break;
-
-            case PatternTerm::TypeAssertionEOL:
-                out.print("Assert EOL");
-                break;
-
-            case PatternTerm::TypePatternCharacter:
-                out.print("TypePatternCharacter ");
-                dumpUChar32(out, term->patternCharacter);
-                if (m_pattern.ignoreCase())
-                    out.print(" ignore case");
-
-                term->dumpQuantifier(out);
-                break;
-
-            case PatternTerm::TypeCharacterClass:
-                out.print("TypePatternCharacterClass ");
-                if (term->invert())
-                    out.print("not ");
-                dumpCharacterClass(out, &m_pattern, term->characterClass);
-                term->dumpQuantifier(out);
-                break;
-
-            case PatternTerm::TypeAssertionWordBoundary:
-                out.printf("%sword boundary", term->invert() ? "non-" : "");
-                break;
-
-            case PatternTerm::TypeDotStarEnclosure:
-                out.print(".* enclosure");
-                break;
-
-            case PatternTerm::TypeForwardReference:
-            case PatternTerm::TypeBackReference:
-            case PatternTerm::TypeParenthesesSubpattern:
-            case PatternTerm::TypeParentheticalAssertion:
-                RELEASE_ASSERT_NOT_REACHED();
-                break;
-            }
-
-            if (op.m_isDeadCode)
-                out.print(" already handled");
-            out.print("\n");
-            return(0);
-        }
-
-        case OpBodyAlternativeBegin:
-            out.printf("OpBodyAlternativeBegin minimum size %u\n", op.m_alternative->m_minimumSize);
-            return(0);
-
-        case OpBodyAlternativeNext:
-            out.printf("OpBodyAlternativeNext minimum size %u\n", op.m_alternative->m_minimumSize);
-            return(0);
-
-        case OpBodyAlternativeEnd:
-            out.print("OpBodyAlternativeEnd\n");
-            return(0);
-
-        case OpSimpleNestedAlternativeBegin:
-            out.printf("OpSimpleNestedAlternativeBegin minimum size %u\n", op.m_alternative->m_minimumSize);
-            return(1);
-
-        case OpNestedAlternativeBegin:
-            out.printf("OpNestedAlternativeBegin minimum size %u\n", op.m_alternative->m_minimumSize);
-            return(1);
-
-        case OpSimpleNestedAlternativeNext:
-            out.printf("OpSimpleNestedAlternativeNext minimum size %u\n", op.m_alternative->m_minimumSize);
-            return(0);
-
-        case OpNestedAlternativeNext:
-            out.printf("OpNestedAlternativeNext minimum size %u\n", op.m_alternative->m_minimumSize);
-            return(0);
-
-        case OpSimpleNestedAlternativeEnd:
-            out.print("OpSimpleNestedAlternativeEnd");
-            term->dumpQuantifier(out);
-            out.print("\n");
-            return(-1);
-
-        case OpNestedAlternativeEnd:
-            out.print("OpNestedAlternativeEnd");
-            term->dumpQuantifier(out);
-            out.print("\n");
-            return(-1);
-
-        case OpParenthesesSubpatternOnceBegin:
-            out.print("OpParenthesesSubpatternOnceBegin ");
-            if (term->capture())
-                out.printf("capturing pattern #%u\n", op.m_term->parentheses.subpatternId);
-            else
-                out.print("non-capturing\n");
-            return(0);
-
-        case OpParenthesesSubpatternOnceEnd:
-            out.print("OpParenthesesSubpatternOnceEnd\n");
-            return(0);
-
-        case OpParenthesesSubpatternTerminalBegin:
-            out.print("OpParenthesesSubpatternTerminalBegin ");
-            if (term->capture())
-                out.printf("capturing pattern #%u\n", op.m_term->parentheses.subpatternId);
-            else
-                out.print("non-capturing\n");
-            return(0);
-
-        case OpParenthesesSubpatternTerminalEnd:
-            out.print("OpParenthesesSubpatternTerminalEnd ");
-            if (term->capture())
-                out.printf("capturing pattern #%u\n", op.m_term->parentheses.subpatternId);
-            else
-                out.print("non-capturing\n");
-            return(0);
-
-        case OpParenthesesSubpatternBegin:
-            out.print("OpParenthesesSubpatternBegin ");
-            if (term->capture())
-                out.printf("capturing pattern #%u\n", op.m_term->parentheses.subpatternId);
-            else
-                out.print("non-capturing\n");
-            return(0);
-
-        case OpParenthesesSubpatternEnd:
-            out.print("OpParenthesesSubpatternEnd ");
-            if (term->capture())
-                out.printf("capturing pattern #%u\n", op.m_term->parentheses.subpatternId);
-            else
-                out.print("non-capturing\n");
-            return(0);
-
-        case OpParentheticalAssertionBegin:
-            out.printf("OpParentheticalAssertionBegin%s\n", op.m_term->invert() ? " inverted" : "");
-            return(0);
-
-        case OpParentheticalAssertionEnd:
-            out.print("OpParentheticalAssertionEnd%s\n", op.m_term->invert() ? " inverted" : "");
-            return(0);
-
-        case OpMatchFailed:
-            out.print("OpMatchFailed\n");
-            return(0);
-        }
-=======
                 codeBlock.set8BitCodeMatchOnly(FINALIZE_REGEXP_CODE(linkBuffer, YarrMatchOnly8BitPtrTag, "Match-only 8-bit regular expression"));
             else
                 codeBlock.set16BitCodeMatchOnly(FINALIZE_REGEXP_CODE(linkBuffer, YarrMatchOnly16BitPtrTag, "Match-only 16-bit regular expression"));
@@ -4141,7 +3860,6 @@
             out.print("OpMatchFailed\n");
             return(0);
         }
->>>>>>> 20415689
 
         return(0);
     }
@@ -4207,13 +3925,8 @@
     case JITFailureReason::ParenthesizedSubpattern:
         dataLog("Can't JIT a pattern containing parenthesized subpatterns\n");
         break;
-<<<<<<< HEAD
-    case JITFailureReason::NonGreedyParenthesizedSubpattern:
-        dataLog("Can't JIT a pattern containing non-greedy parenthesized subpatterns\n");
-=======
     case JITFailureReason::FixedCountParenthesizedSubpattern:
         dataLog("Can't JIT a pattern containing fixed count parenthesized subpatterns\n");
->>>>>>> 20415689
         break;
     case JITFailureReason::ExecutableMemoryAllocationFailure:
         dataLog("Can't JIT because of failure of allocation of executable memory\n");
@@ -4229,16 +3942,11 @@
         YarrGenerator<IncludeSubpatterns>(vm, pattern, patternString, codeBlock, charSize).compile();
 
     if (auto failureReason = codeBlock.failureReason()) {
-<<<<<<< HEAD
-        if (Options::dumpCompiledRegExpPatterns())
-            dumpCompileFailure(*failureReason);
-=======
         if (Options::dumpCompiledRegExpPatterns()) {
             pattern.dumpPatternString(WTF::dataFile(), patternString);
             dataLog(" : ");
             dumpCompileFailure(*failureReason);
         }
->>>>>>> 20415689
     }
 }
 
