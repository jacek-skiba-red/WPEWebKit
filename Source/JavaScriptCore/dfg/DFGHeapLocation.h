--- conflicted
+++ resolved
@@ -49,10 +49,7 @@
     HasIndexedPropertyLoc,
     IndexedPropertyDoubleLoc,
     IndexedPropertyDoubleSaneChainLoc,
-<<<<<<< HEAD
-=======
     IndexedPropertyInt32Loc,
->>>>>>> 20415689
     IndexedPropertyInt52Loc,
     IndexedPropertyJSLoc,
     IndexedPropertyStorageLoc,
