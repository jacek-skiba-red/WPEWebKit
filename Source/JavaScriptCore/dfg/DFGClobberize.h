/*
 * Copyright (C) 2013-2018 Apple Inc. All rights reserved.
 *
 * Redistribution and use in source and binary forms, with or without
 * modification, are permitted provided that the following conditions
 * are met:
 * 1. Redistributions of source code must retain the above copyright
 *    notice, this list of conditions and the following disclaimer.
 * 2. Redistributions in binary form must reproduce the above copyright
 *    notice, this list of conditions and the following disclaimer in the
 *    documentation and/or other materials provided with the distribution.
 *
 * THIS SOFTWARE IS PROVIDED BY APPLE INC. ``AS IS'' AND ANY
 * EXPRESS OR IMPLIED WARRANTIES, INCLUDING, BUT NOT LIMITED TO, THE
 * IMPLIED WARRANTIES OF MERCHANTABILITY AND FITNESS FOR A PARTICULAR
 * PURPOSE ARE DISCLAIMED.  IN NO EVENT SHALL APPLE INC. OR
 * CONTRIBUTORS BE LIABLE FOR ANY DIRECT, INDIRECT, INCIDENTAL, SPECIAL,
 * EXEMPLARY, OR CONSEQUENTIAL DAMAGES (INCLUDING, BUT NOT LIMITED TO,
 * PROCUREMENT OF SUBSTITUTE GOODS OR SERVICES; LOSS OF USE, DATA, OR
 * PROFITS; OR BUSINESS INTERRUPTION) HOWEVER CAUSED AND ON ANY THEORY
 * OF LIABILITY, WHETHER IN CONTRACT, STRICT LIABILITY, OR TORT
 * (INCLUDING NEGLIGENCE OR OTHERWISE) ARISING IN ANY WAY OUT OF THE USE
 * OF THIS SOFTWARE, EVEN IF ADVISED OF THE POSSIBILITY OF SUCH DAMAGE. 
 */

#pragma once

#if ENABLE(DFG_JIT)

#include "DFGAbstractHeap.h"
#include "DFGEdgeUsesStructure.h"
#include "DFGGraph.h"
#include "DFGHeapLocation.h"
#include "DFGLazyNode.h"
#include "DFGPureValue.h"
#include "DOMJITCallDOMGetterSnippet.h"
#include "DOMJITSignature.h"
#include "InlineCallFrame.h"
#include "JSFixedArray.h"
#include "JSImmutableButterfly.h"

namespace JSC { namespace DFG {

template<typename ReadFunctor, typename WriteFunctor, typename DefFunctor>
void clobberize(Graph& graph, Node* node, const ReadFunctor& read, const WriteFunctor& write, const DefFunctor& def)
{
    // Some notes:
    //
    // - The canonical way of clobbering the world is to read world and write
    //   heap. This is because World subsumes Heap and Stack, and Stack can be
    //   read by anyone but only written to by explicit stack writing operations.
    //   Of course, claiming to also write World is not wrong; it'll just
    //   pessimise some important optimizations.
    //
    // - We cannot hoist, or sink, anything that has effects. This means that the
    //   easiest way of indicating that something cannot be hoisted is to claim
    //   that it side-effects some miscellaneous thing.
    //
    // - We cannot hoist forward-exiting nodes without some additional effort. I
    //   believe that what it comes down to is that forward-exiting generally have
    //   their NodeExitsForward cleared upon hoist, except for forward-exiting
    //   nodes that take bogus state as their input. Those are substantially
    //   harder. We disable it for now. In the future we could enable it by having
    //   versions of those nodes that backward-exit instead, but I'm not convinced
    //   of the soundness.
    //
    // - Some nodes lie, and claim that they do not read the JSCell_structureID,
    //   JSCell_typeInfoFlags, etc. These are nodes that use the structure in a way
    //   that does not depend on things that change under structure transitions.
    //
    // - It's implicitly understood that OSR exits read the world. This is why we
    //   generally don't move or eliminate stores. Every node can exit, so the
    //   read set does not reflect things that would be read if we exited.
    //   Instead, the read set reflects what the node will have to read if it
    //   *doesn't* exit.
    //
    // - Broadly, we don't say that we're reading something if that something is
    //   immutable.
    //
    // - This must be sound even prior to type inference. We use this as early as
    //   bytecode parsing to determine at which points in the program it's legal to
    //   OSR exit.
    //
    // - If you do read(Stack) or read(World), then make sure that readTop() in
    //   PreciseLocalClobberize is correct.
    
    // While read() and write() are fairly self-explanatory - they track what sorts of things the
    // node may read or write - the def() functor is more tricky. It tells you the heap locations
    // (not just abstract heaps) that are defined by a node. A heap location comprises an abstract
    // heap, some nodes, and a LocationKind. Briefly, a location defined by a node is a location
    // whose value can be deduced from looking at the node itself. The locations returned must obey
    // the following properties:
    //
    // - If someone wants to CSE a load from the heap, then a HeapLocation object should be
    //   sufficient to find a single matching node.
    //
    // - The abstract heap is the only abstract heap that could be clobbered to invalidate any such
    //   CSE attempt. I.e. if clobberize() reports that on every path between some node and a node
    //   that defines a HeapLocation that it wanted, there were no writes to any abstract heap that
    //   overlap the location's heap, then we have a sound match. Effectively, the semantics of
    //   write() and def() are intertwined such that for them to be sound they must agree on what
    //   is CSEable.
    //
    // read(), write(), and def() for heap locations is enough to do GCSE on effectful things. To
    // keep things simple, this code will also def() pure things. def() must be overloaded to also
    // accept PureValue. This way, a client of clobberize() can implement GCSE entirely using the
    // information that clobberize() passes to write() and def(). Other clients of clobberize() can
    // just ignore def() by using a NoOpClobberize functor.

    if (edgesUseStructure(graph, node))
        read(JSCell_structureID);
    
    // We allow the runtime to perform a stack scan at any time. We don't model which nodes get implemented
    // by calls into the runtime. For debugging we might replace the implementation of any node with a call
    // to the runtime, and that call may walk stack. Therefore, each node must read() anything that a stack
    // scan would read. That's what this does.
    for (InlineCallFrame* inlineCallFrame = node->origin.semantic.inlineCallFrame; inlineCallFrame; inlineCallFrame = inlineCallFrame->directCaller.inlineCallFrame) {
        if (inlineCallFrame->isClosureCall)
            read(AbstractHeap(Stack, inlineCallFrame->stackOffset + CallFrameSlot::callee));
        if (inlineCallFrame->isVarargs())
            read(AbstractHeap(Stack, inlineCallFrame->stackOffset + CallFrameSlot::argumentCount));
    }

    // We don't want to specifically account which nodes can read from the scope
    // when the debugger is enabled. It's helpful to just claim all nodes do.
    // Specifically, if a node allocates, this may call into the debugger's machinery.
    // The debugger's machinery is free to take a stack trace and try to read from
    // a scope which is expected to be flushed to the stack.
    if (graph.hasDebuggerEnabled()) {
        ASSERT(!node->origin.semantic.inlineCallFrame);
        read(AbstractHeap(Stack, graph.m_codeBlock->scopeRegister()));
    }
    
    switch (node->op()) {
    case JSConstant:
    case DoubleConstant:
    case Int52Constant:
        def(PureValue(node, node->constant()));
        return;

    case Identity:
    case IdentityWithProfile:
    case Phantom:
    case Check:
    case CheckVarargs:
    case ExtractOSREntryLocal:
    case CheckStructureImmediate:
        return;

    case ExtractCatchLocal:
        read(AbstractHeap(CatchLocals, node->catchOSREntryIndex()));
        return;

    case ClearCatchLocals:
        write(CatchLocals);
        return;
        
    case LazyJSConstant:
        // We should enable CSE of LazyJSConstant. It's a little annoying since LazyJSValue has
        // more bits than we currently have in PureValue.
        return;

    case CompareEqPtr:
        def(PureValue(node, node->cellOperand()->cell()));
        return;
        
    case ArithIMul:
    case ArithMin:
    case ArithMax:
    case ArithPow:
    case GetScope:
    case SkipScope:
    case GetGlobalObject:
    case StringCharCodeAt:
    case CompareStrictEq:
    case SameValue:
    case IsEmpty:
    case IsUndefined:
    case IsBoolean:
    case IsNumber:
    case NumberIsInteger:
    case IsObject:
    case IsTypedArrayView:
    case LogicalNot:
    case CheckInBounds:
    case DoubleRep:
    case ValueRep:
    case Int52Rep:
    case BooleanToNumber:
    case FiatInt52:
    case MakeRope:
    case StrCat:
    case ValueToInt32:
    case GetExecutable:
    case BottomValue:
    case TypeOf:
        def(PureValue(node));
        return;

    case GetGlobalThis:
        read(World);
        return;

    case AtomicsIsLockFree:
        if (node->child1().useKind() == Int32Use)
            def(PureValue(node));
        else {
            read(World);
            write(Heap);
        }
        return;
        
    case ArithUnary:
        if (node->child1().useKind() == DoubleRepUse)
            def(PureValue(node, static_cast<std::underlying_type<Arith::UnaryType>::type>(node->arithUnaryType())));
        else {
            read(World);
            write(Heap);
        }
        return;

    case ArithFRound:
    case ArithSqrt:
        if (node->child1().useKind() == DoubleRepUse)
            def(PureValue(node));
        else {
            read(World);
            write(Heap);
        }
        return;

    case ArithAbs:
        if (node->child1().useKind() == Int32Use || node->child1().useKind() == DoubleRepUse)
            def(PureValue(node));
        else {
            read(World);
            write(Heap);
        }
        return;

    case ArithClz32:
        if (node->child1().useKind() == Int32Use || node->child1().useKind() == KnownInt32Use)
            def(PureValue(node));
        else {
            read(World);
            write(Heap);
        }
        return;

    case ArithNegate:
        if (node->child1().useKind() == Int32Use
            || node->child1().useKind() == DoubleRepUse
            || node->child1().useKind() == Int52RepUse)
            def(PureValue(node));
        else {
            read(World);
            write(Heap);
        }
        return;

    case IsCellWithType:
        def(PureValue(node, node->queriedType()));
        return;

    case BitAnd:
    case BitOr:
    case BitXor:
    case BitLShift:
    case BitRShift:
    case BitURShift:
        if (node->child1().useKind() == UntypedUse || node->child2().useKind() == UntypedUse) {
            read(World);
            write(Heap);
            return;
        }
        def(PureValue(node));
        return;

    case ArithRandom:
        read(MathDotRandomState);
        write(MathDotRandomState);
        return;

    case GetEnumerableLength: {
        read(Heap);
        write(SideState);
        return;
    }

    case ToIndexString:
    case GetEnumeratorStructurePname:
    case GetEnumeratorGenericPname: {
        def(PureValue(node));
        return;
    }

    case HasIndexedProperty: {
        read(JSObject_butterfly);
        ArrayMode mode = node->arrayMode();
        switch (mode.type()) {
        case Array::ForceExit: {
            write(SideState);
            return;
        }
        case Array::Int32: {
            if (mode.isInBounds()) {
                read(Butterfly_publicLength);
                read(IndexedInt32Properties);
                def(HeapLocation(HasIndexedPropertyLoc, IndexedInt32Properties, node->child1(), node->child2()), LazyNode(node));
                return;
            }
            read(Heap);
            return;
        }
            
        case Array::Double: {
            if (mode.isInBounds()) {
                read(Butterfly_publicLength);
                read(IndexedDoubleProperties);
                def(HeapLocation(HasIndexedPropertyLoc, IndexedDoubleProperties, node->child1(), node->child2()), LazyNode(node));
                return;
            }
            read(Heap);
            return;
        }
            
        case Array::Contiguous: {
            if (mode.isInBounds()) {
                read(Butterfly_publicLength);
                read(IndexedContiguousProperties);
                def(HeapLocation(HasIndexedPropertyLoc, IndexedContiguousProperties, node->child1(), node->child2()), LazyNode(node));
                return;
            }
            read(Heap);
            return;
        }

        case Array::ArrayStorage: {
            if (mode.isInBounds()) {
                read(Butterfly_vectorLength);
                read(IndexedArrayStorageProperties);
                return;
            }
            read(Heap);
            return;
        }

        default: {
            read(World);
            write(Heap);
            return;
        }
        }
        RELEASE_ASSERT_NOT_REACHED();
        return;
    }

    case StringFromCharCode:
        switch (node->child1().useKind()) {
        case Int32Use:
            def(PureValue(node));
            return;
        case UntypedUse:
            read(World);
            write(Heap);
            return;
        default:
            DFG_CRASH(graph, node, "Bad use kind");
        }
        return;

    case ArithAdd:
    case ArithMod:
    case DoubleAsInt32:
    case UInt32ToNumber:
        def(PureValue(node, node->arithMode()));
        return;

    case ArithDiv:
    case ArithMul:
    case ArithSub:
        switch (node->binaryUseKind()) {
        case Int32Use:
        case Int52RepUse:
        case DoubleRepUse:
            def(PureValue(node, node->arithMode()));
            return;
        case UntypedUse:
            read(World);
            write(Heap);
            return;
        default:
            DFG_CRASH(graph, node, "Bad use kind");
        }

    case ArithRound:
    case ArithFloor:
    case ArithCeil:
    case ArithTrunc:
        if (node->child1().useKind() == DoubleRepUse)
            def(PureValue(node, static_cast<uintptr_t>(node->arithRoundingMode())));
        else {
            read(World);
            write(Heap);
        }
        return;

    case CheckCell:
        def(PureValue(CheckCell, AdjacencyList(AdjacencyList::Fixed, node->child1()), node->cellOperand()));
        return;

    case CheckNotEmpty:
        def(PureValue(CheckNotEmpty, AdjacencyList(AdjacencyList::Fixed, node->child1())));
        return;

    case AssertNotEmpty:
        write(SideState);
        return;

    case CheckStringIdent:
        def(PureValue(CheckStringIdent, AdjacencyList(AdjacencyList::Fixed, node->child1()), node->uidOperand()));
        return;

    case ConstantStoragePointer:
        def(PureValue(node, node->storagePointer()));
        return;

    case KillStack:
        write(AbstractHeap(Stack, node->unlinkedLocal()));
        return;
         
    case MovHint:
    case ZombieHint:
    case ExitOK:
    case Upsilon:
    case Phi:
    case PhantomLocal:
    case SetArgument:
    case Jump:
    case Branch:
    case Switch:
    case EntrySwitch:
    case ForceOSRExit:
    case CPUIntrinsic:
    case CheckBadCell:
    case Return:
    case Unreachable:
    case CheckTierUpInLoop:
    case CheckTierUpAtReturn:
    case CheckTierUpAndOSREnter:
    case LoopHint:
    case ProfileType:
    case ProfileControlFlow:
    case PutHint:
    case InitializeEntrypointArguments:
    case FilterCallLinkStatus:
    case FilterGetByIdStatus:
    case FilterPutByIdStatus:
    case FilterInByIdStatus:
        write(SideState);
        return;
        
    case StoreBarrier:
        read(JSCell_cellState);
        write(JSCell_cellState);
        return;
        
    case FencedStoreBarrier:
        read(Heap);
        write(JSCell_cellState);
        return;

    case CheckTraps:
        read(InternalState);
        write(InternalState);
        return;

    case InvalidationPoint:
        write(SideState);
        def(HeapLocation(InvalidationPointLoc, Watchpoint_fire), LazyNode(node));
        return;

    case Flush:
        read(AbstractHeap(Stack, node->local()));
        write(SideState);
        return;

    case NotifyWrite:
        write(Watchpoint_fire);
        write(SideState);
        return;

    case PushWithScope: {
        read(World);
        write(HeapObjectCount);
        return;
    }

    case CreateActivation: {
        SymbolTable* table = node->castOperand<SymbolTable*>();
        if (table->singletonScope()->isStillValid())
            write(Watchpoint_fire);
        read(HeapObjectCount);
        write(HeapObjectCount);
        return;
    }

    case CreateDirectArguments:
    case CreateScopedArguments:
    case CreateClonedArguments:
        read(Stack);
        read(HeapObjectCount);
        write(HeapObjectCount);
        return;

    case PhantomDirectArguments:
    case PhantomClonedArguments:
        // DFG backend requires that the locals that this reads are flushed. FTL backend can handle those
        // locals being promoted.
        if (!graph.m_plan.isFTL())
            read(Stack);
        
        // Even though it's phantom, it still has the property that one can't be replaced with another.
        read(HeapObjectCount);
        write(HeapObjectCount);
        return;

    case PhantomSpread:
    case PhantomNewArrayWithSpread:
    case PhantomNewArrayBuffer:
    case PhantomCreateRest:
        // Even though it's phantom, it still has the property that one can't be replaced with another.
        read(HeapObjectCount);
        write(HeapObjectCount);
        return;

    case CallObjectConstructor:
        read(HeapObjectCount);
        write(HeapObjectCount);
        return;

    case ToThis:
        read(MiscFields);
        read(HeapObjectCount);
        write(HeapObjectCount);
        return;

    case IsObjectOrNull:
        read(MiscFields);
        def(HeapLocation(IsObjectOrNullLoc, MiscFields, node->child1()), LazyNode(node));
        return;
        
    case IsFunction:
        read(MiscFields);
        def(HeapLocation(IsFunctionLoc, MiscFields, node->child1()), LazyNode(node));
        return;
        
    case MatchStructure:
        read(JSCell_structureID);
        return;

    case ArraySlice:
        read(MiscFields);
        read(JSCell_indexingType);
        read(JSCell_structureID);
        read(JSObject_butterfly);
        read(Butterfly_publicLength);
        read(IndexedDoubleProperties);
        read(IndexedInt32Properties);
        read(IndexedContiguousProperties);
        read(HeapObjectCount);
        write(HeapObjectCount);
        return;

    case ArrayIndexOf: {
        // FIXME: Should support a CSE rule.
        // https://bugs.webkit.org/show_bug.cgi?id=173173
        read(MiscFields);
        read(JSCell_indexingType);
        read(JSCell_structureID);
        read(JSObject_butterfly);
        read(Butterfly_publicLength);
        switch (node->arrayMode().type()) {
        case Array::Double:
            read(IndexedDoubleProperties);
            return;
        case Array::Int32:
            read(IndexedInt32Properties);
            return;
        case Array::Contiguous:
            read(IndexedContiguousProperties);
            return;
        default:
            RELEASE_ASSERT_NOT_REACHED();
            return;
        }
        return;
    }
        
    case GetById:
    case GetByIdFlush:
    case GetByIdWithThis:
    case GetByIdDirect:
    case GetByIdDirectFlush:
    case GetByValWithThis:
    case PutById:
    case PutByIdWithThis:
    case PutByValWithThis:
    case PutByIdFlush:
    case PutByIdDirect:
    case PutGetterById:
    case PutSetterById:
    case PutGetterSetterById:
    case PutGetterByVal:
    case PutSetterByVal:
    case DefineDataProperty:
    case DefineAccessorProperty:
    case DeleteById:
    case DeleteByVal:
    case ArrayPush:
    case ArrayPop:
    case Call:
    case DirectCall:
    case TailCallInlinedCaller:
    case DirectTailCallInlinedCaller:
    case Construct:
    case DirectConstruct:
    case CallVarargs:
    case CallForwardVarargs:
    case TailCallVarargsInlinedCaller:
    case TailCallForwardVarargsInlinedCaller:
    case ConstructVarargs:
    case ConstructForwardVarargs:
    case ToPrimitive:
    case InByVal:
    case InById:
    case HasOwnProperty:
    case ValueNegate:
    case ValueAdd:
    case SetFunctionName:
    case GetDynamicVar:
    case PutDynamicVar:
    case ResolveScopeForHoistingFuncDeclInEval:
    case ResolveScope:
    case ToObject:
    case HasGenericProperty:
    case HasStructureProperty:
    case GetPropertyEnumerator:
    case GetDirectPname:
    case InstanceOfCustom:
    case ToNumber:
    case NumberToStringWithRadix:
    case CreateThis:
    case InstanceOf:
<<<<<<< HEAD
=======
    case StringValueOf:
>>>>>>> 20415689
        read(World);
        write(Heap);
        return;

    case AtomicsAdd:
    case AtomicsAnd:
    case AtomicsCompareExchange:
    case AtomicsExchange:
    case AtomicsLoad:
    case AtomicsOr:
    case AtomicsStore:
    case AtomicsSub:
    case AtomicsXor: {
        unsigned numExtraArgs = numExtraAtomicsArgs(node->op());
        Edge storageEdge = graph.child(node, 2 + numExtraArgs);
        if (!storageEdge) {
            read(World);
            write(Heap);
            return;
        }
        read(TypedArrayProperties);
        read(MiscFields);
        write(TypedArrayProperties);
        return;
    }

    case CallEval:
        ASSERT(!node->origin.semantic.inlineCallFrame);
        read(AbstractHeap(Stack, graph.m_codeBlock->scopeRegister()));
        read(AbstractHeap(Stack, virtualRegisterForArgument(0)));
        read(World);
        write(Heap);
        return;

    case Throw:
    case ThrowStaticError:
    case TailCall:
    case DirectTailCall:
    case TailCallVarargs:
    case TailCallForwardVarargs:
        read(World);
        write(SideState);
        return;
        
    case GetGetter:
        read(GetterSetter_getter);
        def(HeapLocation(GetterLoc, GetterSetter_getter, node->child1()), LazyNode(node));
        return;
        
    case GetSetter:
        read(GetterSetter_setter);
        def(HeapLocation(SetterLoc, GetterSetter_setter, node->child1()), LazyNode(node));
        return;
        
    case GetCallee:
        read(AbstractHeap(Stack, CallFrameSlot::callee));
        def(HeapLocation(StackLoc, AbstractHeap(Stack, CallFrameSlot::callee)), LazyNode(node));
        return;

    case SetCallee:
        write(AbstractHeap(Stack, CallFrameSlot::callee));
        return;
        
    case GetArgumentCountIncludingThis: {
        auto heap = AbstractHeap(Stack, remapOperand(node->argumentsInlineCallFrame(), VirtualRegister(CallFrameSlot::argumentCount)));
        read(heap);
        def(HeapLocation(StackPayloadLoc, heap), LazyNode(node));
        return;
    }

    case SetArgumentCountIncludingThis:
        write(AbstractHeap(Stack, CallFrameSlot::argumentCount));
        return;

    case GetRestLength:
        read(Stack);
        return;
        
    case GetLocal:
        read(AbstractHeap(Stack, node->local()));
        def(HeapLocation(StackLoc, AbstractHeap(Stack, node->local())), LazyNode(node));
        return;
        
    case SetLocal:
        write(AbstractHeap(Stack, node->local()));
        def(HeapLocation(StackLoc, AbstractHeap(Stack, node->local())), LazyNode(node->child1().node()));
        return;
        
    case GetStack: {
        AbstractHeap heap(Stack, node->stackAccessData()->local);
        read(heap);
        def(HeapLocation(StackLoc, heap), LazyNode(node));
        return;
    }
        
    case PutStack: {
        AbstractHeap heap(Stack, node->stackAccessData()->local);
        write(heap);
        def(HeapLocation(StackLoc, heap), LazyNode(node->child1().node()));
        return;
    }
        
    case LoadVarargs: {
        read(World);
        write(Heap);
        LoadVarargsData* data = node->loadVarargsData();
        write(AbstractHeap(Stack, data->count.offset()));
        for (unsigned i = data->limit; i--;)
            write(AbstractHeap(Stack, data->start.offset() + static_cast<int>(i)));
        return;
    }
        
    case ForwardVarargs: {
        // We could be way more precise here.
        read(Stack);
        
        LoadVarargsData* data = node->loadVarargsData();
        write(AbstractHeap(Stack, data->count.offset()));
        for (unsigned i = data->limit; i--;)
            write(AbstractHeap(Stack, data->start.offset() + static_cast<int>(i)));
        return;
    }
        
    case GetByVal: {
        ArrayMode mode = node->arrayMode();
        LocationKind indexedPropertyLoc = indexedPropertyLocForResultType(node->result());
        switch (mode.type()) {
        case Array::SelectUsingPredictions:
        case Array::Unprofiled:
        case Array::SelectUsingArguments:
            // Assume the worst since we don't have profiling yet.
            read(World);
            write(Heap);
            return;
            
        case Array::ForceExit:
            write(SideState);
            return;
            
        case Array::Generic:
            read(World);
            write(Heap);
            return;
            
        case Array::String:
            if (mode.isOutOfBounds()) {
                read(World);
                write(Heap);
                return;
            }
            // This appears to read nothing because it's only reading immutable data.
            def(PureValue(graph, node, mode.asWord()));
            return;
            
        case Array::DirectArguments:
            if (mode.isInBounds()) {
                read(DirectArgumentsProperties);
                def(HeapLocation(indexedPropertyLoc, DirectArgumentsProperties, graph.varArgChild(node, 0), graph.varArgChild(node, 1)), LazyNode(node));
                return;
            }
            read(World);
            write(Heap);
            return;
            
        case Array::ScopedArguments:
            read(ScopeProperties);
            def(HeapLocation(indexedPropertyLoc, ScopeProperties, graph.varArgChild(node, 0), graph.varArgChild(node, 1)), LazyNode(node));
            return;
            
        case Array::Int32:
            if (mode.isInBounds()) {
                read(Butterfly_publicLength);
                read(IndexedInt32Properties);
                def(HeapLocation(indexedPropertyLoc, IndexedInt32Properties, graph.varArgChild(node, 0), graph.varArgChild(node, 1)), LazyNode(node));
                return;
            }
            read(World);
            write(Heap);
            return;
            
        case Array::Double:
            if (mode.isInBounds()) {
                read(Butterfly_publicLength);
                read(IndexedDoubleProperties);
                LocationKind kind = mode.isSaneChain() ? IndexedPropertyDoubleSaneChainLoc : IndexedPropertyDoubleLoc;
                def(HeapLocation(kind, IndexedDoubleProperties, graph.varArgChild(node, 0), graph.varArgChild(node, 1)), LazyNode(node));
                return;
            }
            read(World);
            write(Heap);
            return;
            
        case Array::Contiguous:
            if (mode.isInBounds()) {
                read(Butterfly_publicLength);
                read(IndexedContiguousProperties);
                def(HeapLocation(indexedPropertyLoc, IndexedContiguousProperties, graph.varArgChild(node, 0), graph.varArgChild(node, 1)), LazyNode(node));
                return;
            }
            read(World);
            write(Heap);
            return;

        case Array::Undecided:
            def(PureValue(graph, node));
            return;
            
        case Array::ArrayStorage:
        case Array::SlowPutArrayStorage:
            if (mode.isInBounds()) {
                read(Butterfly_vectorLength);
                read(IndexedArrayStorageProperties);
                return;
            }
            read(World);
            write(Heap);
            return;
            
        case Array::Int8Array:
        case Array::Int16Array:
        case Array::Int32Array:
        case Array::Uint8Array:
        case Array::Uint8ClampedArray:
        case Array::Uint16Array:
        case Array::Uint32Array:
        case Array::Float32Array:
        case Array::Float64Array:
            read(TypedArrayProperties);
            read(MiscFields);
            def(HeapLocation(indexedPropertyLoc, TypedArrayProperties, graph.varArgChild(node, 0), graph.varArgChild(node, 1)), LazyNode(node));
            return;
        // We should not get an AnyTypedArray in a GetByVal as AnyTypedArray is only created from intrinsics, which
        // are only added from Inline Caching a GetById.
        case Array::AnyTypedArray:
            DFG_CRASH(graph, node, "impossible array mode for get");
            return;
        }
        RELEASE_ASSERT_NOT_REACHED();
        return;
    }
        
    case GetMyArgumentByVal:
    case GetMyArgumentByValOutOfBounds: {
        read(Stack);
        // FIXME: It would be trivial to have a def here.
        // https://bugs.webkit.org/show_bug.cgi?id=143077
        return;
    }

    case PutByValDirect:
    case PutByVal:
    case PutByValAlias: {
        ArrayMode mode = node->arrayMode();
        Node* base = graph.varArgChild(node, 0).node();
        Node* index = graph.varArgChild(node, 1).node();
        Node* value = graph.varArgChild(node, 2).node();
        LocationKind indexedPropertyLoc = indexedPropertyLocForResultType(node->result());

        switch (mode.modeForPut().type()) {
        case Array::SelectUsingPredictions:
        case Array::SelectUsingArguments:
        case Array::Unprofiled:
        case Array::Undecided:
            // Assume the worst since we don't have profiling yet.
            read(World);
            write(Heap);
            return;
            
        case Array::ForceExit:
            write(SideState);
            return;
            
        case Array::Generic:
            read(World);
            write(Heap);
            return;
            
        case Array::Int32:
            if (node->arrayMode().isOutOfBounds()) {
                read(World);
                write(Heap);
                return;
            }
            read(Butterfly_publicLength);
            read(Butterfly_vectorLength);
            read(IndexedInt32Properties);
            write(IndexedInt32Properties);
            if (node->arrayMode().mayStoreToHole())
                write(Butterfly_publicLength);
            def(HeapLocation(indexedPropertyLoc, IndexedInt32Properties, base, index), LazyNode(value));
            return;
            
        case Array::Double:
            if (node->arrayMode().isOutOfBounds()) {
                read(World);
                write(Heap);
                return;
            }
            read(Butterfly_publicLength);
            read(Butterfly_vectorLength);
            read(IndexedDoubleProperties);
            write(IndexedDoubleProperties);
            if (node->arrayMode().mayStoreToHole())
                write(Butterfly_publicLength);
            def(HeapLocation(IndexedPropertyDoubleLoc, IndexedDoubleProperties, base, index), LazyNode(value));
            def(HeapLocation(IndexedPropertyDoubleSaneChainLoc, IndexedDoubleProperties, base, index), LazyNode(value));
            return;
            
        case Array::Contiguous:
            if (node->arrayMode().isOutOfBounds()) {
                read(World);
                write(Heap);
                return;
            }
            read(Butterfly_publicLength);
            read(Butterfly_vectorLength);
            read(IndexedContiguousProperties);
            write(IndexedContiguousProperties);
            if (node->arrayMode().mayStoreToHole())
                write(Butterfly_publicLength);
            def(HeapLocation(indexedPropertyLoc, IndexedContiguousProperties, base, index), LazyNode(value));
            return;
            
        case Array::ArrayStorage:
            if (node->arrayMode().isOutOfBounds()) {
                read(World);
                write(Heap);
                return;
            }
            read(Butterfly_publicLength);
            read(Butterfly_vectorLength);
            read(ArrayStorageProperties);
            write(ArrayStorageProperties);
            if (node->arrayMode().mayStoreToHole())
                write(Butterfly_publicLength);
            return;

        case Array::SlowPutArrayStorage:
            if (node->arrayMode().mayStoreToHole()) {
                read(World);
                write(Heap);
                return;
            }
            read(Butterfly_publicLength);
            read(Butterfly_vectorLength);
            read(ArrayStorageProperties);
            write(ArrayStorageProperties);
            return;

        case Array::Int8Array:
        case Array::Int16Array:
        case Array::Int32Array:
        case Array::Uint8Array:
        case Array::Uint8ClampedArray:
        case Array::Uint16Array:
        case Array::Uint32Array:
        case Array::Float32Array:
        case Array::Float64Array:
            read(MiscFields);
            write(TypedArrayProperties);
            // FIXME: We can't def() anything here because these operations truncate their inputs.
            // https://bugs.webkit.org/show_bug.cgi?id=134737
            return;
        case Array::AnyTypedArray:
        case Array::String:
        case Array::DirectArguments:
        case Array::ScopedArguments:
            DFG_CRASH(graph, node, "impossible array mode for put");
            return;
        }
        RELEASE_ASSERT_NOT_REACHED();
        return;
    }
        
    case CheckStructureOrEmpty:
    case CheckStructure:
        read(JSCell_structureID);
        return;

    case CheckArray:
        read(JSCell_indexingType);
        read(JSCell_typeInfoType);
        read(JSCell_structureID);
        return;

    case CheckTypeInfoFlags:
        read(JSCell_typeInfoFlags);
        def(HeapLocation(CheckTypeInfoFlagsLoc, JSCell_typeInfoFlags, node->child1()), LazyNode(node));
        return;

    case ParseInt:
        // Note: We would have eliminated a ParseInt that has just a single child as an Int32Use inside fixup.
        if (node->child1().useKind() == StringUse && (!node->child2() || node->child2().useKind() == Int32Use)) {
            def(PureValue(node));
            return;
        }

        read(World);
        write(Heap);
        return;

    case OverridesHasInstance:
        read(JSCell_typeInfoFlags);
        def(HeapLocation(OverridesHasInstanceLoc, JSCell_typeInfoFlags, node->child1()), LazyNode(node));
        return;

    case PutStructure:
        read(JSObject_butterfly);
        write(JSCell_structureID);
        write(JSCell_typeInfoType);
        write(JSCell_typeInfoFlags);
        write(JSCell_indexingType);
        return;
        
    case AllocatePropertyStorage:
    case ReallocatePropertyStorage:
        read(HeapObjectCount);
        write(HeapObjectCount);
        return;
        
    case NukeStructureAndSetButterfly:
        write(JSObject_butterfly);
        write(JSCell_structureID);
        def(HeapLocation(ButterflyLoc, JSObject_butterfly, node->child1()), LazyNode(node->child2().node()));
        return;
        
    case GetButterfly:
        read(JSObject_butterfly);
        def(HeapLocation(ButterflyLoc, JSObject_butterfly, node->child1()), LazyNode(node));
        return;

    case CheckSubClass:
        def(PureValue(node, node->classInfo()));
        return;

    case CallDOMGetter: {
        DOMJIT::CallDOMGetterSnippet* snippet = node->callDOMGetterData()->snippet;
        if (!snippet) {
            read(World);
            write(Heap);
            return;
        }
        DOMJIT::Effect effect = snippet->effect;
        if (effect.reads) {
            if (effect.reads == DOMJIT::HeapRange::top())
                read(World);
            else
                read(AbstractHeap(DOMState, effect.reads.rawRepresentation()));
        }
        if (effect.writes) {
            if (effect.writes == DOMJIT::HeapRange::top())
                write(Heap);
            else
                write(AbstractHeap(DOMState, effect.writes.rawRepresentation()));
        }
        if (effect.def != DOMJIT::HeapRange::top()) {
            DOMJIT::HeapRange range = effect.def;
            if (range == DOMJIT::HeapRange::none())
                def(PureValue(node, bitwise_cast<uintptr_t>(node->callDOMGetterData()->customAccessorGetter)));
            else {
                // Def with heap location. We do not include "GlobalObject" for that since this information is included in the base node.
                // We only see the DOMJIT getter here. So just including "base" is ok.
                def(HeapLocation(DOMStateLoc, AbstractHeap(DOMState, range.rawRepresentation()), node->child1()), LazyNode(node));
            }
        }
        return;
    }

    case CallDOM: {
        const DOMJIT::Signature* signature = node->signature();
        DOMJIT::Effect effect = signature->effect;
        if (effect.reads) {
            if (effect.reads == DOMJIT::HeapRange::top())
                read(World);
            else
                read(AbstractHeap(DOMState, effect.reads.rawRepresentation()));
        }
        if (effect.writes) {
            if (effect.writes == DOMJIT::HeapRange::top())
                write(Heap);
            else
                write(AbstractHeap(DOMState, effect.writes.rawRepresentation()));
        }
        ASSERT_WITH_MESSAGE(effect.def == DOMJIT::HeapRange::top(), "Currently, we do not accept any def for CallDOM.");
        return;
    }

    case Arrayify:
    case ArrayifyToStructure:
        read(JSCell_structureID);
        read(JSCell_indexingType);
        read(JSObject_butterfly);
        write(JSCell_structureID);
        write(JSCell_indexingType);
        write(JSObject_butterfly);
        write(Watchpoint_fire);
        return;
        
    case GetIndexedPropertyStorage:
        if (node->arrayMode().type() == Array::String) {
            def(PureValue(node, node->arrayMode().asWord()));
            return;
        }
        read(MiscFields);
        def(HeapLocation(IndexedPropertyStorageLoc, MiscFields, node->child1()), LazyNode(node));
        return;
        
    case GetTypedArrayByteOffset:
        read(MiscFields);
        def(HeapLocation(TypedArrayByteOffsetLoc, MiscFields, node->child1()), LazyNode(node));
        return;

    case GetPrototypeOf: {
        switch (node->child1().useKind()) {
        case ArrayUse:
        case FunctionUse:
        case FinalObjectUse:
            read(JSCell_structureID);
            read(JSObject_butterfly);
            read(NamedProperties); // Poly proto could load prototype from its slot.
            def(HeapLocation(PrototypeLoc, NamedProperties, node->child1()), LazyNode(node));
            return;
        default:
            read(World);
            write(Heap);
            return;
        }
    }
        
    case GetByOffset:
    case GetGetterSetterByOffset: {
        unsigned identifierNumber = node->storageAccessData().identifierNumber;
        AbstractHeap heap(NamedProperties, identifierNumber);
        read(heap);
        def(HeapLocation(NamedPropertyLoc, heap, node->child2()), LazyNode(node));
        return;
    }

    case TryGetById: {
        read(Heap);
        return;
    }

    case MultiGetByOffset: {
        read(JSCell_structureID);
        read(JSObject_butterfly);
        AbstractHeap heap(NamedProperties, node->multiGetByOffsetData().identifierNumber);
        read(heap);
        def(HeapLocation(NamedPropertyLoc, heap, node->child1()), LazyNode(node));
        return;
    }
        
    case MultiPutByOffset: {
        read(JSCell_structureID);
        read(JSObject_butterfly);
        AbstractHeap heap(NamedProperties, node->multiPutByOffsetData().identifierNumber);
        write(heap);
        if (node->multiPutByOffsetData().writesStructures())
            write(JSCell_structureID);
        if (node->multiPutByOffsetData().reallocatesStorage())
            write(JSObject_butterfly);
        def(HeapLocation(NamedPropertyLoc, heap, node->child1()), LazyNode(node->child2().node()));
        return;
    }
        
    case PutByOffset: {
        unsigned identifierNumber = node->storageAccessData().identifierNumber;
        AbstractHeap heap(NamedProperties, identifierNumber);
        write(heap);
        def(HeapLocation(NamedPropertyLoc, heap, node->child2()), LazyNode(node->child3().node()));
        return;
    }
        
    case GetArrayLength: {
        ArrayMode mode = node->arrayMode();
        switch (mode.type()) {
        case Array::Undecided:
        case Array::Int32:
        case Array::Double:
        case Array::Contiguous:
        case Array::ArrayStorage:
        case Array::SlowPutArrayStorage:
            read(Butterfly_publicLength);
            def(HeapLocation(ArrayLengthLoc, Butterfly_publicLength, node->child1()), LazyNode(node));
            return;
            
        case Array::String:
            def(PureValue(node, mode.asWord()));
            return;

        case Array::DirectArguments:
        case Array::ScopedArguments:
            read(MiscFields);
            def(HeapLocation(ArrayLengthLoc, MiscFields, node->child1()), LazyNode(node));
            return;

        default:
            ASSERT(mode.isSomeTypedArrayView());
            read(MiscFields);
            def(HeapLocation(ArrayLengthLoc, MiscFields, node->child1()), LazyNode(node));
            return;
        }
    }

    case GetVectorLength: {
        ArrayMode mode = node->arrayMode();
        switch (mode.type()) {
        case Array::ArrayStorage:
        case Array::SlowPutArrayStorage:
            read(Butterfly_vectorLength);
            def(HeapLocation(VectorLengthLoc, Butterfly_vectorLength, node->child1()), LazyNode(node));
            return;

        default:
            RELEASE_ASSERT_NOT_REACHED();
            return;
        }
    }
        
    case GetClosureVar:
        read(AbstractHeap(ScopeProperties, node->scopeOffset().offset()));
        def(HeapLocation(ClosureVariableLoc, AbstractHeap(ScopeProperties, node->scopeOffset().offset()), node->child1()), LazyNode(node));
        return;
        
    case PutClosureVar:
        write(AbstractHeap(ScopeProperties, node->scopeOffset().offset()));
        def(HeapLocation(ClosureVariableLoc, AbstractHeap(ScopeProperties, node->scopeOffset().offset()), node->child1()), LazyNode(node->child2().node()));
        return;

    case GetRegExpObjectLastIndex:
        read(RegExpObject_lastIndex);
        def(HeapLocation(RegExpObjectLastIndexLoc, RegExpObject_lastIndex, node->child1()), LazyNode(node));
        return;

    case SetRegExpObjectLastIndex:
        write(RegExpObject_lastIndex);
        def(HeapLocation(RegExpObjectLastIndexLoc, RegExpObject_lastIndex, node->child1()), LazyNode(node->child2().node()));
        return;

    case RecordRegExpCachedResult:
        write(RegExpState);
        return;
        
    case GetFromArguments: {
        AbstractHeap heap(DirectArgumentsProperties, node->capturedArgumentsOffset().offset());
        read(heap);
        def(HeapLocation(DirectArgumentsLoc, heap, node->child1()), LazyNode(node));
        return;
    }
        
    case PutToArguments: {
        AbstractHeap heap(DirectArgumentsProperties, node->capturedArgumentsOffset().offset());
        write(heap);
        def(HeapLocation(DirectArgumentsLoc, heap, node->child1()), LazyNode(node->child2().node()));
        return;
    }

    case GetArgument: {
        read(Stack);
        // FIXME: It would be trivial to have a def here.
        // https://bugs.webkit.org/show_bug.cgi?id=143077
        return;
    }
        
    case GetGlobalVar:
    case GetGlobalLexicalVariable:
        read(AbstractHeap(Absolute, node->variablePointer()));
        def(HeapLocation(GlobalVariableLoc, AbstractHeap(Absolute, node->variablePointer())), LazyNode(node));
        return;
        
    case PutGlobalVariable:
        write(AbstractHeap(Absolute, node->variablePointer()));
        def(HeapLocation(GlobalVariableLoc, AbstractHeap(Absolute, node->variablePointer())), LazyNode(node->child2().node()));
        return;

    case NewArrayWithSize:
        read(HeapObjectCount);
        write(HeapObjectCount);
        return;

    case NewTypedArray:
        switch (node->child1().useKind()) {
        case Int32Use:
            read(HeapObjectCount);
            write(HeapObjectCount);
            return;
        case UntypedUse:
            read(World);
            write(Heap);
            return;
        default:
            DFG_CRASH(graph, node, "Bad use kind");
        }
        break;

    case NewArrayWithSpread: {
        // This also reads from JSFixedArray's data store, but we don't have any way of describing that yet.
        read(HeapObjectCount);
        for (unsigned i = 0; i < node->numChildren(); i++) {
            Node* child = graph.varArgChild(node, i).node();
            if (child->op() == PhantomSpread) {
                read(Stack);
                break;
            }
        }
        write(HeapObjectCount);
        return;
    }

    case Spread: {
        if (node->child1()->op() == PhantomNewArrayBuffer) {
            read(MiscFields);
            return;
        }

        if (node->child1()->op() == PhantomCreateRest) {
            read(Stack);
            write(HeapObjectCount);
            return;
        }

        read(World);
        write(Heap);
        return;
    }

    case NewArray: {
        read(HeapObjectCount);
        write(HeapObjectCount);

        unsigned numElements = node->numChildren();

        def(HeapLocation(ArrayLengthLoc, Butterfly_publicLength, node),
            LazyNode(graph.freeze(jsNumber(numElements))));

        if (!numElements)
            return;

        AbstractHeap heap;
        LocationKind indexedPropertyLoc;
        switch (node->indexingType()) {
        case ALL_DOUBLE_INDEXING_TYPES:
            heap = IndexedDoubleProperties;
            indexedPropertyLoc = IndexedPropertyDoubleLoc;
            break;

        case ALL_INT32_INDEXING_TYPES:
            heap = IndexedInt32Properties;
            indexedPropertyLoc = IndexedPropertyJSLoc;
            break;

        case ALL_CONTIGUOUS_INDEXING_TYPES:
            heap = IndexedContiguousProperties;
            indexedPropertyLoc = IndexedPropertyJSLoc;
            break;

        default:
            return;
        }

        if (numElements < graph.m_uint32ValuesInUse.size()) {
            for (unsigned operandIdx = 0; operandIdx < numElements; ++operandIdx) {
                Edge use = graph.m_varArgChildren[node->firstChild() + operandIdx];
                def(HeapLocation(indexedPropertyLoc, heap, node, LazyNode(graph.freeze(jsNumber(operandIdx)))),
                    LazyNode(use.node()));
            }
        } else {
            for (uint32_t operandIdx : graph.m_uint32ValuesInUse) {
                if (operandIdx >= numElements)
                    continue;
                Edge use = graph.m_varArgChildren[node->firstChild() + operandIdx];
                // operandIdx comes from graph.m_uint32ValuesInUse and thus is guaranteed to be already frozen
                def(HeapLocation(indexedPropertyLoc, heap, node, LazyNode(graph.freeze(jsNumber(operandIdx)))),
                    LazyNode(use.node()));
            }
        }
        return;
    }

    case NewArrayBuffer: {
        read(HeapObjectCount);
        write(HeapObjectCount);

        auto* array = node->castOperand<JSImmutableButterfly*>();
        unsigned numElements = array->length();
        def(HeapLocation(ArrayLengthLoc, Butterfly_publicLength, node),
            LazyNode(graph.freeze(jsNumber(numElements))));

        AbstractHeap heap;
        LocationKind indexedPropertyLoc;
        NodeType op = JSConstant;
        switch (node->indexingType()) {
        case ALL_DOUBLE_INDEXING_TYPES:
            heap = IndexedDoubleProperties;
            indexedPropertyLoc = IndexedPropertyDoubleLoc;
            op = DoubleConstant;
            break;

        case ALL_INT32_INDEXING_TYPES:
            heap = IndexedInt32Properties;
            indexedPropertyLoc = IndexedPropertyJSLoc;
            break;

        case ALL_CONTIGUOUS_INDEXING_TYPES:
            heap = IndexedContiguousProperties;
            indexedPropertyLoc = IndexedPropertyJSLoc;
            break;

        default:
            return;
        }

        if (numElements < graph.m_uint32ValuesInUse.size()) {
            for (unsigned index = 0; index < numElements; ++index) {
                def(HeapLocation(indexedPropertyLoc, heap, node, LazyNode(graph.freeze(jsNumber(index)))),
                    LazyNode(graph.freeze(array->get(index)), op));
            }
        } else {
            Vector<uint32_t> possibleIndices;
            for (uint32_t index : graph.m_uint32ValuesInUse) {
                if (index >= numElements)
                    continue;
                possibleIndices.append(index);
            }
            for (uint32_t index : possibleIndices) {
                def(HeapLocation(indexedPropertyLoc, heap, node, LazyNode(graph.freeze(jsNumber(index)))),
                    LazyNode(graph.freeze(array->get(index)), op));
            }
        }
        return;
    }

    case CreateRest: {
        if (!graph.isWatchingHavingABadTimeWatchpoint(node)) {
            // This means we're already having a bad time.
            read(World);
            write(Heap);
            return;
        }
        read(Stack);
        read(HeapObjectCount);
        write(HeapObjectCount);
        return;
    }

    case ObjectCreate: {
        switch (node->child1().useKind()) {
        case ObjectUse:
            read(HeapObjectCount);
            write(HeapObjectCount);
            return;
        case UntypedUse:
            read(World);
            write(Heap);
            return;
        default:
            RELEASE_ASSERT_NOT_REACHED();
            return;
        }
    }


    case NewObject:
    case NewRegexp:
    case NewStringObject:
    case PhantomNewObject:
    case MaterializeNewObject:
    case PhantomNewFunction:
    case PhantomNewGeneratorFunction:
    case PhantomNewAsyncFunction:
    case PhantomNewAsyncGeneratorFunction:
    case PhantomCreateActivation:
    case MaterializeCreateActivation:
    case PhantomNewRegexp:
        read(HeapObjectCount);
        write(HeapObjectCount);
        return;

    case NewFunction:
    case NewGeneratorFunction:
    case NewAsyncGeneratorFunction:
    case NewAsyncFunction:
        if (node->castOperand<FunctionExecutable*>()->singletonFunction()->isStillValid())
            write(Watchpoint_fire);
        read(HeapObjectCount);
        write(HeapObjectCount);
        return;

    case RegExpExec:
    case RegExpTest:
        // Even if we've proven known input types as RegExpObject and String,
        // accessing lastIndex is effectful if it's a global regexp.
        read(World);
        write(Heap);
        return;

    case RegExpMatchFast:
        read(RegExpState);
        read(RegExpObject_lastIndex);
        write(RegExpState);
        write(RegExpObject_lastIndex);
        return;

    case RegExpExecNonGlobalOrSticky:
    case RegExpMatchFastGlobal:
        read(RegExpState);
        write(RegExpState);
        return;

    case StringReplace:
    case StringReplaceRegExp:
        if (node->child1().useKind() == StringUse
            && node->child2().useKind() == RegExpObjectUse
            && node->child3().useKind() == StringUse) {
            read(RegExpState);
            read(RegExpObject_lastIndex);
            write(RegExpState);
            write(RegExpObject_lastIndex);
            return;
        }
        read(World);
        write(Heap);
        return;

    case StringCharAt:
        if (node->arrayMode().isOutOfBounds()) {
            read(World);
            write(Heap);
            return;
        }
        def(PureValue(node));
        return;

    case CompareBelow:
    case CompareBelowEq:
        def(PureValue(node));
        return;
        
    case CompareEq:
    case CompareLess:
    case CompareLessEq:
    case CompareGreater:
    case CompareGreaterEq:
        if (node->isBinaryUseKind(StringUse)) {
            read(HeapObjectCount);
            write(HeapObjectCount);
            return;
        }

        if (node->isBinaryUseKind(UntypedUse)) {
            read(World);
            write(Heap);
            return;
        }

        def(PureValue(node));
        return;

    case ToString:
    case CallStringConstructor:
        switch (node->child1().useKind()) {
        case StringObjectUse:
        case StringOrStringObjectUse:
            // These don't def a pure value, unfortunately. I'll avoid load-eliminating these for
            // now.
            return;
            
        case CellUse:
        case UntypedUse:
            read(World);
            write(Heap);
            return;

        case Int32Use:
        case Int52RepUse:
        case DoubleRepUse:
        case NotCellUse:
            def(PureValue(node));
            return;
            
        default:
            RELEASE_ASSERT_NOT_REACHED();
            return;
        }
        
    case CountExecution:
    case SuperSamplerBegin:
    case SuperSamplerEnd:
        read(InternalState);
        write(InternalState);
        return;
        
    case LogShadowChickenPrologue:
    case LogShadowChickenTail:
        write(SideState);
        return;

    case MapHash:
        def(PureValue(node));
        return;

    case NormalizeMapKey:
        def(PureValue(node));
        return;

    case GetMapBucket: {
        Edge& mapEdge = node->child1();
        Edge& keyEdge = node->child2();
        AbstractHeapKind heap = (mapEdge.useKind() == MapObjectUse) ? JSMapFields : JSSetFields;
        read(heap);
        def(HeapLocation(MapBucketLoc, heap, mapEdge, keyEdge), LazyNode(node));
        return;
    }

    case GetMapBucketHead: {
        Edge& mapEdge = node->child1();
        AbstractHeapKind heap = (mapEdge.useKind() == MapObjectUse) ? JSMapFields : JSSetFields;
        read(heap);
        def(HeapLocation(MapBucketHeadLoc, heap, mapEdge), LazyNode(node));
        return;
    }

    case GetMapBucketNext: {
        AbstractHeapKind heap = (node->bucketOwnerType() == BucketOwnerType::Map) ? JSMapFields : JSSetFields;
        read(heap);
        Edge& bucketEdge = node->child1();
        def(HeapLocation(MapBucketNextLoc, heap, bucketEdge), LazyNode(node));
        return;
    }

    case LoadKeyFromMapBucket: {
        AbstractHeapKind heap = (node->bucketOwnerType() == BucketOwnerType::Map) ? JSMapFields : JSSetFields;
        read(heap);
        Edge& bucketEdge = node->child1();
        def(HeapLocation(MapBucketKeyLoc, heap, bucketEdge), LazyNode(node));
        return;
    }

    case LoadValueFromMapBucket: {
        AbstractHeapKind heap = (node->bucketOwnerType() == BucketOwnerType::Map) ? JSMapFields : JSSetFields;
        read(heap);
        Edge& bucketEdge = node->child1();
        def(HeapLocation(MapBucketValueLoc, heap, bucketEdge), LazyNode(node));
        return;
    }

    case WeakMapGet: {
        Edge& mapEdge = node->child1();
        Edge& keyEdge = node->child2();
        AbstractHeapKind heap = (mapEdge.useKind() == WeakMapObjectUse) ? JSWeakMapFields : JSWeakSetFields;
        read(heap);
        def(HeapLocation(WeakMapGetLoc, heap, mapEdge, keyEdge), LazyNode(node));
<<<<<<< HEAD
        return;
    }

    case SetAdd: {
        Edge& mapEdge = node->child1();
        Edge& keyEdge = node->child2();
        write(JSSetFields);
        def(HeapLocation(MapBucketLoc, JSSetFields, mapEdge, keyEdge), LazyNode(node));
        return;
    }

=======
        return;
    }

    case SetAdd: {
        Edge& mapEdge = node->child1();
        Edge& keyEdge = node->child2();
        write(JSSetFields);
        def(HeapLocation(MapBucketLoc, JSSetFields, mapEdge, keyEdge), LazyNode(node));
        return;
    }

>>>>>>> 20415689
    case MapSet: {
        Edge& mapEdge = graph.varArgChild(node, 0);
        Edge& keyEdge = graph.varArgChild(node, 1);
        write(JSMapFields);
        def(HeapLocation(MapBucketLoc, JSMapFields, mapEdge, keyEdge), LazyNode(node));
        return;
    }

    case WeakSetAdd: {
        Edge& mapEdge = node->child1();
        Edge& keyEdge = node->child2();
        write(JSWeakSetFields);
        def(HeapLocation(WeakMapGetLoc, JSWeakSetFields, mapEdge, keyEdge), LazyNode(keyEdge.node()));
        return;
    }

    case WeakMapSet: {
        Edge& mapEdge = graph.varArgChild(node, 0);
        Edge& keyEdge = graph.varArgChild(node, 1);
        Edge& valueEdge = graph.varArgChild(node, 2);
        write(JSWeakMapFields);
        def(HeapLocation(WeakMapGetLoc, JSWeakMapFields, mapEdge, keyEdge), LazyNode(valueEdge.node()));
        return;
    }

    case ExtractValueFromWeakMapGet:
        def(PureValue(node));
        return;

    case StringSlice:
        def(PureValue(node));
        return;

    case ToLowerCase:
        def(PureValue(node));
        return;

    case NumberToStringWithValidRadixConstant:
        def(PureValue(node, node->validRadixConstant()));
        return;

    case DataViewGetFloat:
    case DataViewGetInt: {
        read(MiscFields);
        read(TypedArrayProperties);
        LocationKind indexedPropertyLoc = indexedPropertyLocForResultType(node->result());
        def(HeapLocation(indexedPropertyLoc, AbstractHeap(TypedArrayProperties, node->dataViewData().asQuadWord),
            node->child1(), node->child2(), node->child3()), LazyNode(node));
        return;
    }

    case DataViewSet: {
        read(MiscFields);
        read(TypedArrayProperties);
        write(TypedArrayProperties);
        return;
    }

    case LastNodeType:
        RELEASE_ASSERT_NOT_REACHED();
        return;
    }
    
    DFG_CRASH(graph, node, toCString("Unrecognized node type: ", Graph::opName(node->op())).data());
}

class NoOpClobberize {
public:
    NoOpClobberize() { }
    template<typename... T>
    void operator()(T...) const { }
};

class CheckClobberize {
public:
    CheckClobberize()
        : m_result(false)
    {
    }
    
    template<typename... T>
    void operator()(T...) const { m_result = true; }
    
    bool result() const { return m_result; }
    
private:
    mutable bool m_result;
};

bool doesWrites(Graph&, Node*);

class AbstractHeapOverlaps {
public:
    AbstractHeapOverlaps(AbstractHeap heap)
        : m_heap(heap)
        , m_result(false)
    {
    }
    
    void operator()(AbstractHeap otherHeap) const
    {
        if (m_result)
            return;
        m_result = m_heap.overlaps(otherHeap);
    }
    
    bool result() const { return m_result; }

private:
    AbstractHeap m_heap;
    mutable bool m_result;
};

bool accessesOverlap(Graph&, Node*, AbstractHeap);
bool writesOverlap(Graph&, Node*, AbstractHeap);

bool clobbersHeap(Graph&, Node*);

// We would have used bind() for these, but because of the overlaoding that we are doing,
// it's quite a bit of clearer to just write this out the traditional way.

template<typename T>
class ReadMethodClobberize {
public:
    ReadMethodClobberize(T& value)
        : m_value(value)
    {
    }
    
    void operator()(AbstractHeap heap) const
    {
        m_value.read(heap);
    }
private:
    T& m_value;
};

template<typename T>
class WriteMethodClobberize {
public:
    WriteMethodClobberize(T& value)
        : m_value(value)
    {
    }
    
    void operator()(AbstractHeap heap) const
    {
        m_value.write(heap);
    }
private:
    T& m_value;
};

template<typename T>
class DefMethodClobberize {
public:
    DefMethodClobberize(T& value)
        : m_value(value)
    {
    }
    
    void operator()(PureValue value) const
    {
        m_value.def(value);
    }
    
    void operator()(HeapLocation location, LazyNode node) const
    {
        m_value.def(location, node);
    }

private:
    T& m_value;
};

template<typename Adaptor>
void clobberize(Graph& graph, Node* node, Adaptor& adaptor)
{
    ReadMethodClobberize<Adaptor> read(adaptor);
    WriteMethodClobberize<Adaptor> write(adaptor);
    DefMethodClobberize<Adaptor> def(adaptor);
    clobberize(graph, node, read, write, def);
}

} } // namespace JSC::DFG

#endif // ENABLE(DFG_JIT)<|MERGE_RESOLUTION|>--- conflicted
+++ resolved
@@ -652,10 +652,7 @@
     case NumberToStringWithRadix:
     case CreateThis:
     case InstanceOf:
-<<<<<<< HEAD
-=======
     case StringValueOf:
->>>>>>> 20415689
         read(World);
         write(Heap);
         return;
@@ -1708,7 +1705,6 @@
         AbstractHeapKind heap = (mapEdge.useKind() == WeakMapObjectUse) ? JSWeakMapFields : JSWeakSetFields;
         read(heap);
         def(HeapLocation(WeakMapGetLoc, heap, mapEdge, keyEdge), LazyNode(node));
-<<<<<<< HEAD
         return;
     }
 
@@ -1720,19 +1716,6 @@
         return;
     }
 
-=======
-        return;
-    }
-
-    case SetAdd: {
-        Edge& mapEdge = node->child1();
-        Edge& keyEdge = node->child2();
-        write(JSSetFields);
-        def(HeapLocation(MapBucketLoc, JSSetFields, mapEdge, keyEdge), LazyNode(node));
-        return;
-    }
-
->>>>>>> 20415689
     case MapSet: {
         Edge& mapEdge = graph.varArgChild(node, 0);
         Edge& keyEdge = graph.varArgChild(node, 1);
