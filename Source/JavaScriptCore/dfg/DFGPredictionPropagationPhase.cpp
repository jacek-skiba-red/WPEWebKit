--- conflicted
+++ resolved
@@ -757,13 +757,9 @@
         case CallDOMGetter:
         case GetDynamicVar:
         case GetPrototypeOf:
-<<<<<<< HEAD
-        case ExtractValueFromWeakMapGet: {
-=======
         case ExtractValueFromWeakMapGet: 
         case DataViewGetInt:
         case DataViewGetFloat: {
->>>>>>> 20415689
             setPrediction(m_currentNode->getHeapPrediction());
             break;
         }
@@ -830,10 +826,7 @@
             break;
         }
 
-<<<<<<< HEAD
-=======
         case StringValueOf:
->>>>>>> 20415689
         case StringSlice:
         case ToLowerCase:
             setPrediction(SpecString);
@@ -1236,11 +1229,8 @@
         case FilterPutByIdStatus:
         case FilterInByIdStatus:
         case ClearCatchLocals:
-<<<<<<< HEAD
-=======
         case DataViewSet:
         case InvalidationPoint:
->>>>>>> 20415689
             break;
             
         // This gets ignored because it only pretends to produce a value.
