--- conflicted
+++ resolved
@@ -249,7 +249,6 @@
 }
 
 JSCell* JIT_OPERATION operationObjectCreate(ExecState* exec, EncodedJSValue encodedPrototype)
-<<<<<<< HEAD
 {
     VM& vm = exec->vm();
     NativeCallFrameTracer tracer(&vm, exec);
@@ -278,43 +277,10 @@
 }
 
 JSCell* JIT_OPERATION operationCreateThis(ExecState* exec, JSObject* constructor, uint32_t inlineCapacity)
-=======
->>>>>>> 20415689
-{
-    VM& vm = exec->vm();
-    NativeCallFrameTracer tracer(&vm, exec);
-    auto scope = DECLARE_THROW_SCOPE(vm);
-<<<<<<< HEAD
-=======
-
-    JSValue prototype = JSValue::decode(encodedPrototype);
-
-    if (!prototype.isObject() && !prototype.isNull()) {
-        throwVMTypeError(exec, scope, "Object prototype may only be an Object or null."_s);
-        return nullptr;
-    }
-
-    if (prototype.isObject()) {
-        scope.release();
-        return constructEmptyObject(exec, asObject(prototype));
-    }
-    scope.release();
-    return constructEmptyObject(exec, exec->lexicalGlobalObject()->nullPrototypeObjectStructure());
-}
-
-JSCell* JIT_OPERATION operationObjectCreateObject(ExecState* exec, JSObject* prototype)
-{
-    VM& vm = exec->vm();
-    NativeCallFrameTracer tracer(&vm, exec);
-    return constructEmptyObject(exec, prototype);
-}
-
-JSCell* JIT_OPERATION operationCreateThis(ExecState* exec, JSObject* constructor, uint32_t inlineCapacity)
-{
-    VM& vm = exec->vm();
-    NativeCallFrameTracer tracer(&vm, exec);
-    auto scope = DECLARE_THROW_SCOPE(vm);
->>>>>>> 20415689
+{
+    VM& vm = exec->vm();
+    NativeCallFrameTracer tracer(&vm, exec);
+    auto scope = DECLARE_THROW_SCOPE(vm);
     if (constructor->type() == JSFunctionType && jsCast<JSFunction*>(constructor)->canUseAllocationProfile()) {
         auto rareData = jsCast<JSFunction*>(constructor)->ensureRareDataAndAllocationProfile(exec, inlineCapacity);
         RETURN_IF_EXCEPTION(scope, nullptr);
@@ -493,15 +459,9 @@
     JSValue op2 = JSValue::decode(encodedOp2);
 
     auto leftNumeric = op1.toNumeric(exec);
-<<<<<<< HEAD
     RETURN_IF_EXCEPTION(scope, encodedJSValue());
     auto rightNumeric = op2.toNumeric(exec);
     RETURN_IF_EXCEPTION(scope, encodedJSValue());
-=======
-    RETURN_IF_EXCEPTION(scope, encodedJSValue());
-    auto rightNumeric = op2.toNumeric(exec);
-    RETURN_IF_EXCEPTION(scope, encodedJSValue());
->>>>>>> 20415689
 
     if (WTF::holds_alternative<JSBigInt*>(leftNumeric) || WTF::holds_alternative<JSBigInt*>(rightNumeric)) {
         if (WTF::holds_alternative<JSBigInt*>(leftNumeric) && WTF::holds_alternative<JSBigInt*>(rightNumeric)) {
@@ -1157,7 +1117,6 @@
     SuperSamplerScope superSamplerScope(false);
 
     VM& vm = globalObject->vm();
-<<<<<<< HEAD
     NativeCallFrameTracer tracer(&vm, exec);
 
     auto scope = DECLARE_THROW_SCOPE(vm);
@@ -1186,36 +1145,6 @@
     VM& vm = globalObject->vm();
     NativeCallFrameTracer tracer(&vm, exec);
 
-=======
-    NativeCallFrameTracer tracer(&vm, exec);
-
-    auto scope = DECLARE_THROW_SCOPE(vm);
-
-    RegExpConstructor* regExpConstructor = globalObject->regExpConstructor();
-    String input = string->value(exec);
-    RETURN_IF_EXCEPTION(scope, { });
-
-    unsigned lastIndex = 0;
-    MatchResult result;
-    JSArray* array = createRegExpMatchesArray(vm, globalObject, string, input, regExp, lastIndex, result);
-    if (!array) {
-        ASSERT(!scope.exception());
-        return JSValue::encode(jsNull());
-    }
-
-    RETURN_IF_EXCEPTION(scope, { });
-    regExpConstructor->recordMatch(vm, regExp, string, result);
-    return JSValue::encode(array);
-}
-
-EncodedJSValue JIT_OPERATION operationRegExpMatchFastString(ExecState* exec, JSGlobalObject* globalObject, RegExpObject* regExpObject, JSString* argument)
-{
-    SuperSamplerScope superSamplerScope(false);
-
-    VM& vm = globalObject->vm();
-    NativeCallFrameTracer tracer(&vm, exec);
-
->>>>>>> 20415689
     if (!regExpObject->regExp()->global())
         return JSValue::encode(regExpObject->execInline(exec, globalObject, argument));
     return JSValue::encode(regExpObject->matchGlobal(exec, globalObject, argument));
@@ -2084,8 +2013,6 @@
     return string->value(exec).impl();
 }
 
-<<<<<<< HEAD
-=======
 JSString* JIT_OPERATION operationStringValueOf(ExecState* exec, EncodedJSValue encodedArgument)
 {
     VM& vm = exec->vm();
@@ -2104,7 +2031,6 @@
     return nullptr;
 }
 
->>>>>>> 20415689
 JSCell* JIT_OPERATION operationStringSubstr(ExecState* exec, JSCell* cell, int32_t from, int32_t span)
 {
     VM& vm = exec->vm();
