--- conflicted
+++ resolved
@@ -116,8 +116,6 @@
 };
 static_assert(sizeof(IndexingType) <= sizeof(unsigned), "");
 static_assert(sizeof(NewArrayBufferData) == sizeof(uint64_t), "");
-<<<<<<< HEAD
-=======
 
 struct DataViewData {
     union {
@@ -131,7 +129,6 @@
     };
 };
 static_assert(sizeof(DataViewData) == sizeof(uint64_t), "");
->>>>>>> 20415689
 
 struct BranchTarget {
     BranchTarget()
@@ -769,13 +766,8 @@
 
     void convertToCallDOM(Graph&);
 
-<<<<<<< HEAD
-    void convertToRegExpExecNonGlobalOrSticky(FrozenValue* regExp);
-    void convertToRegExpMatchFastGlobal(FrozenValue* regExp);
-=======
     void convertToRegExpExecNonGlobalOrStickyWithoutChecks(FrozenValue* regExp);
     void convertToRegExpMatchFastGlobalWithoutChecks(FrozenValue* regExp);
->>>>>>> 20415689
 
     void convertToSetRegExpObjectLastIndex()
     {
@@ -1689,11 +1681,8 @@
         case GetDynamicVar:
         case ExtractValueFromWeakMapGet:
         case ToThis:
-<<<<<<< HEAD
-=======
         case DataViewGetInt:
         case DataViewGetFloat:
->>>>>>> 20415689
             return true;
         default:
             return false;
