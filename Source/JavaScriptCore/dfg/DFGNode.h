/*
 * Copyright (C) 2011-2016 Apple Inc. All rights reserved.
 *
 * Redistribution and use in source and binary forms, with or without
 * modification, are permitted provided that the following conditions
 * are met:
 * 1. Redistributions of source code must retain the above copyright
 *    notice, this list of conditions and the following disclaimer.
 * 2. Redistributions in binary form must reproduce the above copyright
 *    notice, this list of conditions and the following disclaimer in the
 *    documentation and/or other materials provided with the distribution.
 *
 * THIS SOFTWARE IS PROVIDED BY APPLE INC. ``AS IS'' AND ANY
 * EXPRESS OR IMPLIED WARRANTIES, INCLUDING, BUT NOT LIMITED TO, THE
 * IMPLIED WARRANTIES OF MERCHANTABILITY AND FITNESS FOR A PARTICULAR
 * PURPOSE ARE DISCLAIMED.  IN NO EVENT SHALL APPLE INC. OR
 * CONTRIBUTORS BE LIABLE FOR ANY DIRECT, INDIRECT, INCIDENTAL, SPECIAL,
 * EXEMPLARY, OR CONSEQUENTIAL DAMAGES (INCLUDING, BUT NOT LIMITED TO,
 * PROCUREMENT OF SUBSTITUTE GOODS OR SERVICES; LOSS OF USE, DATA, OR
 * PROFITS; OR BUSINESS INTERRUPTION) HOWEVER CAUSED AND ON ANY THEORY
 * OF LIABILITY, WHETHER IN CONTRACT, STRICT LIABILITY, OR TORT
 * (INCLUDING NEGLIGENCE OR OTHERWISE) ARISING IN ANY WAY OUT OF THE USE
 * OF THIS SOFTWARE, EVEN IF ADVISED OF THE POSSIBILITY OF SUCH DAMAGE. 
 */

#ifndef DFGNode_h
#define DFGNode_h

#if ENABLE(DFG_JIT)

#include "BasicBlockLocation.h"
#include "CodeBlock.h"
#include "DFGAbstractValue.h"
#include "DFGAdjacencyList.h"
#include "DFGArithMode.h"
#include "DFGArrayMode.h"
#include "DFGCommon.h"
#include "DFGEpoch.h"
#include "DFGLazyJSValue.h"
#include "DFGMultiGetByOffsetData.h"
#include "DFGNodeFlags.h"
#include "DFGNodeOrigin.h"
#include "DFGNodeType.h"
#include "DFGObjectMaterializationData.h"
#include "DFGOpInfo.h"
#include "DFGTransition.h"
#include "DFGUseKind.h"
#include "DFGVariableAccessData.h"
#include "GetByIdVariant.h"
#include "JSCJSValue.h"
#include "Operands.h"
#include "PutByIdVariant.h"
#include "SpeculatedType.h"
#include "StructureSet.h"
#include "TypeLocation.h"
#include "ValueProfile.h"
#include <wtf/ListDump.h>

namespace JSC { namespace DFG {

class Graph;
class PromotedLocationDescriptor;
struct BasicBlock;

struct StorageAccessData {
    PropertyOffset offset;
    unsigned identifierNumber;

    // This needs to know the inferred type. For puts, this is necessary because we need to remember
    // what check is needed. For gets, this is necessary because otherwise AI might forget what type is
    // guaranteed.
    InferredType::Descriptor inferredType;
};

struct MultiPutByOffsetData {
    unsigned identifierNumber;
    Vector<PutByIdVariant, 2> variants;
    
    bool writesStructures() const;
    bool reallocatesStorage() const;
};

struct NewArrayBufferData {
    unsigned startConstant;
    unsigned numConstants;
    IndexingType indexingType;
};

struct BranchTarget {
    BranchTarget()
        : block(0)
        , count(PNaN)
    {
    }
    
    explicit BranchTarget(BasicBlock* block)
        : block(block)
        , count(PNaN)
    {
    }
    
    void setBytecodeIndex(unsigned bytecodeIndex)
    {
        block = bitwise_cast<BasicBlock*>(static_cast<uintptr_t>(bytecodeIndex));
    }
    unsigned bytecodeIndex() const { return bitwise_cast<uintptr_t>(block); }
    
    void dump(PrintStream&) const;
    
    BasicBlock* block;
    float count;
};

struct BranchData {
    static BranchData withBytecodeIndices(
        unsigned takenBytecodeIndex, unsigned notTakenBytecodeIndex)
    {
        BranchData result;
        result.taken.block = bitwise_cast<BasicBlock*>(static_cast<uintptr_t>(takenBytecodeIndex));
        result.notTaken.block = bitwise_cast<BasicBlock*>(static_cast<uintptr_t>(notTakenBytecodeIndex));
        return result;
    }
    
    unsigned takenBytecodeIndex() const { return taken.bytecodeIndex(); }
    unsigned notTakenBytecodeIndex() const { return notTaken.bytecodeIndex(); }
    
    BasicBlock*& forCondition(bool condition)
    {
        if (condition)
            return taken.block;
        return notTaken.block;
    }
    
    BranchTarget taken;
    BranchTarget notTaken;
};

// The SwitchData and associated data structures duplicate the information in
// JumpTable. The DFG may ultimately end up using the JumpTable, though it may
// instead decide to do something different - this is entirely up to the DFG.
// These data structures give the DFG a higher-level semantic description of
// what is going on, which will allow it to make the right decision.
//
// Note that there will never be multiple SwitchCases in SwitchData::cases that
// have the same SwitchCase::value, since the bytecode's JumpTables never have
// duplicates - since the JumpTable maps a value to a target. It's a
// one-to-many mapping. So we may have duplicate targets, but never duplicate
// values.
struct SwitchCase {
    SwitchCase()
    {
    }
    
    SwitchCase(LazyJSValue value, BasicBlock* target)
        : value(value)
        , target(target)
    {
    }
    
    static SwitchCase withBytecodeIndex(LazyJSValue value, unsigned bytecodeIndex)
    {
        SwitchCase result;
        result.value = value;
        result.target.setBytecodeIndex(bytecodeIndex);
        return result;
    }
    
    LazyJSValue value;
    BranchTarget target;
};

struct SwitchData {
    // Initializes most fields to obviously invalid values. Anyone
    // constructing this should make sure to initialize everything they
    // care about manually.
    SwitchData()
        : kind(static_cast<SwitchKind>(-1))
        , switchTableIndex(UINT_MAX)
        , didUseJumpTable(false)
    {
    }
    
    Vector<SwitchCase> cases;
    BranchTarget fallThrough;
    SwitchKind kind;
    unsigned switchTableIndex;
    bool didUseJumpTable;
};

struct CallVarargsData {
    int firstVarArgOffset;
};

struct LoadVarargsData {
    VirtualRegister start; // Local for the first element. This is the first actual argument, not this.
    VirtualRegister count; // Local for the count.
    VirtualRegister machineStart;
    VirtualRegister machineCount;
    unsigned offset; // Which array element to start with. Usually this is 0.
    unsigned mandatoryMinimum; // The number of elements on the stack that must be initialized; if the array is too short then the missing elements must get undefined. Does not include "this".
    unsigned limit; // Maximum number of elements to load. Includes "this".
};

struct StackAccessData {
    StackAccessData()
        : format(DeadFlush)
    {
    }
    
    StackAccessData(VirtualRegister local, FlushFormat format)
        : local(local)
        , format(format)
    {
    }
    
    VirtualRegister local;
    VirtualRegister machineLocal;
    FlushFormat format;
    
    FlushedAt flushedAt() { return FlushedAt(format, machineLocal); }
};

// === Node ===
//
// Node represents a single operation in the data flow graph.
struct Node {
    enum VarArgTag { VarArg };
    
    Node() { }
    
    Node(NodeType op, NodeOrigin nodeOrigin, const AdjacencyList& children)
        : origin(nodeOrigin)
        , children(children)
        , m_virtualRegister(VirtualRegister())
        , m_refCount(1)
        , m_prediction(SpecNone)
        , owner(nullptr)
    {
        m_misc.replacement = nullptr;
        setOpAndDefaultFlags(op);
    }
    
    // Construct a node with up to 3 children, no immediate value.
    Node(NodeType op, NodeOrigin nodeOrigin, Edge child1 = Edge(), Edge child2 = Edge(), Edge child3 = Edge())
        : origin(nodeOrigin)
        , children(AdjacencyList::Fixed, child1, child2, child3)
        , m_virtualRegister(VirtualRegister())
        , m_refCount(1)
        , m_prediction(SpecNone)
        , m_opInfo(0)
        , m_opInfo2(0)
        , owner(nullptr)
    {
        m_misc.replacement = nullptr;
        setOpAndDefaultFlags(op);
        ASSERT(!(m_flags & NodeHasVarArgs));
    }

    // Construct a node with up to 3 children, no immediate value.
    Node(NodeFlags result, NodeType op, NodeOrigin nodeOrigin, Edge child1 = Edge(), Edge child2 = Edge(), Edge child3 = Edge())
        : origin(nodeOrigin)
        , children(AdjacencyList::Fixed, child1, child2, child3)
        , m_virtualRegister(VirtualRegister())
        , m_refCount(1)
        , m_prediction(SpecNone)
        , m_opInfo(0)
        , m_opInfo2(0)
        , owner(nullptr)
    {
        m_misc.replacement = nullptr;
        setOpAndDefaultFlags(op);
        setResult(result);
        ASSERT(!(m_flags & NodeHasVarArgs));
    }

    // Construct a node with up to 3 children and an immediate value.
    Node(NodeType op, NodeOrigin nodeOrigin, OpInfo imm, Edge child1 = Edge(), Edge child2 = Edge(), Edge child3 = Edge())
        : origin(nodeOrigin)
        , children(AdjacencyList::Fixed, child1, child2, child3)
        , m_virtualRegister(VirtualRegister())
        , m_refCount(1)
        , m_prediction(SpecNone)
        , m_opInfo(imm.m_value)
        , m_opInfo2(0)
        , owner(nullptr)
    {
        m_misc.replacement = nullptr;
        setOpAndDefaultFlags(op);
        ASSERT(!(m_flags & NodeHasVarArgs));
    }

    // Construct a node with up to 3 children and an immediate value.
    Node(NodeFlags result, NodeType op, NodeOrigin nodeOrigin, OpInfo imm, Edge child1 = Edge(), Edge child2 = Edge(), Edge child3 = Edge())
        : origin(nodeOrigin)
        , children(AdjacencyList::Fixed, child1, child2, child3)
        , m_virtualRegister(VirtualRegister())
        , m_refCount(1)
        , m_prediction(SpecNone)
        , m_opInfo(imm.m_value)
        , m_opInfo2(0)
        , owner(nullptr)
    {
        m_misc.replacement = nullptr;
        setOpAndDefaultFlags(op);
        setResult(result);
        ASSERT(!(m_flags & NodeHasVarArgs));
    }

    // Construct a node with up to 3 children and two immediate values.
    Node(NodeType op, NodeOrigin nodeOrigin, OpInfo imm1, OpInfo imm2, Edge child1 = Edge(), Edge child2 = Edge(), Edge child3 = Edge())
        : origin(nodeOrigin)
        , children(AdjacencyList::Fixed, child1, child2, child3)
        , m_virtualRegister(VirtualRegister())
        , m_refCount(1)
        , m_prediction(SpecNone)
        , m_opInfo(imm1.m_value)
        , m_opInfo2(imm2.m_value)
        , owner(nullptr)
    {
        m_misc.replacement = nullptr;
        setOpAndDefaultFlags(op);
        ASSERT(!(m_flags & NodeHasVarArgs));
    }
    
    // Construct a node with a variable number of children and two immediate values.
    Node(VarArgTag, NodeType op, NodeOrigin nodeOrigin, OpInfo imm1, OpInfo imm2, unsigned firstChild, unsigned numChildren)
        : origin(nodeOrigin)
        , children(AdjacencyList::Variable, firstChild, numChildren)
        , m_virtualRegister(VirtualRegister())
        , m_refCount(1)
        , m_prediction(SpecNone)
        , m_opInfo(imm1.m_value)
        , m_opInfo2(imm2.m_value)
        , owner(nullptr)
    {
        m_misc.replacement = nullptr;
        setOpAndDefaultFlags(op);
        ASSERT(m_flags & NodeHasVarArgs);
    }
    
    NodeType op() const { return static_cast<NodeType>(m_op); }
    NodeFlags flags() const { return m_flags; }
    
    // This is not a fast method.
    unsigned index() const;
    
    void setOp(NodeType op)
    {
        m_op = op;
    }
    
    void setFlags(NodeFlags flags)
    {
        m_flags = flags;
    }
    
    bool mergeFlags(NodeFlags flags)
    {
        NodeFlags newFlags = m_flags | flags;
        if (newFlags == m_flags)
            return false;
        m_flags = newFlags;
        return true;
    }
    
    bool filterFlags(NodeFlags flags)
    {
        NodeFlags newFlags = m_flags & flags;
        if (newFlags == m_flags)
            return false;
        m_flags = newFlags;
        return true;
    }
    
    bool clearFlags(NodeFlags flags)
    {
        return filterFlags(~flags);
    }
    
    void setResult(NodeFlags result)
    {
        ASSERT(!(result & ~NodeResultMask));
        clearFlags(NodeResultMask);
        mergeFlags(result);
    }
    
    NodeFlags result() const
    {
        return flags() & NodeResultMask;
    }
    
    void setOpAndDefaultFlags(NodeType op)
    {
        m_op = op;
        m_flags = defaultFlags(op);
    }

    void remove();

    void convertToCheckStructure(StructureSet* set)
    {
        setOpAndDefaultFlags(CheckStructure);
        m_opInfo = bitwise_cast<uintptr_t>(set); 
    }

    void convertToCheckStructureImmediate(Node* structure)
    {
        ASSERT(op() == CheckStructure);
        m_op = CheckStructureImmediate;
        children.setChild1(Edge(structure, CellUse));
    }
    
    void replaceWith(Node* other)
    {
        remove();
        setReplacement(other);
    }

    void convertToIdentity();
    void convertToIdentityOn(Node*);

    bool mustGenerate()
    {
        return m_flags & NodeMustGenerate;
    }
    
    bool isConstant()
    {
        switch (op()) {
        case JSConstant:
        case DoubleConstant:
        case Int52Constant:
            return true;
        default:
            return false;
        }
    }
    
    bool hasConstant()
    {
        switch (op()) {
        case JSConstant:
        case DoubleConstant:
        case Int52Constant:
            return true;
            
        case PhantomDirectArguments:
        case PhantomClonedArguments:
            // These pretend to be the empty value constant for the benefit of the DFG backend, which
            // otherwise wouldn't take kindly to a node that doesn't compute a value.
            return true;
            
        default:
            return false;
        }
    }

    FrozenValue* constant()
    {
        ASSERT(hasConstant());
        
        if (op() == PhantomDirectArguments || op() == PhantomClonedArguments) {
            // These pretend to be the empty value constant for the benefit of the DFG backend, which
            // otherwise wouldn't take kindly to a node that doesn't compute a value.
            return FrozenValue::emptySingleton();
        }
        
        return bitwise_cast<FrozenValue*>(m_opInfo);
    }
    
    // Don't call this directly - use Graph::convertToConstant() instead!
    void convertToConstant(FrozenValue* value)
    {
        if (hasDoubleResult())
            m_op = DoubleConstant;
        else if (hasInt52Result())
            m_op = Int52Constant;
        else
            m_op = JSConstant;
        m_flags &= ~NodeMustGenerate;
        m_opInfo = bitwise_cast<uintptr_t>(value);
        children.reset();
    }

    void convertToLazyJSConstant(Graph&, LazyJSValue);
    
    void convertToConstantStoragePointer(void* pointer)
    {
        ASSERT(op() == GetIndexedPropertyStorage);
        m_op = ConstantStoragePointer;
        m_opInfo = bitwise_cast<uintptr_t>(pointer);
        children.reset();
    }
    
    void convertToGetLocalUnlinked(VirtualRegister local)
    {
        m_op = GetLocalUnlinked;
        m_flags &= ~NodeMustGenerate;
        m_opInfo = local.offset();
        m_opInfo2 = VirtualRegister().offset();
        children.reset();
    }
    
    void convertToPutStack(StackAccessData* data)
    {
        m_op = PutStack;
        m_flags |= NodeMustGenerate;
        m_opInfo = bitwise_cast<uintptr_t>(data);
        m_opInfo2 = 0;
    }
    
    void convertToGetStack(StackAccessData* data)
    {
        m_op = GetStack;
        m_flags &= ~NodeMustGenerate;
        m_opInfo = bitwise_cast<uintptr_t>(data);
        m_opInfo2 = 0;
        children.reset();
    }
    
    void convertToGetByOffset(StorageAccessData& data, Edge storage)
    {
        ASSERT(m_op == GetById || m_op == GetByIdFlush || m_op == MultiGetByOffset);
        m_opInfo = bitwise_cast<uintptr_t>(&data);
        children.setChild2(children.child1());
        children.child2().setUseKind(KnownCellUse);
        children.setChild1(storage);
        m_op = GetByOffset;
        m_flags &= ~NodeMustGenerate;
    }
    
    void convertToMultiGetByOffset(MultiGetByOffsetData* data)
    {
        ASSERT(m_op == GetById || m_op == GetByIdFlush);
        m_opInfo = bitwise_cast<intptr_t>(data);
        child1().setUseKind(CellUse);
        m_op = MultiGetByOffset;
        ASSERT(m_flags & NodeMustGenerate);
    }
    
    void convertToPutByOffset(StorageAccessData& data, Edge storage)
    {
        ASSERT(m_op == PutById || m_op == PutByIdDirect || m_op == PutByIdFlush || m_op == MultiPutByOffset);
        m_opInfo = bitwise_cast<uintptr_t>(&data);
        children.setChild3(children.child2());
        children.setChild2(children.child1());
        children.setChild1(storage);
        m_op = PutByOffset;
    }
    
    void convertToMultiPutByOffset(MultiPutByOffsetData* data)
    {
        ASSERT(m_op == PutById || m_op == PutByIdDirect || m_op == PutByIdFlush);
        m_opInfo = bitwise_cast<intptr_t>(data);
        m_op = MultiPutByOffset;
    }
    
    void convertToPutHint(const PromotedLocationDescriptor&, Node* base, Node* value);
    
    void convertToPutByOffsetHint();
    void convertToPutStructureHint(Node* structure);
    void convertToPutClosureVarHint();
    
    void convertToPhantomNewObject()
    {
        ASSERT(m_op == NewObject || m_op == MaterializeNewObject);
        m_op = PhantomNewObject;
        m_flags &= ~NodeHasVarArgs;
        m_flags |= NodeMustGenerate;
        m_opInfo = 0;
        m_opInfo2 = 0;
        children = AdjacencyList();
    }

    void convertToPhantomNewFunction()
    {
        ASSERT(m_op == NewFunction || m_op == NewGeneratorFunction);
        m_op = PhantomNewFunction;
        m_flags |= NodeMustGenerate;
        m_opInfo = 0;
        m_opInfo2 = 0;
        children = AdjacencyList();
    }

    void convertToPhantomNewGeneratorFunction()
    {
        ASSERT(m_op == NewGeneratorFunction);
        m_op = PhantomNewGeneratorFunction;
        m_flags |= NodeMustGenerate;
        m_opInfo = 0;
        m_opInfo2 = 0;
        children = AdjacencyList();
    }

    void convertToPhantomCreateActivation()
    {
        ASSERT(m_op == CreateActivation || m_op == MaterializeCreateActivation);
        m_op = PhantomCreateActivation;
        m_flags &= ~NodeHasVarArgs;
        m_flags |= NodeMustGenerate;
        m_opInfo = 0;
        m_opInfo2 = 0;
        children = AdjacencyList();
    }

    void convertPhantomToPhantomLocal()
    {
        ASSERT(m_op == Phantom && (child1()->op() == Phi || child1()->op() == SetLocal || child1()->op() == SetArgument));
        m_op = PhantomLocal;
        m_opInfo = child1()->m_opInfo; // Copy the variableAccessData.
        children.setChild1(Edge());
    }
    
    void convertFlushToPhantomLocal()
    {
        ASSERT(m_op == Flush);
        m_op = PhantomLocal;
        children = AdjacencyList();
    }
    
    void convertToGetLocal(VariableAccessData* variable, Node* phi)
    {
        ASSERT(m_op == GetLocalUnlinked);
        m_op = GetLocal;
        m_opInfo = bitwise_cast<uintptr_t>(variable);
        m_opInfo2 = 0;
        children.setChild1(Edge(phi));
    }
    
    void convertToToString()
    {
        ASSERT(m_op == ToPrimitive);
        m_op = ToString;
    }

    void convertToArithSqrt()
    {
        ASSERT(m_op == ArithPow);
        child2() = Edge();
        m_op = ArithSqrt;
    }

    void convertToArithNegate()
    {
        ASSERT(m_op == ArithAbs && child1().useKind() == Int32Use);
        m_op = ArithNegate;
    }
    
    JSValue asJSValue()
    {
        return constant()->value();
    }
     
    bool isInt32Constant()
    {
        return isConstant() && constant()->value().isInt32();
    }
     
    int32_t asInt32()
    {
        return asJSValue().asInt32();
    }
     
    uint32_t asUInt32()
    {
        return asInt32();
    }
     
    bool isDoubleConstant()
    {
        return isConstant() && constant()->value().isDouble();
    }
     
    bool isNumberConstant()
    {
        return isConstant() && constant()->value().isNumber();
    }
    
    double asNumber()
    {
        return asJSValue().asNumber();
    }
     
    bool isAnyIntConstant()
    {
        return isConstant() && constant()->value().isAnyInt();
    }
     
    int64_t asAnyInt()
    {
        return asJSValue().asAnyInt();
    }
     
    bool isBooleanConstant()
    {
        return isConstant() && constant()->value().isBoolean();
    }
     
    bool asBoolean()
    {
        return constant()->value().asBoolean();
    }

    bool isUndefinedOrNullConstant()
    {
        return isConstant() && constant()->value().isUndefinedOrNull();
    }

    bool isCellConstant()
    {
        return isConstant() && constant()->value() && constant()->value().isCell();
    }
     
    JSCell* asCell()
    {
        return constant()->value().asCell();
    }
     
    template<typename T>
    T dynamicCastConstant()
    {
        if (!isCellConstant())
            return nullptr;
        return jsDynamicCast<T>(asCell());
    }
    
    template<typename T>
    T castConstant()
    {
        T result = dynamicCastConstant<T>();
        RELEASE_ASSERT(result);
        return result;
    }

    bool hasLazyJSValue()
    {
        return op() == LazyJSConstant;
    }

    LazyJSValue lazyJSValue()
    {
        ASSERT(hasLazyJSValue());
        return *bitwise_cast<LazyJSValue*>(m_opInfo);
    }

    String tryGetString(Graph&);

    JSValue initializationValueForActivation() const
    {
        ASSERT(op() == CreateActivation);
        return bitwise_cast<FrozenValue*>(m_opInfo2)->value();
    }
     
    bool containsMovHint()
    {
        switch (op()) {
        case MovHint:
        case ZombieHint:
            return true;
        default:
            return false;
        }
    }
    
    bool hasVariableAccessData(Graph&);
    bool hasLocal(Graph& graph)
    {
        return hasVariableAccessData(graph);
    }
    
    // This is useful for debugging code, where a node that should have a variable
    // access data doesn't have one because it hasn't been initialized yet.
    VariableAccessData* tryGetVariableAccessData()
    {
        VariableAccessData* result = reinterpret_cast<VariableAccessData*>(m_opInfo);
        if (!result)
            return 0;
        return result->find();
    }
    
    VariableAccessData* variableAccessData()
    {
        return reinterpret_cast<VariableAccessData*>(m_opInfo)->find();
    }
    
    VirtualRegister local()
    {
        return variableAccessData()->local();
    }
    
    VirtualRegister machineLocal()
    {
        return variableAccessData()->machineLocal();
    }
    
    bool hasUnlinkedLocal()
    {
        switch (op()) {
        case GetLocalUnlinked:
        case ExtractOSREntryLocal:
        case MovHint:
        case ZombieHint:
        case KillStack:
            return true;
        default:
            return false;
        }
    }
    
    VirtualRegister unlinkedLocal()
    {
        ASSERT(hasUnlinkedLocal());
        return static_cast<VirtualRegister>(m_opInfo);
    }
    
    bool hasUnlinkedMachineLocal()
    {
        return op() == GetLocalUnlinked;
    }
    
    void setUnlinkedMachineLocal(VirtualRegister reg)
    {
        ASSERT(hasUnlinkedMachineLocal());
        m_opInfo2 = reg.offset();
    }
    
    VirtualRegister unlinkedMachineLocal()
    {
        ASSERT(hasUnlinkedMachineLocal());
        return VirtualRegister(m_opInfo2);
    }
    
    bool hasStackAccessData()
    {
        switch (op()) {
        case PutStack:
        case GetStack:
            return true;
        default:
            return false;
        }
    }
    
    StackAccessData* stackAccessData()
    {
        ASSERT(hasStackAccessData());
        return bitwise_cast<StackAccessData*>(m_opInfo);
    }
    
    bool hasPhi()
    {
        return op() == Upsilon;
    }
    
    Node* phi()
    {
        ASSERT(hasPhi());
        return bitwise_cast<Node*>(m_opInfo);
    }

    bool isStoreBarrier()
    {
        return op() == StoreBarrier;
    }

    bool hasIdentifier()
    {
        switch (op()) {
        case TryGetById:
        case GetById:
        case GetByIdFlush:
        case PutById:
        case PutByIdFlush:
        case PutByIdDirect:
        case PutGetterById:
        case PutSetterById:
        case PutGetterSetterById:
        case DeleteById:
        case GetDynamicVar:
        case PutDynamicVar:
        case ResolveScope:
            return true;
        default:
            return false;
        }
    }

    unsigned identifierNumber()
    {
        ASSERT(hasIdentifier());
        return m_opInfo;
    }

    bool hasGetPutInfo()
    {
        switch (op()) {
        case GetDynamicVar:
        case PutDynamicVar:
            return true;
        default:
            return false;
        }
    }

    unsigned getPutInfo()
    {
        ASSERT(hasGetPutInfo());
        return m_opInfo2;
    }

    bool hasAccessorAttributes()
    {
        switch (op()) {
        case PutGetterById:
        case PutSetterById:
        case PutGetterSetterById:
        case PutGetterByVal:
        case PutSetterByVal:
            return true;
        default:
            return false;
        }
    }

    int32_t accessorAttributes()
    {
        ASSERT(hasAccessorAttributes());
        switch (op()) {
        case PutGetterById:
        case PutSetterById:
        case PutGetterSetterById:
            return m_opInfo2;
        case PutGetterByVal:
        case PutSetterByVal:
            return m_opInfo;
        default:
            RELEASE_ASSERT_NOT_REACHED();
            return 0;
        }
    }
    
    bool hasPromotedLocationDescriptor()
    {
        return op() == PutHint;
    }
    
    PromotedLocationDescriptor promotedLocationDescriptor();
    
    // This corrects the arithmetic node flags, so that irrelevant bits are
    // ignored. In particular, anything other than ArithMul does not need
    // to know if it can speculate on negative zero.
    NodeFlags arithNodeFlags()
    {
        NodeFlags result = m_flags & NodeArithFlagsMask;
        if (op() == ArithMul || op() == ArithDiv || op() == ArithMod || op() == ArithNegate || op() == ArithPow || op() == ArithRound || op() == ArithFloor || op() == ArithCeil || op() == ArithTrunc || op() == DoubleAsInt32)
            return result;
        return result & ~NodeBytecodeNeedsNegZero;
    }

    bool mayHaveNonIntResult()
    {
        return m_flags & NodeMayHaveNonIntResult;
    }

    bool hasConstantBuffer()
    {
        return op() == NewArrayBuffer;
    }
    
    NewArrayBufferData* newArrayBufferData()
    {
        ASSERT(hasConstantBuffer());
        return reinterpret_cast<NewArrayBufferData*>(m_opInfo);
    }
    
    unsigned startConstant()
    {
        return newArrayBufferData()->startConstant;
    }
    
    unsigned numConstants()
    {
        return newArrayBufferData()->numConstants;
    }
    
    bool hasIndexingType()
    {
        switch (op()) {
        case NewArray:
        case NewArrayWithSize:
        case NewArrayBuffer:
            return true;
        default:
            return false;
        }
    }

    // Return the indexing type that an array allocation *wants* to use. It may end up using a different
    // type if we're having a bad time. You can determine the actual indexing type by asking the global
    // object:
    //
    //     m_graph.globalObjectFor(node->origin.semantic)->arrayStructureForIndexingTypeDuringAllocation(node->indexingType())
    //
    // This will give you a Structure*, and that will have some indexing type that may be different from
    // the this one.
    IndexingType indexingType()
    {
        ASSERT(hasIndexingType());
        if (op() == NewArrayBuffer)
            return newArrayBufferData()->indexingType;
        return m_opInfo;
    }
    
    bool hasTypedArrayType()
    {
        switch (op()) {
        case NewTypedArray:
            return true;
        default:
            return false;
        }
    }
    
    TypedArrayType typedArrayType()
    {
        ASSERT(hasTypedArrayType());
        TypedArrayType result = static_cast<TypedArrayType>(m_opInfo);
        ASSERT(isTypedView(result));
        return result;
    }
    
    bool hasInlineCapacity()
    {
        return op() == CreateThis;
    }

    unsigned inlineCapacity()
    {
        ASSERT(hasInlineCapacity());
        return m_opInfo;
    }

    void setIndexingType(IndexingType indexingType)
    {
        ASSERT(hasIndexingType());
        m_opInfo = indexingType;
    }
    
    // FIXME: We really should be able to inline code that uses NewRegexp. That means
    // using something other than the index into the CodeBlock here.
    // https://bugs.webkit.org/show_bug.cgi?id=154808
    bool hasRegexpIndex()
    {
        return op() == NewRegexp;
    }
    
    unsigned regexpIndex()
    {
        ASSERT(hasRegexpIndex());
        return m_opInfo;
    }
    
    bool hasScopeOffset()
    {
        return op() == GetClosureVar || op() == PutClosureVar;
    }

    ScopeOffset scopeOffset()
    {
        ASSERT(hasScopeOffset());
        return ScopeOffset(m_opInfo);
    }
    
    bool hasDirectArgumentsOffset()
    {
        return op() == GetFromArguments || op() == PutToArguments;
    }
    
    DirectArgumentsOffset capturedArgumentsOffset()
    {
        ASSERT(hasDirectArgumentsOffset());
        return DirectArgumentsOffset(m_opInfo);
    }
    
    bool hasRegisterPointer()
    {
        return op() == GetGlobalVar || op() == GetGlobalLexicalVariable || op() == PutGlobalVariable;
    }
    
    WriteBarrier<Unknown>* variablePointer()
    {
        return bitwise_cast<WriteBarrier<Unknown>*>(m_opInfo);
    }
    
    bool hasCallVarargsData()
    {
        switch (op()) {
        case CallVarargs:
        case CallForwardVarargs:
        case TailCallVarargs:
        case TailCallForwardVarargs:
        case TailCallVarargsInlinedCaller:
        case TailCallForwardVarargsInlinedCaller:
        case ConstructVarargs:
        case ConstructForwardVarargs:
            return true;
        default:
            return false;
        }
    }
    
    CallVarargsData* callVarargsData()
    {
        ASSERT(hasCallVarargsData());
        return bitwise_cast<CallVarargsData*>(m_opInfo);
    }
    
    bool hasLoadVarargsData()
    {
        return op() == LoadVarargs || op() == ForwardVarargs;
    }
    
    LoadVarargsData* loadVarargsData()
    {
        ASSERT(hasLoadVarargsData());
        return bitwise_cast<LoadVarargsData*>(m_opInfo);
    }
    
    bool hasResult()
    {
        return !!result();
    }

    bool hasInt32Result()
    {
        return result() == NodeResultInt32;
    }
    
    bool hasInt52Result()
    {
        return result() == NodeResultInt52;
    }
    
    bool hasNumberResult()
    {
        return result() == NodeResultNumber;
    }
    
    bool hasDoubleResult()
    {
        return result() == NodeResultDouble;
    }
    
    bool hasJSResult()
    {
        return result() == NodeResultJS;
    }
    
    bool hasBooleanResult()
    {
        return result() == NodeResultBoolean;
    }

    bool hasStorageResult()
    {
        return result() == NodeResultStorage;
    }
    
    UseKind defaultUseKind()
    {
        return useKindForResult(result());
    }
    
    Edge defaultEdge()
    {
        return Edge(this, defaultUseKind());
    }

    bool isJump()
    {
        return op() == Jump;
    }

    bool isBranch()
    {
        return op() == Branch;
    }
    
    bool isSwitch()
    {
        return op() == Switch;
    }

    bool isTerminal()
    {
        switch (op()) {
        case Jump:
        case Branch:
        case Switch:
        case Return:
        case TailCall:
        case TailCallVarargs:
        case TailCallForwardVarargs:
        case Unreachable:
            return true;
        default:
            return false;
        }
    }

    bool isFunctionTerminal()
    {
        if (isTerminal() && !numSuccessors())
            return true;

        return false;
    }

    unsigned targetBytecodeOffsetDuringParsing()
    {
        ASSERT(isJump());
        return m_opInfo;
    }

    BasicBlock*& targetBlock()
    {
        ASSERT(isJump());
        return *bitwise_cast<BasicBlock**>(&m_opInfo);
    }
    
    BranchData* branchData()
    {
        ASSERT(isBranch());
        return bitwise_cast<BranchData*>(m_opInfo);
    }
    
    SwitchData* switchData()
    {
        ASSERT(isSwitch());
        return bitwise_cast<SwitchData*>(m_opInfo);
    }
    
    unsigned numSuccessors()
    {
        switch (op()) {
        case Jump:
            return 1;
        case Branch:
            return 2;
        case Switch:
            return switchData()->cases.size() + 1;
        default:
            return 0;
        }
    }
    
    BasicBlock*& successor(unsigned index)
    {
        if (isSwitch()) {
            if (index < switchData()->cases.size())
                return switchData()->cases[index].target.block;
            RELEASE_ASSERT(index == switchData()->cases.size());
            return switchData()->fallThrough.block;
        }
        switch (index) {
        case 0:
            if (isJump())
                return targetBlock();
            return branchData()->taken.block;
        case 1:
            return branchData()->notTaken.block;
        default:
            RELEASE_ASSERT_NOT_REACHED();
            return targetBlock();
        }
    }
    
    class SuccessorsIterable {
    public:
        SuccessorsIterable()
            : m_terminal(nullptr)
        {
        }
        
        SuccessorsIterable(Node* terminal)
            : m_terminal(terminal)
        {
        }
        
        class iterator {
        public:
            iterator()
                : m_terminal(nullptr)
                , m_index(UINT_MAX)
            {
            }
            
            iterator(Node* terminal, unsigned index)
                : m_terminal(terminal)
                , m_index(index)
            {
            }
            
            BasicBlock* operator*()
            {
                return m_terminal->successor(m_index);
            }
            
            iterator& operator++()
            {
                m_index++;
                return *this;
            }
            
            bool operator==(const iterator& other) const
            {
                return m_index == other.m_index;
            }
            
            bool operator!=(const iterator& other) const
            {
                return !(*this == other);
            }
        private:
            Node* m_terminal;
            unsigned m_index;
        };
        
        iterator begin()
        {
            return iterator(m_terminal, 0);
        }
        
        iterator end()
        {
            return iterator(m_terminal, m_terminal->numSuccessors());
        }

        size_t size() const { return m_terminal->numSuccessors(); }
        BasicBlock* at(size_t index) const { return m_terminal->successor(index); }
        BasicBlock* operator[](size_t index) const { return at(index); }
        
    private:
        Node* m_terminal;
    };
    
    SuccessorsIterable successors()
    {
        return SuccessorsIterable(this);
    }
    
    BasicBlock*& successorForCondition(bool condition)
    {
        return branchData()->forCondition(condition);
    }
    
    bool hasHeapPrediction()
    {
        switch (op()) {
        case ArithRound:
        case ArithFloor:
        case ArithCeil:
        case ArithTrunc:
        case GetDirectPname:
        case GetById:
        case GetByIdFlush:
        case GetByVal:
        case Call:
        case TailCallInlinedCaller:
        case Construct:
        case CallVarargs:
        case TailCallVarargsInlinedCaller:
        case ConstructVarargs:
        case CallForwardVarargs:
        case TailCallForwardVarargsInlinedCaller:
        case GetByOffset:
        case MultiGetByOffset:
        case GetClosureVar:
        case GetFromArguments:
        case ArrayPop:
        case ArrayPush:
        case RegExpExec:
        case RegExpTest:
        case GetGlobalVar:
        case GetGlobalLexicalVariable:
        case StringReplace:
        case StringReplaceRegExp:
            return true;
        default:
            return false;
        }
    }
    
    SpeculatedType getHeapPrediction()
    {
        ASSERT(hasHeapPrediction());
        return static_cast<SpeculatedType>(m_opInfo2);
    }

    void setHeapPrediction(SpeculatedType prediction)
    {
        ASSERT(hasHeapPrediction());
        m_opInfo2 = prediction;
    }
    
    bool hasCellOperand()
    {
        switch (op()) {
        case CheckCell:
        case OverridesHasInstance:
        case NewFunction:
        case NewGeneratorFunction:
        case CreateActivation:
        case MaterializeCreateActivation:
            return true;
        default:
            return false;
        }
    }

    FrozenValue* cellOperand()
    {
        ASSERT(hasCellOperand());
        return reinterpret_cast<FrozenValue*>(m_opInfo);
    }
    
    template<typename T>
    T castOperand()
    {
        return cellOperand()->cast<T>();
    }
    
    void setCellOperand(FrozenValue* value)
    {
        ASSERT(hasCellOperand());
        m_opInfo = bitwise_cast<uintptr_t>(value);
    }
    
    bool hasWatchpointSet()
    {
        return op() == NotifyWrite;
    }
    
    WatchpointSet* watchpointSet()
    {
        ASSERT(hasWatchpointSet());
        return reinterpret_cast<WatchpointSet*>(m_opInfo);
    }
    
    bool hasStoragePointer()
    {
        return op() == ConstantStoragePointer;
    }
    
    void* storagePointer()
    {
        ASSERT(hasStoragePointer());
        return reinterpret_cast<void*>(m_opInfo);
    }

    bool hasUidOperand()
    {
        return op() == CheckIdent;
    }

    UniquedStringImpl* uidOperand()
    {
        ASSERT(hasUidOperand());
        return reinterpret_cast<UniquedStringImpl*>(m_opInfo);
    }

    bool hasTypeInfoOperand()
    {
        return op() == CheckTypeInfoFlags;
    }

    unsigned typeInfoOperand()
    {
        ASSERT(hasTypeInfoOperand() && m_opInfo <= UCHAR_MAX);
        return static_cast<unsigned>(m_opInfo);
    }

    bool hasTransition()
    {
        switch (op()) {
        case PutStructure:
        case AllocatePropertyStorage:
        case ReallocatePropertyStorage:
            return true;
        default:
            return false;
        }
    }
    
    Transition* transition()
    {
        ASSERT(hasTransition());
        return reinterpret_cast<Transition*>(m_opInfo);
    }
    
    bool hasStructureSet()
    {
        switch (op()) {
        case CheckStructure:
        case CheckStructureImmediate:
        case MaterializeNewObject:
            return true;
        default:
            return false;
        }
    }
    
    StructureSet& structureSet()
    {
        ASSERT(hasStructureSet());
        return *reinterpret_cast<StructureSet*>(m_opInfo);
    }
    
    bool hasStructure()
    {
        switch (op()) {
        case ArrayifyToStructure:
        case NewObject:
        case NewStringObject:
            return true;
        default:
            return false;
        }
    }
    
    Structure* structure()
    {
        ASSERT(hasStructure());
        return reinterpret_cast<Structure*>(m_opInfo);
    }
    
    bool hasStorageAccessData()
    {
        switch (op()) {
        case GetByOffset:
        case PutByOffset:
        case GetGetterSetterByOffset:
            return true;
        default:
            return false;
        }
    }
    
    StorageAccessData& storageAccessData()
    {
        ASSERT(hasStorageAccessData());
        return *bitwise_cast<StorageAccessData*>(m_opInfo);
    }
    
    bool hasMultiGetByOffsetData()
    {
        return op() == MultiGetByOffset;
    }
    
    MultiGetByOffsetData& multiGetByOffsetData()
    {
        ASSERT(hasMultiGetByOffsetData());
        return *reinterpret_cast<MultiGetByOffsetData*>(m_opInfo);
    }
    
    bool hasMultiPutByOffsetData()
    {
        return op() == MultiPutByOffset;
    }
    
    MultiPutByOffsetData& multiPutByOffsetData()
    {
        ASSERT(hasMultiPutByOffsetData());
        return *reinterpret_cast<MultiPutByOffsetData*>(m_opInfo);
    }
    
    bool hasObjectMaterializationData()
    {
        switch (op()) {
        case MaterializeNewObject:
        case MaterializeCreateActivation:
            return true;

        default:
            return false;
        }
    }
    
    ObjectMaterializationData& objectMaterializationData()
    {
        ASSERT(hasObjectMaterializationData());
        return *reinterpret_cast<ObjectMaterializationData*>(m_opInfo2);
    }

    bool isObjectAllocation()
    {
        switch (op()) {
        case NewObject:
        case MaterializeNewObject:
            return true;
        default:
            return false;
        }
    }
    
    bool isPhantomObjectAllocation()
    {
        switch (op()) {
        case PhantomNewObject:
            return true;
        default:
            return false;
        }
    }
    
    bool isActivationAllocation()
    {
        switch (op()) {
        case CreateActivation:
        case MaterializeCreateActivation:
            return true;
        default:
            return false;
        }
    }

    bool isPhantomActivationAllocation()
    {
        switch (op()) {
        case PhantomCreateActivation:
            return true;
        default:
            return false;
        }
    }

    bool isFunctionAllocation()
    {
        switch (op()) {
        case NewFunction:
        case NewGeneratorFunction:
            return true;
        default:
            return false;
        }
    }

    bool isPhantomFunctionAllocation()
    {
        switch (op()) {
        case PhantomNewFunction:
        case PhantomNewGeneratorFunction:
            return true;
        default:
            return false;
        }
    }

    bool isPhantomAllocation()
    {
        switch (op()) {
        case PhantomNewObject:
        case PhantomDirectArguments:
        case PhantomClonedArguments:
        case PhantomNewFunction:
        case PhantomNewGeneratorFunction:
        case PhantomCreateActivation:
            return true;
        default:
            return false;
        }
    }
    
    bool hasArrayMode()
    {
        switch (op()) {
        case GetIndexedPropertyStorage:
        case GetArrayLength:
        case PutByValDirect:
        case PutByVal:
        case PutByValAlias:
        case GetByVal:
        case StringCharAt:
        case StringCharCodeAt:
        case CheckArray:
        case Arrayify:
        case ArrayifyToStructure:
        case ArrayPush:
        case ArrayPop:
        case HasIndexedProperty:
            return true;
        default:
            return false;
        }
    }
    
    ArrayMode arrayMode()
    {
        ASSERT(hasArrayMode());
        if (op() == ArrayifyToStructure)
            return ArrayMode::fromWord(m_opInfo2);
        return ArrayMode::fromWord(m_opInfo);
    }
    
    bool setArrayMode(ArrayMode arrayMode)
    {
        ASSERT(hasArrayMode());
        if (this->arrayMode() == arrayMode)
            return false;
        m_opInfo = arrayMode.asWord();
        return true;
    }
    
    bool hasArithMode()
    {
        switch (op()) {
        case ArithAbs:
        case ArithAdd:
        case ArithSub:
        case ArithNegate:
        case ArithMul:
        case ArithDiv:
        case ArithMod:
        case UInt32ToNumber:
        case DoubleAsInt32:
            return true;
        default:
            return false;
        }
    }

    Arith::Mode arithMode()
    {
        ASSERT(hasArithMode());
        return static_cast<Arith::Mode>(m_opInfo);
    }
    
    void setArithMode(Arith::Mode mode)
    {
        m_opInfo = mode;
    }

    bool hasArithRoundingMode()
    {
        return op() == ArithRound || op() == ArithFloor || op() == ArithCeil || op() == ArithTrunc;
    }

    Arith::RoundingMode arithRoundingMode()
    {
        ASSERT(hasArithRoundingMode());
        return static_cast<Arith::RoundingMode>(m_opInfo);
    }

    void setArithRoundingMode(Arith::RoundingMode mode)
    {
        ASSERT(hasArithRoundingMode());
        m_opInfo = static_cast<uintptr_t>(mode);
    }
    
    bool hasVirtualRegister()
    {
        return m_virtualRegister.isValid();
    }
    
    VirtualRegister virtualRegister()
    {
        ASSERT(hasResult());
        ASSERT(m_virtualRegister.isValid());
        return m_virtualRegister;
    }
    
    void setVirtualRegister(VirtualRegister virtualRegister)
    {
        ASSERT(hasResult());
        ASSERT(!m_virtualRegister.isValid());
        m_virtualRegister = virtualRegister;
    }
    
    bool hasExecutionCounter()
    {
        return op() == CountExecution;
    }
    
    Profiler::ExecutionCounter* executionCounter()
    {
        return bitwise_cast<Profiler::ExecutionCounter*>(m_opInfo);
    }

    bool shouldGenerate()
    {
        return m_refCount;
    }
    
    bool isSemanticallySkippable()
    {
        return op() == CountExecution;
    }

    unsigned refCount()
    {
        return m_refCount;
    }

    unsigned postfixRef()
    {
        return m_refCount++;
    }

    unsigned adjustedRefCount()
    {
        return mustGenerate() ? m_refCount - 1 : m_refCount;
    }
    
    void setRefCount(unsigned refCount)
    {
        m_refCount = refCount;
    }
    
    Edge& child1()
    {
        ASSERT(!(m_flags & NodeHasVarArgs));
        return children.child1();
    }
    
    // This is useful if you want to do a fast check on the first child
    // before also doing a check on the opcode. Use this with care and
    // avoid it if possible.
    Edge child1Unchecked()
    {
        return children.child1Unchecked();
    }

    Edge& child2()
    {
        ASSERT(!(m_flags & NodeHasVarArgs));
        return children.child2();
    }

    Edge& child3()
    {
        ASSERT(!(m_flags & NodeHasVarArgs));
        return children.child3();
    }
    
    unsigned firstChild()
    {
        ASSERT(m_flags & NodeHasVarArgs);
        return children.firstChild();
    }
    
    unsigned numChildren()
    {
        ASSERT(m_flags & NodeHasVarArgs);
        return children.numChildren();
    }
    
    UseKind binaryUseKind()
    {
        ASSERT(child1().useKind() == child2().useKind());
        return child1().useKind();
    }
    
    bool isBinaryUseKind(UseKind left, UseKind right)
    {
        return child1().useKind() == left && child2().useKind() == right;
    }
    
    bool isBinaryUseKind(UseKind useKind)
    {
        return isBinaryUseKind(useKind, useKind);
    }
    
    Edge childFor(UseKind useKind)
    {
        if (child1().useKind() == useKind)
            return child1();
        if (child2().useKind() == useKind)
            return child2();
        if (child3().useKind() == useKind)
            return child3();
        return Edge();
    }
    
    SpeculatedType prediction()
    {
        return m_prediction;
    }
    
    bool predict(SpeculatedType prediction)
    {
        return mergeSpeculation(m_prediction, prediction);
    }
    
    bool shouldSpeculateInt32()
    {
        return isInt32Speculation(prediction());
    }
    
    bool sawBooleans()
    {
        return !!(prediction() & SpecBoolean);
    }
    
    bool shouldSpeculateInt32OrBoolean()
    {
        return isInt32OrBooleanSpeculation(prediction());
    }
    
    bool shouldSpeculateInt32ForArithmetic()
    {
        return isInt32SpeculationForArithmetic(prediction());
    }
    
    bool shouldSpeculateInt32OrBooleanForArithmetic()
    {
        return isInt32OrBooleanSpeculationForArithmetic(prediction());
    }
    
    bool shouldSpeculateInt32OrBooleanExpectingDefined()
    {
        return isInt32OrBooleanSpeculationExpectingDefined(prediction());
    }
    
    bool shouldSpeculateAnyInt()
    {
        return isAnyIntSpeculation(prediction());
    }
    
    bool shouldSpeculateDouble()
    {
        return isDoubleSpeculation(prediction());
    }
    
    bool shouldSpeculateDoubleReal()
    {
        return isDoubleRealSpeculation(prediction());
    }
    
    bool shouldSpeculateNumber()
    {
        return isFullNumberSpeculation(prediction());
    }
    
    bool shouldSpeculateNumberOrBoolean()
    {
        return isFullNumberOrBooleanSpeculation(prediction());
    }
    
    bool shouldSpeculateNumberOrBooleanExpectingDefined()
    {
        return isFullNumberOrBooleanSpeculationExpectingDefined(prediction());
    }
    
    bool shouldSpeculateBoolean()
    {
        return isBooleanSpeculation(prediction());
    }
    
    bool shouldSpeculateOther()
    {
        return isOtherSpeculation(prediction());
    }
    
    bool shouldSpeculateMisc()
    {
        return isMiscSpeculation(prediction());
    }
   
    bool shouldSpeculateStringIdent()
    {
        return isStringIdentSpeculation(prediction());
    }
    
    bool shouldSpeculateNotStringVar()
    {
        return isNotStringVarSpeculation(prediction());
    }
 
    bool shouldSpeculateString()
    {
        return isStringSpeculation(prediction());
    }
 
    bool shouldSpeculateStringOrOther()
    {
        return isStringOrOtherSpeculation(prediction());
    }
 
    bool shouldSpeculateStringObject()
    {
        return isStringObjectSpeculation(prediction());
    }
    
    bool shouldSpeculateStringOrStringObject()
    {
        return isStringOrStringObjectSpeculation(prediction());
    }

    bool shouldSpeculateRegExpObject()
    {
        return isRegExpObjectSpeculation(prediction());
    }
    
    bool shouldSpeculateSymbol()
    {
        return isSymbolSpeculation(prediction());
    }
    
    bool shouldSpeculateFinalObject()
    {
        return isFinalObjectSpeculation(prediction());
    }
    
    bool shouldSpeculateFinalObjectOrOther()
    {
        return isFinalObjectOrOtherSpeculation(prediction());
    }
    
    bool shouldSpeculateArray()
    {
        return isArraySpeculation(prediction());
    }
    
    bool shouldSpeculateDirectArguments()
    {
        return isDirectArgumentsSpeculation(prediction());
    }
    
    bool shouldSpeculateScopedArguments()
    {
        return isScopedArgumentsSpeculation(prediction());
    }
    
    bool shouldSpeculateInt8Array()
    {
        return isInt8ArraySpeculation(prediction());
    }
    
    bool shouldSpeculateInt16Array()
    {
        return isInt16ArraySpeculation(prediction());
    }
    
    bool shouldSpeculateInt32Array()
    {
        return isInt32ArraySpeculation(prediction());
    }
    
    bool shouldSpeculateUint8Array()
    {
        return isUint8ArraySpeculation(prediction());
    }

    bool shouldSpeculateUint8ClampedArray()
    {
        return isUint8ClampedArraySpeculation(prediction());
    }
    
    bool shouldSpeculateUint16Array()
    {
        return isUint16ArraySpeculation(prediction());
    }
    
    bool shouldSpeculateUint32Array()
    {
        return isUint32ArraySpeculation(prediction());
    }
    
    bool shouldSpeculateFloat32Array()
    {
        return isFloat32ArraySpeculation(prediction());
    }
    
    bool shouldSpeculateFloat64Array()
    {
        return isFloat64ArraySpeculation(prediction());
    }
    
    bool shouldSpeculateArrayOrOther()
    {
        return isArrayOrOtherSpeculation(prediction());
    }
    
    bool shouldSpeculateObject()
    {
        return isObjectSpeculation(prediction());
    }
    
    bool shouldSpeculateObjectOrOther()
    {
        return isObjectOrOtherSpeculation(prediction());
    }

    bool shouldSpeculateCell()
    {
        return isCellSpeculation(prediction());
    }
    
    bool shouldSpeculateCellOrOther()
    {
        return isCellOrOtherSpeculation(prediction());
    }
    
    bool shouldSpeculateNotCell()
    {
        return isNotCellSpeculation(prediction());
    }
    
    bool shouldSpeculateUntypedForArithmetic()
    {
        return isUntypedSpeculationForArithmetic(prediction());
    }

    static bool shouldSpeculateUntypedForArithmetic(Node* op1, Node* op2)
    {
        return op1->shouldSpeculateUntypedForArithmetic() || op2->shouldSpeculateUntypedForArithmetic();
    }
    
    bool shouldSpeculateUntypedForBitOps()
    {
        return isUntypedSpeculationForBitOps(prediction());
    }
    
    static bool shouldSpeculateUntypedForBitOps(Node* op1, Node* op2)
    {
        return op1->shouldSpeculateUntypedForBitOps() || op2->shouldSpeculateUntypedForBitOps();
    }
    
    static bool shouldSpeculateBoolean(Node* op1, Node* op2)
    {
        return op1->shouldSpeculateBoolean() && op2->shouldSpeculateBoolean();
    }
    
    static bool shouldSpeculateInt32(Node* op1, Node* op2)
    {
        return op1->shouldSpeculateInt32() && op2->shouldSpeculateInt32();
    }
    
    static bool shouldSpeculateInt32OrBoolean(Node* op1, Node* op2)
    {
        return op1->shouldSpeculateInt32OrBoolean()
            && op2->shouldSpeculateInt32OrBoolean();
    }
    
    static bool shouldSpeculateInt32OrBooleanForArithmetic(Node* op1, Node* op2)
    {
        return op1->shouldSpeculateInt32OrBooleanForArithmetic()
            && op2->shouldSpeculateInt32OrBooleanForArithmetic();
    }
    
    static bool shouldSpeculateInt32OrBooleanExpectingDefined(Node* op1, Node* op2)
    {
        return op1->shouldSpeculateInt32OrBooleanExpectingDefined()
            && op2->shouldSpeculateInt32OrBooleanExpectingDefined();
    }
    
    static bool shouldSpeculateAnyInt(Node* op1, Node* op2)
    {
        return op1->shouldSpeculateAnyInt() && op2->shouldSpeculateAnyInt();
    }
    
    static bool shouldSpeculateNumber(Node* op1, Node* op2)
    {
        return op1->shouldSpeculateNumber() && op2->shouldSpeculateNumber();
    }
    
    static bool shouldSpeculateNumberOrBoolean(Node* op1, Node* op2)
    {
        return op1->shouldSpeculateNumberOrBoolean()
            && op2->shouldSpeculateNumberOrBoolean();
    }
    
    static bool shouldSpeculateNumberOrBooleanExpectingDefined(Node* op1, Node* op2)
    {
        return op1->shouldSpeculateNumberOrBooleanExpectingDefined()
            && op2->shouldSpeculateNumberOrBooleanExpectingDefined();
    }

    static bool shouldSpeculateSymbol(Node* op1, Node* op2)
    {
        return op1->shouldSpeculateSymbol() && op2->shouldSpeculateSymbol();
    }
    
    static bool shouldSpeculateFinalObject(Node* op1, Node* op2)
    {
        return op1->shouldSpeculateFinalObject() && op2->shouldSpeculateFinalObject();
    }

    static bool shouldSpeculateArray(Node* op1, Node* op2)
    {
        return op1->shouldSpeculateArray() && op2->shouldSpeculateArray();
    }
    
    bool canSpeculateInt32(RareCaseProfilingSource source)
    {
        return nodeCanSpeculateInt32(arithNodeFlags(), source);
    }
    
    bool canSpeculateInt52(RareCaseProfilingSource source)
    {
        return nodeCanSpeculateInt52(arithNodeFlags(), source);
    }
    
    RareCaseProfilingSource sourceFor(PredictionPass pass)
    {
        if (pass == PrimaryPass || child1()->sawBooleans() || (child2() && child2()->sawBooleans()))
            return DFGRareCase;
        return AllRareCases;
    }
    
    bool canSpeculateInt32(PredictionPass pass)
    {
        return canSpeculateInt32(sourceFor(pass));
    }
    
    bool canSpeculateInt52(PredictionPass pass)
    {
        return canSpeculateInt52(sourceFor(pass));
    }

    bool hasTypeLocation()
    {
        return op() == ProfileType;
    }

    TypeLocation* typeLocation()
    {
        ASSERT(hasTypeLocation());
        return reinterpret_cast<TypeLocation*>(m_opInfo);
    }

    bool hasBasicBlockLocation()
    {
        return op() == ProfileControlFlow;
    }

    BasicBlockLocation* basicBlockLocation()
    {
        ASSERT(hasBasicBlockLocation());
        return reinterpret_cast<BasicBlockLocation*>(m_opInfo);
    }
    
    Node* replacement() const
    {
        return m_misc.replacement;
    }
    
    void setReplacement(Node* replacement)
    {
        m_misc.replacement = replacement;
    }
    
    Epoch epoch() const
    {
        return Epoch::fromUnsigned(m_misc.epoch);
    }
    
    void setEpoch(Epoch epoch)
    {
        m_misc.epoch = epoch.toUnsigned();
    }

    unsigned numberOfArgumentsToSkip()
    {
        ASSERT(op() == CopyRest || op() == GetRestLength);
        return static_cast<unsigned>(m_opInfo);
    }

    void dumpChildren(PrintStream& out)
    {
        if (!child1())
            return;
        out.printf("@%u", child1()->index());
        if (!child2())
            return;
        out.printf(", @%u", child2()->index());
        if (!child3())
            return;
        out.printf(", @%u", child3()->index());
    }
    
    // NB. This class must have a trivial destructor.

    NodeOrigin origin;

    // References to up to 3 children, or links to a variable length set of children.
    AdjacencyList children;

private:
    unsigned m_op : 10; // real type is NodeType
    unsigned m_flags : 22;
    // The virtual register number (spill location) associated with this .
    VirtualRegister m_virtualRegister;
    // The number of uses of the result of this operation (+1 for 'must generate' nodes, which have side-effects).
    unsigned m_refCount;
    // The prediction ascribed to this node after propagation.
    SpeculatedType m_prediction;
    // Immediate values, accesses type-checked via accessors above. The first one is
    // big enough to store a pointer.
    uintptr_t m_opInfo;
    uintptr_t m_opInfo2;

public:
    // Fields used by various analyses.
    AbstractValue value;
    
    // Miscellaneous data that is usually meaningless, but can hold some analysis results
    // if you ask right. For example, if you do Graph::initializeNodeOwners(), Node::owner
    // will tell you which basic block a node belongs to. You cannot rely on this persisting
    // across transformations unless you do the maintenance work yourself. Other phases use
    // Node::replacement, but they do so manually: first you do Graph::clearReplacements()
    // and then you set, and use, replacement's yourself. Same thing for epoch.
    //
    // Bottom line: don't use these fields unless you initialize them yourself, or by
    // calling some appropriate methods that initialize them the way you want. Otherwise,
    // these fields are meaningless.
private:
    union {
        Node* replacement;
        unsigned epoch;
    } m_misc;
public:
    BasicBlock* owner;
};

inline bool nodeComparator(Node* a, Node* b)
{
    return a->index() < b->index();
}

template<typename T>
CString nodeListDump(const T& nodeList)
{
    return sortedListDump(nodeList, nodeComparator);
}

template<typename T>
CString nodeMapDump(const T& nodeMap, DumpContext* context = 0)
{
    Vector<typename T::KeyType> keys;
    for (
        typename T::const_iterator iter = nodeMap.begin();
        iter != nodeMap.end(); ++iter)
        keys.append(iter->key);
    std::sort(keys.begin(), keys.end(), nodeComparator);
    StringPrintStream out;
    CommaPrinter comma;
    for(unsigned i = 0; i < keys.size(); ++i)
        out.print(comma, keys[i], "=>", inContext(nodeMap.get(keys[i]), context));
    return out.toCString();
}

template<typename T>
CString nodeValuePairListDump(const T& nodeValuePairList, DumpContext* context = 0)
{
    using V = typename T::ValueType;
    T sortedList = nodeValuePairList;
<<<<<<< HEAD
    // gcc 4.8 gets lost on this sort, so we don't sort in that case.
#if !COMPILER(GCC) || GCC_VERSION_AT_LEAST(4, 9, 0)
    std::sort(sortedList.begin(), sortedList.end(), nodeValuePairComparator<decltype(*sortedList.begin())>);
#endif
=======
    std::sort(sortedList.begin(), sortedList.end(), [](const V& a, const V& b) {
        return nodeComparator(a.node, b.node);
    });
>>>>>>> 4f25b2df

    StringPrintStream out;
    CommaPrinter comma;
    for (const auto& pair : sortedList)
        out.print(comma, pair.node, "=>", inContext(pair.value, context));
    return out.toCString();
}

} } // namespace JSC::DFG

namespace WTF {

void printInternal(PrintStream&, JSC::DFG::SwitchKind);
void printInternal(PrintStream&, JSC::DFG::Node*);

inline JSC::DFG::Node* inContext(JSC::DFG::Node* node, JSC::DumpContext*) { return node; }

} // namespace WTF

using WTF::inContext;

#endif
#endif<|MERGE_RESOLUTION|>--- conflicted
+++ resolved
@@ -2355,16 +2355,9 @@
 {
     using V = typename T::ValueType;
     T sortedList = nodeValuePairList;
-<<<<<<< HEAD
-    // gcc 4.8 gets lost on this sort, so we don't sort in that case.
-#if !COMPILER(GCC) || GCC_VERSION_AT_LEAST(4, 9, 0)
-    std::sort(sortedList.begin(), sortedList.end(), nodeValuePairComparator<decltype(*sortedList.begin())>);
-#endif
-=======
     std::sort(sortedList.begin(), sortedList.end(), [](const V& a, const V& b) {
         return nodeComparator(a.node, b.node);
     });
->>>>>>> 4f25b2df
 
     StringPrintStream out;
     CommaPrinter comma;
