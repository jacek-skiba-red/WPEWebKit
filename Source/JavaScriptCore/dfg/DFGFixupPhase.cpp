--- conflicted
+++ resolved
@@ -1994,14 +1994,11 @@
             break;
         }
 
-<<<<<<< HEAD
-=======
         case StringValueOf: {
             fixupStringValueOf(node);
             break;
         }
 
->>>>>>> 20415689
         case StringSlice: {
             fixEdge<StringUse>(node->child1());
             fixEdge<Int32Use>(node->child2());
@@ -2111,8 +2108,6 @@
             fixEdge<CellUse>(node->child1());
             break;
 
-<<<<<<< HEAD
-=======
         case DataViewGetInt:
         case DataViewGetFloat: {
             fixEdge<DataViewObjectUse>(node->child1());
@@ -2167,7 +2162,6 @@
             break;
         }
 
->>>>>>> 20415689
 #if !ASSERT_DISABLED
         // Have these no-op cases here to ensure that nobody forgets to add handlers for new opcodes.
         case SetArgument:
@@ -2251,10 +2245,7 @@
         case FilterGetByIdStatus:
         case FilterPutByIdStatus:
         case FilterInByIdStatus:
-<<<<<<< HEAD
-=======
         case InvalidationPoint:
->>>>>>> 20415689
             break;
 #else
         default:
