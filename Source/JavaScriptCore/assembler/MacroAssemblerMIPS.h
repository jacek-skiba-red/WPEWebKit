/*
 * Copyright (C) 2008, 2014 Apple Inc. All rights reserved.
 * Copyright (C) 2010 MIPS Technologies, Inc. All rights reserved.
 *
 * Redistribution and use in source and binary forms, with or without
 * modification, are permitted provided that the following conditions
 * are met:
 * 1. Redistributions of source code must retain the above copyright
 *    notice, this list of conditions and the following disclaimer.
 * 2. Redistributions in binary form must reproduce the above copyright
 *    notice, this list of conditions and the following disclaimer in the
 *    documentation and/or other materials provided with the distribution.
 *
 * THIS SOFTWARE IS PROVIDED BY MIPS TECHNOLOGIES, INC. ``AS IS'' AND ANY
 * EXPRESS OR IMPLIED WARRANTIES, INCLUDING, BUT NOT LIMITED TO, THE
 * IMPLIED WARRANTIES OF MERCHANTABILITY AND FITNESS FOR A PARTICULAR
 * PURPOSE ARE DISCLAIMED.  IN NO EVENT SHALL MIPS TECHNOLOGIES, INC. OR
 * CONTRIBUTORS BE LIABLE FOR ANY DIRECT, INDIRECT, INCIDENTAL, SPECIAL,
 * EXEMPLARY, OR CONSEQUENTIAL DAMAGES (INCLUDING, BUT NOT LIMITED TO,
 * PROCUREMENT OF SUBSTITUTE GOODS OR SERVICES; LOSS OF USE, DATA, OR
 * PROFITS; OR BUSINESS INTERRUPTION) HOWEVER CAUSED AND ON ANY THEORY
 * OF LIABILITY, WHETHER IN CONTRACT, STRICT LIABILITY, OR TORT
 * (INCLUDING NEGLIGENCE OR OTHERWISE) ARISING IN ANY WAY OUT OF THE USE
 * OF THIS SOFTWARE, EVEN IF ADVISED OF THE POSSIBILITY OF SUCH DAMAGE.
 */

#ifndef MacroAssemblerMIPS_h
#define MacroAssemblerMIPS_h

#if ENABLE(ASSEMBLER) && CPU(MIPS)

#include "AbstractMacroAssembler.h"
#include "MIPSAssembler.h"

namespace JSC {

class MacroAssemblerMIPS : public AbstractMacroAssembler<MIPSAssembler, MacroAssemblerMIPS> {
public:
    typedef MIPSRegisters::FPRegisterID FPRegisterID;

    MacroAssemblerMIPS()
        : m_fixedWidth(false)
    {
    }

    static bool isCompactPtrAlignedAddressOffset(ptrdiff_t value)
    {
        return value >= -2147483647 - 1 && value <= 2147483647;
    }

    static const Scale ScalePtr = TimesFour;

    // For storing immediate number
    static const RegisterID immTempRegister = MIPSRegisters::t6;
    // For storing data loaded from the memory
    static const RegisterID dataTempRegister = MIPSRegisters::t7;
    // For storing address base
    static const RegisterID addrTempRegister = MIPSRegisters::t8;
    // For storing compare result
    static const RegisterID cmpTempRegister = MIPSRegisters::s0;

    // FP temp register
    static const FPRegisterID fpTempRegister = MIPSRegisters::f16;

    static const int MaximumCompactPtrAlignedAddressOffset = 0x7FFFFFFF;

    enum RelationalCondition {
        Equal,
        NotEqual,
        Above,
        AboveOrEqual,
        Below,
        BelowOrEqual,
        GreaterThan,
        GreaterThanOrEqual,
        LessThan,
        LessThanOrEqual
    };

    enum ResultCondition {
        Overflow,
        Signed,
        PositiveOrZero,
        Zero,
        NonZero
    };

    enum DoubleCondition {
        DoubleEqual,
        DoubleNotEqual,
        DoubleGreaterThan,
        DoubleGreaterThanOrEqual,
        DoubleLessThan,
        DoubleLessThanOrEqual,
        DoubleEqualOrUnordered,
        DoubleNotEqualOrUnordered,
        DoubleGreaterThanOrUnordered,
        DoubleGreaterThanOrEqualOrUnordered,
        DoubleLessThanOrUnordered,
        DoubleLessThanOrEqualOrUnordered
    };

    static const RegisterID stackPointerRegister = MIPSRegisters::sp;
    static const RegisterID framePointerRegister = MIPSRegisters::fp;
    static const RegisterID returnAddressRegister = MIPSRegisters::ra;

    // Integer arithmetic operations:
    //
    // Operations are typically two operand - operation(source, srcDst)
    // For many operations the source may be an TrustedImm32, the srcDst operand
    // may often be a memory location (explictly described using an Address
    // object).

    void add32(RegisterID src, RegisterID dest)
    {
        m_assembler.addu(dest, dest, src);
    }

    void add32(RegisterID op1, RegisterID op2, RegisterID dest)
    {
        m_assembler.addu(dest, op1, op2);
    }

    void add32(TrustedImm32 imm, RegisterID dest)
    {
        add32(imm, dest, dest);
    }

    void add32(TrustedImm32 imm, RegisterID src, RegisterID dest)
    {
        if (imm.m_value >= -32768 && imm.m_value <= 32767
            && !m_fixedWidth) {
            /*
              addiu     dest, src, imm
            */
            m_assembler.addiu(dest, src, imm.m_value);
        } else {
            /*
              li        immTemp, imm
              addu      dest, src, immTemp
            */
            move(imm, immTempRegister);
            m_assembler.addu(dest, src, immTempRegister);
        }
    }

    void add32(RegisterID src, TrustedImm32 imm, RegisterID dest)
    {
        add32(imm, src, dest);
    }

    void add32(TrustedImm32 imm, Address address)
    {
        if (address.offset >= -32768 && address.offset <= 32767
            && !m_fixedWidth) {
            /*
              lw        dataTemp, offset(base)
              li        immTemp, imm
              addu      dataTemp, dataTemp, immTemp
              sw        dataTemp, offset(base)
            */
            m_assembler.lw(dataTempRegister, address.base, address.offset);
            if (imm.m_value >= -32768 && imm.m_value <= 32767
                && !m_fixedWidth)
                m_assembler.addiu(dataTempRegister, dataTempRegister, imm.m_value);
            else {
                move(imm, immTempRegister);
                m_assembler.addu(dataTempRegister, dataTempRegister, immTempRegister);
            }
            m_assembler.sw(dataTempRegister, address.base, address.offset);
        } else {
            /*
              lui       addrTemp, (offset + 0x8000) >> 16
              addu      addrTemp, addrTemp, base
              lw        dataTemp, (offset & 0xffff)(addrTemp)
              li        immtemp, imm
              addu      dataTemp, dataTemp, immTemp
              sw        dataTemp, (offset & 0xffff)(addrTemp)
            */
            m_assembler.lui(addrTempRegister, (address.offset + 0x8000) >> 16);
            m_assembler.addu(addrTempRegister, addrTempRegister, address.base);
            m_assembler.lw(dataTempRegister, addrTempRegister, address.offset);

            if (imm.m_value >= -32768 && imm.m_value <= 32767 && !m_fixedWidth)
                m_assembler.addiu(dataTempRegister, dataTempRegister, imm.m_value);
            else {
                move(imm, immTempRegister);
                m_assembler.addu(dataTempRegister, dataTempRegister, immTempRegister);
            }
            m_assembler.sw(dataTempRegister, addrTempRegister, address.offset);
        }
    }

    void add32(Address src, RegisterID dest)
    {
        load32(src, dataTempRegister);
        add32(dataTempRegister, dest);
    }

    void add32(AbsoluteAddress src, RegisterID dest)
    {
        load32(src.m_ptr, dataTempRegister);
        add32(dataTempRegister, dest);
    }

    void add32(RegisterID src, Address dest)
    {
        if (dest.offset >= -32768 && dest.offset <= 32767 && !m_fixedWidth) {
            /*
              lw        dataTemp, offset(base)
              addu      dataTemp, dataTemp, src
              sw        dataTemp, offset(base)
            */
            m_assembler.lw(dataTempRegister, dest.base, dest.offset);
            m_assembler.addu(dataTempRegister, dataTempRegister, src);
            m_assembler.sw(dataTempRegister, dest.base, dest.offset);
        } else {
            /*
              lui       addrTemp, (offset + 0x8000) >> 16
              addu      addrTemp, addrTemp, base
              lw        dataTemp, (offset & 0xffff)(addrTemp)
              addu      dataTemp, dataTemp, src
              sw        dataTemp, (offset & 0xffff)(addrTemp)
            */
            m_assembler.lui(addrTempRegister, (dest.offset + 0x8000) >> 16);
            m_assembler.addu(addrTempRegister, addrTempRegister, dest.base);
            m_assembler.lw(dataTempRegister, addrTempRegister, dest.offset);
            m_assembler.addu(dataTempRegister, dataTempRegister, src);
            m_assembler.sw(dataTempRegister, addrTempRegister, dest.offset);
        }
    }

    void add32(TrustedImm32 imm, AbsoluteAddress address)
    {
        /*
           li   addrTemp, address
           li   immTemp, imm
           lw   cmpTemp, 0(addrTemp)
           addu dataTemp, cmpTemp, immTemp
           sw   dataTemp, 0(addrTemp)
        */
        move(TrustedImmPtr(address.m_ptr), addrTempRegister);
        m_assembler.lw(cmpTempRegister, addrTempRegister, 0);
        if (imm.m_value >= -32768 && imm.m_value <= 32767 && !m_fixedWidth)
            m_assembler.addiu(dataTempRegister, cmpTempRegister, imm.m_value);
        else {
            move(imm, immTempRegister);
            m_assembler.addu(dataTempRegister, cmpTempRegister, immTempRegister);
        }
        m_assembler.sw(dataTempRegister, addrTempRegister, 0);
    }

    void add64(TrustedImm32 imm, AbsoluteAddress address)
    {
        /*
            add32(imm, address)
            sltu  immTemp, dataTemp, cmpTemp    # set carry-in bit
            lw    dataTemp, 4(addrTemp)
            addiu dataTemp, imm.m_value >> 31 ? -1 : 0
            addu  dataTemp, dataTemp, immTemp
            sw    dataTemp, 4(addrTemp)
        */
        add32(imm, address);
        m_assembler.sltu(immTempRegister, dataTempRegister, cmpTempRegister);
        m_assembler.lw(dataTempRegister, addrTempRegister, 4);
        if (imm.m_value >> 31)
            m_assembler.addiu(dataTempRegister, dataTempRegister, -1);
        m_assembler.addu(dataTempRegister, dataTempRegister, immTempRegister);
        m_assembler.sw(dataTempRegister, addrTempRegister, 4);
    }

    void and32(Address src, RegisterID dest)
    {
        load32(src, dataTempRegister);
        and32(dataTempRegister, dest);
    }

    void and32(RegisterID src, RegisterID dest)
    {
        m_assembler.andInsn(dest, dest, src);
    }

    void and32(RegisterID op1, RegisterID op2, RegisterID dest)
    {
        m_assembler.andInsn(dest, op1, op2);
    }

    void and32(TrustedImm32 imm, RegisterID dest)
    {
        if (!imm.m_value && !m_fixedWidth)
            move(MIPSRegisters::zero, dest);
        else if (imm.m_value > 0 && imm.m_value <= 65535 && !m_fixedWidth)
            m_assembler.andi(dest, dest, imm.m_value);
        else {
            /*
              li        immTemp, imm
              and       dest, dest, immTemp
            */
            move(imm, immTempRegister);
            m_assembler.andInsn(dest, dest, immTempRegister);
        }
    }

    void and32(TrustedImm32 imm, RegisterID src, RegisterID dest)
    {
        if (!imm.m_value && !m_fixedWidth)
            move(MIPSRegisters::zero, dest);
        else if (imm.m_value > 0 && imm.m_value <= 65535 && !m_fixedWidth)
            m_assembler.andi(dest, src, imm.m_value);
        else {
            move(imm, immTempRegister);
            m_assembler.andInsn(dest, src, immTempRegister);
        }
    }

    void lshift32(RegisterID shiftAmount, RegisterID dest)
    {
        m_assembler.sllv(dest, dest, shiftAmount);
    }

    void lshift32(RegisterID src, RegisterID shiftAmount, RegisterID dest)
    {
        m_assembler.sllv(dest, src, shiftAmount);
    }

    void lshift32(TrustedImm32 imm, RegisterID dest)
    {
        move(imm, immTempRegister);
        m_assembler.sllv(dest, dest, immTempRegister);
    }

    void lshift32(RegisterID src, TrustedImm32 imm, RegisterID dest)
    {
        move(imm, immTempRegister);
        m_assembler.sllv(dest, src, immTempRegister);
    }

    void mul32(RegisterID src, RegisterID dest)
    {
        m_assembler.mul(dest, dest, src);
    }

    void mul32(RegisterID op1, RegisterID op2, RegisterID dest)
    {
        m_assembler.mul(dest, op1, op2);
    }

    void mul32(TrustedImm32 imm, RegisterID src, RegisterID dest)
    {
        if (!imm.m_value && !m_fixedWidth)
            move(MIPSRegisters::zero, dest);
        else if (imm.m_value == 1 && !m_fixedWidth)
            move(src, dest);
        else {
            /*
                li      dataTemp, imm
                mul     dest, src, dataTemp
            */
            move(imm, dataTempRegister);
            m_assembler.mul(dest, src, dataTempRegister);
        }
    }

    void neg32(RegisterID srcDest)
    {
        m_assembler.subu(srcDest, MIPSRegisters::zero, srcDest);
    }

    void or32(RegisterID src, RegisterID dest)
    {
        m_assembler.orInsn(dest, dest, src);
    }

    void or32(RegisterID op1, RegisterID op2, RegisterID dest)
    {
        m_assembler.orInsn(dest, op1, op2);
    }

    void or32(TrustedImm32 imm, AbsoluteAddress dest)
    {
        if (!imm.m_value && !m_fixedWidth)
            return;

        // TODO: Swap dataTempRegister and immTempRegister usage
        load32(dest.m_ptr, immTempRegister);
        or32(imm, immTempRegister);
        store32(immTempRegister, dest.m_ptr);
    }

    void or32(TrustedImm32 imm, RegisterID dest)
    {
        if (!imm.m_value && !m_fixedWidth)
            return;

        if (imm.m_value > 0 && imm.m_value <= 65535
            && !m_fixedWidth) {
            m_assembler.ori(dest, dest, imm.m_value);
            return;
        }

        /*
            li      dataTemp, imm
            or      dest, dest, dataTemp
        */
        move(imm, dataTempRegister);
        m_assembler.orInsn(dest, dest, dataTempRegister);
    }

    void or32(TrustedImm32 imm, RegisterID src, RegisterID dest)
    {
        if (!imm.m_value && !m_fixedWidth) {
            move(src, dest);
            return;
        }

        if (imm.m_value > 0 && imm.m_value <= 65535 && !m_fixedWidth) {
            m_assembler.ori(dest, src, imm.m_value);
            return;
        }

        /*
            li      dataTemp, imm
            or      dest, src, dataTemp
        */
        move(imm, dataTempRegister);
        m_assembler.orInsn(dest, src, dataTempRegister);
    }

    void or32(RegisterID src, AbsoluteAddress dest)
    {
        load32(dest.m_ptr, dataTempRegister);
        m_assembler.orInsn(dataTempRegister, dataTempRegister, src);
        store32(dataTempRegister, dest.m_ptr);
    }

    void rshift32(RegisterID shiftAmount, RegisterID dest)
    {
        m_assembler.srav(dest, dest, shiftAmount);
    }

    void rshift32(RegisterID src, RegisterID shiftAmount, RegisterID dest)
    {
        m_assembler.srav(dest, src, shiftAmount);
    }

    void rshift32(TrustedImm32 imm, RegisterID dest)
    {
        m_assembler.sra(dest, dest, imm.m_value);
    }

    void rshift32(RegisterID src, TrustedImm32 imm, RegisterID dest)
    {
        m_assembler.sra(dest, src, imm.m_value);
    }

    void urshift32(RegisterID shiftAmount, RegisterID dest)
    {
        m_assembler.srlv(dest, dest, shiftAmount);
    }

    void urshift32(RegisterID src, RegisterID shiftAmount, RegisterID dest)
    {
        m_assembler.srlv(dest, src, shiftAmount);
    }

    void urshift32(TrustedImm32 imm, RegisterID dest)
    {
        m_assembler.srl(dest, dest, imm.m_value);
    }

    void urshift32(RegisterID src, TrustedImm32 imm, RegisterID dest)
    {
        m_assembler.srl(dest, src, imm.m_value);
    }

    void sub32(RegisterID src, RegisterID dest)
    {
        m_assembler.subu(dest, dest, src);
    }

    void sub32(RegisterID op1, RegisterID op2, RegisterID dest)
    {
        m_assembler.subu(dest, op1, op2);
    }

    void sub32(TrustedImm32 imm, RegisterID dest)
    {
        if (imm.m_value >= -32767 && imm.m_value <= 32768
            && !m_fixedWidth) {
            /*
              addiu     dest, src, imm
            */
            m_assembler.addiu(dest, dest, -imm.m_value);
        } else {
            /*
              li        immTemp, imm
              subu      dest, src, immTemp
            */
            move(imm, immTempRegister);
            m_assembler.subu(dest, dest, immTempRegister);
        }
    }

    void sub32(RegisterID src, TrustedImm32 imm, RegisterID dest)
    {
        if (imm.m_value >= -32767 && imm.m_value <= 32768
            && !m_fixedWidth) {
            /*
              addiu     dest, src, imm
            */
            m_assembler.addiu(dest, src, -imm.m_value);
        } else {
            /*
              li        immTemp, imm
              subu      dest, src, immTemp
            */
            move(imm, immTempRegister);
            m_assembler.subu(dest, src, immTempRegister);
        }
    }

    void sub32(TrustedImm32 imm, Address address)
    {
        if (address.offset >= -32768 && address.offset <= 32767
            && !m_fixedWidth) {
            /*
              lw        dataTemp, offset(base)
              li        immTemp, imm
              subu      dataTemp, dataTemp, immTemp
              sw        dataTemp, offset(base)
            */
            m_assembler.lw(dataTempRegister, address.base, address.offset);
            if (imm.m_value >= -32767 && imm.m_value <= 32768 && !m_fixedWidth)
                m_assembler.addiu(dataTempRegister, dataTempRegister, -imm.m_value);
            else {
                move(imm, immTempRegister);
                m_assembler.subu(dataTempRegister, dataTempRegister, immTempRegister);
            }
            m_assembler.sw(dataTempRegister, address.base, address.offset);
        } else {
            /*
              lui       addrTemp, (offset + 0x8000) >> 16
              addu      addrTemp, addrTemp, base
              lw        dataTemp, (offset & 0xffff)(addrTemp)
              li        immtemp, imm
              subu      dataTemp, dataTemp, immTemp
              sw        dataTemp, (offset & 0xffff)(addrTemp)
            */
            m_assembler.lui(addrTempRegister, (address.offset + 0x8000) >> 16);
            m_assembler.addu(addrTempRegister, addrTempRegister, address.base);
            m_assembler.lw(dataTempRegister, addrTempRegister, address.offset);

            if (imm.m_value >= -32767 && imm.m_value <= 32768
                && !m_fixedWidth)
                m_assembler.addiu(dataTempRegister, dataTempRegister, -imm.m_value);
            else {
                move(imm, immTempRegister);
                m_assembler.subu(dataTempRegister, dataTempRegister, immTempRegister);
            }
            m_assembler.sw(dataTempRegister, addrTempRegister, address.offset);
        }
    }

    void sub32(Address src, RegisterID dest)
    {
        load32(src, dataTempRegister);
        sub32(dataTempRegister, dest);
    }

    void sub32(TrustedImm32 imm, AbsoluteAddress address)
    {
        /*
           li   addrTemp, address
           li   immTemp, imm
           lw   dataTemp, 0(addrTemp)
           subu dataTemp, dataTemp, immTemp
           sw   dataTemp, 0(addrTemp)
        */
        move(TrustedImmPtr(address.m_ptr), addrTempRegister);
        m_assembler.lw(dataTempRegister, addrTempRegister, 0);

        if (imm.m_value >= -32767 && imm.m_value <= 32768 && !m_fixedWidth)
            m_assembler.addiu(dataTempRegister, dataTempRegister, -imm.m_value);
        else {
            move(imm, immTempRegister);
            m_assembler.subu(dataTempRegister, dataTempRegister, immTempRegister);
        }
        m_assembler.sw(dataTempRegister, addrTempRegister, 0);
    }

    void xor32(RegisterID src, RegisterID dest)
    {
        m_assembler.xorInsn(dest, dest, src);
    }

    void xor32(RegisterID op1, RegisterID op2, RegisterID dest)
    {
        m_assembler.xorInsn(dest, op1, op2);
    }

    void xor32(TrustedImm32 imm, RegisterID dest)
    {
        if (imm.m_value == -1) {
            m_assembler.nor(dest, dest, MIPSRegisters::zero);
            return;
        }

        /*
            li  immTemp, imm
            xor dest, dest, immTemp
        */
        move(imm, immTempRegister);
        m_assembler.xorInsn(dest, dest, immTempRegister);
    }

    void xor32(TrustedImm32 imm, RegisterID src, RegisterID dest)
    {
        if (imm.m_value == -1) {
            m_assembler.nor(dest, src, MIPSRegisters::zero);
            return;
        }

        /*
            li  immTemp, imm
            xor dest, dest, immTemp
        */
        move(imm, immTempRegister);
        m_assembler.xorInsn(dest, src, immTempRegister);
    }

    void sqrtDouble(FPRegisterID src, FPRegisterID dst)
    {
        m_assembler.sqrtd(dst, src);
    }
    
    void absDouble(FPRegisterID, FPRegisterID)
    {
        RELEASE_ASSERT_NOT_REACHED();
    }

    NO_RETURN_DUE_TO_CRASH void ceilDouble(FPRegisterID, FPRegisterID)
    {
        ASSERT(!supportsFloatingPointCeil());
        CRASH();
    }

    ConvertibleLoadLabel convertibleLoadPtr(Address address, RegisterID dest)
    {
        ConvertibleLoadLabel result(this);
        /*
            lui     addrTemp, (offset + 0x8000) >> 16
            addu    addrTemp, addrTemp, base
            lw      dest, (offset & 0xffff)(addrTemp)
        */
        m_assembler.lui(addrTempRegister, (address.offset + 0x8000) >> 16);
        m_assembler.addu(addrTempRegister, addrTempRegister, address.base);
        m_assembler.lw(dest, addrTempRegister, address.offset);
        return result;
    }

    // Memory access operations:
    //
    // Loads are of the form load(address, destination) and stores of the form
    // store(source, address). The source for a store may be an TrustedImm32. Address
    // operand objects to loads and store will be implicitly constructed if a
    // register is passed.

    /* Need to use zero-extened load byte for load8.  */
    void load8(ImplicitAddress address, RegisterID dest)
    {
        if (address.offset >= -32768 && address.offset <= 32767
            && !m_fixedWidth)
            m_assembler.lbu(dest, address.base, address.offset);
        else {
            /*
                lui     addrTemp, (offset + 0x8000) >> 16
                addu    addrTemp, addrTemp, base
                lbu     dest, (offset & 0xffff)(addrTemp)
              */
            m_assembler.lui(addrTempRegister, (address.offset + 0x8000) >> 16);
            m_assembler.addu(addrTempRegister, addrTempRegister, address.base);
            m_assembler.lbu(dest, addrTempRegister, address.offset);
        }
    }

    void load8(BaseIndex address, RegisterID dest)
    {
        if (address.offset >= -32768 && address.offset <= 32767
            && !m_fixedWidth) {
            /*
             sll     addrTemp, address.index, address.scale
             addu    addrTemp, addrTemp, address.base
             lbu     dest, address.offset(addrTemp)
             */
            m_assembler.sll(addrTempRegister, address.index, address.scale);
            m_assembler.addu(addrTempRegister, addrTempRegister, address.base);
            m_assembler.lbu(dest, addrTempRegister, address.offset);
        } else {
            /*
             sll     addrTemp, address.index, address.scale
             addu    addrTemp, addrTemp, address.base
             lui     immTemp, (address.offset + 0x8000) >> 16
             addu    addrTemp, addrTemp, immTemp
             lbu     dest, (address.offset & 0xffff)(at)
             */
            m_assembler.sll(addrTempRegister, address.index, address.scale);
            m_assembler.addu(addrTempRegister, addrTempRegister, address.base);
            m_assembler.lui(immTempRegister, (address.offset + 0x8000) >> 16);
            m_assembler.addu(addrTempRegister, addrTempRegister, immTempRegister);
            m_assembler.lbu(dest, addrTempRegister, address.offset);
        }
    }

    ALWAYS_INLINE void load8(AbsoluteAddress address, RegisterID dest)
    {
        load8(address.m_ptr, dest);
    }

    void load8(const void* address, RegisterID dest)
    {
        /*
            li  addrTemp, address
            lbu dest, 0(addrTemp)
        */
        move(TrustedImmPtr(address), addrTempRegister);
        m_assembler.lbu(dest, addrTempRegister, 0);
    }

    void load8SignedExtendTo32(BaseIndex address, RegisterID dest)
    {
        if (address.offset >= -32768 && address.offset <= 32767
            && !m_fixedWidth) {
            /*
                sll     addrTemp, address.index, address.scale
                addu    addrTemp, addrTemp, address.base
                lb      dest, address.offset(addrTemp)
            */
            m_assembler.sll(addrTempRegister, address.index, address.scale);
            m_assembler.addu(addrTempRegister, addrTempRegister, address.base);
            m_assembler.lb(dest, addrTempRegister, address.offset);
        } else {
            /*
                sll     addrTemp, address.index, address.scale
                addu    addrTemp, addrTemp, address.base
                lui     immTemp, (address.offset + 0x8000) >> 16
                addu    addrTemp, addrTemp, immTemp
                lb     dest, (address.offset & 0xffff)(at)
            */
            m_assembler.sll(addrTempRegister, address.index, address.scale);
            m_assembler.addu(addrTempRegister, addrTempRegister, address.base);
            m_assembler.lui(immTempRegister, (address.offset + 0x8000) >> 16);
            m_assembler.addu(addrTempRegister, addrTempRegister, immTempRegister);
            m_assembler.lb(dest, addrTempRegister, address.offset);
        }
    }

    void load32(ImplicitAddress address, RegisterID dest)
    {
        if (address.offset >= -32768 && address.offset <= 32767
            && !m_fixedWidth)
            m_assembler.lw(dest, address.base, address.offset);
        else {
            /*
                lui     addrTemp, (offset + 0x8000) >> 16
                addu    addrTemp, addrTemp, base
                lw      dest, (offset & 0xffff)(addrTemp)
              */
            m_assembler.lui(addrTempRegister, (address.offset + 0x8000) >> 16);
            m_assembler.addu(addrTempRegister, addrTempRegister, address.base);
            m_assembler.lw(dest, addrTempRegister, address.offset);
        }
    }

    void load32(BaseIndex address, RegisterID dest)
    {
        if (address.offset >= -32768 && address.offset <= 32767
            && !m_fixedWidth) {
            /*
                sll     addrTemp, address.index, address.scale
                addu    addrTemp, addrTemp, address.base
                lw      dest, address.offset(addrTemp)
            */
            m_assembler.sll(addrTempRegister, address.index, address.scale);
            m_assembler.addu(addrTempRegister, addrTempRegister, address.base);
            m_assembler.lw(dest, addrTempRegister, address.offset);
        } else {
            /*
                sll     addrTemp, address.index, address.scale
                addu    addrTemp, addrTemp, address.base
                lui     immTemp, (address.offset + 0x8000) >> 16
                addu    addrTemp, addrTemp, immTemp
                lw      dest, (address.offset & 0xffff)(at)
            */
            m_assembler.sll(addrTempRegister, address.index, address.scale);
            m_assembler.addu(addrTempRegister, addrTempRegister, address.base);
            m_assembler.lui(immTempRegister, (address.offset + 0x8000) >> 16);
            m_assembler.addu(addrTempRegister, addrTempRegister, immTempRegister);
            m_assembler.lw(dest, addrTempRegister, address.offset);
        }
    }

    void load16Unaligned(BaseIndex address, RegisterID dest)
    {
        load16(address, dest);
    }

    void load32WithUnalignedHalfWords(BaseIndex address, RegisterID dest)
    {
        if (address.offset >= -32768 && address.offset <= 32764
            && !m_fixedWidth) {
            /*
                sll     addrTemp, address.index, address.scale
                addu    addrTemp, addrTemp, address.base
                (Big-Endian)
                lwl     dest, address.offset(addrTemp)
                lwr     dest, address.offset+3(addrTemp)
                (Little-Endian)
                lwl     dest, address.offset+3(addrTemp)
                lwr     dest, address.offset(addrTemp)
            */
            m_assembler.sll(addrTempRegister, address.index, address.scale);
            m_assembler.addu(addrTempRegister, addrTempRegister, address.base);
#if CPU(BIG_ENDIAN)
            m_assembler.lwl(dest, addrTempRegister, address.offset);
            m_assembler.lwr(dest, addrTempRegister, address.offset + 3);
#else
            m_assembler.lwl(dest, addrTempRegister, address.offset + 3);
            m_assembler.lwr(dest, addrTempRegister, address.offset);

#endif
        } else {
            /*
                sll     addrTemp, address.index, address.scale
                addu    addrTemp, addrTemp, address.base
                lui     immTemp, address.offset >> 16
                ori     immTemp, immTemp, address.offset & 0xffff
                addu    addrTemp, addrTemp, immTemp
                (Big-Endian)
                lw      dest, 0(at)
                lw      dest, 3(at)
                (Little-Endian)
                lw      dest, 3(at)
                lw      dest, 0(at)
            */
            m_assembler.sll(addrTempRegister, address.index, address.scale);
            m_assembler.addu(addrTempRegister, addrTempRegister, address.base);
            m_assembler.lui(immTempRegister, address.offset >> 16);
            m_assembler.ori(immTempRegister, immTempRegister, address.offset);
            m_assembler.addu(addrTempRegister, addrTempRegister, immTempRegister);
#if CPU(BIG_ENDIAN)
            m_assembler.lwl(dest, addrTempRegister, 0);
            m_assembler.lwr(dest, addrTempRegister, 3);
#else
            m_assembler.lwl(dest, addrTempRegister, 3);
            m_assembler.lwr(dest, addrTempRegister, 0);
#endif
        }
    }

    void load32(const void* address, RegisterID dest)
    {
        /*
            li  addrTemp, address
            lw  dest, 0(addrTemp)
        */
        move(TrustedImmPtr(address), addrTempRegister);
        m_assembler.lw(dest, addrTempRegister, 0);
    }

    DataLabel32 load32WithAddressOffsetPatch(Address address, RegisterID dest)
    {
        m_fixedWidth = true;
        /*
            lui addrTemp, address.offset >> 16
            ori addrTemp, addrTemp, address.offset & 0xffff
            addu        addrTemp, addrTemp, address.base
            lw  dest, 0(addrTemp)
        */
        DataLabel32 dataLabel(this);
        move(TrustedImm32(address.offset), addrTempRegister);
        m_assembler.addu(addrTempRegister, addrTempRegister, address.base);
        m_assembler.lw(dest, addrTempRegister, 0);
        m_fixedWidth = false;
        return dataLabel;
    }
    
    DataLabelCompact load32WithCompactAddressOffsetPatch(Address address, RegisterID dest)
    {
        DataLabelCompact dataLabel(this);
        load32WithAddressOffsetPatch(address, dest);
        return dataLabel;
    }

    /* Need to use zero-extened load half-word for load16.  */
    void load16(ImplicitAddress address, RegisterID dest)
    {
        if (address.offset >= -32768 && address.offset <= 32767
            && !m_fixedWidth)
            m_assembler.lhu(dest, address.base, address.offset);
        else {
            /*
                lui     addrTemp, (offset + 0x8000) >> 16
                addu    addrTemp, addrTemp, base
                lhu     dest, (offset & 0xffff)(addrTemp)
              */
            m_assembler.lui(addrTempRegister, (address.offset + 0x8000) >> 16);
            m_assembler.addu(addrTempRegister, addrTempRegister, address.base);
            m_assembler.lhu(dest, addrTempRegister, address.offset);
        }
    }

    /* Need to use zero-extened load half-word for load16.  */
    void load16(BaseIndex address, RegisterID dest)
    {
        if (address.offset >= -32768 && address.offset <= 32767
            && !m_fixedWidth) {
            /*
                sll     addrTemp, address.index, address.scale
                addu    addrTemp, addrTemp, address.base
                lhu     dest, address.offset(addrTemp)
            */
            m_assembler.sll(addrTempRegister, address.index, address.scale);
            m_assembler.addu(addrTempRegister, addrTempRegister, address.base);
            m_assembler.lhu(dest, addrTempRegister, address.offset);
        } else {
            /*
                sll     addrTemp, address.index, address.scale
                addu    addrTemp, addrTemp, address.base
                lui     immTemp, (address.offset + 0x8000) >> 16
                addu    addrTemp, addrTemp, immTemp
                lhu     dest, (address.offset & 0xffff)(addrTemp)
            */
            m_assembler.sll(addrTempRegister, address.index, address.scale);
            m_assembler.addu(addrTempRegister, addrTempRegister, address.base);
            m_assembler.lui(immTempRegister, (address.offset + 0x8000) >> 16);
            m_assembler.addu(addrTempRegister, addrTempRegister, immTempRegister);
            m_assembler.lhu(dest, addrTempRegister, address.offset);
        }
    }

    void load16SignedExtendTo32(BaseIndex address, RegisterID dest)
    {
        if (address.offset >= -32768 && address.offset <= 32767
            && !m_fixedWidth) {
            /*
                sll     addrTemp, address.index, address.scale
                addu    addrTemp, addrTemp, address.base
                lh     dest, address.offset(addrTemp)
            */
            m_assembler.sll(addrTempRegister, address.index, address.scale);
            m_assembler.addu(addrTempRegister, addrTempRegister, address.base);
            m_assembler.lh(dest, addrTempRegister, address.offset);
        } else {
            /*
                sll     addrTemp, address.index, address.scale
                addu    addrTemp, addrTemp, address.base
                lui     immTemp, (address.offset + 0x8000) >> 16
                addu    addrTemp, addrTemp, immTemp
                lh     dest, (address.offset & 0xffff)(addrTemp)
            */
            m_assembler.sll(addrTempRegister, address.index, address.scale);
            m_assembler.addu(addrTempRegister, addrTempRegister, address.base);
            m_assembler.lui(immTempRegister, (address.offset + 0x8000) >> 16);
            m_assembler.addu(addrTempRegister, addrTempRegister, immTempRegister);
            m_assembler.lh(dest, addrTempRegister, address.offset);
        }
    }

    DataLabel32 store32WithAddressOffsetPatch(RegisterID src, Address address)
    {
        m_fixedWidth = true;
        /*
            lui addrTemp, address.offset >> 16
            ori addrTemp, addrTemp, address.offset & 0xffff
            addu        addrTemp, addrTemp, address.base
            sw  src, 0(addrTemp)
        */
        DataLabel32 dataLabel(this);
        move(TrustedImm32(address.offset), addrTempRegister);
        m_assembler.addu(addrTempRegister, addrTempRegister, address.base);
        m_assembler.sw(src, addrTempRegister, 0);
        m_fixedWidth = false;
        return dataLabel;
    }

    void store8(RegisterID src, BaseIndex address)
    {
        if (address.offset >= -32768 && address.offset <= 32767
            && !m_fixedWidth) {
            /*
                sll     addrTemp, address.index, address.scale
                addu    addrTemp, addrTemp, address.base
                sb      src, address.offset(addrTemp)
            */
            m_assembler.sll(addrTempRegister, address.index, address.scale);
            m_assembler.addu(addrTempRegister, addrTempRegister, address.base);
            m_assembler.sb(src, addrTempRegister, address.offset);
        } else {
            /*
                sll     addrTemp, address.index, address.scale
                addu    addrTemp, addrTemp, address.base
                lui     immTemp, (address.offset + 0x8000) >> 16
                addu    addrTemp, addrTemp, immTemp
                sb      src, (address.offset & 0xffff)(at)
            */
            m_assembler.sll(addrTempRegister, address.index, address.scale);
            m_assembler.addu(addrTempRegister, addrTempRegister, address.base);
            m_assembler.lui(immTempRegister, (address.offset + 0x8000) >> 16);
            m_assembler.addu(addrTempRegister, addrTempRegister, immTempRegister);
            m_assembler.sb(src, addrTempRegister, address.offset);
        }
    }

    void store8(RegisterID src, void* address)
    {
        move(TrustedImmPtr(address), addrTempRegister);
        m_assembler.sb(src, addrTempRegister, 0);
    }

    void store8(TrustedImm32 imm, Address address)
    {
        // FIXME: this code has never been tested

        if (address.offset >= -32768 && address.offset <= 32767
            && !m_fixedWidth) {
            /*
             * li immTemp, imm
             * sb immTemp address.offset(address.base)
             */
            move(imm, immTempRegister);
            m_assembler.sb(immTempRegister, address.base, address.offset);
        } else {
            /*
             * li immTemp, imm
             * lui addrTemp, (address.offset + 0x8000) >> 16
             * addu addrTemp, addrTemp, address.base
             * sb immTemp, (address.offset & 0xffff)(addrTemp)
             */
            move(imm, immTempRegister);
            m_assembler.lui(addrTempRegister, (address.offset + 0x8000) >> 16);
            m_assembler.addu(addrTempRegister, addrTempRegister, address.base);
            m_assembler.sb(immTempRegister, addrTempRegister, address.offset);
        }
    }

    void store8(TrustedImm32 imm, void* address)
    {
        /*
            li  immTemp, imm
            li  addrTemp, address
            sb  src, 0(addrTemp)
        */
        if (!imm.m_value && !m_fixedWidth) {
            move(TrustedImmPtr(address), addrTempRegister);
            m_assembler.sb(MIPSRegisters::zero, addrTempRegister, 0);
        } else {
            move(imm, immTempRegister);
            move(TrustedImmPtr(address), addrTempRegister);
            m_assembler.sb(immTempRegister, addrTempRegister, 0);
        }
    }

    void store16(RegisterID src, BaseIndex address)
    {
        if (address.offset >= -32768 && address.offset <= 32767
            && !m_fixedWidth) {
            /*
                sll     addrTemp, address.index, address.scale
                addu    addrTemp, addrTemp, address.base
                sh      src, address.offset(addrTemp)
            */
            m_assembler.sll(addrTempRegister, address.index, address.scale);
            m_assembler.addu(addrTempRegister, addrTempRegister, address.base);
            m_assembler.sh(src, addrTempRegister, address.offset);
        } else {
            /*
                sll     addrTemp, address.index, address.scale
                addu    addrTemp, addrTemp, address.base
                lui     immTemp, (address.offset + 0x8000) >> 16
                addu    addrTemp, addrTemp, immTemp
                sh      src, (address.offset & 0xffff)(at)
            */
            m_assembler.sll(addrTempRegister, address.index, address.scale);
            m_assembler.addu(addrTempRegister, addrTempRegister, address.base);
            m_assembler.lui(immTempRegister, (address.offset + 0x8000) >> 16);
            m_assembler.addu(addrTempRegister, addrTempRegister, immTempRegister);
            m_assembler.sh(src, addrTempRegister, address.offset);
        }
    }

    void store32(RegisterID src, ImplicitAddress address)
    {
        if (address.offset >= -32768 && address.offset <= 32767
            && !m_fixedWidth)
            m_assembler.sw(src, address.base, address.offset);
        else {
            /*
                lui     addrTemp, (offset + 0x8000) >> 16
                addu    addrTemp, addrTemp, base
                sw      src, (offset & 0xffff)(addrTemp)
              */
            m_assembler.lui(addrTempRegister, (address.offset + 0x8000) >> 16);
            m_assembler.addu(addrTempRegister, addrTempRegister, address.base);
            m_assembler.sw(src, addrTempRegister, address.offset);
        }
    }

    void store32(RegisterID src, BaseIndex address)
    {
        if (address.offset >= -32768 && address.offset <= 32767
            && !m_fixedWidth) {
            /*
                sll     addrTemp, address.index, address.scale
                addu    addrTemp, addrTemp, address.base
                sw      src, address.offset(addrTemp)
            */
            m_assembler.sll(addrTempRegister, address.index, address.scale);
            m_assembler.addu(addrTempRegister, addrTempRegister, address.base);
            m_assembler.sw(src, addrTempRegister, address.offset);
        } else {
            /*
                sll     addrTemp, address.index, address.scale
                addu    addrTemp, addrTemp, address.base
                lui     immTemp, (address.offset + 0x8000) >> 16
                addu    addrTemp, addrTemp, immTemp
                sw      src, (address.offset & 0xffff)(at)
            */
            m_assembler.sll(addrTempRegister, address.index, address.scale);
            m_assembler.addu(addrTempRegister, addrTempRegister, address.base);
            m_assembler.lui(immTempRegister, (address.offset + 0x8000) >> 16);
            m_assembler.addu(addrTempRegister, addrTempRegister, immTempRegister);
            m_assembler.sw(src, addrTempRegister, address.offset);
        }
    }

    void store32(TrustedImm32 imm, ImplicitAddress address)
    {
        if (address.offset >= -32768 && address.offset <= 32767
            && !m_fixedWidth) {
            if (!imm.m_value)
                m_assembler.sw(MIPSRegisters::zero, address.base, address.offset);
            else {
                move(imm, immTempRegister);
                m_assembler.sw(immTempRegister, address.base, address.offset);
            }
        } else {
            /*
                lui     addrTemp, (offset + 0x8000) >> 16
                addu    addrTemp, addrTemp, base
                sw      immTemp, (offset & 0xffff)(addrTemp)
              */
            m_assembler.lui(addrTempRegister, (address.offset + 0x8000) >> 16);
            m_assembler.addu(addrTempRegister, addrTempRegister, address.base);
            if (!imm.m_value && !m_fixedWidth)
                m_assembler.sw(MIPSRegisters::zero, addrTempRegister, address.offset);
            else {
                move(imm, immTempRegister);
                m_assembler.sw(immTempRegister, addrTempRegister, address.offset);
            }
        }
    }

    void store32(TrustedImm32 imm, BaseIndex address)
    {
        if (address.offset >= -32768 && address.offset <= 32767 && !m_fixedWidth) {
            /*
                sll     addrTemp, address.index, address.scale
                addu    addrTemp, addrTemp, address.base
                sw      src, address.offset(addrTemp)
            */
            m_assembler.sll(addrTempRegister, address.index, address.scale);
            m_assembler.addu(addrTempRegister, addrTempRegister, address.base);
            if (!imm.m_value)
                m_assembler.sw(MIPSRegisters::zero, addrTempRegister, address.offset);
            else {
                move(imm, immTempRegister);
                m_assembler.sw(immTempRegister, addrTempRegister, address.offset);
            }
        } else {
            /*
                sll     addrTemp, address.index, address.scale
                addu    addrTemp, addrTemp, address.base
                lui     immTemp, (address.offset + 0x8000) >> 16
                addu    addrTemp, addrTemp, immTemp
                sw      src, (address.offset & 0xffff)(at)
            */
            m_assembler.sll(addrTempRegister, address.index, address.scale);
            m_assembler.addu(addrTempRegister, addrTempRegister, address.base);
            m_assembler.lui(immTempRegister, (address.offset + 0x8000) >> 16);
            m_assembler.addu(addrTempRegister, addrTempRegister, immTempRegister);
            if (!imm.m_value && !m_fixedWidth)
                m_assembler.sw(MIPSRegisters::zero, addrTempRegister, address.offset);
            else {
                move(imm, immTempRegister);
                m_assembler.sw(immTempRegister, addrTempRegister, address.offset);
            }
        }
    }


    void store32(RegisterID src, const void* address)
    {
        /*
            li  addrTemp, address
            sw  src, 0(addrTemp)
        */
        move(TrustedImmPtr(address), addrTempRegister);
        m_assembler.sw(src, addrTempRegister, 0);
    }

    void store32(TrustedImm32 imm, const void* address)
    {
        /*
            li  immTemp, imm
            li  addrTemp, address
            sw  src, 0(addrTemp)
        */
        if (!imm.m_value && !m_fixedWidth) {
            move(TrustedImmPtr(address), addrTempRegister);
            m_assembler.sw(MIPSRegisters::zero, addrTempRegister, 0);
        } else {
            move(imm, immTempRegister);
            move(TrustedImmPtr(address), addrTempRegister);
            m_assembler.sw(immTempRegister, addrTempRegister, 0);
        }
    }

    // Floating-point operations:

    static bool supportsFloatingPoint()
    {
#if WTF_MIPS_DOUBLE_FLOAT
        return true;
#else
        return false;
#endif
    }

    static bool supportsFloatingPointTruncate()
    {
#if WTF_MIPS_DOUBLE_FLOAT && WTF_MIPS_ISA_AT_LEAST(2)
        return true;
#else
        return false;
#endif
    }

    static bool supportsFloatingPointSqrt()
    {
#if WTF_MIPS_DOUBLE_FLOAT && WTF_MIPS_ISA_AT_LEAST(2)
        return true;
#else
        return false;
#endif
    }
    static bool supportsFloatingPointAbs() { return false; }
    static bool supportsFloatingPointCeil() { return false; }

    // Stack manipulation operations:
    //
    // The ABI is assumed to provide a stack abstraction to memory,
    // containing machine word sized units of data. Push and pop
    // operations add and remove a single register sized unit of data
    // to or from the stack. Peek and poke operations read or write
    // values on the stack, without moving the current stack position.

    void pop(RegisterID dest)
    {
        m_assembler.lw(dest, MIPSRegisters::sp, 0);
        m_assembler.addiu(MIPSRegisters::sp, MIPSRegisters::sp, 4);
    }

    void push(RegisterID src)
    {
        m_assembler.addiu(MIPSRegisters::sp, MIPSRegisters::sp, -4);
        m_assembler.sw(src, MIPSRegisters::sp, 0);
    }

    void push(Address address)
    {
        load32(address, dataTempRegister);
        push(dataTempRegister);
    }

    void push(TrustedImm32 imm)
    {
        move(imm, immTempRegister);
        push(immTempRegister);
    }

    // Register move operations:
    //
    // Move values in registers.

    void move(TrustedImm32 imm, RegisterID dest)
    {
        if (!imm.m_value && !m_fixedWidth)
            move(MIPSRegisters::zero, dest);
        else if (m_fixedWidth) {
            m_assembler.lui(dest, imm.m_value >> 16);
            m_assembler.ori(dest, dest, imm.m_value);
        } else
            m_assembler.li(dest, imm.m_value);
    }

    void move(RegisterID src, RegisterID dest)
    {
        if (src != dest || m_fixedWidth)
            m_assembler.move(dest, src);
    }

    void move(TrustedImmPtr imm, RegisterID dest)
    {
        move(TrustedImm32(imm), dest);
    }

    void swap(RegisterID reg1, RegisterID reg2)
    {
        move(reg1, immTempRegister);
        move(reg2, reg1);
        move(immTempRegister, reg2);
    }

    void signExtend32ToPtr(RegisterID src, RegisterID dest)
    {
        if (src != dest || m_fixedWidth)
            move(src, dest);
    }

    void zeroExtend32ToPtr(RegisterID src, RegisterID dest)
    {
        if (src != dest || m_fixedWidth)
            move(src, dest);
    }

    // Forwards / external control flow operations:
    //
    // This set of jump and conditional branch operations return a Jump
    // object which may linked at a later point, allow forwards jump,
    // or jumps that will require external linkage (after the code has been
    // relocated).
    //
    // For branches, signed <, >, <= and >= are denoted as l, g, le, and ge
    // respecitvely, for unsigned comparisons the names b, a, be, and ae are
    // used (representing the names 'below' and 'above').
    //
    // Operands to the comparision are provided in the expected order, e.g.
    // jle32(reg1, TrustedImm32(5)) will branch if the value held in reg1, when
    // treated as a signed 32bit value, is less than or equal to 5.
    //
    // jz and jnz test whether the first operand is equal to zero, and take
    // an optional second operand of a mask under which to perform the test.

    Jump branch8(RelationalCondition cond, Address left, TrustedImm32 right)
    {
        // Make sure the immediate value is unsigned 8 bits.
        ASSERT(!(right.m_value & 0xFFFFFF00));
        load8(left, dataTempRegister);
        move(right, immTempRegister);
        return branch32(cond, dataTempRegister, immTempRegister);
    }

    Jump branch8(RelationalCondition cond, AbsoluteAddress left, TrustedImm32 right)
    {
        // Make sure the immediate value is unsigned 8 bits.
        ASSERT(!(right.m_value & 0xFFFFFF00));
        load8(left, dataTempRegister);
        move(right, immTempRegister);
        return branch32(cond, dataTempRegister, immTempRegister);
    }

    void compare8(RelationalCondition cond, Address left, TrustedImm32 right, RegisterID dest)
    {
        // Make sure the immediate value is unsigned 8 bits.
        ASSERT(!(right.m_value & 0xFFFFFF00));
        load8(left, dataTempRegister);
        move(right, immTempRegister);
        compare32(cond, dataTempRegister, immTempRegister, dest);
    }

    Jump branch8(RelationalCondition cond, BaseIndex left, TrustedImm32 right)
    {
        ASSERT(!(right.m_value & 0xFFFFFF00));
        load8(left, dataTempRegister);
        // Be careful that the previous load8() uses immTempRegister.
        // So, we need to put move() after load8().
        move(right, immTempRegister);
        return branch32(cond, dataTempRegister, immTempRegister);
    }

    Jump branch32(RelationalCondition cond, RegisterID left, RegisterID right)
    {
        if (cond == Equal)
            return branchEqual(left, right);
        if (cond == NotEqual)
            return branchNotEqual(left, right);
        if (cond == Above) {
            m_assembler.sltu(cmpTempRegister, right, left);
            return branchNotEqual(cmpTempRegister, MIPSRegisters::zero);
        }
        if (cond == AboveOrEqual) {
            m_assembler.sltu(cmpTempRegister, left, right);
            return branchEqual(cmpTempRegister, MIPSRegisters::zero);
        }
        if (cond == Below) {
            m_assembler.sltu(cmpTempRegister, left, right);
            return branchNotEqual(cmpTempRegister, MIPSRegisters::zero);
        }
        if (cond == BelowOrEqual) {
            m_assembler.sltu(cmpTempRegister, right, left);
            return branchEqual(cmpTempRegister, MIPSRegisters::zero);
        }
        if (cond == GreaterThan) {
            m_assembler.slt(cmpTempRegister, right, left);
            return branchNotEqual(cmpTempRegister, MIPSRegisters::zero);
        }
        if (cond == GreaterThanOrEqual) {
            m_assembler.slt(cmpTempRegister, left, right);
            return branchEqual(cmpTempRegister, MIPSRegisters::zero);
        }
        if (cond == LessThan) {
            m_assembler.slt(cmpTempRegister, left, right);
            return branchNotEqual(cmpTempRegister, MIPSRegisters::zero);
        }
        if (cond == LessThanOrEqual) {
            m_assembler.slt(cmpTempRegister, right, left);
            return branchEqual(cmpTempRegister, MIPSRegisters::zero);
        }
        ASSERT(0);

        return Jump();
    }

    Jump branch32(RelationalCondition cond, RegisterID left, TrustedImm32 right)
    {
        move(right, immTempRegister);
        return branch32(cond, left, immTempRegister);
    }

    Jump branch32(RelationalCondition cond, RegisterID left, Address right)
    {
        load32(right, dataTempRegister);
        return branch32(cond, left, dataTempRegister);
    }

    Jump branch32(RelationalCondition cond, Address left, RegisterID right)
    {
        load32(left, dataTempRegister);
        return branch32(cond, dataTempRegister, right);
    }

    Jump branch32(RelationalCondition cond, Address left, TrustedImm32 right)
    {
        load32(left, dataTempRegister);
        move(right, immTempRegister);
        return branch32(cond, dataTempRegister, immTempRegister);
    }

    Jump branch32(RelationalCondition cond, BaseIndex left, TrustedImm32 right)
    {
        load32(left, dataTempRegister);
        // Be careful that the previous load32() uses immTempRegister.
        // So, we need to put move() after load32().
        move(right, immTempRegister);
        return branch32(cond, dataTempRegister, immTempRegister);
    }

    Jump branch32WithUnalignedHalfWords(RelationalCondition cond, BaseIndex left, TrustedImm32 right)
    {
        load32WithUnalignedHalfWords(left, dataTempRegister);
        // Be careful that the previous load32WithUnalignedHalfWords()
        // uses immTempRegister.
        // So, we need to put move() after load32WithUnalignedHalfWords().
        move(right, immTempRegister);
        return branch32(cond, dataTempRegister, immTempRegister);
    }

    Jump branch32(RelationalCondition cond, AbsoluteAddress left, RegisterID right)
    {
        load32(left.m_ptr, dataTempRegister);
        return branch32(cond, dataTempRegister, right);
    }

    Jump branch32(RelationalCondition cond, AbsoluteAddress left, TrustedImm32 right)
    {
        load32(left.m_ptr, dataTempRegister);
        move(right, immTempRegister);
        return branch32(cond, dataTempRegister, immTempRegister);
    }

    Jump branchTest32(ResultCondition cond, RegisterID reg, RegisterID mask)
    {
        ASSERT((cond == Zero) || (cond == NonZero));
        m_assembler.andInsn(cmpTempRegister, reg, mask);
        if (cond == Zero)
            return branchEqual(cmpTempRegister, MIPSRegisters::zero);
        return branchNotEqual(cmpTempRegister, MIPSRegisters::zero);
    }

    Jump branchTest32(ResultCondition cond, RegisterID reg, TrustedImm32 mask = TrustedImm32(-1))
    {
        ASSERT((cond == Zero) || (cond == NonZero));
        if (mask.m_value == -1 && !m_fixedWidth) {
            if (cond == Zero)
                return branchEqual(reg, MIPSRegisters::zero);
            return branchNotEqual(reg, MIPSRegisters::zero);
        }
        move(mask, immTempRegister);
        return branchTest32(cond, reg, immTempRegister);
    }

    Jump branchTest32(ResultCondition cond, Address address, TrustedImm32 mask = TrustedImm32(-1))
    {
        load32(address, dataTempRegister);
        return branchTest32(cond, dataTempRegister, mask);
    }

    Jump branchTest32(ResultCondition cond, BaseIndex address, TrustedImm32 mask = TrustedImm32(-1))
    {
        load32(address, dataTempRegister);
        return branchTest32(cond, dataTempRegister, mask);
    }

    Jump branchTest8(ResultCondition cond, BaseIndex address, TrustedImm32 mask = TrustedImm32(-1))
    {
        load8(address, dataTempRegister);
        return branchTest32(cond, dataTempRegister, mask);
    }

    Jump branchTest8(ResultCondition cond, Address address, TrustedImm32 mask = TrustedImm32(-1))
    {
        load8(address, dataTempRegister);
        return branchTest32(cond, dataTempRegister, mask);
    }

    Jump branchTest8(ResultCondition cond, AbsoluteAddress address, TrustedImm32 mask = TrustedImm32(-1))
    {
        move(TrustedImmPtr(address.m_ptr), dataTempRegister);
        load8(Address(dataTempRegister), dataTempRegister);
        return branchTest32(cond, dataTempRegister, mask);
    }

    Jump jump()
    {
        return branchEqual(MIPSRegisters::zero, MIPSRegisters::zero);
    }

    void jump(RegisterID target)
    {
        move(target, MIPSRegisters::t9);
        m_assembler.jr(MIPSRegisters::t9);
        m_assembler.nop();
    }

    void jump(Address address)
    {
        m_fixedWidth = true;
        load32(address, MIPSRegisters::t9);
        m_assembler.jr(MIPSRegisters::t9);
        m_assembler.nop();
        m_fixedWidth = false;
    }

    void jump(AbsoluteAddress address)
    {
        m_fixedWidth = true;
        load32(address.m_ptr, MIPSRegisters::t9);
        m_assembler.jr(MIPSRegisters::t9);
        m_assembler.nop();
        m_fixedWidth = false;
    }

    void moveDoubleToInts(FPRegisterID src, RegisterID dest1, RegisterID dest2)
    {
        m_assembler.vmov(dest1, dest2, src);
    }

    void moveIntsToDouble(RegisterID src1, RegisterID src2, FPRegisterID dest, FPRegisterID scratch)
    {
        UNUSED_PARAM(scratch);
        m_assembler.vmov(dest, src1, src2);
    }

    // Arithmetic control flow operations:
    //
    // This set of conditional branch operations branch based
    // on the result of an arithmetic operation. The operation
    // is performed as normal, storing the result.
    //
    // * jz operations branch if the result is zero.
    // * jo operations branch if the (signed) arithmetic
    //   operation caused an overflow to occur.

    Jump branchAdd32(ResultCondition cond, RegisterID src, RegisterID dest)
    {
        ASSERT((cond == Overflow) || (cond == Signed) || (cond == PositiveOrZero) || (cond == Zero) || (cond == NonZero));
        if (cond == Overflow) {
            /*
                move    dest, dataTemp
                xor     cmpTemp, dataTemp, src
                bltz    cmpTemp, No_overflow    # diff sign bit -> no overflow
                addu    dest, dataTemp, src
                xor     cmpTemp, dest, dataTemp
                bgez    cmpTemp, No_overflow    # same sign big -> no overflow
                nop
                b       Overflow
                nop
                nop
                nop
                nop
                nop
            No_overflow:
            */
            move(dest, dataTempRegister);
            m_assembler.xorInsn(cmpTempRegister, dataTempRegister, src);
            m_assembler.bltz(cmpTempRegister, 10);
            m_assembler.addu(dest, dataTempRegister, src);
            m_assembler.xorInsn(cmpTempRegister, dest, dataTempRegister);
            m_assembler.bgez(cmpTempRegister, 7);
            m_assembler.nop();
            return jump();
        }
        if (cond == Signed) {
            add32(src, dest);
            // Check if dest is negative.
            m_assembler.slt(cmpTempRegister, dest, MIPSRegisters::zero);
            return branchNotEqual(cmpTempRegister, MIPSRegisters::zero);
        }
        if (cond == PositiveOrZero) {
            add32(src, dest);
            // Check if dest is not negative.
            m_assembler.slt(cmpTempRegister, dest, MIPSRegisters::zero);
            return branchEqual(cmpTempRegister, MIPSRegisters::zero);
        }
        if (cond == Zero) {
            add32(src, dest);
            return branchEqual(dest, MIPSRegisters::zero);
        }
        if (cond == NonZero) {
            add32(src, dest);
            return branchNotEqual(dest, MIPSRegisters::zero);
        }
        ASSERT(0);
        return Jump();
    }

    Jump branchAdd32(ResultCondition cond, RegisterID op1, RegisterID op2, RegisterID dest)
    {
        ASSERT((cond == Overflow) || (cond == Signed) || (cond == PositiveOrZero) || (cond == Zero) || (cond == NonZero));
        if (cond == Overflow) {
            /*
                move    dataTemp, op1
                xor     cmpTemp, dataTemp, op2
                bltz    cmpTemp, No_overflow    # diff sign bit -> no overflow
                addu    dest, dataTemp, op2
                xor     cmpTemp, dest, dataTemp
                bgez    cmpTemp, No_overflow    # same sign big -> no overflow
                nop
                b       Overflow
                nop
                nop
                nop
                nop
                nop
            No_overflow:
            */
            move(op1, dataTempRegister);
            m_assembler.xorInsn(cmpTempRegister, dataTempRegister, op2);
            m_assembler.bltz(cmpTempRegister, 10);
            m_assembler.addu(dest, dataTempRegister, op2);
            m_assembler.xorInsn(cmpTempRegister, dest, dataTempRegister);
            m_assembler.bgez(cmpTempRegister, 7);
            m_assembler.nop();
            return jump();
        }
        if (cond == Signed) {
            add32(op1, op2, dest);
            // Check if dest is negative.
            m_assembler.slt(cmpTempRegister, dest, MIPSRegisters::zero);
            return branchNotEqual(cmpTempRegister, MIPSRegisters::zero);
        }
        if (cond == PositiveOrZero) {
            add32(op1, op2, dest);
            // Check if dest is not negative.
            m_assembler.slt(cmpTempRegister, dest, MIPSRegisters::zero);
            return branchEqual(cmpTempRegister, MIPSRegisters::zero);
        }
        if (cond == Zero) {
            add32(op1, op2, dest);
            return branchEqual(dest, MIPSRegisters::zero);
        }
        if (cond == NonZero) {
            add32(op1, op2, dest);
            return branchNotEqual(dest, MIPSRegisters::zero);
        }
        ASSERT(0);
        return Jump();
    }

    Jump branchAdd32(ResultCondition cond, TrustedImm32 imm, RegisterID dest)
    {
        move(imm, immTempRegister);
        return branchAdd32(cond, immTempRegister, dest);
    }

    Jump branchAdd32(ResultCondition cond, Address address, RegisterID dest)
    {
        load32(address, immTempRegister);
        return branchAdd32(cond, immTempRegister, dest);
    }

    Jump branchAdd32(ResultCondition cond, RegisterID src, TrustedImm32 imm, RegisterID dest)
    {
        move(imm, immTempRegister);
        move(src, dest);
        return branchAdd32(cond, immTempRegister, dest);
    }

    Jump branchAdd32(ResultCondition cond, TrustedImm32 imm, AbsoluteAddress dest)
    {
        ASSERT((cond == Overflow) || (cond == Signed) || (cond == PositiveOrZero) || (cond == Zero) || (cond == NonZero));
        if (cond == Overflow) {
            /*
                move    dataTemp, dest
                xori    cmpTemp, dataTemp, imm
                bltz    cmpTemp, No_overflow    # diff sign bit -> no overflow
                addiu   dataTemp, dataTemp, imm
                move    dest, dataTemp
                xori    cmpTemp, dataTemp, imm
                bgez    cmpTemp, No_overflow    # same sign big -> no overflow
                nop
                b       Overflow
                nop
                nop
                nop
                nop
                nop
            No_overflow:
            */
            if (imm.m_value >= -32768 && imm.m_value  <= 32767 && !m_fixedWidth) {
                load32(dest.m_ptr, dataTempRegister);
                m_assembler.xori(cmpTempRegister, dataTempRegister, imm.m_value);
                m_assembler.bltz(cmpTempRegister, 10);
                m_assembler.addiu(dataTempRegister, dataTempRegister, imm.m_value);
                store32(dataTempRegister, dest.m_ptr);
                m_assembler.xori(cmpTempRegister, dataTempRegister, imm.m_value);
                m_assembler.bgez(cmpTempRegister, 7);
                m_assembler.nop();
            } else {
                load32(dest.m_ptr, dataTempRegister);
                move(imm, immTempRegister);
                m_assembler.xorInsn(cmpTempRegister, dataTempRegister, immTempRegister);
                m_assembler.bltz(cmpTempRegister, 10);
                m_assembler.addiu(dataTempRegister, dataTempRegister, immTempRegister);
                store32(dataTempRegister, dest.m_ptr);
                m_assembler.xori(cmpTempRegister, dataTempRegister, immTempRegister);
                m_assembler.bgez(cmpTempRegister, 7);
                m_assembler.nop();
            }
            return jump();
        }
        move(imm, immTempRegister);
        load32(dest.m_ptr, dataTempRegister);
        add32(immTempRegister, dataTempRegister);
        store32(dataTempRegister, dest.m_ptr);
        if (cond == Signed) {
            // Check if dest is negative.
            m_assembler.slt(cmpTempRegister, dataTempRegister, MIPSRegisters::zero);
            return branchNotEqual(cmpTempRegister, MIPSRegisters::zero);
        }
        if (cond == PositiveOrZero) {
            // Check if dest is not negative.
            m_assembler.slt(cmpTempRegister, dataTempRegister, MIPSRegisters::zero);
            return branchEqual(cmpTempRegister, MIPSRegisters::zero);
        }
        if (cond == Zero)
            return branchEqual(dataTempRegister, MIPSRegisters::zero);
        if (cond == NonZero)
            return branchNotEqual(dataTempRegister, MIPSRegisters::zero);
        ASSERT(0);
        return Jump();
    }

    Jump branchMul32(ResultCondition cond, RegisterID src1, RegisterID src2, RegisterID dest)
    {
        ASSERT((cond == Overflow) || (cond == Signed) || (cond == Zero) || (cond == NonZero));
        if (cond == Overflow) {
            /*
                mult    src, dest
                mfhi    dataTemp
                mflo    dest
                sra     addrTemp, dest, 31
                beq     dataTemp, addrTemp, No_overflow # all sign bits (bit 63 to bit 31) are the same -> no overflow
                nop
                b       Overflow
                nop
                nop
                nop
                nop
                nop
            No_overflow:
            */
            m_assembler.mult(src1, src2);
            m_assembler.mfhi(dataTempRegister);
            m_assembler.mflo(dest);
            m_assembler.sra(addrTempRegister, dest, 31);
            m_assembler.beq(dataTempRegister, addrTempRegister, 7);
            m_assembler.nop();
            return jump();
        }
        if (cond == Signed) {
            mul32(src1, src2, dest);
            // Check if dest is negative.
            m_assembler.slt(cmpTempRegister, dest, MIPSRegisters::zero);
            return branchNotEqual(cmpTempRegister, MIPSRegisters::zero);
        }
        if (cond == Zero) {
            mul32(src1, src2, dest);
            return branchEqual(dest, MIPSRegisters::zero);
        }
        if (cond == NonZero) {
            mul32(src1, src2, dest);
            return branchNotEqual(dest, MIPSRegisters::zero);
        }
        ASSERT(0);
        return Jump();
    }

    Jump branchMul32(ResultCondition cond, RegisterID src, RegisterID dest)
    {
        ASSERT((cond == Overflow) || (cond == Signed) || (cond == Zero) || (cond == NonZero));
        if (cond == Overflow) {
            /*
                mult    src, dest
                mfhi    dataTemp
                mflo    dest
                sra     addrTemp, dest, 31
                beq     dataTemp, addrTemp, No_overflow # all sign bits (bit 63 to bit 31) are the same -> no overflow
                nop
                b       Overflow
                nop
                nop
                nop
                nop
                nop
            No_overflow:
            */
            m_assembler.mult(src, dest);
            m_assembler.mfhi(dataTempRegister);
            m_assembler.mflo(dest);
            m_assembler.sra(addrTempRegister, dest, 31);
            m_assembler.beq(dataTempRegister, addrTempRegister, 7);
            m_assembler.nop();
            return jump();
        }
        if (cond == Signed) {
            mul32(src, dest);
            // Check if dest is negative.
            m_assembler.slt(cmpTempRegister, dest, MIPSRegisters::zero);
            return branchNotEqual(cmpTempRegister, MIPSRegisters::zero);
        }
        if (cond == Zero) {
            mul32(src, dest);
            return branchEqual(dest, MIPSRegisters::zero);
        }
        if (cond == NonZero) {
            mul32(src, dest);
            return branchNotEqual(dest, MIPSRegisters::zero);
        }
        ASSERT(0);
        return Jump();
    }

    Jump branchMul32(ResultCondition cond, RegisterID src, TrustedImm32 imm, RegisterID dest)
    {
        move(imm, immTempRegister);
        return branchMul32(cond, immTempRegister, src, dest);
    }

    Jump branchSub32(ResultCondition cond, RegisterID src, RegisterID dest)
    {
        ASSERT((cond == Overflow) || (cond == Signed) || (cond == Zero) || (cond == NonZero));
        if (cond == Overflow) {
            /*
                move    dest, dataTemp
                xor     cmpTemp, dataTemp, src
                bgez    cmpTemp, No_overflow    # same sign bit -> no overflow
                subu    dest, dataTemp, src
                xor     cmpTemp, dest, dataTemp
                bgez    cmpTemp, No_overflow    # same sign bit -> no overflow
                nop
                b       Overflow
                nop
                nop
                nop
                nop
                nop
            No_overflow:
            */
            move(dest, dataTempRegister);
            m_assembler.xorInsn(cmpTempRegister, dataTempRegister, src);
            m_assembler.bgez(cmpTempRegister, 10);
            m_assembler.subu(dest, dataTempRegister, src);
            m_assembler.xorInsn(cmpTempRegister, dest, dataTempRegister);
            m_assembler.bgez(cmpTempRegister, 7);
            m_assembler.nop();
            return jump();
        }
        if (cond == Signed) {
            sub32(src, dest);
            // Check if dest is negative.
            m_assembler.slt(cmpTempRegister, dest, MIPSRegisters::zero);
            return branchNotEqual(cmpTempRegister, MIPSRegisters::zero);
        }
        if (cond == Zero) {
            sub32(src, dest);
            return branchEqual(dest, MIPSRegisters::zero);
        }
        if (cond == NonZero) {
            sub32(src, dest);
            return branchNotEqual(dest, MIPSRegisters::zero);
        }
        ASSERT(0);
        return Jump();
    }

    Jump branchSub32(ResultCondition cond, TrustedImm32 imm, RegisterID dest)
    {
        move(imm, immTempRegister);
        return branchSub32(cond, immTempRegister, dest);
    }

    Jump branchSub32(ResultCondition cond, RegisterID src, TrustedImm32 imm, RegisterID dest)
    {
        move(imm, immTempRegister);
        return branchSub32(cond, src, immTempRegister, dest);
    }

    Jump branchSub32(ResultCondition cond, RegisterID op1, RegisterID op2, RegisterID dest)
    {
        ASSERT((cond == Overflow) || (cond == Signed) || (cond == Zero) || (cond == NonZero));
        if (cond == Overflow) {
            /*
                move    dataTemp, op1
                xor     cmpTemp, dataTemp, op2
                bgez    cmpTemp, No_overflow    # same sign bit -> no overflow
                subu    dest, dataTemp, op2
                xor     cmpTemp, dest, dataTemp
                bgez    cmpTemp, No_overflow    # same sign bit -> no overflow
                nop
                b       Overflow
                nop
                nop
                nop
                nop
                nop
            No_overflow:
            */
            move(op1, dataTempRegister);
            m_assembler.xorInsn(cmpTempRegister, dataTempRegister, op2);
            m_assembler.bgez(cmpTempRegister, 10);
            m_assembler.subu(dest, dataTempRegister, op2);
            m_assembler.xorInsn(cmpTempRegister, dest, dataTempRegister);
            m_assembler.bgez(cmpTempRegister, 7);
            m_assembler.nop();
            return jump();
        }
        if (cond == Signed) {
            sub32(op1, op2, dest);
            // Check if dest is negative.
            m_assembler.slt(cmpTempRegister, dest, MIPSRegisters::zero);
            return branchNotEqual(cmpTempRegister, MIPSRegisters::zero);
        }
        if (cond == Zero) {
            sub32(op1, op2, dest);
            return branchEqual(dest, MIPSRegisters::zero);
        }
        if (cond == NonZero) {
            sub32(op1, op2, dest);
            return branchNotEqual(dest, MIPSRegisters::zero);
        }
        ASSERT(0);
        return Jump();
    }

    Jump branchNeg32(ResultCondition cond, RegisterID srcDest)
    {
        m_assembler.li(dataTempRegister, -1);
        return branchMul32(cond, dataTempRegister, srcDest);
    }

    Jump branchOr32(ResultCondition cond, RegisterID src, RegisterID dest)
    {
        ASSERT((cond == Signed) || (cond == Zero) || (cond == NonZero));
        if (cond == Signed) {
            or32(src, dest);
            // Check if dest is negative.
            m_assembler.slt(cmpTempRegister, dest, MIPSRegisters::zero);
            return branchNotEqual(cmpTempRegister, MIPSRegisters::zero);
        }
        if (cond == Zero) {
            or32(src, dest);
            return branchEqual(dest, MIPSRegisters::zero);
        }
        if (cond == NonZero) {
            or32(src, dest);
            return branchNotEqual(dest, MIPSRegisters::zero);
        }
        ASSERT(0);
        return Jump();
    }

    // Miscellaneous operations:

    void breakpoint()
    {
        m_assembler.bkpt();
    }

    Call nearCall()
    {
        /* We need two words for relaxation. */
        m_assembler.nop();
        m_assembler.nop();
        m_assembler.jal();
        m_assembler.nop();
        return Call(m_assembler.label(), Call::LinkableNear);
    }

    Call nearTailCall()
    {
        m_assembler.nop();
        m_assembler.nop();
        m_assembler.beq(MIPSRegisters::zero, MIPSRegisters::zero, 0);
        m_assembler.nop();
        insertRelaxationWords();
        return Call(m_assembler.label(), Call::LinkableNearTail);
    }

    Call call()
    {
        m_assembler.lui(MIPSRegisters::t9, 0);
        m_assembler.ori(MIPSRegisters::t9, MIPSRegisters::t9, 0);
        m_assembler.jalr(MIPSRegisters::t9);
        m_assembler.nop();
        return Call(m_assembler.label(), Call::Linkable);
    }

    Call call(RegisterID target)
    {
        move(target, MIPSRegisters::t9);
        m_assembler.jalr(MIPSRegisters::t9);
        m_assembler.nop();
        return Call(m_assembler.label(), Call::None);
    }

    Call call(Address address)
    {
        m_fixedWidth = true;
        load32(address, MIPSRegisters::t9);
        m_assembler.jalr(MIPSRegisters::t9);
        m_assembler.nop();
        m_fixedWidth = false;
        return Call(m_assembler.label(), Call::None);
    }

    void ret()
    {
        m_assembler.jr(MIPSRegisters::ra);
        m_assembler.nop();
    }

    void compare32(RelationalCondition cond, RegisterID left, RegisterID right, RegisterID dest)
    {
        if (cond == Equal) {
            m_assembler.xorInsn(dest, left, right);
            m_assembler.sltiu(dest, dest, 1);
        } else if (cond == NotEqual) {
            m_assembler.xorInsn(dest, left, right);
            m_assembler.sltu(dest, MIPSRegisters::zero, dest);
        } else if (cond == Above)
            m_assembler.sltu(dest, right, left);
        else if (cond == AboveOrEqual) {
            m_assembler.sltu(dest, left, right);
            m_assembler.xori(dest, dest, 1);
        } else if (cond == Below)
            m_assembler.sltu(dest, left, right);
        else if (cond == BelowOrEqual) {
            m_assembler.sltu(dest, right, left);
            m_assembler.xori(dest, dest, 1);
        } else if (cond == GreaterThan)
            m_assembler.slt(dest, right, left);
        else if (cond == GreaterThanOrEqual) {
            m_assembler.slt(dest, left, right);
            m_assembler.xori(dest, dest, 1);
        } else if (cond == LessThan)
            m_assembler.slt(dest, left, right);
        else if (cond == LessThanOrEqual) {
            m_assembler.slt(dest, right, left);
            m_assembler.xori(dest, dest, 1);
        }
    }

    void compare32(RelationalCondition cond, RegisterID left, TrustedImm32 right, RegisterID dest)
    {
        move(right, immTempRegister);
        compare32(cond, left, immTempRegister, dest);
    }

    void test8(ResultCondition cond, Address address, TrustedImm32 mask, RegisterID dest)
    {
        ASSERT((cond == Zero) || (cond == NonZero));
        load8(address, dataTempRegister);
        if (mask.m_value == -1 && !m_fixedWidth) {
            if (cond == Zero)
                m_assembler.sltiu(dest, dataTempRegister, 1);
            else
                m_assembler.sltu(dest, MIPSRegisters::zero, dataTempRegister);
        } else {
            move(mask, immTempRegister);
            m_assembler.andInsn(cmpTempRegister, dataTempRegister, immTempRegister);
            if (cond == Zero)
                m_assembler.sltiu(dest, cmpTempRegister, 1);
            else
                m_assembler.sltu(dest, MIPSRegisters::zero, cmpTempRegister);
        }
    }

    void test32(ResultCondition cond, Address address, TrustedImm32 mask, RegisterID dest)
    {
        ASSERT((cond == Zero) || (cond == NonZero));
        load32(address, dataTempRegister);
        if (mask.m_value == -1 && !m_fixedWidth) {
            if (cond == Zero)
                m_assembler.sltiu(dest, dataTempRegister, 1);
            else
                m_assembler.sltu(dest, MIPSRegisters::zero, dataTempRegister);
        } else {
            move(mask, immTempRegister);
            m_assembler.andInsn(cmpTempRegister, dataTempRegister, immTempRegister);
            if (cond == Zero)
                m_assembler.sltiu(dest, cmpTempRegister, 1);
            else
                m_assembler.sltu(dest, MIPSRegisters::zero, cmpTempRegister);
        }
    }

    DataLabel32 moveWithPatch(TrustedImm32 imm, RegisterID dest)
    {
        m_fixedWidth = true;
        DataLabel32 label(this);
        move(imm, dest);
        m_fixedWidth = false;
        return label;
    }

    DataLabelPtr moveWithPatch(TrustedImmPtr initialValue, RegisterID dest)
    {
        m_fixedWidth = true;
        DataLabelPtr label(this);
        move(initialValue, dest);
        m_fixedWidth = false;
        return label;
    }

    Jump branchPtrWithPatch(RelationalCondition cond, RegisterID left, DataLabelPtr& dataLabel, TrustedImmPtr initialRightValue = TrustedImmPtr(0))
    {
        m_fixedWidth = true;
        dataLabel = moveWithPatch(initialRightValue, immTempRegister);
        Jump temp = branch32(cond, left, immTempRegister);
        m_fixedWidth = false;
        return temp;
    }

    Jump branchPtrWithPatch(RelationalCondition cond, Address left, DataLabelPtr& dataLabel, TrustedImmPtr initialRightValue = TrustedImmPtr(0))
    {
        m_fixedWidth = true;
        load32(left, dataTempRegister);
        dataLabel = moveWithPatch(initialRightValue, immTempRegister);
        Jump temp = branch32(cond, dataTempRegister, immTempRegister);
        m_fixedWidth = false;
        return temp;
    }

    Jump branch32WithPatch(RelationalCondition cond, Address left, DataLabel32& dataLabel, TrustedImm32 initialRightValue = TrustedImm32(0))
    {
        m_fixedWidth = true;
        load32(left, dataTempRegister);
        dataLabel = moveWithPatch(initialRightValue, immTempRegister);
        Jump temp = branch32(cond, dataTempRegister, immTempRegister);
        m_fixedWidth = false;
        return temp;
    }

    DataLabelPtr storePtrWithPatch(TrustedImmPtr initialValue, ImplicitAddress address)
    {
        m_fixedWidth = true;
        DataLabelPtr dataLabel = moveWithPatch(initialValue, dataTempRegister);
        store32(dataTempRegister, address);
        m_fixedWidth = false;
        return dataLabel;
    }

    DataLabelPtr storePtrWithPatch(ImplicitAddress address)
    {
        return storePtrWithPatch(TrustedImmPtr(0), address);
    }

    Call tailRecursiveCall()
    {
        // Like a normal call, but don't update the returned address register
        m_fixedWidth = true;
        move(TrustedImm32(0), MIPSRegisters::t9);
        m_assembler.jr(MIPSRegisters::t9);
        m_assembler.nop();
        m_fixedWidth = false;
        return Call(m_assembler.label(), Call::Linkable);
    }

    Call makeTailRecursiveCall(Jump oldJump)
    {
        oldJump.link(this);
        return tailRecursiveCall();
    }

    void loadFloat(BaseIndex address, FPRegisterID dest)
    {
        if (address.offset >= -32768 && address.offset <= 32767
            && !m_fixedWidth) {
            /*
                sll     addrTemp, address.index, address.scale
                addu    addrTemp, addrTemp, address.base
                lwc1    dest, address.offset(addrTemp)
            */
            m_assembler.sll(addrTempRegister, address.index, address.scale);
            m_assembler.addu(addrTempRegister, addrTempRegister, address.base);
            m_assembler.lwc1(dest, addrTempRegister, address.offset);
        } else {
            /*
                sll     addrTemp, address.index, address.scale
                addu    addrTemp, addrTemp, address.base
                lui     immTemp, (address.offset + 0x8000) >> 16
                addu    addrTemp, addrTemp, immTemp
                lwc1    dest, (address.offset & 0xffff)(at)
            */
            m_assembler.sll(addrTempRegister, address.index, address.scale);
            m_assembler.addu(addrTempRegister, addrTempRegister, address.base);
            m_assembler.lui(immTempRegister, (address.offset + 0x8000) >> 16);
            m_assembler.addu(addrTempRegister, addrTempRegister, immTempRegister);
            m_assembler.lwc1(dest, addrTempRegister, address.offset);
        }
    }

    void loadDouble(ImplicitAddress address, FPRegisterID dest)
    {
#if WTF_MIPS_ISA(1)
        /*
            li          addrTemp, address.offset
            addu        addrTemp, addrTemp, base
            lwc1        dest, 0(addrTemp)
            lwc1        dest+1, 4(addrTemp)
         */
        move(TrustedImm32(address.offset), addrTempRegister);
        m_assembler.addu(addrTempRegister, addrTempRegister, address.base);
        m_assembler.lwc1(dest, addrTempRegister, 0);
        m_assembler.lwc1(FPRegisterID(dest + 1), addrTempRegister, 4);
#else
        if (address.offset >= -32768 && address.offset <= 32767
            && !m_fixedWidth) {
            m_assembler.ldc1(dest, address.base, address.offset);
        } else {
            /*
                lui     addrTemp, (offset + 0x8000) >> 16
                addu    addrTemp, addrTemp, base
                ldc1    dest, (offset & 0xffff)(addrTemp)
              */
            m_assembler.lui(addrTempRegister, (address.offset + 0x8000) >> 16);
            m_assembler.addu(addrTempRegister, addrTempRegister, address.base);
            m_assembler.ldc1(dest, addrTempRegister, address.offset);
        }
#endif
    }

    void loadDouble(BaseIndex address, FPRegisterID dest)
    {
#if WTF_MIPS_ISA(1)
        if (address.offset >= -32768 && address.offset <= 32767
            && !m_fixedWidth) {
            /*
                sll     addrTemp, address.index, address.scale
                addu    addrTemp, addrTemp, address.base
                lwc1    dest, address.offset(addrTemp)
                lwc1    dest+1, (address.offset+4)(addrTemp)
            */
            m_assembler.sll(addrTempRegister, address.index, address.scale);
            m_assembler.addu(addrTempRegister, addrTempRegister, address.base);
            m_assembler.lwc1(dest, addrTempRegister, address.offset);
            m_assembler.lwc1(FPRegisterID(dest + 1), addrTempRegister, address.offset + 4);
        } else {
            /*
                sll     addrTemp, address.index, address.scale
                addu    addrTemp, addrTemp, address.base
                lui     immTemp, (address.offset + 0x8000) >> 16
                addu    addrTemp, addrTemp, immTemp
                lwc1    dest, (address.offset & 0xffff)(at)
                lwc1    dest+1, (address.offset & 0xffff + 4)(at)
            */
            m_assembler.sll(addrTempRegister, address.index, address.scale);
            m_assembler.addu(addrTempRegister, addrTempRegister, address.base);
            m_assembler.lui(immTempRegister, (address.offset + 0x8000) >> 16);
            m_assembler.addu(addrTempRegister, addrTempRegister, immTempRegister);
            m_assembler.lwc1(dest, addrTempRegister, address.offset);
            m_assembler.lwc1(FPRegisterID(dest + 1), addrTempRegister, address.offset + 4);
        }
#else
        if (address.offset >= -32768 && address.offset <= 32767
            && !m_fixedWidth) {
            /*
                sll     addrTemp, address.index, address.scale
                addu    addrTemp, addrTemp, address.base
                ldc1    dest, address.offset(addrTemp)
            */
            m_assembler.sll(addrTempRegister, address.index, address.scale);
            m_assembler.addu(addrTempRegister, addrTempRegister, address.base);
            m_assembler.ldc1(dest, addrTempRegister, address.offset);
        } else {
            /*
                sll     addrTemp, address.index, address.scale
                addu    addrTemp, addrTemp, address.base
                lui     immTemp, (address.offset + 0x8000) >> 16
                addu    addrTemp, addrTemp, immTemp
                ldc1    dest, (address.offset & 0xffff)(at)
            */
            m_assembler.sll(addrTempRegister, address.index, address.scale);
            m_assembler.addu(addrTempRegister, addrTempRegister, address.base);
            m_assembler.lui(immTempRegister, (address.offset + 0x8000) >> 16);
            m_assembler.addu(addrTempRegister, addrTempRegister, immTempRegister);
            m_assembler.ldc1(dest, addrTempRegister, address.offset);
        }
#endif
    }

    void loadDouble(TrustedImmPtr address, FPRegisterID dest)
    {
#if WTF_MIPS_ISA(1)
        /*
            li          addrTemp, address
            lwc1        dest, 0(addrTemp)
            lwc1        dest+1, 4(addrTemp)
         */
        move(address, addrTempRegister);
        m_assembler.lwc1(dest, addrTempRegister, 0);
        m_assembler.lwc1(FPRegisterID(dest + 1), addrTempRegister, 4);
#else
        /*
            li          addrTemp, address
            ldc1        dest, 0(addrTemp)
        */
        move(address, addrTempRegister);
        m_assembler.ldc1(dest, addrTempRegister, 0);
#endif
    }

    void storeFloat(FPRegisterID src, BaseIndex address)
    {
        if (address.offset >= -32768 && address.offset <= 32767
            && !m_fixedWidth) {
            /*
                sll     addrTemp, address.index, address.scale
                addu    addrTemp, addrTemp, address.base
                swc1    src, address.offset(addrTemp)
            */
            m_assembler.sll(addrTempRegister, address.index, address.scale);
            m_assembler.addu(addrTempRegister, addrTempRegister, address.base);
            m_assembler.swc1(src, addrTempRegister, address.offset);
        } else {
            /*
                sll     addrTemp, address.index, address.scale
                addu    addrTemp, addrTemp, address.base
                lui     immTemp, (address.offset + 0x8000) >> 16
                addu    addrTemp, addrTemp, immTemp
                swc1    src, (address.offset & 0xffff)(at)
            */
            m_assembler.sll(addrTempRegister, address.index, address.scale);
            m_assembler.addu(addrTempRegister, addrTempRegister, address.base);
            m_assembler.lui(immTempRegister, (address.offset + 0x8000) >> 16);
            m_assembler.addu(addrTempRegister, addrTempRegister, immTempRegister);
            m_assembler.swc1(src, addrTempRegister, address.offset);
        }
    }

    void storeDouble(FPRegisterID src, ImplicitAddress address)
    {
#if WTF_MIPS_ISA(1)
        /*
            li          addrTemp, address.offset
            addu        addrTemp, addrTemp, base
            swc1        dest, 0(addrTemp)
            swc1        dest+1, 4(addrTemp)
         */
        move(TrustedImm32(address.offset), addrTempRegister);
        m_assembler.addu(addrTempRegister, addrTempRegister, address.base);
        m_assembler.swc1(src, addrTempRegister, 0);
        m_assembler.swc1(FPRegisterID(src + 1), addrTempRegister, 4);
#else
        if (address.offset >= -32768 && address.offset <= 32767
            && !m_fixedWidth)
            m_assembler.sdc1(src, address.base, address.offset);
        else {
            /*
                lui     addrTemp, (offset + 0x8000) >> 16
                addu    addrTemp, addrTemp, base
                sdc1    src, (offset & 0xffff)(addrTemp)
              */
            m_assembler.lui(addrTempRegister, (address.offset + 0x8000) >> 16);
            m_assembler.addu(addrTempRegister, addrTempRegister, address.base);
            m_assembler.sdc1(src, addrTempRegister, address.offset);
        }
#endif
    }

    void storeDouble(FPRegisterID src, BaseIndex address)
    {
#if WTF_MIPS_ISA(1)
        if (address.offset >= -32768 && address.offset <= 32767
            && !m_fixedWidth) {
            /*
                sll     addrTemp, address.index, address.scale
                addu    addrTemp, addrTemp, address.base
                swc1    src, address.offset(addrTemp)
                swc1    src+1, (address.offset + 4)(addrTemp)
            */
            m_assembler.sll(addrTempRegister, address.index, address.scale);
            m_assembler.addu(addrTempRegister, addrTempRegister, address.base);
            m_assembler.swc1(src, addrTempRegister, address.offset);
            m_assembler.swc1(FPRegisterID(src + 1), addrTempRegister, address.offset + 4);
        } else {
            /*
                sll     addrTemp, address.index, address.scale
                addu    addrTemp, addrTemp, address.base
                lui     immTemp, (address.offset + 0x8000) >> 16
                addu    addrTemp, addrTemp, immTemp
                swc1    src, (address.offset & 0xffff)(at)
                swc1    src+1, (address.offset & 0xffff + 4)(at)
            */
            m_assembler.sll(addrTempRegister, address.index, address.scale);
            m_assembler.addu(addrTempRegister, addrTempRegister, address.base);
            m_assembler.lui(immTempRegister, (address.offset + 0x8000) >> 16);
            m_assembler.addu(addrTempRegister, addrTempRegister, immTempRegister);
            m_assembler.swc1(src, addrTempRegister, address.offset);
            m_assembler.swc1(FPRegisterID(src + 1), addrTempRegister, address.offset + 4);
        }
#else
        if (address.offset >= -32768 && address.offset <= 32767
            && !m_fixedWidth) {
            /*
                sll     addrTemp, address.index, address.scale
                addu    addrTemp, addrTemp, address.base
                sdc1    src, address.offset(addrTemp)
            */
            m_assembler.sll(addrTempRegister, address.index, address.scale);
            m_assembler.addu(addrTempRegister, addrTempRegister, address.base);
            m_assembler.sdc1(src, addrTempRegister, address.offset);
        } else {
            /*
                sll     addrTemp, address.index, address.scale
                addu    addrTemp, addrTemp, address.base
                lui     immTemp, (address.offset + 0x8000) >> 16
                addu    addrTemp, addrTemp, immTemp
                sdc1    src, (address.offset & 0xffff)(at)
            */
            m_assembler.sll(addrTempRegister, address.index, address.scale);
            m_assembler.addu(addrTempRegister, addrTempRegister, address.base);
            m_assembler.lui(immTempRegister, (address.offset + 0x8000) >> 16);
            m_assembler.addu(addrTempRegister, addrTempRegister, immTempRegister);
            m_assembler.sdc1(src, addrTempRegister, address.offset);
        }
#endif
    }

    void storeDouble(FPRegisterID src, TrustedImmPtr address)
    {
#if WTF_MIPS_ISA(1)
        move(address, addrTempRegister);
        m_assembler.swc1(src, addrTempRegister, 0);
        m_assembler.swc1(FPRegisterID(src + 1), addrTempRegister, 4);
#else
        move(address, addrTempRegister);
        m_assembler.sdc1(src, addrTempRegister, 0);
#endif
    }

    void moveDouble(FPRegisterID src, FPRegisterID dest)
    {
        if (src != dest || m_fixedWidth)
            m_assembler.movd(dest, src);
    }

    void swapDouble(FPRegisterID fr1, FPRegisterID fr2)
    {
        moveDouble(fr1, fpTempRegister);
        moveDouble(fr2, fr1);
        moveDouble(fpTempRegister, fr2);
    }

    void addDouble(FPRegisterID src, FPRegisterID dest)
    {
        m_assembler.addd(dest, dest, src);
    }

    void addDouble(FPRegisterID op1, FPRegisterID op2, FPRegisterID dest)
    {
        m_assembler.addd(dest, op1, op2);
    }

    void addDouble(Address src, FPRegisterID dest)
    {
        loadDouble(src, fpTempRegister);
        m_assembler.addd(dest, dest, fpTempRegister);
    }

    void addDouble(AbsoluteAddress address, FPRegisterID dest)
    {
        loadDouble(TrustedImmPtr(address.m_ptr), fpTempRegister);
        m_assembler.addd(dest, dest, fpTempRegister);
    }

    void subDouble(FPRegisterID src, FPRegisterID dest)
    {
        m_assembler.subd(dest, dest, src);
    }

    void subDouble(FPRegisterID op1, FPRegisterID op2, FPRegisterID dest)
    {
        m_assembler.subd(dest, op1, op2);
    }

    void subDouble(Address src, FPRegisterID dest)
    {
        loadDouble(src, fpTempRegister);
        m_assembler.subd(dest, dest, fpTempRegister);
    }

    void mulDouble(FPRegisterID src, FPRegisterID dest)
    {
        m_assembler.muld(dest, dest, src);
    }

    void mulDouble(Address src, FPRegisterID dest)
    {
        loadDouble(src, fpTempRegister);
        m_assembler.muld(dest, dest, fpTempRegister);
    }

    void mulDouble(FPRegisterID op1, FPRegisterID op2, FPRegisterID dest)
    {
        m_assembler.muld(dest, op1, op2);
    }

    void divDouble(FPRegisterID src, FPRegisterID dest)
    {
        m_assembler.divd(dest, dest, src);
    }

    void divDouble(FPRegisterID op1, FPRegisterID op2, FPRegisterID dest)
    {
        m_assembler.divd(dest, op1, op2);
    }

    void divDouble(Address src, FPRegisterID dest)
    {
        loadDouble(src, fpTempRegister);
        m_assembler.divd(dest, dest, fpTempRegister);
    }

    void negateDouble(FPRegisterID src, FPRegisterID dest)
    {
        m_assembler.negd(dest, src);
    }

    void convertInt32ToDouble(RegisterID src, FPRegisterID dest)
    {
        m_assembler.mtc1(src, fpTempRegister);
        m_assembler.cvtdw(dest, fpTempRegister);
    }

    void convertInt32ToDouble(Address src, FPRegisterID dest)
    {
        load32(src, dataTempRegister);
        m_assembler.mtc1(dataTempRegister, fpTempRegister);
        m_assembler.cvtdw(dest, fpTempRegister);
    }

    void convertInt32ToDouble(AbsoluteAddress src, FPRegisterID dest)
    {
        load32(src.m_ptr, dataTempRegister);
        m_assembler.mtc1(dataTempRegister, fpTempRegister);
        m_assembler.cvtdw(dest, fpTempRegister);
    }

    void convertFloatToDouble(FPRegisterID src, FPRegisterID dst)
    {
        m_assembler.cvtds(dst, src);
    }

    void convertDoubleToFloat(FPRegisterID src, FPRegisterID dst)
    {
        m_assembler.cvtsd(dst, src);
    }

    void insertRelaxationWords()
    {
        /* We need four words for relaxation. */
        m_assembler.beq(MIPSRegisters::zero, MIPSRegisters::zero, 3); // Jump over nops;
        m_assembler.nop();
        m_assembler.nop();
        m_assembler.nop();
    }

    Jump branchTrue()
    {
        m_assembler.appendJump();
        m_assembler.bc1t();
        m_assembler.nop();
        insertRelaxationWords();
        return Jump(m_assembler.label());
    }

    Jump branchFalse()
    {
        m_assembler.appendJump();
        m_assembler.bc1f();
        m_assembler.nop();
        insertRelaxationWords();
        return Jump(m_assembler.label());
    }

    Jump branchEqual(RegisterID rs, RegisterID rt)
    {
        m_assembler.nop();
        m_assembler.nop();
        m_assembler.appendJump();
        m_assembler.beq(rs, rt, 0);
        m_assembler.nop();
        insertRelaxationWords();
        return Jump(m_assembler.label());
    }

    Jump branchNotEqual(RegisterID rs, RegisterID rt)
    {
        m_assembler.nop();
        m_assembler.nop();
        m_assembler.appendJump();
        m_assembler.bne(rs, rt, 0);
        m_assembler.nop();
        insertRelaxationWords();
        return Jump(m_assembler.label());
    }

    Jump branchDouble(DoubleCondition cond, FPRegisterID left, FPRegisterID right)
    {
        if (cond == DoubleEqual) {
            m_assembler.ceqd(left, right);
            return branchTrue();
        }
        if (cond == DoubleNotEqual) {
            m_assembler.cueqd(left, right);
            return branchFalse(); // false
        }
        if (cond == DoubleGreaterThan) {
            m_assembler.cngtd(left, right);
            return branchFalse(); // false
        }
        if (cond == DoubleGreaterThanOrEqual) {
            m_assembler.cnged(left, right);
            return branchFalse(); // false
        }
        if (cond == DoubleLessThan) {
            m_assembler.cltd(left, right);
            return branchTrue();
        }
        if (cond == DoubleLessThanOrEqual) {
            m_assembler.cled(left, right);
            return branchTrue();
        }
        if (cond == DoubleEqualOrUnordered) {
            m_assembler.cueqd(left, right);
            return branchTrue();
        }
        if (cond == DoubleNotEqualOrUnordered) {
            m_assembler.ceqd(left, right);
            return branchFalse(); // false
        }
        if (cond == DoubleGreaterThanOrUnordered) {
            m_assembler.coled(left, right);
            return branchFalse(); // false
        }
        if (cond == DoubleGreaterThanOrEqualOrUnordered) {
            m_assembler.coltd(left, right);
            return branchFalse(); // false
        }
        if (cond == DoubleLessThanOrUnordered) {
            m_assembler.cultd(left, right);
            return branchTrue();
        }
        if (cond == DoubleLessThanOrEqualOrUnordered) {
            m_assembler.culed(left, right);
            return branchTrue();
        }
        ASSERT(0);

        return Jump();
    }

    // Truncates 'src' to an integer, and places the resulting 'dest'.
    // If the result is not representable as a 32 bit value, branch.
    // May also branch for some values that are representable in 32 bits
    // (specifically, in this case, INT_MAX 0x7fffffff).
    enum BranchTruncateType { BranchIfTruncateFailed, BranchIfTruncateSuccessful };
    Jump branchTruncateDoubleToInt32(FPRegisterID src, RegisterID dest, BranchTruncateType branchType = BranchIfTruncateFailed)
    {
        m_assembler.truncwd(fpTempRegister, src);
        m_assembler.mfc1(dest, fpTempRegister);
        return branch32(branchType == BranchIfTruncateFailed ? Equal : NotEqual, dest, TrustedImm32(0x7fffffff));
    }

    Jump branchTruncateDoubleToUint32(FPRegisterID src, RegisterID dest, BranchTruncateType branchType = BranchIfTruncateFailed)
    {
        m_assembler.truncwd(fpTempRegister, src);
        m_assembler.mfc1(dest, fpTempRegister);
        return branch32(branchType == BranchIfTruncateFailed ? Equal : NotEqual, dest, TrustedImm32(0x7fffffff));
    }

    // Result is undefined if the value is outside of the integer range.
    void truncateDoubleToInt32(FPRegisterID src, RegisterID dest)
    {
        m_assembler.truncwd(fpTempRegister, src);
        m_assembler.mfc1(dest, fpTempRegister);
    }

    // Result is undefined if src > 2^31
    void truncateDoubleToUint32(FPRegisterID src, RegisterID dest)
    {
        m_assembler.truncwd(fpTempRegister, src);
        m_assembler.mfc1(dest, fpTempRegister);
    }

    // Convert 'src' to an integer, and places the resulting 'dest'.
    // If the result is not representable as a 32 bit value, branch.
    // May also branch for some values that are representable in 32 bits
    // (specifically, in this case, 0).
    void branchConvertDoubleToInt32(FPRegisterID src, RegisterID dest, JumpList& failureCases, FPRegisterID fpTemp, bool negZeroCheck = true)
    {
        m_assembler.cvtwd(fpTempRegister, src);
        m_assembler.mfc1(dest, fpTempRegister);

        // If the result is zero, it might have been -0.0, and the double comparison won't catch this!
        if (negZeroCheck)
            failureCases.append(branch32(Equal, dest, MIPSRegisters::zero));

        // Convert the integer result back to float & compare to the original value - if not equal or unordered (NaN) then jump.
        convertInt32ToDouble(dest, fpTemp);
        failureCases.append(branchDouble(DoubleNotEqualOrUnordered, fpTemp, src));
    }

    Jump branchDoubleNonZero(FPRegisterID reg, FPRegisterID scratch)
    {
        m_assembler.vmov(scratch, MIPSRegisters::zero, MIPSRegisters::zero);
        return branchDouble(DoubleNotEqual, reg, scratch);
    }

    Jump branchDoubleZeroOrNaN(FPRegisterID reg, FPRegisterID scratch)
    {
        m_assembler.vmov(scratch, MIPSRegisters::zero, MIPSRegisters::zero);
        return branchDouble(DoubleEqualOrUnordered, reg, scratch);
    }

    // Invert a relational condition, e.g. == becomes !=, < becomes >=, etc.
    static RelationalCondition invert(RelationalCondition cond)
    {
        RelationalCondition r;
        if (cond == Equal)
            r = NotEqual;
        else if (cond == NotEqual)
            r = Equal;
        else if (cond == Above)
            r = BelowOrEqual;
        else if (cond == AboveOrEqual)
            r = Below;
        else if (cond == Below)
            r = AboveOrEqual;
        else if (cond == BelowOrEqual)
            r = Above;
        else if (cond == GreaterThan)
            r = LessThanOrEqual;
        else if (cond == GreaterThanOrEqual)
            r = LessThan;
        else if (cond == LessThan)
            r = GreaterThanOrEqual;
        else if (cond == LessThanOrEqual)
            r = GreaterThan;
        return r;
    }

    void nop()
    {
        m_assembler.nop();
    }

    void memoryFence()
    {
        m_assembler.sync();
    }

    void abortWithReason(AbortReason reason)
    {
        move(TrustedImm32(reason), dataTempRegister);
        breakpoint();
    }

    void abortWithReason(AbortReason reason, intptr_t misc)
    {
        move(TrustedImm32(misc), immTempRegister);
        abortWithReason(reason);
    }

    static FunctionPtr readCallTarget(CodeLocationCall call)
    {
        return FunctionPtr(reinterpret_cast<void(*)()>(MIPSAssembler::readCallTarget(call.dataLocation())));
    }

    static void replaceWithJump(CodeLocationLabel instructionStart, CodeLocationLabel destination)
    {
        MIPSAssembler::replaceWithJump(instructionStart.dataLocation(), destination.dataLocation());
    }
    
    static ptrdiff_t maxJumpReplacementSize()
    {
        MIPSAssembler::maxJumpReplacementSize();
        return 0;
    }

    static bool canJumpReplacePatchableBranchPtrWithPatch() { return false; }
    static bool canJumpReplacePatchableBranch32WithPatch() { return false; }

    static CodeLocationLabel startOfPatchableBranch32WithPatchOnAddress(CodeLocationDataLabel32)
    {
        UNREACHABLE_FOR_PLATFORM();
        return CodeLocationLabel();
    }

    static CodeLocationLabel startOfBranchPtrWithPatchOnRegister(CodeLocationDataLabelPtr label)
    {
        return label.labelAtOffset(0);
    }

    static void revertJumpReplacementToBranchPtrWithPatch(CodeLocationLabel instructionStart, RegisterID, void* initialValue)
    {
        MIPSAssembler::revertJumpToMove(instructionStart.dataLocation(), immTempRegister, reinterpret_cast<int>(initialValue) & 0xffff);
    }

    static CodeLocationLabel startOfPatchableBranchPtrWithPatchOnAddress(CodeLocationDataLabelPtr)
    {
        UNREACHABLE_FOR_PLATFORM();
        return CodeLocationLabel();
    }

    static void revertJumpReplacementToPatchableBranch32WithPatch(CodeLocationLabel, Address, int32_t)
    {
        UNREACHABLE_FOR_PLATFORM();
    }

    static void revertJumpReplacementToPatchableBranchPtrWithPatch(CodeLocationLabel, Address, void*)
    {
        UNREACHABLE_FOR_PLATFORM();
    }

<<<<<<< HEAD
    static bool canJumpReplacePatchableBranch32WithPatch() { return false; }
=======
    static void repatchCall(CodeLocationCall call, CodeLocationLabel destination)
    {
        MIPSAssembler::relinkCall(call.dataLocation(), destination.executableAddress());
    }

    static void repatchCall(CodeLocationCall call, FunctionPtr destination)
    {
        MIPSAssembler::relinkCall(call.dataLocation(), destination.executableAddress());
    }
>>>>>>> 780f80ee

    static CodeLocationLabel startOfPatchableBranch32WithPatchOnAddress(CodeLocationDataLabel32)
    {
        UNREACHABLE_FOR_PLATFORM();
        return CodeLocationLabel();
    }

    static void revertJumpReplacementToPatchableBranch32WithPatch(CodeLocationLabel, Address, int32_t)
    {
        UNREACHABLE_FOR_PLATFORM();
    }

    void abortWithReason(AbortReason reason)
    {
        move(TrustedImm32(reason), MIPSRegisters::t9);
        breakpoint();
    }

    void abortWithReason(AbortReason reason, intptr_t misc)
    {
        move(TrustedImm32(misc), MIPSRegisters::t8);
        abortWithReason(reason);
    }

    void countLeadingZeros32(RegisterID src, RegisterID dest)
    {
        m_assembler.clz(dest, src);
    }

<<<<<<< HEAD
    static void repatchCall(CodeLocationCall call, CodeLocationLabel destination)
    {
        MIPSAssembler::relinkCall(call.dataLocation(), destination.executableAddress());
    }

    static void repatchCall(CodeLocationCall call, FunctionPtr destination)
    {
        MIPSAssembler::relinkCall(call.dataLocation(), destination.executableAddress());
    }


private:
    // If m_fixedWidth is true, we will generate a fixed number of instructions.
    // Otherwise, we can emit any number of instructions.
    bool m_fixedWidth;

    friend class LinkBuffer;

    static void linkCall(void* code, Call call, FunctionPtr function)
    {
        if (call.isFlagSet(Call::Tail))
            MIPSAssembler::linkJump(code, call.m_label, function.value());
        else
            MIPSAssembler::linkCall(code, call.m_label, function.value());
    }
=======
>>>>>>> 780f80ee
};

}

#endif // ENABLE(ASSEMBLER) && CPU(MIPS)

#endif // MacroAssemblerMIPS_h<|MERGE_RESOLUTION|>--- conflicted
+++ resolved
@@ -2875,9 +2875,8 @@
         UNREACHABLE_FOR_PLATFORM();
     }
 
-<<<<<<< HEAD
     static bool canJumpReplacePatchableBranch32WithPatch() { return false; }
-=======
+
     static void repatchCall(CodeLocationCall call, CodeLocationLabel destination)
     {
         MIPSAssembler::relinkCall(call.dataLocation(), destination.executableAddress());
@@ -2887,7 +2886,6 @@
     {
         MIPSAssembler::relinkCall(call.dataLocation(), destination.executableAddress());
     }
->>>>>>> 780f80ee
 
     static CodeLocationLabel startOfPatchableBranch32WithPatchOnAddress(CodeLocationDataLabel32)
     {
@@ -2916,18 +2914,6 @@
     {
         m_assembler.clz(dest, src);
     }
-
-<<<<<<< HEAD
-    static void repatchCall(CodeLocationCall call, CodeLocationLabel destination)
-    {
-        MIPSAssembler::relinkCall(call.dataLocation(), destination.executableAddress());
-    }
-
-    static void repatchCall(CodeLocationCall call, FunctionPtr destination)
-    {
-        MIPSAssembler::relinkCall(call.dataLocation(), destination.executableAddress());
-    }
-
 
 private:
     // If m_fixedWidth is true, we will generate a fixed number of instructions.
@@ -2943,8 +2929,6 @@
         else
             MIPSAssembler::linkCall(code, call.m_label, function.value());
     }
-=======
->>>>>>> 780f80ee
 };
 
 }
