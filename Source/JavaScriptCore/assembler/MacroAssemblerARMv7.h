/*
 * Copyright (C) 2009-2017 Apple Inc. All rights reserved.
 * Copyright (C) 2010 University of Szeged
 *
 * Redistribution and use in source and binary forms, with or without
 * modification, are permitted provided that the following conditions
 * are met:
 * 1. Redistributions of source code must retain the above copyright
 *    notice, this list of conditions and the following disclaimer.
 * 2. Redistributions in binary form must reproduce the above copyright
 *    notice, this list of conditions and the following disclaimer in the
 *    documentation and/or other materials provided with the distribution.
 *
 * THIS SOFTWARE IS PROVIDED BY APPLE INC. ``AS IS'' AND ANY
 * EXPRESS OR IMPLIED WARRANTIES, INCLUDING, BUT NOT LIMITED TO, THE
 * IMPLIED WARRANTIES OF MERCHANTABILITY AND FITNESS FOR A PARTICULAR
 * PURPOSE ARE DISCLAIMED.  IN NO EVENT SHALL APPLE INC. OR
 * CONTRIBUTORS BE LIABLE FOR ANY DIRECT, INDIRECT, INCIDENTAL, SPECIAL,
 * EXEMPLARY, OR CONSEQUENTIAL DAMAGES (INCLUDING, BUT NOT LIMITED TO,
 * PROCUREMENT OF SUBSTITUTE GOODS OR SERVICES; LOSS OF USE, DATA, OR
 * PROFITS; OR BUSINESS INTERRUPTION) HOWEVER CAUSED AND ON ANY THEORY
 * OF LIABILITY, WHETHER IN CONTRACT, STRICT LIABILITY, OR TORT
 * (INCLUDING NEGLIGENCE OR OTHERWISE) ARISING IN ANY WAY OUT OF THE USE
 * OF THIS SOFTWARE, EVEN IF ADVISED OF THE POSSIBILITY OF SUCH DAMAGE. 
 */

#pragma once

#if ENABLE(ASSEMBLER)

#include "ARMv7Assembler.h"
#include "AbstractMacroAssembler.h"

namespace JSC {

class MacroAssemblerARMv7 : public AbstractMacroAssembler<ARMv7Assembler, MacroAssemblerARMv7> {
    static const RegisterID dataTempRegister = ARMRegisters::ip;
    static const RegisterID addressTempRegister = ARMRegisters::r6;

    static const ARMRegisters::FPDoubleRegisterID fpTempRegister = ARMRegisters::d7;
    inline ARMRegisters::FPSingleRegisterID fpTempRegisterAsSingle() { return ARMRegisters::asSingle(fpTempRegister); }

public:
    static const unsigned numGPRs = 16;
    static const unsigned numFPRs = 16;
    
    MacroAssemblerARMv7()
        : m_makeJumpPatchable(false)
    {
    }

    typedef ARMv7Assembler::LinkRecord LinkRecord;
    typedef ARMv7Assembler::JumpType JumpType;
    typedef ARMv7Assembler::JumpLinkType JumpLinkType;
    typedef ARMv7Assembler::Condition Condition;

    static const ARMv7Assembler::Condition DefaultCondition = ARMv7Assembler::ConditionInvalid;
    static const ARMv7Assembler::JumpType DefaultJump = ARMv7Assembler::JumpNoConditionFixedSize;

    static bool isCompactPtrAlignedAddressOffset(ptrdiff_t value)
    {
        return value >= -255 && value <= 255;
    }

    Vector<LinkRecord, 0, UnsafeVectorOverflow>& jumpsToLink() { return m_assembler.jumpsToLink(); }
    void* unlinkedCode() { return m_assembler.unlinkedCode(); }
    static bool canCompact(JumpType jumpType) { return ARMv7Assembler::canCompact(jumpType); }
    static JumpLinkType computeJumpType(JumpType jumpType, const uint8_t* from, const uint8_t* to) { return ARMv7Assembler::computeJumpType(jumpType, from, to); }
    static JumpLinkType computeJumpType(LinkRecord& record, const uint8_t* from, const uint8_t* to) { return ARMv7Assembler::computeJumpType(record, from, to); }
    static int jumpSizeDelta(JumpType jumpType, JumpLinkType jumpLinkType) { return ARMv7Assembler::jumpSizeDelta(jumpType, jumpLinkType); }
    static void link(LinkRecord& record, uint8_t* from, const uint8_t* fromInstruction, uint8_t* to) { return ARMv7Assembler::link(record, from, fromInstruction, to); }

    struct ArmAddress {
        enum AddressType {
            HasOffset,
            HasIndex,
        } type;
        RegisterID base;
        union {
            int32_t offset;
            struct {
                RegisterID index;
                Scale scale;
            };
        } u;
        
        explicit ArmAddress(RegisterID base, int32_t offset = 0)
            : type(HasOffset)
            , base(base)
        {
            u.offset = offset;
        }
        
        explicit ArmAddress(RegisterID base, RegisterID index, Scale scale = TimesOne)
            : type(HasIndex)
            , base(base)
        {
            u.index = index;
            u.scale = scale;
        }
    };
    
public:
    static const Scale ScalePtr = TimesFour;

    enum RelationalCondition {
        Equal = ARMv7Assembler::ConditionEQ,
        NotEqual = ARMv7Assembler::ConditionNE,
        Above = ARMv7Assembler::ConditionHI,
        AboveOrEqual = ARMv7Assembler::ConditionHS,
        Below = ARMv7Assembler::ConditionLO,
        BelowOrEqual = ARMv7Assembler::ConditionLS,
        GreaterThan = ARMv7Assembler::ConditionGT,
        GreaterThanOrEqual = ARMv7Assembler::ConditionGE,
        LessThan = ARMv7Assembler::ConditionLT,
        LessThanOrEqual = ARMv7Assembler::ConditionLE
    };

    enum ResultCondition {
        Overflow = ARMv7Assembler::ConditionVS,
        Signed = ARMv7Assembler::ConditionMI,
        PositiveOrZero = ARMv7Assembler::ConditionPL,
        Zero = ARMv7Assembler::ConditionEQ,
        NonZero = ARMv7Assembler::ConditionNE
    };

    enum DoubleCondition {
        // These conditions will only evaluate to true if the comparison is ordered - i.e. neither operand is NaN.
        DoubleEqual = ARMv7Assembler::ConditionEQ,
        DoubleNotEqual = ARMv7Assembler::ConditionVC, // Not the right flag! check for this & handle differently.
        DoubleGreaterThan = ARMv7Assembler::ConditionGT,
        DoubleGreaterThanOrEqual = ARMv7Assembler::ConditionGE,
        DoubleLessThan = ARMv7Assembler::ConditionLO,
        DoubleLessThanOrEqual = ARMv7Assembler::ConditionLS,
        // If either operand is NaN, these conditions always evaluate to true.
        DoubleEqualOrUnordered = ARMv7Assembler::ConditionVS, // Not the right flag! check for this & handle differently.
        DoubleNotEqualOrUnordered = ARMv7Assembler::ConditionNE,
        DoubleGreaterThanOrUnordered = ARMv7Assembler::ConditionHI,
        DoubleGreaterThanOrEqualOrUnordered = ARMv7Assembler::ConditionHS,
        DoubleLessThanOrUnordered = ARMv7Assembler::ConditionLT,
        DoubleLessThanOrEqualOrUnordered = ARMv7Assembler::ConditionLE,
    };

    static const RegisterID stackPointerRegister = ARMRegisters::sp;
    static const RegisterID framePointerRegister = ARMRegisters::fp;
    static const RegisterID linkRegister = ARMRegisters::lr;

    // Integer arithmetic operations:
    //
    // Operations are typically two operand - operation(source, srcDst)
    // For many operations the source may be an TrustedImm32, the srcDst operand
    // may often be a memory location (explictly described using an Address
    // object).

    void add32(RegisterID src, RegisterID dest)
    {
        m_assembler.add(dest, dest, src);
    }

    void add32(RegisterID left, RegisterID right, RegisterID dest)
    {
        m_assembler.add(dest, left, right);
    }

    void add32(TrustedImm32 imm, RegisterID dest)
    {
        add32(imm, dest, dest);
    }
    
    void add32(AbsoluteAddress src, RegisterID dest)
    {
        load32(src.m_ptr, dataTempRegister);
        add32(dataTempRegister, dest);
    }

    void add32(TrustedImm32 imm, RegisterID src, RegisterID dest)
    {
        ARMThumbImmediate armImm = ARMThumbImmediate::makeUInt12OrEncodedImm(imm.m_value);

        // For adds with stack pointer destination, moving the src first to sp is
        // needed to avoid unpredictable instruction
        if (dest == ARMRegisters::sp && src != dest) {
            move(src, ARMRegisters::sp);
            src = ARMRegisters::sp;
        }

        if (armImm.isValid())
            m_assembler.add(dest, src, armImm);
        else {
            move(imm, dataTempRegister);
            m_assembler.add(dest, src, dataTempRegister);
        }
    }

    void add32(TrustedImm32 imm, Address address)
    {
        load32(address, dataTempRegister);

        ARMThumbImmediate armImm = ARMThumbImmediate::makeUInt12OrEncodedImm(imm.m_value);
        if (armImm.isValid())
            m_assembler.add(dataTempRegister, dataTempRegister, armImm);
        else {
            // Hrrrm, since dataTempRegister holds the data loaded,
            // use addressTempRegister to hold the immediate.
            move(imm, addressTempRegister);
            m_assembler.add(dataTempRegister, dataTempRegister, addressTempRegister);
        }

        store32(dataTempRegister, address);
    }

    void add32(Address src, RegisterID dest)
    {
        load32(src, dataTempRegister);
        add32(dataTempRegister, dest);
    }

    void add32(TrustedImm32 imm, AbsoluteAddress address)
    {
        load32(address.m_ptr, dataTempRegister);

        ARMThumbImmediate armImm = ARMThumbImmediate::makeUInt12OrEncodedImm(imm.m_value);
        if (armImm.isValid())
            m_assembler.add(dataTempRegister, dataTempRegister, armImm);
        else {
            // Hrrrm, since dataTempRegister holds the data loaded,
            // use addressTempRegister to hold the immediate.
            move(imm, addressTempRegister);
            m_assembler.add(dataTempRegister, dataTempRegister, addressTempRegister);
        }

        store32(dataTempRegister, address.m_ptr);
    }

    void addPtrNoFlags(TrustedImm32 imm, RegisterID srcDest)
    {
        add32(imm, srcDest);
    }
    
    void add64(TrustedImm32 imm, AbsoluteAddress address)
    {
        move(TrustedImmPtr(address.m_ptr), addressTempRegister);

        m_assembler.ldr(dataTempRegister, addressTempRegister, ARMThumbImmediate::makeUInt12(0));
        ARMThumbImmediate armImm = ARMThumbImmediate::makeEncodedImm(imm.m_value);
        if (armImm.isValid())
            m_assembler.add_S(dataTempRegister, dataTempRegister, armImm);
        else {
            move(imm, addressTempRegister);
            m_assembler.add_S(dataTempRegister, dataTempRegister, addressTempRegister);
            move(TrustedImmPtr(address.m_ptr), addressTempRegister);
        }
        m_assembler.str(dataTempRegister, addressTempRegister, ARMThumbImmediate::makeUInt12(0));

        m_assembler.ldr(dataTempRegister, addressTempRegister, ARMThumbImmediate::makeUInt12(4));
        m_assembler.adc(dataTempRegister, dataTempRegister, ARMThumbImmediate::makeEncodedImm(imm.m_value >> 31));
        m_assembler.str(dataTempRegister, addressTempRegister, ARMThumbImmediate::makeUInt12(4));
    }

    void and32(RegisterID op1, RegisterID op2, RegisterID dest)
    {
        m_assembler.ARM_and(dest, op1, op2);
    }

    void and32(TrustedImm32 imm, RegisterID src, RegisterID dest)
    {
        ARMThumbImmediate armImm = ARMThumbImmediate::makeEncodedImm(imm.m_value);
        if (armImm.isValid())
            m_assembler.ARM_and(dest, src, armImm);
        else {
            move(imm, dataTempRegister);
            m_assembler.ARM_and(dest, src, dataTempRegister);
        }
    }

    void and32(RegisterID src, RegisterID dest)
    {
        and32(dest, src, dest);
    }

    void and32(TrustedImm32 imm, RegisterID dest)
    {
        and32(imm, dest, dest);
    }

    void and32(Address src, RegisterID dest)
    {
        load32(src, dataTempRegister);
        and32(dataTempRegister, dest);
    }

    void countLeadingZeros32(RegisterID src, RegisterID dest)
    {
        m_assembler.clz(dest, src);
    }

    void lshift32(RegisterID src, RegisterID shiftAmount, RegisterID dest)
    {
        // Clamp the shift to the range 0..31
        ARMThumbImmediate armImm = ARMThumbImmediate::makeEncodedImm(0x1f);
        ASSERT(armImm.isValid());
        m_assembler.ARM_and(dataTempRegister, shiftAmount, armImm);

        m_assembler.lsl(dest, src, dataTempRegister);
    }

    void lshift32(RegisterID src, TrustedImm32 imm, RegisterID dest)
    {
        m_assembler.lsl(dest, src, imm.m_value & 0x1f);
    }

    void lshift32(RegisterID shiftAmount, RegisterID dest)
    {
        lshift32(dest, shiftAmount, dest);
    }

    void lshift32(TrustedImm32 imm, RegisterID dest)
    {
        lshift32(dest, imm, dest);
    }

    void mul32(RegisterID src, RegisterID dest)
    {
        m_assembler.smull(dest, dataTempRegister, dest, src);
    }

    void mul32(RegisterID left, RegisterID right, RegisterID dest)
    {
        m_assembler.smull(dest, dataTempRegister, left, right);
    }

    void mul32(TrustedImm32 imm, RegisterID src, RegisterID dest)
    {
        move(imm, dataTempRegister);
        m_assembler.smull(dest, dataTempRegister, src, dataTempRegister);
    }

    void neg32(RegisterID srcDest)
    {
        m_assembler.neg(srcDest, srcDest);
    }

    void or32(RegisterID src, RegisterID dest)
    {
        m_assembler.orr(dest, dest, src);
    }
    
    void or32(RegisterID src, AbsoluteAddress dest)
    {
        move(TrustedImmPtr(dest.m_ptr), addressTempRegister);
        load32(addressTempRegister, dataTempRegister);
        or32(src, dataTempRegister);
        store32(dataTempRegister, addressTempRegister);
    }

    void or32(TrustedImm32 imm, AbsoluteAddress address)
    {
        ARMThumbImmediate armImm = ARMThumbImmediate::makeEncodedImm(imm.m_value);
        if (armImm.isValid()) {
            move(TrustedImmPtr(address.m_ptr), addressTempRegister);
            load32(addressTempRegister, dataTempRegister);
            m_assembler.orr(dataTempRegister, dataTempRegister, armImm);
            store32(dataTempRegister, addressTempRegister);
        } else {
            move(TrustedImmPtr(address.m_ptr), addressTempRegister);
            load32(addressTempRegister, dataTempRegister);
            move(imm, addressTempRegister);
            m_assembler.orr(dataTempRegister, dataTempRegister, addressTempRegister);
            move(TrustedImmPtr(address.m_ptr), addressTempRegister);
            store32(dataTempRegister, addressTempRegister);
        }
    }

    void or32(TrustedImm32 imm, Address address)
    {
        load32(address, dataTempRegister);
        or32(imm, dataTempRegister, dataTempRegister);
        store32(dataTempRegister, address);
    }

    void or32(TrustedImm32 imm, RegisterID dest)
    {
        or32(imm, dest, dest);
    }

    void or32(RegisterID op1, RegisterID op2, RegisterID dest)
    {
        m_assembler.orr(dest, op1, op2);
    }

    void or32(TrustedImm32 imm, RegisterID src, RegisterID dest)
    {
        ARMThumbImmediate armImm = ARMThumbImmediate::makeEncodedImm(imm.m_value);
        if (armImm.isValid())
            m_assembler.orr(dest, src, armImm);
        else {
            ASSERT(src != dataTempRegister);
            move(imm, dataTempRegister);
            m_assembler.orr(dest, src, dataTempRegister);
        }
    }

    void rshift32(RegisterID src, RegisterID shiftAmount, RegisterID dest)
    {
        // Clamp the shift to the range 0..31
        ARMThumbImmediate armImm = ARMThumbImmediate::makeEncodedImm(0x1f);
        ASSERT(armImm.isValid());
        m_assembler.ARM_and(dataTempRegister, shiftAmount, armImm);

        m_assembler.asr(dest, src, dataTempRegister);
    }

    void rshift32(RegisterID src, TrustedImm32 imm, RegisterID dest)
    {
        if (!imm.m_value)
            move(src, dest);
        else
            m_assembler.asr(dest, src, imm.m_value & 0x1f);
    }

    void rshift32(RegisterID shiftAmount, RegisterID dest)
    {
        rshift32(dest, shiftAmount, dest);
    }
    
    void rshift32(TrustedImm32 imm, RegisterID dest)
    {
        rshift32(dest, imm, dest);
    }

    void urshift32(RegisterID src, RegisterID shiftAmount, RegisterID dest)
    {
        // Clamp the shift to the range 0..31
        ARMThumbImmediate armImm = ARMThumbImmediate::makeEncodedImm(0x1f);
        ASSERT(armImm.isValid());
        m_assembler.ARM_and(dataTempRegister, shiftAmount, armImm);
        
        m_assembler.lsr(dest, src, dataTempRegister);
    }
    
    void urshift32(RegisterID src, TrustedImm32 imm, RegisterID dest)
    {
        if (!imm.m_value)
            move(src, dest);
        else
            m_assembler.lsr(dest, src, imm.m_value & 0x1f);
    }

    void urshift32(RegisterID shiftAmount, RegisterID dest)
    {
        urshift32(dest, shiftAmount, dest);
    }
    
    void urshift32(TrustedImm32 imm, RegisterID dest)
    {
        urshift32(dest, imm, dest);
    }

    void sub32(RegisterID src, RegisterID dest)
    {
        m_assembler.sub(dest, dest, src);
    }

    void sub32(RegisterID left, RegisterID right, RegisterID dest)
    {
        m_assembler.sub(dest, left, right);
    }

    void sub32(TrustedImm32 imm, RegisterID dest)
    {
        ARMThumbImmediate armImm = ARMThumbImmediate::makeUInt12OrEncodedImm(imm.m_value);
        if (armImm.isValid())
            m_assembler.sub(dest, dest, armImm);
        else {
            move(imm, dataTempRegister);
            m_assembler.sub(dest, dest, dataTempRegister);
        }
    }

    void sub32(TrustedImm32 imm, Address address)
    {
        load32(address, dataTempRegister);

        ARMThumbImmediate armImm = ARMThumbImmediate::makeUInt12OrEncodedImm(imm.m_value);
        if (armImm.isValid())
            m_assembler.sub(dataTempRegister, dataTempRegister, armImm);
        else {
            // Hrrrm, since dataTempRegister holds the data loaded,
            // use addressTempRegister to hold the immediate.
            move(imm, addressTempRegister);
            m_assembler.sub(dataTempRegister, dataTempRegister, addressTempRegister);
        }

        store32(dataTempRegister, address);
    }

    void sub32(Address src, RegisterID dest)
    {
        load32(src, dataTempRegister);
        sub32(dataTempRegister, dest);
    }

    void sub32(TrustedImm32 imm, AbsoluteAddress address)
    {
        load32(address.m_ptr, dataTempRegister);

        ARMThumbImmediate armImm = ARMThumbImmediate::makeUInt12OrEncodedImm(imm.m_value);
        if (armImm.isValid())
            m_assembler.sub(dataTempRegister, dataTempRegister, armImm);
        else {
            // Hrrrm, since dataTempRegister holds the data loaded,
            // use addressTempRegister to hold the immediate.
            move(imm, addressTempRegister);
            m_assembler.sub(dataTempRegister, dataTempRegister, addressTempRegister);
        }

        store32(dataTempRegister, address.m_ptr);
    }

    void xor32(RegisterID op1, RegisterID op2, RegisterID dest)
    {
        m_assembler.eor(dest, op1, op2);
    }

    void xor32(TrustedImm32 imm, RegisterID src, RegisterID dest)
    {
        if (imm.m_value == -1) {
            m_assembler.mvn(dest, src);
            return;
        }

        ARMThumbImmediate armImm = ARMThumbImmediate::makeEncodedImm(imm.m_value);
        if (armImm.isValid())
            m_assembler.eor(dest, src, armImm);
        else {
            move(imm, dataTempRegister);
            m_assembler.eor(dest, src, dataTempRegister);
        }
    }

    void xor32(RegisterID src, RegisterID dest)
    {
        xor32(dest, src, dest);
    }

    void xor32(TrustedImm32 imm, RegisterID dest)
    {
        if (imm.m_value == -1)
            m_assembler.mvn(dest, dest);
        else
            xor32(imm, dest, dest);
    }
    

    // Memory access operations:
    //
    // Loads are of the form load(address, destination) and stores of the form
    // store(source, address).  The source for a store may be an TrustedImm32.  Address
    // operand objects to loads and store will be implicitly constructed if a
    // register is passed.

private:
    void load32(ArmAddress address, RegisterID dest)
    {
        if (address.type == ArmAddress::HasIndex)
            m_assembler.ldr(dest, address.base, address.u.index, address.u.scale);
        else if (address.u.offset >= 0) {
            ARMThumbImmediate armImm = ARMThumbImmediate::makeUInt12(address.u.offset);
            ASSERT(armImm.isValid());
            m_assembler.ldr(dest, address.base, armImm);
        } else {
            ASSERT(address.u.offset >= -255);
            m_assembler.ldr(dest, address.base, address.u.offset, true, false);
        }
    }

    void load16(ArmAddress address, RegisterID dest)
    {
        if (address.type == ArmAddress::HasIndex)
            m_assembler.ldrh(dest, address.base, address.u.index, address.u.scale);
        else if (address.u.offset >= 0) {
            ARMThumbImmediate armImm = ARMThumbImmediate::makeUInt12(address.u.offset);
            ASSERT(armImm.isValid());
            m_assembler.ldrh(dest, address.base, armImm);
        } else {
            ASSERT(address.u.offset >= -255);
            m_assembler.ldrh(dest, address.base, address.u.offset, true, false);
        }
    }
    
    void load16SignedExtendTo32(ArmAddress address, RegisterID dest)
    {
        ASSERT(address.type == ArmAddress::HasIndex);
        m_assembler.ldrsh(dest, address.base, address.u.index, address.u.scale);
    }

    void load8(ArmAddress address, RegisterID dest)
    {
        if (address.type == ArmAddress::HasIndex)
            m_assembler.ldrb(dest, address.base, address.u.index, address.u.scale);
        else if (address.u.offset >= 0) {
            ARMThumbImmediate armImm = ARMThumbImmediate::makeUInt12(address.u.offset);
            ASSERT(armImm.isValid());
            m_assembler.ldrb(dest, address.base, armImm);
        } else {
            ASSERT(address.u.offset >= -255);
            m_assembler.ldrb(dest, address.base, address.u.offset, true, false);
        }
    }
    
    void load8SignedExtendTo32(ArmAddress address, RegisterID dest)
    {
        ASSERT(address.type == ArmAddress::HasIndex);
        m_assembler.ldrsb(dest, address.base, address.u.index, address.u.scale);
    }

protected:
    void store32(RegisterID src, ArmAddress address)
    {
        if (address.type == ArmAddress::HasIndex)
            m_assembler.str(src, address.base, address.u.index, address.u.scale);
        else if (address.u.offset >= 0) {
            ARMThumbImmediate armImm = ARMThumbImmediate::makeUInt12(address.u.offset);
            ASSERT(armImm.isValid());
            m_assembler.str(src, address.base, armImm);
        } else {
            ASSERT(address.u.offset >= -255);
            m_assembler.str(src, address.base, address.u.offset, true, false);
        }
    }

private:
    void store8(RegisterID src, ArmAddress address)
    {
        if (address.type == ArmAddress::HasIndex)
            m_assembler.strb(src, address.base, address.u.index, address.u.scale);
        else if (address.u.offset >= 0) {
            ARMThumbImmediate armImm = ARMThumbImmediate::makeUInt12(address.u.offset);
            ASSERT(armImm.isValid());
            m_assembler.strb(src, address.base, armImm);
        } else {
            ASSERT(address.u.offset >= -255);
            m_assembler.strb(src, address.base, address.u.offset, true, false);
        }
    }
    
    void store16(RegisterID src, ArmAddress address)
    {
        if (address.type == ArmAddress::HasIndex)
            m_assembler.strh(src, address.base, address.u.index, address.u.scale);
        else if (address.u.offset >= 0) {
            ARMThumbImmediate armImm = ARMThumbImmediate::makeUInt12(address.u.offset);
            ASSERT(armImm.isValid());
            m_assembler.strh(src, address.base, armImm);
        } else {
            ASSERT(address.u.offset >= -255);
            m_assembler.strh(src, address.base, address.u.offset, true, false);
        }
    }

public:
    void load32(ImplicitAddress address, RegisterID dest)
    {
        load32(setupArmAddress(address), dest);
    }

    void load32(BaseIndex address, RegisterID dest)
    {
        load32(setupArmAddress(address), dest);
    }

    void load32WithUnalignedHalfWords(BaseIndex address, RegisterID dest)
    {
        load32(setupArmAddress(address), dest);
    }

    void load16Unaligned(BaseIndex address, RegisterID dest)
    {
        load16(setupArmAddress(address), dest);
    }

    void load32(const void* address, RegisterID dest)
    {
        move(TrustedImmPtr(address), addressTempRegister);
        m_assembler.ldr(dest, addressTempRegister, ARMThumbImmediate::makeUInt16(0));
    }
    
    void abortWithReason(AbortReason reason)
    {
        move(TrustedImm32(reason), dataTempRegister);
        breakpoint();
    }

    void abortWithReason(AbortReason reason, intptr_t misc)
    {
        move(TrustedImm32(misc), addressTempRegister);
        abortWithReason(reason);
    }

    ConvertibleLoadLabel convertibleLoadPtr(Address address, RegisterID dest)
    {
        ConvertibleLoadLabel result(this);
        ASSERT(address.offset >= 0 && address.offset <= 255);
        m_assembler.ldrWide8BitImmediate(dest, address.base, address.offset);
        return result;
    }

    void load8(ImplicitAddress address, RegisterID dest)
    {
        load8(setupArmAddress(address), dest);
    }

    void load8SignedExtendTo32(ImplicitAddress, RegisterID)
    {
        UNREACHABLE_FOR_PLATFORM();
    }

    void load8(BaseIndex address, RegisterID dest)
    {
        load8(setupArmAddress(address), dest);
    }
    
    void load8SignedExtendTo32(BaseIndex address, RegisterID dest)
    {
        load8SignedExtendTo32(setupArmAddress(address), dest);
    }

    void load8(const void* address, RegisterID dest)
    {
        move(TrustedImmPtr(address), dest);
        load8(dest, dest);
    }

    DataLabel32 load32WithAddressOffsetPatch(Address address, RegisterID dest)
    {
        DataLabel32 label = moveWithPatch(TrustedImm32(address.offset), dataTempRegister);
        load32(ArmAddress(address.base, dataTempRegister), dest);
        return label;
    }
    
    DataLabelCompact load32WithCompactAddressOffsetPatch(Address address, RegisterID dest)
    {
        padBeforePatch();

        RegisterID base = address.base;
        
        DataLabelCompact label(this);
        ASSERT(isCompactPtrAlignedAddressOffset(address.offset));

        m_assembler.ldr(dest, base, address.offset, true, false);
        return label;
    }

    void load16(BaseIndex address, RegisterID dest)
    {
        m_assembler.ldrh(dest, makeBaseIndexBase(address), address.index, address.scale);
    }
    
    void load16SignedExtendTo32(BaseIndex address, RegisterID dest)
    {
        load16SignedExtendTo32(setupArmAddress(address), dest);
    }
    
    void load16(ImplicitAddress address, RegisterID dest)
    {
        ARMThumbImmediate armImm = ARMThumbImmediate::makeUInt12(address.offset);
        if (armImm.isValid())
            m_assembler.ldrh(dest, address.base, armImm);
        else {
            move(TrustedImm32(address.offset), dataTempRegister);
            m_assembler.ldrh(dest, address.base, dataTempRegister);
        }
    }
    
    void load16SignedExtendTo32(ImplicitAddress, RegisterID)
    {
        UNREACHABLE_FOR_PLATFORM();
    }

    DataLabel32 store32WithAddressOffsetPatch(RegisterID src, Address address)
    {
        DataLabel32 label = moveWithPatch(TrustedImm32(address.offset), dataTempRegister);
        store32(src, ArmAddress(address.base, dataTempRegister));
        return label;
    }

    void store32(RegisterID src, ImplicitAddress address)
    {
        store32(src, setupArmAddress(address));
    }

    void store32(RegisterID src, BaseIndex address)
    {
        store32(src, setupArmAddress(address));
    }

    void store32(TrustedImm32 imm, ImplicitAddress address)
    {
        move(imm, dataTempRegister);
        store32(dataTempRegister, setupArmAddress(address));
    }

    void store32(TrustedImm32 imm, BaseIndex address)
    {
        move(imm, dataTempRegister);
        store32(dataTempRegister, setupArmAddress(address));
    }

    void store32(RegisterID src, const void* address)
    {
        move(TrustedImmPtr(address), addressTempRegister);
        m_assembler.str(src, addressTempRegister, ARMThumbImmediate::makeUInt16(0));
    }

    void store32(TrustedImm32 imm, const void* address)
    {
        move(imm, dataTempRegister);
        store32(dataTempRegister, address);
    }

    void store8(RegisterID src, Address address)
    {
        store8(src, setupArmAddress(address));
    }
    
    void store8(RegisterID src, BaseIndex address)
    {
        store8(src, setupArmAddress(address));
    }
    
    void store8(RegisterID src, void* address)
    {
        move(TrustedImmPtr(address), addressTempRegister);
        store8(src, ArmAddress(addressTempRegister, 0));
    }
    
    void store8(TrustedImm32 imm, void* address)
    {
        TrustedImm32 imm8(static_cast<int8_t>(imm.m_value));
        move(imm8, dataTempRegister);
        store8(dataTempRegister, address);
    }
    
    void store8(TrustedImm32 imm, Address address)
    {
        TrustedImm32 imm8(static_cast<int8_t>(imm.m_value));
        move(imm8, dataTempRegister);
        store8(dataTempRegister, address);
    }
    
    void store16(RegisterID src, BaseIndex address)
    {
        store16(src, setupArmAddress(address));
    }

    // Possibly clobbers src, but not on this architecture.
    void moveDoubleToInts(FPRegisterID src, RegisterID dest1, RegisterID dest2)
    {
        m_assembler.vmov(dest1, dest2, src);
    }
    
    void moveIntsToDouble(RegisterID src1, RegisterID src2, FPRegisterID dest, FPRegisterID scratch)
    {
        UNUSED_PARAM(scratch);
        m_assembler.vmov(dest, src1, src2);
    }

    static bool shouldBlindForSpecificArch(uint32_t value)
    {
        ARMThumbImmediate immediate = ARMThumbImmediate::makeEncodedImm(value);

        // Couldn't be encoded as an immediate, so assume it's untrusted.
        if (!immediate.isValid())
            return true;
        
        // If we can encode the immediate, we have less than 16 attacker
        // controlled bits.
        if (immediate.isEncodedImm())
            return false;

        // Don't let any more than 12 bits of an instruction word
        // be controlled by an attacker.
        return !immediate.isUInt12();
    }

    // Floating-point operations:

    static bool supportsFloatingPoint() { return true; }
    static bool supportsFloatingPointTruncate() { return true; }
    static bool supportsFloatingPointSqrt() { return true; }
    static bool supportsFloatingPointAbs() { return true; }
    static bool supportsFloatingPointRounding() { return false; }

    void loadDouble(ImplicitAddress address, FPRegisterID dest)
    {
        RegisterID base = address.base;
        int32_t offset = address.offset;

        // Arm vfp addresses can be offset by a 9-bit ones-comp immediate, left shifted by 2.
        if ((offset & 3) || (offset > (255 * 4)) || (offset < -(255 * 4))) {
            add32(TrustedImm32(offset), base, addressTempRegister);
            base = addressTempRegister;
            offset = 0;
        }
        
        m_assembler.vldr(dest, base, offset);
    }

    void loadFloat(ImplicitAddress address, FPRegisterID dest)
    {
        RegisterID base = address.base;
        int32_t offset = address.offset;

        // Arm vfp addresses can be offset by a 9-bit ones-comp immediate, left shifted by 2.
        if ((offset & 3) || (offset > (255 * 4)) || (offset < -(255 * 4))) {
            add32(TrustedImm32(offset), base, addressTempRegister);
            base = addressTempRegister;
            offset = 0;
        }
        
        m_assembler.flds(ARMRegisters::asSingle(dest), base, offset);
    }

    void loadDouble(BaseIndex address, FPRegisterID dest)
    {
        move(address.index, addressTempRegister);
        lshift32(TrustedImm32(address.scale), addressTempRegister);
        add32(address.base, addressTempRegister);
        loadDouble(Address(addressTempRegister, address.offset), dest);
    }
    
    void loadFloat(BaseIndex address, FPRegisterID dest)
    {
        move(address.index, addressTempRegister);
        lshift32(TrustedImm32(address.scale), addressTempRegister);
        add32(address.base, addressTempRegister);
        loadFloat(Address(addressTempRegister, address.offset), dest);
    }

    void moveDouble(FPRegisterID src, FPRegisterID dest)
    {
        if (src != dest)
            m_assembler.vmov(dest, src);
    }

    void moveZeroToDouble(FPRegisterID reg)
    {
        static double zeroConstant = 0.;
        loadDouble(TrustedImmPtr(&zeroConstant), reg);
    }

    void loadDouble(TrustedImmPtr address, FPRegisterID dest)
    {
        move(address, addressTempRegister);
        m_assembler.vldr(dest, addressTempRegister, 0);
    }

    void storeDouble(FPRegisterID src, ImplicitAddress address)
    {
        RegisterID base = address.base;
        int32_t offset = address.offset;

        // Arm vfp addresses can be offset by a 9-bit ones-comp immediate, left shifted by 2.
        if ((offset & 3) || (offset > (255 * 4)) || (offset < -(255 * 4))) {
            add32(TrustedImm32(offset), base, addressTempRegister);
            base = addressTempRegister;
            offset = 0;
        }
        
        m_assembler.vstr(src, base, offset);
    }

    void storeFloat(FPRegisterID src, ImplicitAddress address)
    {
        RegisterID base = address.base;
        int32_t offset = address.offset;

        // Arm vfp addresses can be offset by a 9-bit ones-comp immediate, left shifted by 2.
        if ((offset & 3) || (offset > (255 * 4)) || (offset < -(255 * 4))) {
            add32(TrustedImm32(offset), base, addressTempRegister);
            base = addressTempRegister;
            offset = 0;
        }
        
        m_assembler.fsts(ARMRegisters::asSingle(src), base, offset);
    }

    void storeDouble(FPRegisterID src, TrustedImmPtr address)
    {
        move(address, addressTempRegister);
        storeDouble(src, addressTempRegister);
    }

    void storeDouble(FPRegisterID src, BaseIndex address)
    {
        move(address.index, addressTempRegister);
        lshift32(TrustedImm32(address.scale), addressTempRegister);
        add32(address.base, addressTempRegister);
        storeDouble(src, Address(addressTempRegister, address.offset));
    }
    
    void storeFloat(FPRegisterID src, BaseIndex address)
    {
        move(address.index, addressTempRegister);
        lshift32(TrustedImm32(address.scale), addressTempRegister);
        add32(address.base, addressTempRegister);
        storeFloat(src, Address(addressTempRegister, address.offset));
    }
    
    void addDouble(FPRegisterID src, FPRegisterID dest)
    {
        m_assembler.vadd(dest, dest, src);
    }

    void addDouble(Address src, FPRegisterID dest)
    {
        loadDouble(src, fpTempRegister);
        addDouble(fpTempRegister, dest);
    }

    void addDouble(FPRegisterID op1, FPRegisterID op2, FPRegisterID dest)
    {
        m_assembler.vadd(dest, op1, op2);
    }

    void addDouble(AbsoluteAddress address, FPRegisterID dest)
    {
        loadDouble(TrustedImmPtr(address.m_ptr), fpTempRegister);
        m_assembler.vadd(dest, dest, fpTempRegister);
    }

    void divDouble(FPRegisterID src, FPRegisterID dest)
    {
        m_assembler.vdiv(dest, dest, src);
    }

    void divDouble(FPRegisterID op1, FPRegisterID op2, FPRegisterID dest)
    {
        m_assembler.vdiv(dest, op1, op2);
    }

    void subDouble(FPRegisterID src, FPRegisterID dest)
    {
        m_assembler.vsub(dest, dest, src);
    }

    void subDouble(Address src, FPRegisterID dest)
    {
        loadDouble(src, fpTempRegister);
        subDouble(fpTempRegister, dest);
    }

    void subDouble(FPRegisterID op1, FPRegisterID op2, FPRegisterID dest)
    {
        m_assembler.vsub(dest, op1, op2);
    }

    void mulDouble(FPRegisterID src, FPRegisterID dest)
    {
        m_assembler.vmul(dest, dest, src);
    }

    void mulDouble(Address src, FPRegisterID dest)
    {
        loadDouble(src, fpTempRegister);
        mulDouble(fpTempRegister, dest);
    }

    void mulDouble(FPRegisterID op1, FPRegisterID op2, FPRegisterID dest)
    {
        m_assembler.vmul(dest, op1, op2);
    }

    void sqrtDouble(FPRegisterID src, FPRegisterID dest)
    {
        m_assembler.vsqrt(dest, src);
    }
    
    void absDouble(FPRegisterID src, FPRegisterID dest)
    {
        m_assembler.vabs(dest, src);
    }

    void negateDouble(FPRegisterID src, FPRegisterID dest)
    {
        m_assembler.vneg(dest, src);
    }

    NO_RETURN_DUE_TO_CRASH void ceilDouble(FPRegisterID, FPRegisterID)
    {
        ASSERT(!supportsFloatingPointRounding());
        CRASH();
    }

    NO_RETURN_DUE_TO_CRASH void floorDouble(FPRegisterID, FPRegisterID)
    {
        ASSERT(!supportsFloatingPointRounding());
        CRASH();
    }

    NO_RETURN_DUE_TO_CRASH void roundTowardZeroDouble(FPRegisterID, FPRegisterID)
    {
        ASSERT(!supportsFloatingPointRounding());
        CRASH();
    }

    void convertInt32ToDouble(RegisterID src, FPRegisterID dest)
    {
        m_assembler.vmov(fpTempRegister, src, src);
        m_assembler.vcvt_signedToFloatingPoint(dest, fpTempRegisterAsSingle());
    }

    void convertInt32ToDouble(Address address, FPRegisterID dest)
    {
        // Fixme: load directly into the fpr!
        load32(address, dataTempRegister);
        m_assembler.vmov(fpTempRegister, dataTempRegister, dataTempRegister);
        m_assembler.vcvt_signedToFloatingPoint(dest, fpTempRegisterAsSingle());
    }

    void convertInt32ToDouble(AbsoluteAddress address, FPRegisterID dest)
    {
        // Fixme: load directly into the fpr!
        load32(address.m_ptr, dataTempRegister);
        m_assembler.vmov(fpTempRegister, dataTempRegister, dataTempRegister);
        m_assembler.vcvt_signedToFloatingPoint(dest, fpTempRegisterAsSingle());
    }
    
    void convertFloatToDouble(FPRegisterID src, FPRegisterID dst)
    {
        m_assembler.vcvtds(dst, ARMRegisters::asSingle(src));
    }
    
    void convertDoubleToFloat(FPRegisterID src, FPRegisterID dst)
    {
        m_assembler.vcvtsd(ARMRegisters::asSingle(dst), src);
    }

    Jump branchDouble(DoubleCondition cond, FPRegisterID left, FPRegisterID right)
    {
        m_assembler.vcmp(left, right);
        m_assembler.vmrs();

        if (cond == DoubleNotEqual) {
            // ConditionNE jumps if NotEqual *or* unordered - force the unordered cases not to jump.
            Jump unordered = makeBranch(ARMv7Assembler::ConditionVS);
            Jump result = makeBranch(ARMv7Assembler::ConditionNE);
            unordered.link(this);
            return result;
        }
        if (cond == DoubleEqualOrUnordered) {
            Jump unordered = makeBranch(ARMv7Assembler::ConditionVS);
            Jump notEqual = makeBranch(ARMv7Assembler::ConditionNE);
            unordered.link(this);
            // We get here if either unordered or equal.
            Jump result = jump();
            notEqual.link(this);
            return result;
        }
        return makeBranch(cond);
    }

    enum BranchTruncateType { BranchIfTruncateFailed, BranchIfTruncateSuccessful };
    Jump branchTruncateDoubleToInt32(FPRegisterID src, RegisterID dest, BranchTruncateType branchType = BranchIfTruncateFailed)
    {
        // Convert into dest.
        m_assembler.vcvt_floatingPointToSigned(fpTempRegisterAsSingle(), src);
        m_assembler.vmov(dest, fpTempRegisterAsSingle());

        // Calculate 2x dest.  If the value potentially underflowed, it will have
        // clamped to 0x80000000, so 2x dest is zero in this case. In the case of
        // overflow the result will be equal to -2.
        Jump underflow = branchAdd32(Zero, dest, dest, dataTempRegister);
        Jump noOverflow = branch32(NotEqual, dataTempRegister, TrustedImm32(-2));

        // For BranchIfTruncateSuccessful, we branch if 'noOverflow' jumps.
        underflow.link(this);
        if (branchType == BranchIfTruncateSuccessful)
            return noOverflow;

        // We'll reach the current point in the code on failure, so plant a
        // jump here & link the success case.
        Jump failure = jump();
        noOverflow.link(this);
        return failure;
    }

    // Result is undefined if the value is outside of the integer range.
    void truncateDoubleToInt32(FPRegisterID src, RegisterID dest)
    {
        m_assembler.vcvt_floatingPointToSigned(fpTempRegisterAsSingle(), src);
        m_assembler.vmov(dest, fpTempRegisterAsSingle());
    }

    void truncateDoubleToUint32(FPRegisterID src, RegisterID dest)
    {
        m_assembler.vcvt_floatingPointToUnsigned(fpTempRegisterAsSingle(), src);
        m_assembler.vmov(dest, fpTempRegisterAsSingle());
    }
    
    // Convert 'src' to an integer, and places the resulting 'dest'.
    // If the result is not representable as a 32 bit value, branch.
    // May also branch for some values that are representable in 32 bits
    // (specifically, in this case, 0).
    void branchConvertDoubleToInt32(FPRegisterID src, RegisterID dest, JumpList& failureCases, FPRegisterID, bool negZeroCheck = true)
    {
        m_assembler.vcvt_floatingPointToSigned(fpTempRegisterAsSingle(), src);
        m_assembler.vmov(dest, fpTempRegisterAsSingle());

        // Convert the integer result back to float & compare to the original value - if not equal or unordered (NaN) then jump.
        m_assembler.vcvt_signedToFloatingPoint(fpTempRegister, fpTempRegisterAsSingle());
        failureCases.append(branchDouble(DoubleNotEqualOrUnordered, src, fpTempRegister));

        // If the result is zero, it might have been -0.0, and the double comparison won't catch this!
        if (negZeroCheck)
            failureCases.append(branchTest32(Zero, dest));
    }

    Jump branchDoubleNonZero(FPRegisterID reg, FPRegisterID)
    {
        m_assembler.vcmpz(reg);
        m_assembler.vmrs();
        Jump unordered = makeBranch(ARMv7Assembler::ConditionVS);
        Jump result = makeBranch(ARMv7Assembler::ConditionNE);
        unordered.link(this);
        return result;
    }

    Jump branchDoubleZeroOrNaN(FPRegisterID reg, FPRegisterID)
    {
        m_assembler.vcmpz(reg);
        m_assembler.vmrs();
        Jump unordered = makeBranch(ARMv7Assembler::ConditionVS);
        Jump notEqual = makeBranch(ARMv7Assembler::ConditionNE);
        unordered.link(this);
        // We get here if either unordered or equal.
        Jump result = jump();
        notEqual.link(this);
        return result;
    }

    // Stack manipulation operations:
    //
    // The ABI is assumed to provide a stack abstraction to memory,
    // containing machine word sized units of data.  Push and pop
    // operations add and remove a single register sized unit of data
    // to or from the stack.  Peek and poke operations read or write
    // values on the stack, without moving the current stack position.
    
    void pop(RegisterID dest)
    {
        m_assembler.pop(dest);
    }

    void push(RegisterID src)
    {
        m_assembler.push(src);
    }

    void push(Address address)
    {
        load32(address, dataTempRegister);
        push(dataTempRegister);
    }

    void push(TrustedImm32 imm)
    {
        move(imm, dataTempRegister);
        push(dataTempRegister);
    }

    void popPair(RegisterID dest1, RegisterID dest2)
    {
        m_assembler.pop(1 << dest1 | 1 << dest2);
    }
    
    void pushPair(RegisterID src1, RegisterID src2)
    {
        m_assembler.push(1 << src1 | 1 << src2);
    }
    
    // Register move operations:
    //
    // Move values in registers.

    void move(TrustedImm32 imm, RegisterID dest)
    {
        uint32_t value = imm.m_value;

        ARMThumbImmediate armImm = ARMThumbImmediate::makeEncodedImm(value);

        if (armImm.isValid())
            m_assembler.mov(dest, armImm);
        else if ((armImm = ARMThumbImmediate::makeEncodedImm(~value)).isValid())
            m_assembler.mvn(dest, armImm);
        else {
            m_assembler.mov(dest, ARMThumbImmediate::makeUInt16(value));
            if (value & 0xffff0000)
                m_assembler.movt(dest, ARMThumbImmediate::makeUInt16(value >> 16));
        }
    }

    void move(RegisterID src, RegisterID dest)
    {
        if (src != dest)
            m_assembler.mov(dest, src);
    }

    void move(TrustedImmPtr imm, RegisterID dest)
    {
        move(TrustedImm32(imm), dest);
    }

    void swap(RegisterID reg1, RegisterID reg2)
    {
        move(reg1, dataTempRegister);
        move(reg2, reg1);
        move(dataTempRegister, reg2);
    }

    void signExtend32ToPtr(RegisterID src, RegisterID dest)
    {
        move(src, dest);
    }

    void zeroExtend32ToPtr(RegisterID src, RegisterID dest)
    {
        move(src, dest);
    }

    // Invert a relational condition, e.g. == becomes !=, < becomes >=, etc.
    static RelationalCondition invert(RelationalCondition cond)
    {
        return static_cast<RelationalCondition>(cond ^ 1);
    }

    void nop()
    {
        m_assembler.nop();
    }
    
    void memoryFence()
    {
        m_assembler.dmbSY();
    }
    
    void storeFence()
    {
        m_assembler.dmbISHST();
    }
<<<<<<< HEAD
=======
    
    static void replaceWithBreakpoint(CodeLocationLabel instructionStart)
    {
        ARMv7Assembler::replaceWithBkpt(instructionStart.dataLocation());
    }
>>>>>>> 6768f697

    static void replaceWithJump(CodeLocationLabel instructionStart, CodeLocationLabel destination)
    {
        ARMv7Assembler::replaceWithJump(instructionStart.dataLocation(), destination.dataLocation());
    }
    
    static ptrdiff_t maxJumpReplacementSize()
    {
        return ARMv7Assembler::maxJumpReplacementSize();
    }

    static ptrdiff_t patchableJumpSize()
    {
        return ARMv7Assembler::patchableJumpSize();
    }

    // Forwards / external control flow operations:
    //
    // This set of jump and conditional branch operations return a Jump
    // object which may linked at a later point, allow forwards jump,
    // or jumps that will require external linkage (after the code has been
    // relocated).
    //
    // For branches, signed <, >, <= and >= are denoted as l, g, le, and ge
    // respecitvely, for unsigned comparisons the names b, a, be, and ae are
    // used (representing the names 'below' and 'above').
    //
    // Operands to the comparision are provided in the expected order, e.g.
    // jle32(reg1, TrustedImm32(5)) will branch if the value held in reg1, when
    // treated as a signed 32bit value, is less than or equal to 5.
    //
    // jz and jnz test whether the first operand is equal to zero, and take
    // an optional second operand of a mask under which to perform the test.
private:

    // Should we be using TEQ for equal/not-equal?
    void compare32AndSetFlags(RegisterID left, TrustedImm32 right)
    {
        int32_t imm = right.m_value;
        ARMThumbImmediate armImm = ARMThumbImmediate::makeEncodedImm(imm);
        if (armImm.isValid())
            m_assembler.cmp(left, armImm);
        else if ((armImm = ARMThumbImmediate::makeEncodedImm(-imm)).isValid())
            m_assembler.cmn(left, armImm);
        else {
            move(TrustedImm32(imm), dataTempRegister);
            m_assembler.cmp(left, dataTempRegister);
        }
    }

public:
    void test32(RegisterID reg, TrustedImm32 mask = TrustedImm32(-1))
    {
        int32_t imm = mask.m_value;

        if (imm == -1)
            m_assembler.tst(reg, reg);
        else {
            ARMThumbImmediate armImm = ARMThumbImmediate::makeEncodedImm(imm);
            if (armImm.isValid()) {
                if (reg == ARMRegisters::sp) {
                    move(reg, addressTempRegister);
                    m_assembler.tst(addressTempRegister, armImm);
                } else
                    m_assembler.tst(reg, armImm);
            } else {
                move(mask, dataTempRegister);
                if (reg == ARMRegisters::sp) {
                    move(reg, addressTempRegister);
                    m_assembler.tst(addressTempRegister, dataTempRegister);
                } else
                    m_assembler.tst(reg, dataTempRegister);
            }
        }
    }
    
    Jump branch(ResultCondition cond)
    {
        return Jump(makeBranch(cond));
    }

    Jump branch32(RelationalCondition cond, RegisterID left, RegisterID right)
    {
        m_assembler.cmp(left, right);
        return Jump(makeBranch(cond));
    }

    Jump branch32(RelationalCondition cond, RegisterID left, TrustedImm32 right)
    {
        compare32AndSetFlags(left, right);
        return Jump(makeBranch(cond));
    }

    Jump branch32(RelationalCondition cond, RegisterID left, Address right)
    {
        load32(right, dataTempRegister);
        return branch32(cond, left, dataTempRegister);
    }

    Jump branch32(RelationalCondition cond, Address left, RegisterID right)
    {
        load32(left, dataTempRegister);
        return branch32(cond, dataTempRegister, right);
    }

    Jump branch32(RelationalCondition cond, Address left, TrustedImm32 right)
    {
        // use addressTempRegister incase the branch32 we call uses dataTempRegister. :-/
        load32(left, addressTempRegister);
        return branch32(cond, addressTempRegister, right);
    }

    Jump branch32(RelationalCondition cond, BaseIndex left, TrustedImm32 right)
    {
        // use addressTempRegister incase the branch32 we call uses dataTempRegister. :-/
        load32(left, addressTempRegister);
        return branch32(cond, addressTempRegister, right);
    }

    Jump branch32WithUnalignedHalfWords(RelationalCondition cond, BaseIndex left, TrustedImm32 right)
    {
        // use addressTempRegister incase the branch32 we call uses dataTempRegister. :-/
        load32WithUnalignedHalfWords(left, addressTempRegister);
        return branch32(cond, addressTempRegister, right);
    }

    Jump branch32(RelationalCondition cond, AbsoluteAddress left, RegisterID right)
    {
        load32(left.m_ptr, dataTempRegister);
        return branch32(cond, dataTempRegister, right);
    }

    Jump branch32(RelationalCondition cond, AbsoluteAddress left, TrustedImm32 right)
    {
        // use addressTempRegister incase the branch32 we call uses dataTempRegister. :-/
        load32(left.m_ptr, addressTempRegister);
        return branch32(cond, addressTempRegister, right);
    }

    Jump branchPtr(RelationalCondition cond, BaseIndex left, RegisterID right)
    {
        load32(left, dataTempRegister);
        return branch32(cond, dataTempRegister, right);
    }

    Jump branch8(RelationalCondition cond, RegisterID left, TrustedImm32 right)
    {
        TrustedImm32 right8 = MacroAssemblerHelpers::mask8OnCondition(*this, cond, right);
        compare32AndSetFlags(left, right8);
        return Jump(makeBranch(cond));
    }

    Jump branch8(RelationalCondition cond, Address left, TrustedImm32 right)
    {
        // use addressTempRegister incase the branch8 we call uses dataTempRegister. :-/
        TrustedImm32 right8 = MacroAssemblerHelpers::mask8OnCondition(*this, cond, right);
        MacroAssemblerHelpers::load8OnCondition(*this, cond, left, addressTempRegister);
        return branch8(cond, addressTempRegister, right8);
    }

    Jump branch8(RelationalCondition cond, BaseIndex left, TrustedImm32 right)
    {
        // use addressTempRegister incase the branch32 we call uses dataTempRegister. :-/
        TrustedImm32 right8 = MacroAssemblerHelpers::mask8OnCondition(*this, cond, right);
        MacroAssemblerHelpers::load8OnCondition(*this, cond, left, addressTempRegister);
        return branch32(cond, addressTempRegister, right8);
    }
    
    Jump branch8(RelationalCondition cond, AbsoluteAddress address, TrustedImm32 right)
    {
        // Use addressTempRegister instead of dataTempRegister, since branch32 uses dataTempRegister.
        TrustedImm32 right8 = MacroAssemblerHelpers::mask8OnCondition(*this, cond, right);
        move(TrustedImmPtr(address.m_ptr), addressTempRegister);
        MacroAssemblerHelpers::load8OnCondition(*this, cond, Address(addressTempRegister), addressTempRegister);
        return branch32(cond, addressTempRegister, right8);
    }
    
    Jump branchTest32(ResultCondition cond, RegisterID reg, RegisterID mask)
    {
        ASSERT(cond == Zero || cond == NonZero || cond == Signed || cond == PositiveOrZero);
        m_assembler.tst(reg, mask);
        return Jump(makeBranch(cond));
    }

    Jump branchTest32(ResultCondition cond, RegisterID reg, TrustedImm32 mask = TrustedImm32(-1))
    {
        ASSERT(cond == Zero || cond == NonZero || cond == Signed || cond == PositiveOrZero);
        test32(reg, mask);
        return Jump(makeBranch(cond));
    }

    Jump branchTest32(ResultCondition cond, Address address, TrustedImm32 mask = TrustedImm32(-1))
    {
        // use addressTempRegister incase the branchTest32 we call uses dataTempRegister. :-/
        load32(address, addressTempRegister);
        return branchTest32(cond, addressTempRegister, mask);
    }

    Jump branchTest32(ResultCondition cond, BaseIndex address, TrustedImm32 mask = TrustedImm32(-1))
    {
        // use addressTempRegister incase the branchTest32 we call uses dataTempRegister. :-/
        load32(address, addressTempRegister);
        return branchTest32(cond, addressTempRegister, mask);
    }

    Jump branchTest8(ResultCondition cond, BaseIndex address, TrustedImm32 mask = TrustedImm32(-1))
    {
        // use addressTempRegister incase the branchTest8 we call uses dataTempRegister. :-/
        TrustedImm32 mask8 = MacroAssemblerHelpers::mask8OnCondition(*this, cond, mask);
        MacroAssemblerHelpers::load8OnCondition(*this, cond, address, addressTempRegister);
        return branchTest32(cond, addressTempRegister, mask8);
    }

    Jump branchTest8(ResultCondition cond, Address address, TrustedImm32 mask = TrustedImm32(-1))
    {
        // use addressTempRegister incase the branchTest8 we call uses dataTempRegister. :-/
        TrustedImm32 mask8 = MacroAssemblerHelpers::mask8OnCondition(*this, cond, mask);
        MacroAssemblerHelpers::load8OnCondition(*this, cond, address, addressTempRegister);
        return branchTest32(cond, addressTempRegister, mask8);
    }

    Jump branchTest8(ResultCondition cond, AbsoluteAddress address, TrustedImm32 mask = TrustedImm32(-1))
    {
        // use addressTempRegister incase the branchTest8 we call uses dataTempRegister. :-/
        TrustedImm32 mask8 = MacroAssemblerHelpers::mask8OnCondition(*this, cond, mask);
        move(TrustedImmPtr(address.m_ptr), addressTempRegister);
        MacroAssemblerHelpers::load8OnCondition(*this, cond, Address(addressTempRegister), addressTempRegister);
        return branchTest32(cond, addressTempRegister, mask8);
    }

    void jump(RegisterID target)
    {
        m_assembler.bx(target);
    }

    // Address is a memory location containing the address to jump to
    void jump(Address address)
    {
        load32(address, dataTempRegister);
        m_assembler.bx(dataTempRegister);
    }
    
    void jump(AbsoluteAddress address)
    {
        move(TrustedImmPtr(address.m_ptr), dataTempRegister);
        load32(Address(dataTempRegister), dataTempRegister);
        m_assembler.bx(dataTempRegister);
    }


    // Arithmetic control flow operations:
    //
    // This set of conditional branch operations branch based
    // on the result of an arithmetic operation.  The operation
    // is performed as normal, storing the result.
    //
    // * jz operations branch if the result is zero.
    // * jo operations branch if the (signed) arithmetic
    //   operation caused an overflow to occur.
    
    Jump branchAdd32(ResultCondition cond, RegisterID op1, RegisterID op2, RegisterID dest)
    {
        m_assembler.add_S(dest, op1, op2);
        return Jump(makeBranch(cond));
    }

    Jump branchAdd32(ResultCondition cond, RegisterID op1, TrustedImm32 imm, RegisterID dest)
    {
        ARMThumbImmediate armImm = ARMThumbImmediate::makeEncodedImm(imm.m_value);
        if (armImm.isValid())
            m_assembler.add_S(dest, op1, armImm);
        else {
            move(imm, dataTempRegister);
            m_assembler.add_S(dest, op1, dataTempRegister);
        }
        return Jump(makeBranch(cond));
    }

    Jump branchAdd32(ResultCondition cond, RegisterID src, RegisterID dest)
    {
        return branchAdd32(cond, dest, src, dest);
    }

    Jump branchAdd32(ResultCondition cond, Address src, RegisterID dest)
    {
        load32(src, dataTempRegister);
        return branchAdd32(cond, dest, dataTempRegister, dest);
    }

    Jump branchAdd32(ResultCondition cond, TrustedImm32 imm, RegisterID dest)
    {
        return branchAdd32(cond, dest, imm, dest);
    }

    Jump branchAdd32(ResultCondition cond, TrustedImm32 imm, AbsoluteAddress dest)
    {
        // Move the high bits of the address into addressTempRegister,
        // and load the value into dataTempRegister.
        move(TrustedImmPtr(dest.m_ptr), addressTempRegister);
        m_assembler.ldr(dataTempRegister, addressTempRegister, ARMThumbImmediate::makeUInt16(0));

        // Do the add.
        ARMThumbImmediate armImm = ARMThumbImmediate::makeEncodedImm(imm.m_value);
        if (armImm.isValid())
            m_assembler.add_S(dataTempRegister, dataTempRegister, armImm);
        else {
            // If the operand does not fit into an immediate then load it temporarily
            // into addressTempRegister; since we're overwriting addressTempRegister
            // we'll need to reload it with the high bits of the address afterwards.
            move(imm, addressTempRegister);
            m_assembler.add_S(dataTempRegister, dataTempRegister, addressTempRegister);
            move(TrustedImmPtr(dest.m_ptr), addressTempRegister);
        }

        // Store the result.
        m_assembler.str(dataTempRegister, addressTempRegister, ARMThumbImmediate::makeUInt16(0));

        return Jump(makeBranch(cond));
    }

    Jump branchMul32(ResultCondition cond, RegisterID src1, RegisterID src2, RegisterID dest)
    {
        m_assembler.smull(dest, dataTempRegister, src1, src2);

        if (cond == Overflow) {
            m_assembler.asr(addressTempRegister, dest, 31);
            return branch32(NotEqual, addressTempRegister, dataTempRegister);
        }

        return branchTest32(cond, dest);
    }

    Jump branchMul32(ResultCondition cond, RegisterID src, RegisterID dest)
    {
        return branchMul32(cond, src, dest, dest);
    }

    Jump branchMul32(ResultCondition cond, RegisterID src, TrustedImm32 imm, RegisterID dest)
    {
        move(imm, dataTempRegister);
        return branchMul32(cond, dataTempRegister, src, dest);
    }

    Jump branchNeg32(ResultCondition cond, RegisterID srcDest)
    {
        ARMThumbImmediate zero = ARMThumbImmediate::makeUInt12(0);
        m_assembler.sub_S(srcDest, zero, srcDest);
        return Jump(makeBranch(cond));
    }

    Jump branchOr32(ResultCondition cond, RegisterID src, RegisterID dest)
    {
        m_assembler.orr_S(dest, dest, src);
        return Jump(makeBranch(cond));
    }

    Jump branchSub32(ResultCondition cond, RegisterID op1, RegisterID op2, RegisterID dest)
    {
        m_assembler.sub_S(dest, op1, op2);
        return Jump(makeBranch(cond));
    }

    Jump branchSub32(ResultCondition cond, RegisterID op1, TrustedImm32 imm, RegisterID dest)
    {
        ARMThumbImmediate armImm = ARMThumbImmediate::makeEncodedImm(imm.m_value);
        if (armImm.isValid())
            m_assembler.sub_S(dest, op1, armImm);
        else {
            move(imm, dataTempRegister);
            m_assembler.sub_S(dest, op1, dataTempRegister);
        }
        return Jump(makeBranch(cond));
    }
    
    Jump branchSub32(ResultCondition cond, RegisterID src, RegisterID dest)
    {
        return branchSub32(cond, dest, src, dest);
    }

    Jump branchSub32(ResultCondition cond, TrustedImm32 imm, RegisterID dest)
    {
        return branchSub32(cond, dest, imm, dest);
    }
    
    void relativeTableJump(RegisterID index, int scale)
    {
        ASSERT(scale >= 0 && scale <= 31);

        // dataTempRegister will point after the jump if index register contains zero
        move(ARMRegisters::pc, dataTempRegister);
        m_assembler.add(dataTempRegister, dataTempRegister, ARMThumbImmediate::makeEncodedImm(9));

        ShiftTypeAndAmount shift(SRType_LSL, scale);
        m_assembler.add(dataTempRegister, dataTempRegister, index, shift);
        jump(dataTempRegister);
    }

    // Miscellaneous operations:

    void breakpoint(uint8_t imm = 0)
    {
        m_assembler.bkpt(imm);
    }

    static bool isBreakpoint(void* address) { return ARMv7Assembler::isBkpt(address); }

    ALWAYS_INLINE Call nearCall()
    {
        moveFixedWidthEncoding(TrustedImm32(0), dataTempRegister);
        return Call(m_assembler.blx(dataTempRegister), Call::LinkableNear);
    }

    ALWAYS_INLINE Call nearTailCall()
    {
        moveFixedWidthEncoding(TrustedImm32(0), dataTempRegister);
        return Call(m_assembler.bx(dataTempRegister), Call::LinkableNearTail);
    }

    ALWAYS_INLINE Call call()
    {
        moveFixedWidthEncoding(TrustedImm32(0), dataTempRegister);
        return Call(m_assembler.blx(dataTempRegister), Call::Linkable);
    }

    ALWAYS_INLINE Call call(RegisterID target)
    {
        return Call(m_assembler.blx(target), Call::None);
    }

    ALWAYS_INLINE Call call(Address address)
    {
        load32(address, dataTempRegister);
        return Call(m_assembler.blx(dataTempRegister), Call::None);
    }

    ALWAYS_INLINE void ret()
    {
        m_assembler.bx(linkRegister);
    }

    void compare32(RelationalCondition cond, RegisterID left, RegisterID right, RegisterID dest)
    {
        m_assembler.cmp(left, right);
        m_assembler.it(armV7Condition(cond), false);
        m_assembler.mov(dest, ARMThumbImmediate::makeUInt16(1));
        m_assembler.mov(dest, ARMThumbImmediate::makeUInt16(0));
    }

    void compare32(RelationalCondition cond, Address left, RegisterID right, RegisterID dest)
    {
        load32(left, dataTempRegister);
        compare32(cond, dataTempRegister, right, dest);
    }

    void compare8(RelationalCondition cond, Address left, TrustedImm32 right, RegisterID dest)
    {
        TrustedImm32 right8 = MacroAssemblerHelpers::mask8OnCondition(*this, cond, right);
        MacroAssemblerHelpers::load8OnCondition(*this, cond, left, addressTempRegister);
        compare32(cond, addressTempRegister, right8, dest);
    }

    void compare32(RelationalCondition cond, RegisterID left, TrustedImm32 right, RegisterID dest)
    {
        compare32AndSetFlags(left, right);
        m_assembler.it(armV7Condition(cond), false);
        m_assembler.mov(dest, ARMThumbImmediate::makeUInt16(1));
        m_assembler.mov(dest, ARMThumbImmediate::makeUInt16(0));
    }

    // FIXME:
    // The mask should be optional... paerhaps the argument order should be
    // dest-src, operations always have a dest? ... possibly not true, considering
    // asm ops like test, or pseudo ops like pop().
    void test32(ResultCondition cond, Address address, TrustedImm32 mask, RegisterID dest)
    {
        load32(address, dataTempRegister);
        test32(dataTempRegister, mask);
        m_assembler.it(armV7Condition(cond), false);
        m_assembler.mov(dest, ARMThumbImmediate::makeUInt16(1));
        m_assembler.mov(dest, ARMThumbImmediate::makeUInt16(0));
    }

    void test8(ResultCondition cond, Address address, TrustedImm32 mask, RegisterID dest)
    {
        TrustedImm32 mask8 = MacroAssemblerHelpers::mask8OnCondition(*this, cond, mask);
        MacroAssemblerHelpers::load8OnCondition(*this, cond, address, dataTempRegister);
        test32(dataTempRegister, mask8);
        m_assembler.it(armV7Condition(cond), false);
        m_assembler.mov(dest, ARMThumbImmediate::makeUInt16(1));
        m_assembler.mov(dest, ARMThumbImmediate::makeUInt16(0));
    }

    ALWAYS_INLINE DataLabel32 moveWithPatch(TrustedImm32 imm, RegisterID dst)
    {
        padBeforePatch();
        moveFixedWidthEncoding(imm, dst);
        return DataLabel32(this);
    }

    ALWAYS_INLINE DataLabelPtr moveWithPatch(TrustedImmPtr imm, RegisterID dst)
    {
        padBeforePatch();
        moveFixedWidthEncoding(TrustedImm32(imm), dst);
        return DataLabelPtr(this);
    }

    ALWAYS_INLINE Jump branchPtrWithPatch(RelationalCondition cond, RegisterID left, DataLabelPtr& dataLabel, TrustedImmPtr initialRightValue = TrustedImmPtr(0))
    {
        dataLabel = moveWithPatch(initialRightValue, dataTempRegister);
        return branch32(cond, left, dataTempRegister);
    }

    ALWAYS_INLINE Jump branchPtrWithPatch(RelationalCondition cond, Address left, DataLabelPtr& dataLabel, TrustedImmPtr initialRightValue = TrustedImmPtr(0))
    {
        load32(left, addressTempRegister);
        dataLabel = moveWithPatch(initialRightValue, dataTempRegister);
        return branch32(cond, addressTempRegister, dataTempRegister);
    }
    
    ALWAYS_INLINE Jump branch32WithPatch(RelationalCondition cond, Address left, DataLabel32& dataLabel, TrustedImm32 initialRightValue = TrustedImm32(0))
    {
        load32(left, addressTempRegister);
        dataLabel = moveWithPatch(initialRightValue, dataTempRegister);
        return branch32(cond, addressTempRegister, dataTempRegister);
    }
    
    PatchableJump patchableBranchPtr(RelationalCondition cond, Address left, TrustedImmPtr right = TrustedImmPtr(0))
    {
        m_makeJumpPatchable = true;
        Jump result = branch32(cond, left, TrustedImm32(right));
        m_makeJumpPatchable = false;
        return PatchableJump(result);
    }
    
    PatchableJump patchableBranchTest32(ResultCondition cond, RegisterID reg, TrustedImm32 mask = TrustedImm32(-1))
    {
        m_makeJumpPatchable = true;
        Jump result = branchTest32(cond, reg, mask);
        m_makeJumpPatchable = false;
        return PatchableJump(result);
    }

    PatchableJump patchableBranch32(RelationalCondition cond, RegisterID reg, TrustedImm32 imm)
    {
        m_makeJumpPatchable = true;
        Jump result = branch32(cond, reg, imm);
        m_makeJumpPatchable = false;
        return PatchableJump(result);
    }

    PatchableJump patchableBranch32(RelationalCondition cond, Address left, TrustedImm32 imm)
    {
        m_makeJumpPatchable = true;
        Jump result = branch32(cond, left, imm);
        m_makeJumpPatchable = false;
        return PatchableJump(result);
    }

    PatchableJump patchableBranchPtrWithPatch(RelationalCondition cond, Address left, DataLabelPtr& dataLabel, TrustedImmPtr initialRightValue = TrustedImmPtr(0))
    {
        m_makeJumpPatchable = true;
        Jump result = branchPtrWithPatch(cond, left, dataLabel, initialRightValue);
        m_makeJumpPatchable = false;
        return PatchableJump(result);
    }

    PatchableJump patchableBranch32WithPatch(RelationalCondition cond, Address left, DataLabel32& dataLabel, TrustedImm32 initialRightValue = TrustedImm32(0))
    {
        m_makeJumpPatchable = true;
        Jump result = branch32WithPatch(cond, left, dataLabel, initialRightValue);
        m_makeJumpPatchable = false;
        return PatchableJump(result);
    }

    PatchableJump patchableJump()
    {
        padBeforePatch();
        m_makeJumpPatchable = true;
        Jump result = jump();
        m_makeJumpPatchable = false;
        return PatchableJump(result);
    }

    ALWAYS_INLINE DataLabelPtr storePtrWithPatch(TrustedImmPtr initialValue, ImplicitAddress address)
    {
        DataLabelPtr label = moveWithPatch(initialValue, dataTempRegister);
        store32(dataTempRegister, address);
        return label;
    }
    ALWAYS_INLINE DataLabelPtr storePtrWithPatch(ImplicitAddress address) { return storePtrWithPatch(TrustedImmPtr(0), address); }


    ALWAYS_INLINE Call tailRecursiveCall()
    {
        // Like a normal call, but don't link.
        moveFixedWidthEncoding(TrustedImm32(0), dataTempRegister);
        return Call(m_assembler.bx(dataTempRegister), Call::Linkable);
    }

    ALWAYS_INLINE Call makeTailRecursiveCall(Jump oldJump)
    {
        oldJump.link(this);
        return tailRecursiveCall();
    }

    
    static FunctionPtr readCallTarget(CodeLocationCall call)
    {
        return FunctionPtr(reinterpret_cast<void(*)()>(ARMv7Assembler::readCallTarget(call.dataLocation())));
    }
    
    static bool canJumpReplacePatchableBranchPtrWithPatch() { return false; }
    static bool canJumpReplacePatchableBranch32WithPatch() { return false; }
    
    static CodeLocationLabel startOfBranchPtrWithPatchOnRegister(CodeLocationDataLabelPtr label)
    {
        const unsigned twoWordOpSize = 4;
        return label.labelAtOffset(-twoWordOpSize * 2);
    }
    
    static void revertJumpReplacementToBranchPtrWithPatch(CodeLocationLabel instructionStart, RegisterID rd, void* initialValue)
    {
#if OS(LINUX)
        ARMv7Assembler::revertJumpTo_movT3movtcmpT2(instructionStart.dataLocation(), rd, dataTempRegister, reinterpret_cast<uintptr_t>(initialValue));
#else
        UNUSED_PARAM(rd);
        ARMv7Assembler::revertJumpTo_movT3(instructionStart.dataLocation(), dataTempRegister, ARMThumbImmediate::makeUInt16(reinterpret_cast<uintptr_t>(initialValue) & 0xffff));
#endif
    }
    
    static CodeLocationLabel startOfPatchableBranchPtrWithPatchOnAddress(CodeLocationDataLabelPtr)
    {
        UNREACHABLE_FOR_PLATFORM();
        return CodeLocationLabel();
    }
    
    static CodeLocationLabel startOfPatchableBranch32WithPatchOnAddress(CodeLocationDataLabel32)
    {
        UNREACHABLE_FOR_PLATFORM();
        return CodeLocationLabel();
    }
    
    static void revertJumpReplacementToPatchableBranchPtrWithPatch(CodeLocationLabel, Address, void*)
    {
        UNREACHABLE_FOR_PLATFORM();
    }

    static void revertJumpReplacementToPatchableBranch32WithPatch(CodeLocationLabel, Address, int32_t)
    {
        UNREACHABLE_FOR_PLATFORM();
    }

    static void repatchCall(CodeLocationCall call, CodeLocationLabel destination)
    {
        ARMv7Assembler::relinkCall(call.dataLocation(), destination.executableAddress());
    }

    static void repatchCall(CodeLocationCall call, FunctionPtr destination)
    {
        ARMv7Assembler::relinkCall(call.dataLocation(), destination.executableAddress());
    }

#if ENABLE(MASM_PROBE)
    void probe(ProbeFunction, void* arg1, void* arg2);
#endif // ENABLE(MASM_PROBE)

protected:
    ALWAYS_INLINE Jump jump()
    {
        m_assembler.label(); // Force nop-padding if we're in the middle of a watchpoint.
        moveFixedWidthEncoding(TrustedImm32(0), dataTempRegister);
        return Jump(m_assembler.bx(dataTempRegister), m_makeJumpPatchable ? ARMv7Assembler::JumpNoConditionFixedSize : ARMv7Assembler::JumpNoCondition);
    }

    ALWAYS_INLINE Jump makeBranch(ARMv7Assembler::Condition cond)
    {
        m_assembler.label(); // Force nop-padding if we're in the middle of a watchpoint.
        m_assembler.it(cond, true, true);
        moveFixedWidthEncoding(TrustedImm32(0), dataTempRegister);
        return Jump(m_assembler.bx(dataTempRegister), m_makeJumpPatchable ? ARMv7Assembler::JumpConditionFixedSize : ARMv7Assembler::JumpCondition, cond);
    }
    ALWAYS_INLINE Jump makeBranch(RelationalCondition cond) { return makeBranch(armV7Condition(cond)); }
    ALWAYS_INLINE Jump makeBranch(ResultCondition cond) { return makeBranch(armV7Condition(cond)); }
    ALWAYS_INLINE Jump makeBranch(DoubleCondition cond) { return makeBranch(armV7Condition(cond)); }

    ArmAddress setupArmAddress(BaseIndex address)
    {
        if (address.offset) {
            ARMThumbImmediate imm = ARMThumbImmediate::makeUInt12OrEncodedImm(address.offset);
            if (imm.isValid())
                m_assembler.add(addressTempRegister, address.base, imm);
            else {
                move(TrustedImm32(address.offset), addressTempRegister);
                m_assembler.add(addressTempRegister, addressTempRegister, address.base);
            }

            return ArmAddress(addressTempRegister, address.index, address.scale);
        } else
            return ArmAddress(address.base, address.index, address.scale);
    }

    ArmAddress setupArmAddress(Address address)
    {
        if ((address.offset >= -0xff) && (address.offset <= 0xfff))
            return ArmAddress(address.base, address.offset);

        move(TrustedImm32(address.offset), addressTempRegister);
        return ArmAddress(address.base, addressTempRegister);
    }

    ArmAddress setupArmAddress(ImplicitAddress address)
    {
        if ((address.offset >= -0xff) && (address.offset <= 0xfff))
            return ArmAddress(address.base, address.offset);

        move(TrustedImm32(address.offset), addressTempRegister);
        return ArmAddress(address.base, addressTempRegister);
    }

    RegisterID makeBaseIndexBase(BaseIndex address)
    {
        if (!address.offset)
            return address.base;

        ARMThumbImmediate imm = ARMThumbImmediate::makeUInt12OrEncodedImm(address.offset);
        if (imm.isValid())
            m_assembler.add(addressTempRegister, address.base, imm);
        else {
            move(TrustedImm32(address.offset), addressTempRegister);
            m_assembler.add(addressTempRegister, addressTempRegister, address.base);
        }

        return addressTempRegister;
    }

    void moveFixedWidthEncoding(TrustedImm32 imm, RegisterID dst)
    {
        uint32_t value = imm.m_value;
        m_assembler.movT3(dst, ARMThumbImmediate::makeUInt16(value & 0xffff));
        m_assembler.movt(dst, ARMThumbImmediate::makeUInt16(value >> 16));
    }

    ARMv7Assembler::Condition armV7Condition(RelationalCondition cond)
    {
        return static_cast<ARMv7Assembler::Condition>(cond);
    }

    ARMv7Assembler::Condition armV7Condition(ResultCondition cond)
    {
        return static_cast<ARMv7Assembler::Condition>(cond);
    }

    ARMv7Assembler::Condition armV7Condition(DoubleCondition cond)
    {
        return static_cast<ARMv7Assembler::Condition>(cond);
    }
    
private:
    friend class LinkBuffer;

    static void linkCall(void* code, Call call, FunctionPtr function)
    {
        if (call.isFlagSet(Call::Tail))
            ARMv7Assembler::linkJump(code, call.m_label, function.value());
        else
            ARMv7Assembler::linkCall(code, call.m_label, function.value());
    }

#if ENABLE(MASM_PROBE)
    inline TrustedImm32 trustedImm32FromPtr(void* ptr)
    {
        return TrustedImm32(TrustedImmPtr(ptr));
    }

    inline TrustedImm32 trustedImm32FromPtr(ProbeFunction function)
    {
        return TrustedImm32(TrustedImmPtr(reinterpret_cast<void*>(function)));
    }

    inline TrustedImm32 trustedImm32FromPtr(void (*function)())
    {
        return TrustedImm32(TrustedImmPtr(reinterpret_cast<void*>(function)));
    }
#endif

    bool m_makeJumpPatchable;
};

} // namespace JSC

#endif // ENABLE(ASSEMBLER)<|MERGE_RESOLUTION|>--- conflicted
+++ resolved
@@ -1348,14 +1348,11 @@
     {
         m_assembler.dmbISHST();
     }
-<<<<<<< HEAD
-=======
     
     static void replaceWithBreakpoint(CodeLocationLabel instructionStart)
     {
         ARMv7Assembler::replaceWithBkpt(instructionStart.dataLocation());
     }
->>>>>>> 6768f697
 
     static void replaceWithJump(CodeLocationLabel instructionStart, CodeLocationLabel destination)
     {
