/*
 * Copyright (C) 2008-2018 Apple Inc. All rights reserved.
 *
 * Redistribution and use in source and binary forms, with or without
 * modification, are permitted provided that the following conditions
 * are met:
 * 1. Redistributions of source code must retain the above copyright
 *    notice, this list of conditions and the following disclaimer.
 * 2. Redistributions in binary form must reproduce the above copyright
 *    notice, this list of conditions and the following disclaimer in the
 *    documentation and/or other materials provided with the distribution.
 *
 * THIS SOFTWARE IS PROVIDED BY APPLE INC. ``AS IS'' AND ANY
 * EXPRESS OR IMPLIED WARRANTIES, INCLUDING, BUT NOT LIMITED TO, THE
 * IMPLIED WARRANTIES OF MERCHANTABILITY AND FITNESS FOR A PARTICULAR
 * PURPOSE ARE DISCLAIMED.  IN NO EVENT SHALL APPLE INC. OR
 * CONTRIBUTORS BE LIABLE FOR ANY DIRECT, INDIRECT, INCIDENTAL, SPECIAL,
 * EXEMPLARY, OR CONSEQUENTIAL DAMAGES (INCLUDING, BUT NOT LIMITED TO,
 * PROCUREMENT OF SUBSTITUTE GOODS OR SERVICES; LOSS OF USE, DATA, OR
 * PROFITS; OR BUSINESS INTERRUPTION) HOWEVER CAUSED AND ON ANY THEORY
 * OF LIABILITY, WHETHER IN CONTRACT, STRICT LIABILITY, OR TORT
 * (INCLUDING NEGLIGENCE OR OTHERWISE) ARISING IN ANY WAY OUT OF THE USE
 * OF THIS SOFTWARE, EVEN IF ADVISED OF THE POSSIBILITY OF SUCH DAMAGE. 
 */

#pragma once

#if ENABLE(ASSEMBLER) && CPU(X86)

#include "MacroAssemblerX86Common.h"

namespace JSC {

class MacroAssemblerX86 : public MacroAssemblerX86Common {
public:
    static const unsigned numGPRs = 8;
    static const unsigned numFPRs = 8;
    
    static const Scale ScalePtr = TimesFour;

    using MacroAssemblerX86Common::add32;
    using MacroAssemblerX86Common::and32;
    using MacroAssemblerX86Common::branchAdd32;
    using MacroAssemblerX86Common::branchSub32;
    using MacroAssemblerX86Common::sub32;
    using MacroAssemblerX86Common::or32;
    using MacroAssemblerX86Common::load32;
    using MacroAssemblerX86Common::load8;
    using MacroAssemblerX86Common::store32;
    using MacroAssemblerX86Common::store8;
    using MacroAssemblerX86Common::branch32;
    using MacroAssemblerX86Common::call;
    using MacroAssemblerX86Common::jump;
    using MacroAssemblerX86Common::addDouble;
    using MacroAssemblerX86Common::loadDouble;
    using MacroAssemblerX86Common::storeDouble;
    using MacroAssemblerX86Common::convertInt32ToDouble;
    using MacroAssemblerX86Common::branch8;
    using MacroAssemblerX86Common::branchTest8;

    void add32(TrustedImm32 imm, RegisterID src, RegisterID dest)
    {
        m_assembler.leal_mr(imm.m_value, src, dest);
    }

    void add32(TrustedImm32 imm, AbsoluteAddress address)
    {
        m_assembler.addl_im(imm.m_value, address.m_ptr);
    }
    
    void add32(AbsoluteAddress address, RegisterID dest)
    {
        m_assembler.addl_mr(address.m_ptr, dest);
    }
    
    void add64(TrustedImm32 imm, AbsoluteAddress address)
    {
        m_assembler.addl_im(imm.m_value, address.m_ptr);
        m_assembler.adcl_im(imm.m_value >> 31, reinterpret_cast<const char*>(address.m_ptr) + sizeof(int32_t));
    }

    void getEffectiveAddress(BaseIndex address, RegisterID dest)
    {
        return x86Lea32(address, dest);
    }

    void and32(TrustedImm32 imm, AbsoluteAddress address)
    {
        m_assembler.andl_im(imm.m_value, address.m_ptr);
    }
    
    void or32(TrustedImm32 imm, AbsoluteAddress address)
    {
        m_assembler.orl_im(imm.m_value, address.m_ptr);
    }
    
    void or32(RegisterID reg, AbsoluteAddress address)
    {
        m_assembler.orl_rm(reg, address.m_ptr);
    }
    
    void sub32(TrustedImm32 imm, AbsoluteAddress address)
    {
        m_assembler.subl_im(imm.m_value, address.m_ptr);
    }

    void load32(const void* address, RegisterID dest)
    {
        m_assembler.movl_mr(address, dest);
    }
    
    void load8(const void* address, RegisterID dest)
    {
        m_assembler.movzbl_mr(address, dest);
    }

    void abortWithReason(AbortReason reason)
    {
        move(TrustedImm32(reason), X86Registers::eax);
        breakpoint();
    }

    void abortWithReason(AbortReason reason, intptr_t misc)
    {
        move(TrustedImm32(misc), X86Registers::edx);
        abortWithReason(reason);
    }

    ConvertibleLoadLabel convertibleLoadPtr(Address address, RegisterID dest)
    {
        ConvertibleLoadLabel result = ConvertibleLoadLabel(this);
        m_assembler.movl_mr(address.offset, address.base, dest);
        return result;
    }

    void addDouble(AbsoluteAddress address, FPRegisterID dest)
    {
        m_assembler.addsd_mr(address.m_ptr, dest);
    }

    void storeDouble(FPRegisterID src, TrustedImmPtr address)
    {
        ASSERT(isSSE2Present());
        ASSERT(address.m_value);
        m_assembler.movsd_rm(src, address.asPtr());
    }

    void convertInt32ToDouble(AbsoluteAddress src, FPRegisterID dest)
    {
        m_assembler.cvtsi2sd_mr(src.m_ptr, dest);
    }

    void store32(TrustedImm32 imm, void* address)
    {
        m_assembler.movl_i32m(imm.m_value, address);
    }

    void store32(RegisterID src, void* address)
    {
        m_assembler.movl_rm(src, address);
    }
    
    void store8(RegisterID src, void* address)
    {
        m_assembler.movb_rm(src, address);
    }

    void store8(TrustedImm32 imm, void* address)
    {
        TrustedImm32 imm8(static_cast<int8_t>(imm.m_value));
        m_assembler.movb_i8m(imm8.m_value, address);
    }
    
    void moveDoubleToInts(FPRegisterID src, RegisterID dest1, RegisterID dest2)
    {
        ASSERT(isSSE2Present());
        m_assembler.pextrw_irr(3, src, dest1);
        m_assembler.pextrw_irr(2, src, dest2);
        lshift32(TrustedImm32(16), dest1);
        or32(dest1, dest2);
        moveFloatTo32(src, dest1);
    }

    void moveIntsToDouble(RegisterID src1, RegisterID src2, FPRegisterID dest, FPRegisterID scratch)
    {
        move32ToFloat(src1, dest);
        move32ToFloat(src2, scratch);
        lshiftPacked(TrustedImm32(32), scratch);
        orPacked(scratch, dest);
    }

    Jump branchAdd32(ResultCondition cond, TrustedImm32 imm, AbsoluteAddress dest)
    {
        m_assembler.addl_im(imm.m_value, dest.m_ptr);
        return Jump(m_assembler.jCC(x86Condition(cond)));
    }

    Jump branchSub32(ResultCondition cond, TrustedImm32 imm, AbsoluteAddress dest)
    {
        m_assembler.subl_im(imm.m_value, dest.m_ptr);
        return Jump(m_assembler.jCC(x86Condition(cond)));
    }

    Jump branch32(RelationalCondition cond, AbsoluteAddress left, RegisterID right)
    {
        m_assembler.cmpl_rm(right, left.m_ptr);
        return Jump(m_assembler.jCC(x86Condition(cond)));
    }

    Jump branch32(RelationalCondition cond, AbsoluteAddress left, TrustedImm32 right)
    {
        m_assembler.cmpl_im(right.m_value, left.m_ptr);
        return Jump(m_assembler.jCC(x86Condition(cond)));
    }

    Call call(PtrTag)
    {
        return Call(m_assembler.call(), Call::Linkable);
    }

    ALWAYS_INLINE Call call(RegisterID callTag) { return UNUSED_PARAM(callTag), call(NoPtrTag); }

    // Address is a memory location containing the address to jump to
    void jump(AbsoluteAddress address, PtrTag)
    {
        m_assembler.jmp_m(address.m_ptr);
    }

    ALWAYS_INLINE void jump(AbsoluteAddress address, RegisterID jumpTag) { UNUSED_PARAM(jumpTag), jump(address, NoPtrTag); }

    Call tailRecursiveCall()
    {
        return Call::fromTailJump(jump());
    }

    Call makeTailRecursiveCall(Jump oldJump)
    {
        return Call::fromTailJump(oldJump);
    }


    DataLabelPtr moveWithPatch(TrustedImmPtr initialValue, RegisterID dest)
    {
        padBeforePatch();
        m_assembler.movl_i32r(initialValue.asIntptr(), dest);
        return DataLabelPtr(this);
    }
    
    Jump branch8(RelationalCondition cond, AbsoluteAddress left, TrustedImm32 right)
    {
        TrustedImm32 right8(static_cast<int8_t>(right.m_value));
        m_assembler.cmpb_im(right8.m_value, left.m_ptr);
        return Jump(m_assembler.jCC(x86Condition(cond)));
    }

    Jump branchTest8(ResultCondition cond, AbsoluteAddress address, TrustedImm32 mask = TrustedImm32(-1))
    {
        TrustedImm32 mask8(static_cast<int8_t>(mask.m_value));
        if (mask8.m_value == -1)
            m_assembler.cmpb_im(0, address.m_ptr);
        else
            m_assembler.testb_im(mask8.m_value, address.m_ptr);
        return Jump(m_assembler.jCC(x86Condition(cond)));
    }

    Jump branchPtrWithPatch(RelationalCondition cond, RegisterID left, DataLabelPtr& dataLabel, TrustedImmPtr initialRightValue = TrustedImmPtr(nullptr))
    {
        padBeforePatch();
        m_assembler.cmpl_ir_force32(initialRightValue.asIntptr(), left);
        dataLabel = DataLabelPtr(this);
        return Jump(m_assembler.jCC(x86Condition(cond)));
    }

    Jump branchPtrWithPatch(RelationalCondition cond, Address left, DataLabelPtr& dataLabel, TrustedImmPtr initialRightValue = TrustedImmPtr(nullptr))
    {
        padBeforePatch();
        m_assembler.cmpl_im_force32(initialRightValue.asIntptr(), left.offset, left.base);
        dataLabel = DataLabelPtr(this);
        return Jump(m_assembler.jCC(x86Condition(cond)));
    }

    Jump branch32WithPatch(RelationalCondition cond, Address left, DataLabel32& dataLabel, TrustedImm32 initialRightValue = TrustedImm32(0))
    {
        padBeforePatch();
        m_assembler.cmpl_im_force32(initialRightValue.m_value, left.offset, left.base);
        dataLabel = DataLabel32(this);
        return Jump(m_assembler.jCC(x86Condition(cond)));
    }

    DataLabelPtr storePtrWithPatch(TrustedImmPtr initialValue, ImplicitAddress address)
    {
        padBeforePatch();
        m_assembler.movl_i32m(initialValue.asIntptr(), address.offset, address.base);
        return DataLabelPtr(this);
    }

    static bool supportsFloatingPoint() { return isSSE2Present(); }
    static bool supportsFloatingPointTruncate() { return isSSE2Present(); }
    static bool supportsFloatingPointSqrt() { return isSSE2Present(); }
    static bool supportsFloatingPointAbs() { return isSSE2Present(); }

    template<PtrTag resultTag, PtrTag locationTag>
    static FunctionPtr<resultTag> readCallTarget(CodeLocationCall<locationTag> call)
    {
<<<<<<< HEAD
        intptr_t offset = reinterpret_cast<int32_t*>(call.dataLocation())[-1];
=======
        intptr_t offset = WTF::unalignedLoad<int32_t>(bitwise_cast<int32_t*>(call.dataLocation()) - 1);
>>>>>>> 20415689
        return FunctionPtr<resultTag>(reinterpret_cast<void*>(reinterpret_cast<uintptr_t>(call.dataLocation()) + offset));
    }

    static bool canJumpReplacePatchableBranchPtrWithPatch() { return true; }
    static bool canJumpReplacePatchableBranch32WithPatch() { return true; }

    template<PtrTag tag>
    static CodeLocationLabel<tag> startOfBranchPtrWithPatchOnRegister(CodeLocationDataLabelPtr<tag> label)
    {
        const int opcodeBytes = 1;
        const int modRMBytes = 1;
        const int immediateBytes = 4;
        const int totalBytes = opcodeBytes + modRMBytes + immediateBytes;
        ASSERT(totalBytes >= maxJumpReplacementSize());
        return label.labelAtOffset(-totalBytes);
    }

    template<PtrTag tag>
    static CodeLocationLabel<tag> startOfPatchableBranchPtrWithPatchOnAddress(CodeLocationDataLabelPtr<tag> label)
    {
        const int opcodeBytes = 1;
        const int modRMBytes = 1;
        const int offsetBytes = 0;
        const int immediateBytes = 4;
        const int totalBytes = opcodeBytes + modRMBytes + offsetBytes + immediateBytes;
        ASSERT(totalBytes >= maxJumpReplacementSize());
        return label.labelAtOffset(-totalBytes);
    }

    template<PtrTag tag>
    static CodeLocationLabel<tag> startOfPatchableBranch32WithPatchOnAddress(CodeLocationDataLabel32<tag> label)
    {
        const int opcodeBytes = 1;
        const int modRMBytes = 1;
        const int offsetBytes = 0;
        const int immediateBytes = 4;
        const int totalBytes = opcodeBytes + modRMBytes + offsetBytes + immediateBytes;
        ASSERT(totalBytes >= maxJumpReplacementSize());
        return label.labelAtOffset(-totalBytes);
    }

    template<PtrTag tag>
    static void revertJumpReplacementToBranchPtrWithPatch(CodeLocationLabel<tag> instructionStart, RegisterID reg, void* initialValue)
    {
        X86Assembler::revertJumpTo_cmpl_ir_force32(instructionStart.executableAddress(), reinterpret_cast<intptr_t>(initialValue), reg);
    }

    template<PtrTag tag>
    static void revertJumpReplacementToPatchableBranchPtrWithPatch(CodeLocationLabel<tag> instructionStart, Address address, void* initialValue)
    {
        ASSERT(!address.offset);
        X86Assembler::revertJumpTo_cmpl_im_force32(instructionStart.executableAddress(), reinterpret_cast<intptr_t>(initialValue), 0, address.base);
    }

    template<PtrTag tag>
    static void revertJumpReplacementToPatchableBranch32WithPatch(CodeLocationLabel<tag> instructionStart, Address address, int32_t initialValue)
    {
        ASSERT(!address.offset);
        X86Assembler::revertJumpTo_cmpl_im_force32(instructionStart.executableAddress(), initialValue, 0, address.base);
    }

    template<PtrTag callTag, PtrTag destTag>
    static void repatchCall(CodeLocationCall<callTag> call, CodeLocationLabel<destTag> destination)
    {
        X86Assembler::relinkCall(call.dataLocation(), destination.executableAddress());
    }

    template<PtrTag callTag, PtrTag destTag>
    static void repatchCall(CodeLocationCall<callTag> call, FunctionPtr<destTag> destination)
    {
        X86Assembler::relinkCall(call.dataLocation(), destination.executableAddress());
    }

private:
    friend class LinkBuffer;

    template<PtrTag tag>
    static void linkCall(void* code, Call call, FunctionPtr<tag> function)
    {
        if (call.isFlagSet(Call::Tail))
            X86Assembler::linkJump(code, call.m_label, function.executableAddress());
        else
            X86Assembler::linkCall(code, call.m_label, function.executableAddress());
    }
};

} // namespace JSC

#endif // ENABLE(ASSEMBLER)<|MERGE_RESOLUTION|>--- conflicted
+++ resolved
@@ -302,11 +302,7 @@
     template<PtrTag resultTag, PtrTag locationTag>
     static FunctionPtr<resultTag> readCallTarget(CodeLocationCall<locationTag> call)
     {
-<<<<<<< HEAD
-        intptr_t offset = reinterpret_cast<int32_t*>(call.dataLocation())[-1];
-=======
         intptr_t offset = WTF::unalignedLoad<int32_t>(bitwise_cast<int32_t*>(call.dataLocation()) - 1);
->>>>>>> 20415689
         return FunctionPtr<resultTag>(reinterpret_cast<void*>(reinterpret_cast<uintptr_t>(call.dataLocation()) + offset));
     }
 
