--- conflicted
+++ resolved
@@ -45,14 +45,10 @@
     SET_AND_EXPOSE_TO_BUILD(USE_UDIS86 1)
 endif ()
 
-<<<<<<< HEAD
-if (ENABLE_STATIC_JSC)
-    set(WTF_LIBRARY_TYPE STATIC)
-=======
 # FIXME: JSCOnly on WIN32 seems to only work with fully static build
 # https://bugs.webkit.org/show_bug.cgi?id=172862
 if (ENABLE_STATIC_JSC OR WIN32)
->>>>>>> 76cbf4aa
+    set(WTF_LIBRARY_TYPE STATIC)
     set(JavaScriptCore_LIBRARY_TYPE STATIC)
 endif ()
 
