include(CMakeParseArguments)

macro(WEBKIT_INCLUDE_CONFIG_FILES_IF_EXISTS)
    set(_file ${CMAKE_CURRENT_SOURCE_DIR}/Platform${PORT}.cmake)
    if (EXISTS ${_file})
        message(STATUS "Using platform-specific CMakeLists: ${_file}")
        include(${_file})
    else ()
        message(STATUS "Platform-specific CMakeLists not found: ${_file}")
    endif ()
endmacro()

# Append the given dependencies to the source file
macro(ADD_SOURCE_DEPENDENCIES _source _deps)
    set(_tmp)
    get_source_file_property(_tmp ${_source} OBJECT_DEPENDS)
    if (NOT _tmp)
        set(_tmp "")
    endif ()

    foreach (f ${_deps})
        list(APPEND _tmp "${f}")
    endforeach ()

    set_source_files_properties(${_source} PROPERTIES OBJECT_DEPENDS "${_tmp}")
endmacro()

macro(ADD_PRECOMPILED_HEADER _header _cpp _source)
    if (MSVC)
        get_filename_component(PrecompiledBasename ${_cpp} NAME_WE)
        file(MAKE_DIRECTORY "${CMAKE_CURRENT_BINARY_DIR}/${_source}")
        set(PrecompiledBinary "${CMAKE_CURRENT_BINARY_DIR}/${_source}/${PrecompiledBasename}.pch")
        set(_sources ${${_source}})

        set_source_files_properties(${_cpp}
            PROPERTIES COMPILE_FLAGS "/Yc\"${_header}\" /Fp\"${PrecompiledBinary}\""
            OBJECT_OUTPUTS "${PrecompiledBinary}")
        set_source_files_properties(${_sources}
            PROPERTIES COMPILE_FLAGS "/Yu\"${_header}\" /FI\"${_header}\" /Fp\"${PrecompiledBinary}\""
            OBJECT_DEPENDS "${PrecompiledBinary}")
        list(APPEND ${_source} ${_cpp})
    endif ()
    #FIXME: Add support for Xcode.
endmacro()

# Helper macro which wraps preprocess-idls.pl and generate-bindings.pl scripts.
#   OUTPUT_SOURCE is a list name which will contain generated sources.(eg. WebCore_SOURCES)
#   INPUT_FILES are IDL files to generate.
#   BASE_DIR is base directory where script is called.
#   IDL_INCLUDES is value of --include argument. (eg. ${WEBCORE_DIR}/bindings/js)
#   FEATURES is a value of --defines argument.
#   DESTINATION is a value of --outputDir argument.
#   GENERATOR is a value of --generator argument.
#   SUPPLEMENTAL_DEPFILE is a value of --supplementalDependencyFile. (optional)
#   PP_EXTRA_OUTPUT is extra outputs of preprocess-idls.pl. (optional)
#   PP_EXTRA_ARGS is extra arguments for preprocess-idls.pl. (optional)
function(GENERATE_BINDINGS)
    set(options)
    set(oneValueArgs OUTPUT_SOURCE BASE_DIR FEATURES DESTINATION GENERATOR SUPPLEMENTAL_DEPFILE)
    set(multiValueArgs INPUT_FILES IDL_INCLUDES PP_EXTRA_OUTPUT PP_EXTRA_ARGS)
    cmake_parse_arguments(arg "${options}" "${oneValueArgs}" "${multiValueArgs}" ${ARGN})
    set(binding_generator ${WEBCORE_DIR}/bindings/scripts/generate-bindings.pl)
    set(idl_attributes_file ${WEBCORE_DIR}/bindings/scripts/IDLAttributes.txt)
    set(id ${arg_OUTPUT_SOURCE})
    set(idl_files_list ${CMAKE_CURRENT_BINARY_DIR}/idl_files_${id}.tmp)
    set(_supplemental_dependency)

    set(content)
    foreach (f ${arg_INPUT_FILES})
        if (NOT IS_ABSOLUTE ${f})
            set(f ${CMAKE_CURRENT_SOURCE_DIR}/${f})
        endif ()
        set(content "${content}${f}\n")
    endforeach ()
    file(WRITE ${idl_files_list} ${content})

    if (arg_SUPPLEMENTAL_DEPFILE)
        set(_supplemental_dependency --supplementalDependencyFile ${arg_SUPPLEMENTAL_DEPFILE})

        add_custom_command(
            OUTPUT ${arg_SUPPLEMENTAL_DEPFILE} ${arg_PP_EXTRA_OUTPUT}
            DEPENDS ${WEBCORE_DIR}/bindings/scripts/preprocess-idls.pl ${arg_INPUT_FILES}
            COMMAND ${PERL_EXECUTABLE} ${WEBCORE_DIR}/bindings/scripts/preprocess-idls.pl --defines ${arg_FEATURES} --idlFilesList ${idl_files_list} --supplementalDependencyFile ${arg_SUPPLEMENTAL_DEPFILE} ${arg_PP_EXTRA_ARGS}
            VERBATIM)
    endif ()

    set(idl_includes)
    foreach (dir ${arg_IDL_INCLUDES})
        if (IS_ABSOLUTE ${dir})
            list(APPEND idl_includes --include=${dir})
        else ()
            list(APPEND idl_includes --include=${CMAKE_CURRENT_SOURCE_DIR}/${dir})
        endif ()
    endforeach ()

    set(common_generator_dependencies
        ${binding_generator}
        ${WEBCORE_DIR}/bindings/scripts/CodeGenerator.pm
        ${SCRIPTS_BINDINGS}
        ${arg_SUPPLEMENTAL_DEPFILE}
        ${idl_attributes_file}
    )
    list(APPEND common_generator_dependencies ${arg_PP_EXTRA_OUTPUT})

    if (EXISTS ${WEBCORE_DIR}/bindings/scripts/CodeGenerator${arg_GENERATOR}.pm)
        list(APPEND common_generator_dependencies ${WEBCORE_DIR}/bindings/scripts/CodeGenerator${arg_GENERATOR}.pm)
    endif ()
    if (EXISTS ${arg_BASE_DIR}/CodeGenerator${arg_GENERATOR}.pm)
        list(APPEND common_generator_dependencies ${arg_BASE_DIR}/CodeGenerator${arg_GENERATOR}.pm)
    endif ()
    if (EXISTS ${_base_dir}/CodeGenerator${_generator}.pm)
        list(APPEND COMMON_GENERATOR_DEPENDENCIES ${_base_dir}/CodeGenerator${_generator}.pm)
    endif ()

    set(gen_sources)
    foreach (_file ${arg_INPUT_FILES})
        get_filename_component(_name ${_file} NAME_WE)

        add_custom_command(
            OUTPUT ${arg_DESTINATION}/JS${_name}.cpp ${arg_DESTINATION}/JS${_name}.h
            MAIN_DEPENDENCY ${_file}
<<<<<<< HEAD
            DEPENDS ${COMMON_GENERATOR_DEPENDENCIES}
            COMMAND ${PERL_EXECUTABLE} -I${WEBCORE_DIR}/bindings/scripts -I${_base_dir} ${BINDING_GENERATOR} --defines "${_features}" --generator ${_generator} ${_idl_includes} --outputDir "${_destination}" --preprocessor "${CODE_GENERATOR_PREPROCESSOR}" --idlAttributesFile ${_idl_attributes_file} ${_supplemental_dependency} ${_file}
            WORKING_DIRECTORY ${_base_dir}
=======
            DEPENDS ${common_generator_dependencies}
            COMMAND ${PERL_EXECUTABLE} ${binding_generator} --defines ${arg_FEATURES} --generator ${arg_GENERATOR} ${idl_includes} --outputDir ${arg_DESTINATION} --preprocessor ${CODE_GENERATOR_PREPROCESSOR} --idlAttributesFile ${idl_attributes_file} ${_supplemental_dependency} ${_file}
            WORKING_DIRECTORY ${arg_BASE_DIR}
>>>>>>> 62c989f5
            VERBATIM)
        list(APPEND gen_sources ${arg_DESTINATION}/JS${_name}.cpp)
    endforeach ()
    set(${arg_OUTPUT_SOURCE} ${${arg_OUTPUT_SOURCE}} ${gen_sources} PARENT_SCOPE)
endfunction()

macro(GENERATE_FONT_NAMES _infile)
    set(NAMES_GENERATOR ${WEBCORE_DIR}/dom/make_names.pl)
    set(_arguments  --fonts ${_infile})
    set(_outputfiles ${DERIVED_SOURCES_WEBCORE_DIR}/WebKitFontFamilyNames.cpp ${DERIVED_SOURCES_WEBCORE_DIR}/WebKitFontFamilyNames.h)

    add_custom_command(
        OUTPUT  ${_outputfiles}
        MAIN_DEPENDENCY ${_infile}
        DEPENDS ${MAKE_NAMES_DEPENDENCIES} ${NAMES_GENERATOR} ${SCRIPTS_BINDINGS}
        COMMAND ${PERL_EXECUTABLE} ${NAMES_GENERATOR} --outputDir ${DERIVED_SOURCES_WEBCORE_DIR} ${_arguments}
        VERBATIM)
endmacro()


macro(GENERATE_EVENT_FACTORY _infile _outfile)
    set(NAMES_GENERATOR ${WEBCORE_DIR}/dom/make_event_factory.pl)

    add_custom_command(
        OUTPUT  ${DERIVED_SOURCES_WEBCORE_DIR}/${_outfile}
        MAIN_DEPENDENCY ${_infile}
        DEPENDS ${NAMES_GENERATOR} ${SCRIPTS_BINDINGS}
        COMMAND ${PERL_EXECUTABLE} ${NAMES_GENERATOR} --input ${_infile} --outputDir ${DERIVED_SOURCES_WEBCORE_DIR}
        VERBATIM)
endmacro()


macro(GENERATE_EXCEPTION_CODE_DESCRIPTION _infile _outfile)
    set(NAMES_GENERATOR ${WEBCORE_DIR}/dom/make_dom_exceptions.pl)

    add_custom_command(
        OUTPUT  ${DERIVED_SOURCES_WEBCORE_DIR}/${_outfile}
        MAIN_DEPENDENCY ${_infile}
        DEPENDS ${NAMES_GENERATOR} ${SCRIPTS_BINDINGS}
        COMMAND ${PERL_EXECUTABLE} ${NAMES_GENERATOR} --input ${_infile} --outputDir ${DERIVED_SOURCES_WEBCORE_DIR}
        VERBATIM)
endmacro()


macro(GENERATE_SETTINGS_MACROS _infile _outfile)
    set(NAMES_GENERATOR ${WEBCORE_DIR}/page/make_settings.pl)

    add_custom_command(
        OUTPUT ${DERIVED_SOURCES_WEBCORE_DIR}/${_outfile} ${DERIVED_SOURCES_WEBCORE_DIR}/InternalSettingsGenerated.h ${DERIVED_SOURCES_WEBCORE_DIR}/InternalSettingsGenerated.cpp ${DERIVED_SOURCES_WEBCORE_DIR}/InternalSettingsGenerated.idl
        MAIN_DEPENDENCY ${_infile}
        DEPENDS ${NAMES_GENERATOR} ${SCRIPTS_BINDINGS}
        COMMAND ${PERL_EXECUTABLE} ${NAMES_GENERATOR} --input ${_infile} --outputDir ${DERIVED_SOURCES_WEBCORE_DIR}
        VERBATIM)
endmacro()


macro(GENERATE_DOM_NAMES _namespace _attrs)
    set(NAMES_GENERATOR ${WEBCORE_DIR}/dom/make_names.pl)
    set(_arguments  --attrs ${_attrs})
    set(_outputfiles ${DERIVED_SOURCES_WEBCORE_DIR}/${_namespace}Names.cpp ${DERIVED_SOURCES_WEBCORE_DIR}/${_namespace}Names.h)
    set(_extradef)
    set(_tags)

    foreach (f ${ARGN})
        if (_tags)
            set(_extradef "${_extradef} ${f}")
        else ()
            set(_tags ${f})
        endif ()
    endforeach ()

    if (_tags)
        set(_arguments "${_arguments}" --tags ${_tags} --factory --wrapperFactory)
        set(_outputfiles "${_outputfiles}" ${DERIVED_SOURCES_WEBCORE_DIR}/${_namespace}ElementFactory.cpp ${DERIVED_SOURCES_WEBCORE_DIR}/${_namespace}ElementFactory.h ${DERIVED_SOURCES_WEBCORE_DIR}/JS${_namespace}ElementWrapperFactory.cpp ${DERIVED_SOURCES_WEBCORE_DIR}/JS${_namespace}ElementWrapperFactory.h)
    endif ()

    if (_extradef)
        set(_additionArguments "${_additionArguments}" --extraDefines=${_extradef})
    endif ()

    add_custom_command(
        OUTPUT  ${_outputfiles}
        DEPENDS ${MAKE_NAMES_DEPENDENCIES} ${NAMES_GENERATOR} ${SCRIPTS_BINDINGS} ${_attrs} ${_tags}
        COMMAND ${PERL_EXECUTABLE} ${NAMES_GENERATOR} --preprocessor "${CODE_GENERATOR_PREPROCESSOR_WITH_LINEMARKERS}" --outputDir ${DERIVED_SOURCES_WEBCORE_DIR} ${_arguments} ${_additionArguments}
        VERBATIM)
endmacro()


macro(GENERATE_GRAMMAR _prefix _input _output_header _output_source _features)
    # This is a workaround for winflexbison, which does not work corretly when
    # run in a different working directory than the installation directory.
    get_filename_component(_working_directory ${BISON_EXECUTABLE} PATH)

    add_custom_command(
        OUTPUT ${_output_header} ${_output_source}
        MAIN_DEPENDENCY ${_input}
        DEPENDS ${_input}
        COMMAND ${PERL_EXECUTABLE} ${WEBCORE_DIR}/css/makegrammar.pl --outputDir ${DERIVED_SOURCES_WEBCORE_DIR} --extraDefines "${_features}" --preprocessor "${CODE_GENERATOR_PREPROCESSOR}" --bison "${BISON_EXECUTABLE}" --symbolsPrefix ${_prefix} ${_input}
        WORKING_DIRECTORY ${_working_directory}
        VERBATIM)
endmacro()

macro(MAKE_HASH_TOOLS _source)
    get_filename_component(_name ${_source} NAME_WE)

    if (${_source} STREQUAL "DocTypeStrings")
        set(_hash_tools_h "${DERIVED_SOURCES_WEBCORE_DIR}/HashTools.h")
    else ()
        set(_hash_tools_h "")
    endif ()

    add_custom_command(
        OUTPUT ${DERIVED_SOURCES_WEBCORE_DIR}/${_name}.cpp ${_hash_tools_h}
        MAIN_DEPENDENCY ${_source}.gperf
        COMMAND ${PERL_EXECUTABLE} ${WEBCORE_DIR}/make-hash-tools.pl ${DERIVED_SOURCES_WEBCORE_DIR} ${_source}.gperf ${GPERF_EXECUTABLE}
        VERBATIM)

    unset(_name)
    unset(_hash_tools_h)
endmacro()

macro(WEBKIT_WRAP_SOURCELIST)
    foreach (_file ${ARGN})
        get_filename_component(_basename ${_file} NAME_WE)
        get_filename_component(_path ${_file} PATH)

        if (NOT _file MATCHES "${DERIVED_SOURCES_WEBCORE_DIR}")
            string(REGEX REPLACE "/" "\\\\\\\\" _sourcegroup "${_path}")
            source_group("${_sourcegroup}" FILES ${_file})
        endif ()
    endforeach ()

    source_group("DerivedSources" REGULAR_EXPRESSION "${DERIVED_SOURCES_WEBCORE_DIR}")
endmacro()

macro(WEBKIT_FRAMEWORK _target)
    include_directories(${${_target}_INCLUDE_DIRECTORIES})
    include_directories(SYSTEM ${${_target}_SYSTEM_INCLUDE_DIRECTORIES})
    add_library(${_target} ${${_target}_LIBRARY_TYPE}
        ${${_target}_HEADERS}
        ${${_target}_SOURCES}
    )
    target_link_libraries(${_target} ${${_target}_LIBRARIES})
    set_target_properties(${_target} PROPERTIES COMPILE_DEFINITIONS "BUILDING_${_target}")

    if (${_target}_OUTPUT_NAME)
        set_target_properties(${_target} PROPERTIES OUTPUT_NAME ${${_target}_OUTPUT_NAME})
    endif ()

    if (${_target}_PRE_BUILD_COMMAND)
        add_custom_target(_${_target}_PreBuild COMMAND ${${_target}_PRE_BUILD_COMMAND} VERBATIM)
        add_dependencies(${_target} _${_target}_PreBuild)
    endif ()

    if (${_target}_POST_BUILD_COMMAND)
        add_custom_command(TARGET ${_target} POST_BUILD COMMAND ${${_target}_POST_BUILD_COMMAND} VERBATIM)
    endif ()

    if (APPLE AND NOT PORT STREQUAL "GTK" AND NOT ${_target} STREQUAL "WTF")
        set_target_properties(${_target} PROPERTIES FRAMEWORK TRUE)
        install(TARGETS ${_target} FRAMEWORK DESTINATION ${LIB_INSTALL_DIR})
    endif ()
endmacro()

macro(WEBKIT_CREATE_FORWARDING_HEADER _target_directory _file)
    get_filename_component(_source_path "${CMAKE_SOURCE_DIR}/Source/" ABSOLUTE)
    get_filename_component(_absolute "${_file}" ABSOLUTE)
    get_filename_component(_name "${_file}" NAME)
    set(_target_filename "${_target_directory}/${_name}")

    # Try to make the path in the forwarding header relative to the Source directory
    # so that these forwarding headers are compatible with the ones created by the
    # WebKit2 generate-forwarding-headers script.
    string(REGEX REPLACE "${_source_path}/" "" _relative ${_absolute})

    set(_content "#include \"${_relative}\"\n")

    if (EXISTS "${_target_filename}")
        file(READ "${_target_filename}" _old_content)
    endif ()

    if (NOT _old_content STREQUAL _content)
        file(WRITE "${_target_filename}" "${_content}")
    endif ()
endmacro()

macro(WEBKIT_CREATE_FORWARDING_HEADERS _framework)
    # On Windows, we copy the entire contents of forwarding headers.
    if (NOT WIN32)
        set(_processing_directories 0)
        set(_processing_files 0)
        set(_target_directory "${DERIVED_SOURCES_DIR}/ForwardingHeaders/${_framework}")

        file(GLOB _files "${_target_directory}/*.h")
        foreach (_file ${_files})
            file(READ "${_file}" _content)
            string(REGEX MATCH "^#include \"([^\"]*)\"" _matched ${_content})
            if (_matched AND NOT EXISTS "${CMAKE_SOURCE_DIR}/Source/${CMAKE_MATCH_1}")
               file(REMOVE "${_file}")
            endif ()
        endforeach ()

        foreach (_currentArg ${ARGN})
            if ("${_currentArg}" STREQUAL "DIRECTORIES")
                set(_processing_directories 1)
                set(_processing_files 0)
            elseif ("${_currentArg}" STREQUAL "FILES")
                set(_processing_directories 0)
                set(_processing_files 1)
            elseif (_processing_directories)
                file(GLOB _files "${_currentArg}/*.h")
                foreach (_file ${_files})
                    WEBKIT_CREATE_FORWARDING_HEADER(${_target_directory} ${_file})
                endforeach ()
            elseif (_processing_files)
                WEBKIT_CREATE_FORWARDING_HEADER(${_target_directory} ${_currentArg})
            endif ()
        endforeach ()
    endif ()
endmacro()

# Helper macro which wraps generate-message-receiver.py and generate-message-header.py scripts
#   _output_source is a list name which will contain generated sources.(eg. WebKit2_SOURCES)
#   _input_files are messages.in files to generate.
macro(GENERATE_WEBKIT2_MESSAGE_SOURCES _output_source _input_files)
    foreach (_file ${_input_files})
        get_filename_component(_name ${_file} NAME_WE)
        add_custom_command(
            OUTPUT ${DERIVED_SOURCES_WEBKIT2_DIR}/${_name}MessageReceiver.cpp ${DERIVED_SOURCES_WEBKIT2_DIR}/${_name}Messages.h
            MAIN_DEPENDENCY ${_file}
            DEPENDS ${WEBKIT2_DIR}/Scripts/webkit/__init__.py
                    ${WEBKIT2_DIR}/Scripts/webkit/messages.py
                    ${WEBKIT2_DIR}/Scripts/webkit/model.py
                    ${WEBKIT2_DIR}/Scripts/webkit/parser.py
            COMMAND ${PYTHON_EXECUTABLE} ${WEBKIT2_DIR}/Scripts/generate-message-receiver.py ${_file} > ${DERIVED_SOURCES_WEBKIT2_DIR}/${_name}MessageReceiver.cpp
            COMMAND ${PYTHON_EXECUTABLE} ${WEBKIT2_DIR}/Scripts/generate-messages-header.py ${_file} > ${DERIVED_SOURCES_WEBKIT2_DIR}/${_name}Messages.h
            WORKING_DIRECTORY ${WEBKIT2_DIR}
            VERBATIM)

        list(APPEND ${_output_source} ${DERIVED_SOURCES_WEBKIT2_DIR}/${_name}MessageReceiver.cpp)
    endforeach ()
endmacro()

macro(MAKE_JS_FILE_ARRAYS _output_cpp _output_h _scripts _scripts_dependencies)
    if (WIN32)
        set(_python_path set "PYTHONPATH=${JavaScriptCore_SCRIPTS_DIR}" COMMAND)
    else ()
        set(_python_path "PYTHONPATH=${JavaScriptCore_SCRIPTS_DIR}")
    endif ()

    add_custom_command(
        OUTPUT ${_output_h} ${_output_cpp}
        MAIN_DEPENDENCY ${WEBCORE_DIR}/Scripts/make-js-file-arrays.py
        DEPENDS ${${_scripts}}
        COMMAND ${_python_path} ${PYTHON_EXECUTABLE} ${WEBCORE_DIR}/Scripts/make-js-file-arrays.py ${_output_h} ${_output_cpp} ${${_scripts}}
        VERBATIM)
    list(APPEND WebCore_DERIVED_SOURCES ${_output_cpp})
    ADD_SOURCE_DEPENDENCIES(${${_scripts_dependencies}} ${_output_h} ${_output_cpp})
endmacro()

# Helper macro for using all-in-one builds
# This macro removes the sources included in the _all_in_one_file from the input _file_list.
# _file_list is a list of source files
# _all_in_one_file is an all-in-one cpp file includes other cpp files
# _result_file_list is the output file list
macro(PROCESS_ALLINONE_FILE _file_list _all_in_one_file _result_file_list _no_compile)
    file(STRINGS ${_all_in_one_file} _all_in_one_file_content)
    set(${_result_file_list} ${_file_list})
    set(_allins "")
    foreach (_line ${_all_in_one_file_content})
        string(REGEX MATCH "^#include [\"<](.*)[\">]" _found ${_line})
        if (_found)
            list(APPEND _allins ${CMAKE_MATCH_1})
        endif ()
    endforeach ()

    foreach (_allin ${_allins})
        if (${_no_compile})
            # For DerivedSources.cpp, we still need the derived sources to be generated, but we do not want them to be compiled
            # individually. We add the header to the result file list so that CMake knows to keep generating the files.
            string(REGEX REPLACE "(.*)\\.cpp" "\\1" _allin_no_ext ${_allin})
            string(REGEX REPLACE ";([^;]*/)${_allin_no_ext}\\.cpp;" ";\\1${_allin_no_ext}.h;" _new_result "${${_result_file_list}};")
        else ()
            string(REGEX REPLACE ";[^;]*/${_allin};" ";" _new_result "${${_result_file_list}};")
        endif ()
        set(${_result_file_list} ${_new_result})
    endforeach ()

endmacro()<|MERGE_RESOLUTION|>--- conflicted
+++ resolved
@@ -119,15 +119,9 @@
         add_custom_command(
             OUTPUT ${arg_DESTINATION}/JS${_name}.cpp ${arg_DESTINATION}/JS${_name}.h
             MAIN_DEPENDENCY ${_file}
-<<<<<<< HEAD
-            DEPENDS ${COMMON_GENERATOR_DEPENDENCIES}
-            COMMAND ${PERL_EXECUTABLE} -I${WEBCORE_DIR}/bindings/scripts -I${_base_dir} ${BINDING_GENERATOR} --defines "${_features}" --generator ${_generator} ${_idl_includes} --outputDir "${_destination}" --preprocessor "${CODE_GENERATOR_PREPROCESSOR}" --idlAttributesFile ${_idl_attributes_file} ${_supplemental_dependency} ${_file}
-            WORKING_DIRECTORY ${_base_dir}
-=======
             DEPENDS ${common_generator_dependencies}
             COMMAND ${PERL_EXECUTABLE} ${binding_generator} --defines ${arg_FEATURES} --generator ${arg_GENERATOR} ${idl_includes} --outputDir ${arg_DESTINATION} --preprocessor ${CODE_GENERATOR_PREPROCESSOR} --idlAttributesFile ${idl_attributes_file} ${_supplemental_dependency} ${_file}
             WORKING_DIRECTORY ${arg_BASE_DIR}
->>>>>>> 62c989f5
             VERBATIM)
         list(APPEND gen_sources ${arg_DESTINATION}/JS${_name}.cpp)
     endforeach ()
