find_package(GLIB 2.40.0 REQUIRED COMPONENTS gio gobject gthread gmodule)

set(USE_KEY_INPUT_HANDLING_LINUX_INPUT OFF CACHE BOOL "Whether to use <linux/input.h> event codes for keyboard event handling")

if (USE_KEY_INPUT_HANDLING_LINUX_INPUT)
    add_definitions(-DKEY_INPUT_HANDLING_LINUX_INPUT=1)
else ()
    find_package(Libxkbcommon 0.4.0 REQUIRED)
    add_definitions(-DKEY_INPUT_HANDLING_XKB=1)
endif ()

if (USE_WPE_BACKEND_DRM)
    find_package(LibDRM REQUIRED)
    add_definitions(-DWPE_BACKEND_DRM=1)

    if (USE_WPE_BACKEND_DRM_TEGRA)
        add_definitions(-DWPE_BACKEND_DRM_TEGRA=1)
    endif ()
endif ()

if (USE_WPE_BACKEND_WAYLAND)
    find_package(Wayland 1.6.0 REQUIRED)
    add_definitions(-DWPE_BACKEND_WAYLAND=1)
endif ()

if (USE_WPE_BACKEND_BCM_NEXUS)
    add_definitions(-DWPE_BACKEND_BCM_NEXUS=1)
endif ()

if (USE_WPE_BACKEND_BCM_RPI)
    add_definitions(-DWPE_BACKEND_BCM_RPI=1)
endif ()

if (USE_WPE_BACKEND_INTEL_CE)
    add_definitions(-DWPE_BACKEND_INTEL_CE=1)
endif ()

if (USE_WPE_BUFFER_MANAGEMENT_GBM)
    find_package(LibGBM REQUIRED)
    add_definitions(-DWPE_BUFFER_MANAGEMENT_GBM=1)
endif ()

if (USE_WPE_BUFFER_MANAGEMENT_BCM_RPI)
    add_definitions(-DWPE_BUFFER_MANAGEMENT_BCM_RPI=1)
endif ()

set(WPE_INCLUDE_DIRECTORIES
    "${CMAKE_SOURCE_DIR}/Source/WPE/Headers"
    "${CMAKE_SOURCE_DIR}/Source/WPE/Source"
    "${CMAKE_SOURCE_DIR}/Source/WPE/Source/Graphics"
    "${CMAKE_SOURCE_DIR}/Source/WPE/Source/Graphics/BCMNexus"
    "${CMAKE_SOURCE_DIR}/Source/WPE/Source/Graphics/BCMRPi"
    "${CMAKE_SOURCE_DIR}/Source/WPE/Source/Graphics/GBM"
    "${CMAKE_SOURCE_DIR}/Source/WPE/Source/Graphics/IntelCE"
    "${CMAKE_SOURCE_DIR}/Source/WPE/Source/Input"
    "${CMAKE_SOURCE_DIR}/Source/WPE/Source/Pasteboard"
    "${CMAKE_SOURCE_DIR}/Source/WPE/Source/Pasteboard"
    "${CMAKE_SOURCE_DIR}/Source/WPE/Source/Pasteboard/Generic"
    "${CMAKE_SOURCE_DIR}/Source/WPE/Source/Pasteboard/Wayland"
    "${CMAKE_SOURCE_DIR}/Source/WPE/Source/ViewBackend"
    "${CMAKE_SOURCE_DIR}/Source/WPE/Source/ViewBackend/BCMNexus"
    "${CMAKE_SOURCE_DIR}/Source/WPE/Source/ViewBackend/BCMRPi"
    "${CMAKE_SOURCE_DIR}/Source/WPE/Source/ViewBackend/DRM"
    "${CMAKE_SOURCE_DIR}/Source/WPE/Source/ViewBackend/IntelCE"
    "${CMAKE_SOURCE_DIR}/Source/WPE/Source/ViewBackend/Wayland"
<<<<<<< HEAD
    ${BCM_HOST_INCLUDE_DIRS}
    ${GDL_INCLUDE_DIRS}
=======
    "${CMAKE_SOURCE_DIR}/Source/WPE/Source/ViewBackend/Wayland/Protocols"
>>>>>>> 7019e594
    ${GLIB_INCLUDE_DIRS}
    ${LIBINPUT_INCLUDE_DIRS}
    ${LIBUDEV_INCLUDE_DIRS}
    ${LIBXKBCOMMON_INCLUDE_DIRS}
    ${WAYLAND_INCLUDE_DIRS}
)

set(WPE_LIBRARIES
    ${BCM_HOST_LIBRARIES}
    ${GDL_LIBRARIES}
    ${GLIB_LIBRARIES}
    ${LIBINPUT_LIBRARIES}
    ${LIBUDEV_LIBRARIES}
    ${LIBXKBCOMMON_LIBRARIES}
    ${WAYLAND_LIBRARIES}
)

set(WPE_SOURCES
    Source/Graphics/RenderingBackend.cpp

    Source/Input/Handling.cpp
    Source/Input/KeyboardEventRepeating.cpp
    Source/Input/LibinputServer.cpp

    Source/Input/LinuxInput/KeyMappingLinuxInput.cpp
    Source/Input/LinuxInput/KeyboardEventHandlerLinuxInput.cpp

    Source/Input/XKB/KeyMappingXKB.cpp
    Source/Input/XKB/KeyboardEventHandlerXKB.cpp

    Source/Pasteboard/Pasteboard.cpp

    Source/Pasteboard/Generic/PasteboardGeneric.cpp

    Source/ViewBackend/ViewBackend.cpp
)

if (USE_WPE_BACKEND_BCM_NEXUS)
    list(APPEND WPE_SOURCES
        Source/Graphics/BCMNexus/BufferDataBCMNexus.cpp
        Source/Graphics/BCMNexus/RenderingBackendBCMNexus.cpp

        Source/ViewBackend/BCMNexus/ViewBackendBCMNexus.cpp
    )
endif ()

if (USE_WPE_BACKEND_BCM_RPI)
    list(APPEND WPE_SOURCES
        Source/Graphics/BCMRPi/BufferDataBCMRPi.cpp
        Source/Graphics/BCMRPi/RenderingBackendBCMRPi.cpp

        Source/ViewBackend/BCMRPi/ViewBackendBCMRPi.cpp
    )
endif ()

if (USE_WPE_BACKEND_INTEL_CE)
    list(APPEND WPE_SOURCES
        Source/Graphics/IntelCE/BufferDataIntelCE.cpp
        Source/Graphics/IntelCE/RenderingBackendIntelCE.cpp

        Source/ViewBackend/IntelCE/ViewBackendIntelCE.cpp
    )
endif ()

if (USE_WPE_BUFFER_MANAGEMENT_GBM)
    list(APPEND WPE_INCLUDE_DIRECTORIES
        "${CMAKE_SOURCE_DIR}/Source/WPE/Source/Graphics/GBM"
        ${LIBGBM_INCLUDE_DIRS}
    )
    list(APPEND WPE_LIBRARIES
        ${LIBGBM_LIBRARIES}
    )
    list(APPEND WPE_SOURCES
        Source/Graphics/GBM/BufferDataGBM.cpp
        Source/Graphics/GBM/RenderingBackendGBM.cpp
    )
endif ()

if (USE_WPE_BUFFER_MANAGEMENT_BCM_RPI)
    list(APPEND WPE_INCLUDE_DIRECTORIES
        "${CMAKE_SOURCE_DIR}/Source/WPE/Source/Graphics/BCMRPiBM"
    )

    list(APPEND WPE_SOURCES
        Source/Graphics/BCMRPiBM/RenderingBackendBCMRPiBM.cpp
    )
endif ()

if (USE_WPE_BACKEND_DRM)
    list(APPEND WPE_INCLUDE_DIRECTORIES
        "${CMAKE_SOURCE_DIR}/Source/WPE/Source/ViewBackend/DRM"
        ${LIBDRM_INCLUDE_DIRS}
    )
    list(APPEND WPE_LIBRARIES
        ${LIBDRM_LIBRARIES}
    )
    list(APPEND WPE_SOURCES
        Source/ViewBackend/DRM/ViewBackendDRM.cpp
    )
endif ()

if (USE_WPE_BACKEND_WAYLAND)
    list(APPEND WPE_INCLUDE_DIRECTORIES
        "${CMAKE_SOURCE_DIR}/Source/WPE/Source/Graphics/Wayland"
    )
    list(APPEND WPE_SOURCES
        Source/Graphics/Wayland/BufferFactory.cpp

        Source/Pasteboard/Wayland/PasteboardWayland.cpp

        Source/ViewBackend/Wayland/ViewBackendWayland.cpp
        Source/ViewBackend/Wayland/WaylandDisplay.cpp

        Source/ViewBackend/Wayland/Protocols/ivi-application-protocol.c
        Source/ViewBackend/Wayland/Protocols/wayland-drm-protocol.c
        Source/ViewBackend/Wayland/Protocols/xdg-shell-protocol.c
    )

    if (USE_WPE_BUFFER_MANAGEMENT_GBM)
        list(APPEND WPE_SOURCES
            Source/Graphics/Wayland/BufferFactoryWLDRM.cpp
        )
    endif ()

    if (USE_WPE_BUFFER_MANAGEMENT_BCM_RPI)
        list(APPEND WPE_SOURCES
            Source/Graphics/Wayland/BufferFactoryBCMRPi.cpp
        )
    endif ()
endif ()

include_directories(${WPE_INCLUDE_DIRECTORIES})
add_library(WPE SHARED ${WPE_SOURCES})
target_link_libraries(WPE ${WPE_LIBRARIES})

POPULATE_LIBRARY_VERSION(WPE)
set_target_properties(WPE PROPERTIES VERSION ${WPE_VERSION} SOVERSION ${WPE_VERSION_MAJOR})

install(TARGETS WPE DESTINATION "${LIB_INSTALL_DIR}")<|MERGE_RESOLUTION|>--- conflicted
+++ resolved
@@ -1,4 +1,6 @@
 find_package(GLIB 2.40.0 REQUIRED COMPONENTS gio gobject gthread gmodule)
+find_package(Libinput REQUIRED)
+find_package(Libudev REQUIRED)
 
 set(USE_KEY_INPUT_HANDLING_LINUX_INPUT OFF CACHE BOOL "Whether to use <linux/input.h> event codes for keyboard event handling")
 
@@ -28,10 +30,12 @@
 endif ()
 
 if (USE_WPE_BACKEND_BCM_RPI)
+    find_package(BCMHost REQUIRED)
     add_definitions(-DWPE_BACKEND_BCM_RPI=1)
 endif ()
 
 if (USE_WPE_BACKEND_INTEL_CE)
+    find_package(GDL REQUIRED)
     add_definitions(-DWPE_BACKEND_INTEL_CE=1)
 endif ()
 
@@ -63,12 +67,9 @@
     "${CMAKE_SOURCE_DIR}/Source/WPE/Source/ViewBackend/DRM"
     "${CMAKE_SOURCE_DIR}/Source/WPE/Source/ViewBackend/IntelCE"
     "${CMAKE_SOURCE_DIR}/Source/WPE/Source/ViewBackend/Wayland"
-<<<<<<< HEAD
+    "${CMAKE_SOURCE_DIR}/Source/WPE/Source/ViewBackend/Wayland/Protocols"
     ${BCM_HOST_INCLUDE_DIRS}
     ${GDL_INCLUDE_DIRS}
-=======
-    "${CMAKE_SOURCE_DIR}/Source/WPE/Source/ViewBackend/Wayland/Protocols"
->>>>>>> 7019e594
     ${GLIB_INCLUDE_DIRS}
     ${LIBINPUT_INCLUDE_DIRS}
     ${LIBUDEV_INCLUDE_DIRS}
