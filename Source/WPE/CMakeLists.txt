set(USE_KEY_INPUT_HANDLING_LINUX_INPUT OFF CACHE BOOL "Whether to use <linux/input.h> event codes for keyboard event handling")

if (USE_KEY_INPUT_HANDLING_LINUX_INPUT)
    add_definitions(-DKEY_INPUT_HANDLING_LINUX_INPUT=1)
else ()
    find_package(Libxkbcommon 0.4.0 REQUIRED)
    add_definitions(-DKEY_INPUT_HANDLING_XKB=1)
endif ()

<<<<<<< HEAD
if (USE_WPE_BACKEND_BCM_NEXUS)
    add_definitions(-DWPE_BACKEND_BCM_NEXUS=1)
endif ()

if (USE_WPE_BACKEND_BCM_RPI)
    add_definitions(-DWPE_BACKEND_BCM_RPI=1)
endif ()

if (USE_WPE_BACKEND_INTEL_CE)
    add_definitions(-DWPE_BACKEND_INTEL_CE=1)
endif ()

=======
>>>>>>> d4924752
if (USE_WPE_BACKEND_DRM)
    add_definitions(-DWPE_BACKEND_DRM=1)
endif ()

if (USE_WPE_BACKEND_WAYLAND)
    add_definitions(-DWPE_BACKEND_WAYLAND=1)
endif ()

set(WPE_INCLUDE_DIRECTORIES
    "${CMAKE_SOURCE_DIR}/Source/WPE/Headers"
    "${CMAKE_SOURCE_DIR}/Source/WPE/Source"
    "${CMAKE_SOURCE_DIR}/Source/WPE/Source/Input"
    "${CMAKE_SOURCE_DIR}/Source/WPE/Source/ViewBackend"
    "${CMAKE_SOURCE_DIR}/Source/WPE/Source/ViewBackend/BCMRPi"
    "${CMAKE_SOURCE_DIR}/Source/WPE/Source/ViewBackend/DRM"
    "${CMAKE_SOURCE_DIR}/Source/WPE/Source/ViewBackend/IntelCE"
    "${CMAKE_SOURCE_DIR}/Source/WPE/Source/ViewBackend/NEXUS"
    "${CMAKE_SOURCE_DIR}/Source/WPE/Source/ViewBackend/Wayland"
    ${BCM_HOST_INCLUDE_DIRS}
    ${GDL_INCLUDE_DIRS}
    ${GLIB_INCLUDE_DIRS}
    ${LIBGBM_INCLUDE_DIRS}
    ${LIBDRM_INCLUDE_DIRS}
    ${LIBINPUT_INCLUDE_DIRS}
    ${LIBUDEV_INCLUDE_DIRS}
    ${LIBXKBCOMMON_INCLUDE_DIRS}
    ${WAYLAND_INCLUDE_DIRS}
)

set(WPE_LIBRARIES
    ${BCM_HOST_LIBRARIES}
    ${GDL_LIBRARIES}
    ${GLIB_LIBRARIES}
    ${LIBDRM_LIBRARIES}
    ${LIBINPUT_LIBRARIES}
    ${LIBUDEV_LIBRARIES}
    ${LIBXKBCOMMON_LIBRARIES}
    ${WAYLAND_LIBRARIES}
)

set(WPE_SOURCES
    Source/Input/Handling.cpp
    Source/Input/KeyboardEventRepeating.cpp
    Source/Input/LibinputServer.cpp

    Source/Input/LinuxInput/KeyMappingLinuxInput.cpp
    Source/Input/LinuxInput/KeyboardEventHandlerLinuxInput.cpp

    Source/Input/XKB/KeyMappingXKB.cpp
    Source/Input/XKB/KeyboardEventHandlerXKB.cpp

    Source/ViewBackend/ViewBackend.cpp
)

<<<<<<< HEAD
if (USE_WPE_BACKEND_BCM_NEXUS)
    list(APPEND WPE_SOURCES
        Source/ViewBackend/NEXUS/ViewBackendNEXUS.cpp
    )
endif ()

if (USE_WPE_BACKEND_BCM_RPI)
    list(APPEND WPE_SOURCES
        Source/ViewBackend/BCMRPi/ViewBackendBCMRPi.cpp
    )
endif ()

if (USE_WPE_BACKEND_INTEL_CE)
    list(APPEND WPE_SOURCES
        Source/ViewBackend/IntelCE/ViewBackendIntelCE.cpp
    )
endif ()

if (USE_WPE_BACKEND_DRM)
    list(APPEND WPE_SOURCES
        Source/ViewBackend/DRM/ViewBackendDRM.cpp
    )
endif ()

if (USE_WPE_BACKEND_WAYLAND)
    list(APPEND
=======
if (USE_WPE_BACKEND_DRM)
    list(APPEND WPE_SOURCES
        Source/ViewBackend/DRM/ViewBackendDRM.cpp
    )
endif ()

if (USE_WPE_BACKEND_WAYLAND)
    list(APPEND WPE_SOURCES
>>>>>>> d4924752
        Source/ViewBackend/Wayland/ViewBackendWayland.cpp
        Source/ViewBackend/Wayland/WaylandDisplay.cpp
        Source/ViewBackend/Wayland/ivi-application-protocol.c
        Source/ViewBackend/Wayland/wayland-drm-protocol.c
        Source/ViewBackend/Wayland/xdg-shell-protocol.c
    )
endif ()

include_directories(${WPE_INCLUDE_DIRECTORIES})
add_library(WPE SHARED ${WPE_SOURCES})
target_link_libraries(WPE ${WPE_LIBRARIES})
install(TARGETS WPE DESTINATION "${LIB_INSTALL_DIR}")<|MERGE_RESOLUTION|>--- conflicted
+++ resolved
@@ -7,7 +7,14 @@
     add_definitions(-DKEY_INPUT_HANDLING_XKB=1)
 endif ()
 
-<<<<<<< HEAD
+if (USE_WPE_BACKEND_DRM)
+    add_definitions(-DWPE_BACKEND_DRM=1)
+endif ()
+
+if (USE_WPE_BACKEND_WAYLAND)
+    add_definitions(-DWPE_BACKEND_WAYLAND=1)
+endif ()
+
 if (USE_WPE_BACKEND_BCM_NEXUS)
     add_definitions(-DWPE_BACKEND_BCM_NEXUS=1)
 endif ()
@@ -18,16 +25,6 @@
 
 if (USE_WPE_BACKEND_INTEL_CE)
     add_definitions(-DWPE_BACKEND_INTEL_CE=1)
-endif ()
-
-=======
->>>>>>> d4924752
-if (USE_WPE_BACKEND_DRM)
-    add_definitions(-DWPE_BACKEND_DRM=1)
-endif ()
-
-if (USE_WPE_BACKEND_WAYLAND)
-    add_definitions(-DWPE_BACKEND_WAYLAND=1)
 endif ()
 
 set(WPE_INCLUDE_DIRECTORIES
@@ -76,7 +73,6 @@
     Source/ViewBackend/ViewBackend.cpp
 )
 
-<<<<<<< HEAD
 if (USE_WPE_BACKEND_BCM_NEXUS)
     list(APPEND WPE_SOURCES
         Source/ViewBackend/NEXUS/ViewBackendNEXUS.cpp
@@ -102,17 +98,7 @@
 endif ()
 
 if (USE_WPE_BACKEND_WAYLAND)
-    list(APPEND
-=======
-if (USE_WPE_BACKEND_DRM)
     list(APPEND WPE_SOURCES
-        Source/ViewBackend/DRM/ViewBackendDRM.cpp
-    )
-endif ()
-
-if (USE_WPE_BACKEND_WAYLAND)
-    list(APPEND WPE_SOURCES
->>>>>>> d4924752
         Source/ViewBackend/Wayland/ViewBackendWayland.cpp
         Source/ViewBackend/Wayland/WaylandDisplay.cpp
         Source/ViewBackend/Wayland/ivi-application-protocol.c
