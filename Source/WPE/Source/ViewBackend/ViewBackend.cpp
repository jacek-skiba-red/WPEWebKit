/*
 * Copyright (C) 2015 Igalia S.L.
 *
 * Redistribution and use in source and binary forms, with or without
 * modification, are permitted provided that the following conditions
 * are met:
 * 1. Redistributions of source code must retain the above copyright
 *    notice, this list of conditions and the following disclaimer.
 * 2. Redistributions in binary form must reproduce the above copyright
 *    notice, this list of conditions and the following disclaimer in the
 *    documentation and/or other materials provided with the distribution.
 *
 * THIS SOFTWARE IS PROVIDED BY APPLE INC. AND ITS CONTRIBUTORS ``AS IS''
 * AND ANY EXPRESS OR IMPLIED WARRANTIES, INCLUDING, BUT NOT LIMITED TO,
 * THE IMPLIED WARRANTIES OF MERCHANTABILITY AND FITNESS FOR A PARTICULAR
 * PURPOSE ARE DISCLAIMED. IN NO EVENT SHALL APPLE INC. OR ITS CONTRIBUTORS
 * BE LIABLE FOR ANY DIRECT, INDIRECT, INCIDENTAL, SPECIAL, EXEMPLARY, OR
 * CONSEQUENTIAL DAMAGES (INCLUDING, BUT NOT LIMITED TO, PROCUREMENT OF
 * SUBSTITUTE GOODS OR SERVICES; LOSS OF USE, DATA, OR PROFITS; OR BUSINESS
 * INTERRUPTION) HOWEVER CAUSED AND ON ANY THEORY OF LIABILITY, WHETHER IN
 * CONTRACT, STRICT LIABILITY, OR TORT (INCLUDING NEGLIGENCE OR OTHERWISE)
 * ARISING IN ANY WAY OUT OF THE USE OF THIS SOFTWARE, EVEN IF ADVISED OF
 * THE POSSIBILITY OF SUCH DAMAGE.
 */

#include "Config.h"
#include <WPE/ViewBackend/ViewBackend.h>

#include <cstring>
#include <cstdlib>

#if WPE_PLATFORM_BCM_RPI
#include "ViewBackendBCMRPi.h"
#endif
#if WPE_PLATFORM_DRM
#include "ViewBackendDRM.h"
#endif
#if WPE_PLATFORM_WAYLAND
#include "ViewBackendWayland.h"
#endif

namespace WPE {

namespace ViewBackend {

std::unique_ptr<ViewBackend> ViewBackend::create()
{
    auto* backendEnv = std::getenv("WPE_BACKEND");

<<<<<<< HEAD
#if WPE_PLATFORM_WAYLAND
=======
#if WPE_BACKEND(WAYLAND)
>>>>>>> 6697e2bd
    if (std::getenv("WAYLAND_DISPLAY") || (backendEnv && !std::strcmp(backendEnv, "wayland")))
        return std::unique_ptr<ViewBackendWayland>(new ViewBackendWayland);
#endif

<<<<<<< HEAD
#if WPE_PLATFORM_DRM
    if (backendEnv && !std::strcmp(backendEnv, "drm"))
        return std::unique_ptr<ViewBackendDRM>(new ViewBackendDRM);
#endif

#if WPE_PLATFORM_BCM_RPI
    if (!backendEnv || !std::strcmp(backendEnv, "rpi"))
        return std::unique_ptr<ViewBackendBCMRPi>(new ViewBackendBCMRPi);
#endif
=======
#if WPE_BACKEND(DRM)
    if (backendEnv && !std::strcmp(backendEnv, "drm"))
        return std::unique_ptr<ViewBackendDRM>(new ViewBackendDRM);
#endif
>>>>>>> 6697e2bd

    return nullptr;
}

void ViewBackend::setClient(Client*)
{
}

void ViewBackend::commitPrimeBuffer(int, uint32_t, uint32_t, uint32_t, uint32_t, uint32_t)
{
}

void ViewBackend::destroyPrimeBuffer(uint32_t)
{
}

uint32_t ViewBackend::createBCMElement(int32_t, int32_t)
{
    return 0;
}

void ViewBackend::commitBCMBuffer(uint32_t, uint32_t, uint32_t)
{
}

void ViewBackend::setInputClient(Input::Client*)
{
}

} // namespace ViewBackend

} // namespace WPE<|MERGE_RESOLUTION|>--- conflicted
+++ resolved
@@ -26,18 +26,11 @@
 #include "Config.h"
 #include <WPE/ViewBackend/ViewBackend.h>
 
+#include "ViewBackendBCMRPi.h"
+#include "ViewBackendDRM.h"
+#include "ViewBackendWayland.h"
 #include <cstring>
 #include <cstdlib>
-
-#if WPE_PLATFORM_BCM_RPI
-#include "ViewBackendBCMRPi.h"
-#endif
-#if WPE_PLATFORM_DRM
-#include "ViewBackendDRM.h"
-#endif
-#if WPE_PLATFORM_WAYLAND
-#include "ViewBackendWayland.h"
-#endif
 
 namespace WPE {
 
@@ -47,31 +40,20 @@
 {
     auto* backendEnv = std::getenv("WPE_BACKEND");
 
-<<<<<<< HEAD
-#if WPE_PLATFORM_WAYLAND
-=======
 #if WPE_BACKEND(WAYLAND)
->>>>>>> 6697e2bd
     if (std::getenv("WAYLAND_DISPLAY") || (backendEnv && !std::strcmp(backendEnv, "wayland")))
         return std::unique_ptr<ViewBackendWayland>(new ViewBackendWayland);
 #endif
 
-<<<<<<< HEAD
-#if WPE_PLATFORM_DRM
+#if WPE_BACKEND(DRM)
     if (backendEnv && !std::strcmp(backendEnv, "drm"))
         return std::unique_ptr<ViewBackendDRM>(new ViewBackendDRM);
 #endif
 
-#if WPE_PLATFORM_BCM_RPI
+#if WPE_BACKEND(BCM_RPI)
     if (!backendEnv || !std::strcmp(backendEnv, "rpi"))
         return std::unique_ptr<ViewBackendBCMRPi>(new ViewBackendBCMRPi);
 #endif
-=======
-#if WPE_BACKEND(DRM)
-    if (backendEnv && !std::strcmp(backendEnv, "drm"))
-        return std::unique_ptr<ViewBackendDRM>(new ViewBackendDRM);
-#endif
->>>>>>> 6697e2bd
 
     return nullptr;
 }
