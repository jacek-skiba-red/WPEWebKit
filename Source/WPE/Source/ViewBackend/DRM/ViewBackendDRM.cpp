--- conflicted
+++ resolved
@@ -26,11 +26,7 @@
 #include "Config.h"
 #include "ViewBackendDRM.h"
 
-<<<<<<< HEAD
-#if WPE_PLATFORM_DRM
-=======
 #if WPE_BACKEND(DRM)
->>>>>>> 6697e2bd
 
 #include <WPE/ViewBackend/ViewBackend.h>
 #include <cassert>
@@ -270,8 +266,4 @@
 
 } // namespace WPE
 
-<<<<<<< HEAD
-#endif // WPE_PLATFORM_DRM
-=======
-#endif // WPE_BACKEND(DRM)
->>>>>>> 6697e2bd
+#endif // WPE_BACKEND(DRM)