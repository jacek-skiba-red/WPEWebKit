/*
 * Copyright (C) 2012 Apple Inc. All rights reserved.
 *
 * Redistribution and use in source and binary forms, with or without
 * modification, are permitted provided that the following conditions
 * are met:
 * 1. Redistributions of source code must retain the above copyright
 *    notice, this list of conditions and the following disclaimer.
 * 2. Redistributions in binary form must reproduce the above copyright
 *    notice, this list of conditions and the following disclaimer in the
 *    documentation and/or other materials provided with the distribution.
 *
 * THIS SOFTWARE IS PROVIDED BY APPLE INC. AND ITS CONTRIBUTORS ``AS IS''
 * AND ANY EXPRESS OR IMPLIED WARRANTIES, INCLUDING, BUT NOT LIMITED TO,
 * THE IMPLIED WARRANTIES OF MERCHANTABILITY AND FITNESS FOR A PARTICULAR
 * PURPOSE ARE DISCLAIMED. IN NO EVENT SHALL APPLE INC. OR ITS CONTRIBUTORS
 * BE LIABLE FOR ANY DIRECT, INDIRECT, INCIDENTAL, SPECIAL, EXEMPLARY, OR
 * CONSEQUENTIAL DAMAGES (INCLUDING, BUT NOT LIMITED TO, PROCUREMENT OF
 * SUBSTITUTE GOODS OR SERVICES; LOSS OF USE, DATA, OR PROFITS; OR BUSINESS
 * INTERRUPTION) HOWEVER CAUSED AND ON ANY THEORY OF LIABILITY, WHETHER IN
 * CONTRACT, STRICT LIABILITY, OR TORT (INCLUDING NEGLIGENCE OR OTHERWISE)
 * ARISING IN ANY WAY OUT OF THE USE OF THIS SOFTWARE, EVEN IF ADVISED OF
 * THE POSSIBILITY OF SUCH DAMAGE.
 */

#include "config.h"
#include "WebProcessPool.h"

#include "APICustomProtocolManagerClient.h"
#include "NetworkProcessCreationParameters.h"
#include "NetworkProcessMessages.h"
#include "WebCookieManagerProxy.h"
#include "WebCoreArgumentCoders.h"
#include "WebProcessMessages.h"
#include <wtf/Language.h>

namespace WebKit {

void WebProcessPool::platformInitializeNetworkProcess(NetworkProcessCreationParameters& parameters)
{
    supplement<WebCookieManagerProxy>()->getCookiePersistentStorage(parameters.cookiePersistentStoragePath, parameters.cookiePersistentStorageType);
    parameters.cookieAcceptPolicy = m_initialHTTPCookieAcceptPolicy;
    parameters.ignoreTLSErrors = m_ignoreTLSErrors;
<<<<<<< HEAD
    parameters.languages = WebCore::userPreferredLanguages();
    for (const auto& scheme : m_urlSchemesRegisteredForCustomProtocols)
        parameters.urlSchemesRegisteredForCustomProtocols.append(scheme);
=======
    parameters.languages = userPreferredLanguages();
>>>>>>> c80db0a1
#if ENABLE(NETWORK_CACHE)
    parameters.shouldEnableNetworkCacheEfficacyLogging = false;
#endif
    parameters.proxySettings = m_networkProxySettings;
}

void WebProcessPool::setIgnoreTLSErrors(bool ignoreTLSErrors)
{
    m_ignoreTLSErrors = ignoreTLSErrors;
    if (networkProcess())
        networkProcess()->send(Messages::NetworkProcess::SetIgnoreTLSErrors(m_ignoreTLSErrors), 0);
}

void WebProcessPool::setNetworkProxySettings(const WebCore::SoupNetworkProxySettings& settings)
{
    m_networkProxySettings = settings;
    sendToAllProcesses(Messages::WebProcess::SetNetworkProxySettings(m_networkProxySettings));
    if (m_networkProcess)
        m_networkProcess->send(Messages::NetworkProcess::SetNetworkProxySettings(m_networkProxySettings), 0);
}

}<|MERGE_RESOLUTION|>--- conflicted
+++ resolved
@@ -41,13 +41,9 @@
     supplement<WebCookieManagerProxy>()->getCookiePersistentStorage(parameters.cookiePersistentStoragePath, parameters.cookiePersistentStorageType);
     parameters.cookieAcceptPolicy = m_initialHTTPCookieAcceptPolicy;
     parameters.ignoreTLSErrors = m_ignoreTLSErrors;
-<<<<<<< HEAD
-    parameters.languages = WebCore::userPreferredLanguages();
+    parameters.languages = userPreferredLanguages();
     for (const auto& scheme : m_urlSchemesRegisteredForCustomProtocols)
         parameters.urlSchemesRegisteredForCustomProtocols.append(scheme);
-=======
-    parameters.languages = userPreferredLanguages();
->>>>>>> c80db0a1
 #if ENABLE(NETWORK_CACHE)
     parameters.shouldEnableNetworkCacheEfficacyLogging = false;
 #endif
