--- conflicted
+++ resolved
@@ -108,11 +108,7 @@
     _data = adoptNS([data copy]);
     _suggestedFilename = adoptNS([filename copy]);
 
-<<<<<<< HEAD
-    [PDFHostViewController createHostView:[self, weakSelf = WeakObjCPtr<WKPDFView>(self)](PDFHostViewController * _Nullable hostViewController) {
-=======
     [PDFHostViewController createHostView:[self, weakSelf = WeakObjCPtr<WKPDFView>(self)](PDFHostViewController *hostViewController) {
->>>>>>> 20415689
         ASSERT(isMainThread());
 
         WKPDFView *autoreleasedSelf = weakSelf.getAutoreleased();
