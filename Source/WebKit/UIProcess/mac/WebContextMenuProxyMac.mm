--- conflicted
+++ resolved
@@ -138,11 +138,7 @@
         return;
     }
 
-<<<<<<< HEAD
-    WebKit::WebContextMenuItemData item(ActionType, static_cast<ContextMenuAction>([sender tag]), [sender title], [sender isEnabled], [sender state] == NSControlStateValueOn);
-=======
     WebKit::WebContextMenuItemData item(WebCore::ActionType, static_cast<WebCore::ContextMenuAction>([sender tag]), [sender title], [sender isEnabled], [sender state] == NSControlStateValueOn);
->>>>>>> 20415689
     if (representedObject) {
         ASSERT([representedObject isKindOfClass:[WKUserDataWrapper class]]);
         item.setUserData([static_cast<WKUserDataWrapper *>(representedObject) userData]);
