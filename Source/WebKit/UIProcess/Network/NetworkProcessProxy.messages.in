--- conflicted
+++ resolved
@@ -49,15 +49,6 @@
     AllStorageAccessEntriesResult(Vector<String> domains, uint64_t contextId)
     DidRemoveAllStorageAccess(uint64_t contextId)
 #endif
-<<<<<<< HEAD
-#if HAVE(CFNETWORK_STORAGE_PARTITIONING)
-    DidUpdateBlockCookies(uint64_t callbackId)
-    StorageAccessRequestResult(bool wasGranted, uint64_t contextId)
-    AllStorageAccessEntriesResult(Vector<String> domains, uint64_t contextId)
-    DidRemoveAllStorageAccess(uint64_t contextId)
-#endif
-=======
->>>>>>> 20415689
 #if ENABLE(CONTENT_EXTENSIONS)
     ContentExtensionRules(WebKit::UserContentControllerIdentifier identifier)
 #endif
