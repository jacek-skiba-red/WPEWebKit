/*
 * Copyright (C) 2010-2017 Apple Inc. All rights reserved.
 *
 * Redistribution and use in source and binary forms, with or without
 * modification, are permitted provided that the following conditions
 * are met:
 * 1. Redistributions of source code must retain the above copyright
 *    notice, this list of conditions and the following disclaimer.
 * 2. Redistributions in binary form must reproduce the above copyright
 *    notice, this list of conditions and the following disclaimer in the
 *    documentation and/or other materials provided with the distribution.
 *
 * THIS SOFTWARE IS PROVIDED BY APPLE INC. AND ITS CONTRIBUTORS ``AS IS''
 * AND ANY EXPRESS OR IMPLIED WARRANTIES, INCLUDING, BUT NOT LIMITED TO,
 * THE IMPLIED WARRANTIES OF MERCHANTABILITY AND FITNESS FOR A PARTICULAR
 * PURPOSE ARE DISCLAIMED. IN NO EVENT SHALL APPLE INC. OR ITS CONTRIBUTORS
 * BE LIABLE FOR ANY DIRECT, INDIRECT, INCIDENTAL, SPECIAL, EXEMPLARY, OR
 * CONSEQUENTIAL DAMAGES (INCLUDING, BUT NOT LIMITED TO, PROCUREMENT OF
 * SUBSTITUTE GOODS OR SERVICES; LOSS OF USE, DATA, OR PROFITS; OR BUSINESS
 * INTERRUPTION) HOWEVER CAUSED AND ON ANY THEORY OF LIABILITY, WHETHER IN
 * CONTRACT, STRICT LIABILITY, OR TORT (INCLUDING NEGLIGENCE OR OTHERWISE)
 * ARISING IN ANY WAY OUT OF THE USE OF THIS SOFTWARE, EVEN IF ADVISED OF
 * THE POSSIBILITY OF SUCH DAMAGE.
 */

#include "config.h"
#include "VisitedLinkStore.h"

#include "VisitedLinkStoreMessages.h"
#include "VisitedLinkTableControllerMessages.h"
#include "WebProcessMessages.h"
#include "WebProcessPool.h"
#include "WebProcessProxy.h"

namespace WebKit {
<<<<<<< HEAD
=======
using namespace WebCore;
>>>>>>> 20415689

Ref<VisitedLinkStore> VisitedLinkStore::create()
{
    return adoptRef(*new VisitedLinkStore);
}

VisitedLinkStore::~VisitedLinkStore()
{
    for (WebProcessProxy* process : m_processes) {
        process->removeMessageReceiver(Messages::VisitedLinkStore::messageReceiverName(), identifier());
        process->didDestroyVisitedLinkStore(*this);
    }
}

VisitedLinkStore::VisitedLinkStore()
    : m_linkHashStore(*this)
{
}

void VisitedLinkStore::addProcess(WebProcessProxy& process)
{
    ASSERT(process.state() == WebProcessProxy::State::Running);

    if (!m_processes.add(&process).isNewEntry)
        return;

    process.addMessageReceiver(Messages::VisitedLinkStore::messageReceiverName(), identifier(), *this);

    if (m_linkHashStore.isEmpty())
        return;

    sendStoreHandleToProcess(process);
}

void VisitedLinkStore::removeProcess(WebProcessProxy& process)
{
    ASSERT(m_processes.contains(&process));

    m_processes.remove(&process);
    process.removeMessageReceiver(Messages::VisitedLinkStore::messageReceiverName(), identifier());
}

void VisitedLinkStore::addVisitedLinkHash(SharedStringHash linkHash)
<<<<<<< HEAD
{
    m_linkHashStore.scheduleAddition(linkHash);
}

bool VisitedLinkStore::containsVisitedLinkHash(WebCore::SharedStringHash linkHash)
{
    return m_linkHashStore.contains(linkHash);
}

=======
{
    m_linkHashStore.scheduleAddition(linkHash);
}

bool VisitedLinkStore::containsVisitedLinkHash(WebCore::SharedStringHash linkHash)
{
    return m_linkHashStore.contains(linkHash);
}

>>>>>>> 20415689
void VisitedLinkStore::removeVisitedLinkHash(WebCore::SharedStringHash linkHash)
{
    m_linkHashStore.scheduleRemoval(linkHash);
}

void VisitedLinkStore::removeAll()
{
    m_linkHashStore.clear();

    for (WebProcessProxy* process : m_processes) {
        ASSERT(process->processPool().processes().contains(process));
        process->send(Messages::VisitedLinkTableController::RemoveAllVisitedLinks(), identifier());
    }
}

void VisitedLinkStore::webProcessWillOpenConnection(WebProcessProxy&, IPC::Connection&)
{
    // FIXME: Implement.
}

void VisitedLinkStore::webProcessDidCloseConnection(WebProcessProxy&, IPC::Connection&)
{
    // FIXME: Implement.
}

void VisitedLinkStore::addVisitedLinkHashFromPage(uint64_t pageID, SharedStringHash linkHash)
{
    if (auto* webPageProxy = WebProcessProxy::webPage(pageID)) {
        if (!webPageProxy->addsVisitedLinks())
            return;
    }

    addVisitedLinkHash(linkHash);
}

void VisitedLinkStore::sendStoreHandleToProcess(WebProcessProxy& process)
{
    ASSERT(process.processPool().processes().contains(&process));

    SharedMemory::Handle handle;
    if (!m_linkHashStore.createSharedMemoryHandle(handle))
        return;

    process.send(Messages::VisitedLinkTableController::SetVisitedLinkTable(handle), identifier());
}

void VisitedLinkStore::didInvalidateSharedMemory()
{
    for (WebProcessProxy* process : m_processes)
        sendStoreHandleToProcess(*process);
}

void VisitedLinkStore::didUpdateSharedStringHashes(const Vector<WebCore::SharedStringHash>& addedHashes, const Vector<WebCore::SharedStringHash>& removedHashes)
{
    ASSERT(!addedHashes.isEmpty() || !removedHashes.isEmpty());

    for (auto* process : m_processes) {
        ASSERT(process->processPool().processes().contains(process));

        if (addedHashes.size() > 20 || !removedHashes.isEmpty())
            process->send(Messages::VisitedLinkTableController::AllVisitedLinkStateChanged(), identifier());
        else
            process->send(Messages::VisitedLinkTableController::VisitedLinkStateChanged(addedHashes), identifier());
    }
}

} // namespace WebKit<|MERGE_RESOLUTION|>--- conflicted
+++ resolved
@@ -33,10 +33,7 @@
 #include "WebProcessProxy.h"
 
 namespace WebKit {
-<<<<<<< HEAD
-=======
 using namespace WebCore;
->>>>>>> 20415689
 
 Ref<VisitedLinkStore> VisitedLinkStore::create()
 {
@@ -80,7 +77,6 @@
 }
 
 void VisitedLinkStore::addVisitedLinkHash(SharedStringHash linkHash)
-<<<<<<< HEAD
 {
     m_linkHashStore.scheduleAddition(linkHash);
 }
@@ -90,17 +86,6 @@
     return m_linkHashStore.contains(linkHash);
 }
 
-=======
-{
-    m_linkHashStore.scheduleAddition(linkHash);
-}
-
-bool VisitedLinkStore::containsVisitedLinkHash(WebCore::SharedStringHash linkHash)
-{
-    return m_linkHashStore.contains(linkHash);
-}
-
->>>>>>> 20415689
 void VisitedLinkStore::removeVisitedLinkHash(WebCore::SharedStringHash linkHash)
 {
     m_linkHashStore.scheduleRemoval(linkHash);
