/*
 * Copyright (C) 2010-2017 Apple Inc. All rights reserved.
 * Copyright (C) 2012 Intel Corporation. All rights reserved.
 *
 * Redistribution and use in source and binary forms, with or without
 * modification, are permitted provided that the following conditions
 * are met:
 * 1. Redistributions of source code must retain the above copyright
 *    notice, this list of conditions and the following disclaimer.
 * 2. Redistributions in binary form must reproduce the above copyright
 *    notice, this list of conditions and the following disclaimer in the
 *    documentation and/or other materials provided with the distribution.
 *
 * THIS SOFTWARE IS PROVIDED BY APPLE INC. AND ITS CONTRIBUTORS ``AS IS''
 * AND ANY EXPRESS OR IMPLIED WARRANTIES, INCLUDING, BUT NOT LIMITED TO,
 * THE IMPLIED WARRANTIES OF MERCHANTABILITY AND FITNESS FOR A PARTICULAR
 * PURPOSE ARE DISCLAIMED. IN NO EVENT SHALL APPLE INC. OR ITS CONTRIBUTORS
 * BE LIABLE FOR ANY DIRECT, INDIRECT, INCIDENTAL, SPECIAL, EXEMPLARY, OR
 * CONSEQUENTIAL DAMAGES (INCLUDING, BUT NOT LIMITED TO, PROCUREMENT OF
 * SUBSTITUTE GOODS OR SERVICES; LOSS OF USE, DATA, OR PROFITS; OR BUSINESS
 * INTERRUPTION) HOWEVER CAUSED AND ON ANY THEORY OF LIABILITY, WHETHER IN
 * CONTRACT, STRICT LIABILITY, OR TORT (INCLUDING NEGLIGENCE OR OTHERWISE)
 * ARISING IN ANY WAY OUT OF THE USE OF THIS SOFTWARE, EVEN IF ADVISED OF
 * THE POSSIBILITY OF SUCH DAMAGE.
 */

#include "config.h"
#include "WebPageProxy.h"

#include "APIArray.h"
#include "APIContextMenuClient.h"
#include "APIFindClient.h"
#include "APIFindMatchesClient.h"
#include "APIFormClient.h"
#include "APIFrameInfo.h"
#include "APIFullscreenClient.h"
#include "APIGeometry.h"
#include "APIHTTPCookieStorage.h"
#include "APIHistoryClient.h"
#include "APIHitTestResult.h"
#include "APIIconLoadingClient.h"
#include "APILegacyContextHistoryClient.h"
#include "APILoaderClient.h"
#include "APINavigation.h"
#include "APINavigationAction.h"
#include "APINavigationClient.h"
#include "APINavigationResponse.h"
#include "APIOpenPanelParameters.h"
#include "APIPageConfiguration.h"
#include "APIPolicyClient.h"
#include "APISecurityOrigin.h"
#include "APIUIClient.h"
#include "APIURLRequest.h"
#include "AuthenticationChallengeProxy.h"
#include "AuthenticationDecisionListener.h"
#include "DataReference.h"
#include "DownloadProxy.h"
#include "DrawingAreaProxy.h"
#include "DrawingAreaProxyMessages.h"
#include "EventDispatcherMessages.h"
#include "FrameInfoData.h"
#include "LoadParameters.h"
#include "Logging.h"
#include "NativeWebGestureEvent.h"
#include "NativeWebKeyboardEvent.h"
#include "NativeWebMouseEvent.h"
#include "NativeWebWheelEvent.h"
#include "NavigationActionData.h"
#include "NetworkProcessMessages.h"
#include "NotificationPermissionRequest.h"
#include "NotificationPermissionRequestManager.h"
#include "OptionalCallbackID.h"
#include "PageClient.h"
#include "PluginInformation.h"
#include "PluginProcessManager.h"
#include "PrintInfo.h"
#include "TextChecker.h"
#include "TextCheckerState.h"
#include "UserMediaPermissionRequestProxy.h"
#include "UserMediaProcessManager.h"
#include "WKContextPrivate.h"
#include "WebAutomationSession.h"
#include "WebBackForwardList.h"
#include "WebBackForwardListItem.h"
#include "WebCertificateInfo.h"
#include "WebContextMenuItem.h"
#include "WebContextMenuProxy.h"
#include "WebCoreArgumentCoders.h"
#include "WebEditCommandProxy.h"
#include "WebEvent.h"
#include "WebEventConversion.h"
#include "WebFormSubmissionListenerProxy.h"
#include "WebFramePolicyListenerProxy.h"
#include "WebFullScreenManagerProxy.h"
#include "WebFullScreenManagerProxyMessages.h"
#include "WebImage.h"
#include "WebInspectorProxy.h"
#include "WebInspectorUtilities.h"
#include "WebNavigationState.h"
#include "WebNotificationManagerProxy.h"
#include "WebOpenPanelResultListenerProxy.h"
#include "WebPageCreationParameters.h"
#include "WebPageGroup.h"
#include "WebPageGroupData.h"
#include "WebPageMessages.h"
#include "WebPageProxyMessages.h"
#include "WebPaymentCoordinatorProxy.h"
#include "WebPopupItem.h"
#include "WebPopupMenuProxy.h"
#include "WebPreferences.h"
#include "WebProcessMessages.h"
#include "WebProcessPool.h"
#include "WebProcessProxy.h"
#include "WebProtectionSpace.h"
#include "WebURLSchemeHandler.h"
#include "WebUserContentControllerProxy.h"
#include "WebsiteDataStore.h"
#include <WebCore/BitmapImage.h>
#include <WebCore/DiagnosticLoggingClient.h>
#include <WebCore/DiagnosticLoggingKeys.h>
#include <WebCore/DragController.h>
#include <WebCore/DragData.h>
#include <WebCore/EventNames.h>
#include <WebCore/FloatRect.h>
#include <WebCore/FocusDirection.h>
#include <WebCore/JSDOMBinding.h>
#include <WebCore/JSDOMExceptionHandling.h>
#include <WebCore/LengthBox.h>
#include <WebCore/MIMETypeRegistry.h>
#include <WebCore/PerformanceLoggingClient.h>
#include <WebCore/PublicSuffix.h>
#include <WebCore/RenderEmbeddedObject.h>
#include <WebCore/SerializedCryptoKeyWrap.h>
#include <WebCore/TextCheckerClient.h>
#include <WebCore/TextIndicator.h>
#include <WebCore/URL.h>
#include <WebCore/URLParser.h>
#include <WebCore/ValidationBubble.h>
#include <WebCore/WindowFeatures.h>
#include <stdio.h>
#include <wtf/NeverDestroyed.h>
#include <wtf/SystemTracing.h>
#include <wtf/text/StringView.h>

#if ENABLE(ASYNC_SCROLLING)
#include "RemoteScrollingCoordinatorProxy.h"
#endif

#ifndef NDEBUG
#include <wtf/RefCountedLeakCounter.h>
#endif

#if PLATFORM(COCOA)
#include "RemoteLayerTreeDrawingAreaProxy.h"
#include "RemoteLayerTreeScrollingPerformanceData.h"
#include "VideoFullscreenManagerProxy.h"
#include "VideoFullscreenManagerProxyMessages.h"
#include "ViewSnapshotStore.h"
#include <WebCore/MachSendRight.h>
#include <WebCore/RunLoopObserver.h>
#include <WebCore/TextIndicatorWindow.h>
#endif

#if PLATFORM(GTK)
#include "WebSelectionData.h"
#endif

#if USE(CAIRO)
#include <WebCore/CairoUtilities.h>
#endif

#if ENABLE(WIRELESS_PLAYBACK_TARGET) && !PLATFORM(IOS)
#include <WebCore/MediaPlaybackTarget.h>
#include <WebCore/WebMediaSessionManager.h>
#endif

#if ENABLE(MEDIA_SESSION)
#include "WebMediaSessionFocusManager.h"
#include "WebMediaSessionMetadata.h"
#include <WebCore/MediaSessionMetadata.h>
#endif

#if PLATFORM(IOS) || (PLATFORM(MAC) && ENABLE(VIDEO_PRESENTATION_MODE))
#include "PlaybackSessionManagerProxy.h"
#endif

#if ENABLE(MEDIA_STREAM)
#include <WebCore/MediaConstraints.h>
#endif

// This controls what strategy we use for mouse wheel coalescing.
#define MERGE_WHEEL_EVENTS 1

#define MESSAGE_CHECK(assertion) MESSAGE_CHECK_BASE(assertion, m_process->connection())
#define MESSAGE_CHECK_URL(url) MESSAGE_CHECK_BASE(m_process->checkURLReceivedFromWebProcess(url), m_process->connection())

#define RELEASE_LOG_IF_ALLOWED(channel, ...) RELEASE_LOG_IF(isAlwaysOnLoggingAllowed(), channel, __VA_ARGS__)

using namespace WebCore;

// Represents the number of wheel events we can hold in the queue before we start pushing them preemptively.
static const unsigned wheelEventQueueSizeThreshold = 10;

namespace WebKit {

DEFINE_DEBUG_ONLY_GLOBAL(WTF::RefCountedLeakCounter, webPageProxyCounter, ("WebPageProxy"));

class ExceededDatabaseQuotaRecords {
    WTF_MAKE_NONCOPYABLE(ExceededDatabaseQuotaRecords); WTF_MAKE_FAST_ALLOCATED;
    friend class NeverDestroyed<ExceededDatabaseQuotaRecords>;
public:
    struct Record {
        uint64_t frameID;
        String originIdentifier;
        String databaseName;
        String displayName;
        uint64_t currentQuota;
        uint64_t currentOriginUsage;
        uint64_t currentDatabaseUsage;
        uint64_t expectedUsage;
        RefPtr<Messages::WebPageProxy::ExceededDatabaseQuota::DelayedReply> reply;
    };

    static ExceededDatabaseQuotaRecords& singleton();

    std::unique_ptr<Record> createRecord(uint64_t frameID, String originIdentifier,
        String databaseName, String displayName, uint64_t currentQuota,
        uint64_t currentOriginUsage, uint64_t currentDatabaseUsage, uint64_t expectedUsage, 
        Ref<Messages::WebPageProxy::ExceededDatabaseQuota::DelayedReply>&&);

    void add(std::unique_ptr<Record>);
    bool areBeingProcessed() const { return !!m_currentRecord; }
    Record* next();

private:
    ExceededDatabaseQuotaRecords() { }
    ~ExceededDatabaseQuotaRecords() { }

    Deque<std::unique_ptr<Record>> m_records;
    std::unique_ptr<Record> m_currentRecord;
};

ExceededDatabaseQuotaRecords& ExceededDatabaseQuotaRecords::singleton()
{
    static NeverDestroyed<ExceededDatabaseQuotaRecords> records;
    return records;
}

std::unique_ptr<ExceededDatabaseQuotaRecords::Record> ExceededDatabaseQuotaRecords::createRecord(
    uint64_t frameID, String originIdentifier, String databaseName, String displayName,
    uint64_t currentQuota, uint64_t currentOriginUsage, uint64_t currentDatabaseUsage,
    uint64_t expectedUsage, Ref<Messages::WebPageProxy::ExceededDatabaseQuota::DelayedReply>&& reply)
{
    auto record = std::make_unique<Record>();
    record->frameID = frameID;
    record->originIdentifier = originIdentifier;
    record->databaseName = databaseName;
    record->displayName = displayName;
    record->currentQuota = currentQuota;
    record->currentOriginUsage = currentOriginUsage;
    record->currentDatabaseUsage = currentDatabaseUsage;
    record->expectedUsage = expectedUsage;
    record->reply = WTFMove(reply);
    return record;
}

void ExceededDatabaseQuotaRecords::add(std::unique_ptr<ExceededDatabaseQuotaRecords::Record> record)
{
    m_records.append(WTFMove(record));
}

ExceededDatabaseQuotaRecords::Record* ExceededDatabaseQuotaRecords::next()
{
    m_currentRecord = nullptr;
    if (!m_records.isEmpty())
        m_currentRecord = m_records.takeFirst();
    return m_currentRecord.get();
}

#if !LOG_DISABLED
static const char* webKeyboardEventTypeString(WebEvent::Type type)
{
    switch (type) {
    case WebEvent::KeyDown:
        return "KeyDown";
    
    case WebEvent::KeyUp:
        return "KeyUp";
    
    case WebEvent::RawKeyDown:
        return "RawKeyDown";
    
    case WebEvent::Char:
        return "Char";
    
    default:
        ASSERT_NOT_REACHED();
        return "<unknown>";
    }
}
#endif // !LOG_DISABLED

class PageClientProtector {
    WTF_MAKE_NONCOPYABLE(PageClientProtector);
public:
    PageClientProtector(PageClient& pageClient)
        : m_pageClient(pageClient)
    {
        m_pageClient.refView();
    }

    ~PageClientProtector()
    {
        m_pageClient.derefView();
    }

private:
    PageClient& m_pageClient;
};

Ref<WebPageProxy> WebPageProxy::create(PageClient& pageClient, WebProcessProxy& process, uint64_t pageID, Ref<API::PageConfiguration>&& configuration)
{
    return adoptRef(*new WebPageProxy(pageClient, process, pageID, WTFMove(configuration)));
}

WebPageProxy::WebPageProxy(PageClient& pageClient, WebProcessProxy& process, uint64_t pageID, Ref<API::PageConfiguration>&& configuration)
    : m_pageClient(pageClient)
    , m_configuration(WTFMove(configuration))
    , m_loaderClient(std::make_unique<API::LoaderClient>())
    , m_policyClient(std::make_unique<API::PolicyClient>())
    , m_iconLoadingClient(std::make_unique<API::IconLoadingClient>())
    , m_formClient(std::make_unique<API::FormClient>())
    , m_uiClient(std::make_unique<API::UIClient>())
    , m_findClient(std::make_unique<API::FindClient>())
    , m_findMatchesClient(std::make_unique<API::FindMatchesClient>())
#if ENABLE(CONTEXT_MENUS)
    , m_contextMenuClient(std::make_unique<API::ContextMenuClient>())
#endif
    , m_navigationState(std::make_unique<WebNavigationState>())
    , m_process(process)
    , m_pageGroup(*m_configuration->pageGroup())
    , m_preferences(*m_configuration->preferences())
    , m_userContentController(*m_configuration->userContentController())
    , m_visitedLinkStore(*m_configuration->visitedLinkStore())
    , m_websiteDataStore(m_configuration->websiteDataStore()->websiteDataStore())
    , m_userAgent(standardUserAgent())
    , m_overrideContentSecurityPolicy { m_configuration->overrideContentSecurityPolicy() }
    , m_treatsSHA1CertificatesAsInsecure(m_configuration->treatsSHA1SignedCertificatesAsInsecure())
#if ENABLE(FULLSCREEN_API)
    , m_fullscreenClient(std::make_unique<API::FullscreenClient>())
#endif
    , m_geolocationPermissionRequestManager(*this)
    , m_notificationPermissionRequestManager(*this)
#if PLATFORM(IOS)
    , m_alwaysRunsAtForegroundPriority(m_configuration->alwaysRunsAtForegroundPriority())
#endif
    , m_initialCapitalizationEnabled(m_configuration->initialCapitalizationEnabled())
    , m_cpuLimit(m_configuration->cpuLimit())
    , m_backForwardList(WebBackForwardList::create(*this))
    , m_waitsForPaintAfterViewDidMoveToWindow(m_configuration->waitsForPaintAfterViewDidMoveToWindow())
    , m_pageID(pageID)
    , m_sessionID(m_configuration->sessionID())
    , m_controlledByAutomation(m_configuration->isControlledByAutomation())
#if PLATFORM(COCOA)
    , m_isSmartInsertDeleteEnabled(TextChecker::isSmartInsertDeleteEnabled())
#endif
    , m_pageLoadState(*this)
    , m_configurationPreferenceValues(m_configuration->preferenceValues())
<<<<<<< HEAD
    , m_httpCookieStorage(API::HTTPCookieStorage::create(*this))
    , m_weakPtrFactory(this)
=======
>>>>>>> f4d18573
{
    m_webProcessLifetimeTracker.addObserver(m_visitedLinkStore);
    m_webProcessLifetimeTracker.addObserver(m_websiteDataStore);

    updateActivityState();
    updateThrottleState();
    updateHiddenPageThrottlingAutoIncreases();
    
#if HAVE(OUT_OF_PROCESS_LAYER_HOSTING)
    m_layerHostingMode = m_activityState & ActivityState::IsInWindow ? m_pageClient.viewLayerHostingMode() : LayerHostingMode::OutOfProcess;
#endif

    platformInitialize();

#ifndef NDEBUG
    webPageProxyCounter.increment();
#endif

    WebProcessPool::statistics().wkPageCount++;

    m_preferences->addPage(*this);
    m_pageGroup->addPage(this);

    m_inspector = WebInspectorProxy::create(this);
#if ENABLE(FULLSCREEN_API)
    m_fullScreenManager = WebFullScreenManagerProxy::create(*this, m_pageClient.fullScreenManagerProxyClient());
#endif
#if PLATFORM(IOS) && HAVE(AVKIT) || (PLATFORM(MAC) && ENABLE(VIDEO_PRESENTATION_MODE))
    m_playbackSessionManager = PlaybackSessionManagerProxy::create(*this);
    m_videoFullscreenManager = VideoFullscreenManagerProxy::create(*this, *m_playbackSessionManager);
#endif

#if ENABLE(APPLE_PAY)
    m_paymentCoordinator = std::make_unique<WebPaymentCoordinatorProxy>(*this);
#endif

    m_process->addMessageReceiver(Messages::WebPageProxy::messageReceiverName(), m_pageID, *this);

#if PLATFORM(COCOA)
    const CFIndex activityStateChangeRunLoopOrder = (CFIndex)RunLoopObserver::WellKnownRunLoopOrders::CoreAnimationCommit - 1;
    m_activityStateChangeDispatcher = std::make_unique<RunLoopObserver>(activityStateChangeRunLoopOrder, [this] {
        this->dispatchActivityStateChange();
    });
#endif
}

WebPageProxy::~WebPageProxy()
{
    ASSERT(m_process->webPage(m_pageID) != this);
#if !ASSERT_DISABLED
    for (WebPageProxy* page : m_process->pages())
        ASSERT(page != this);
#endif

    if (!m_isClosed)
        close();

    WebProcessPool::statistics().wkPageCount--;

    if (m_hasSpellDocumentTag)
        TextChecker::closeSpellDocumentWithTag(m_spellDocumentTag);

    m_preferences->removePage(*this);
    m_pageGroup->removePage(this);

#ifndef NDEBUG
    webPageProxyCounter.decrement();
#endif
}

const API::PageConfiguration& WebPageProxy::configuration() const
{
    return m_configuration.get();
}

ProcessID WebPageProxy::processIdentifier() const
{
    if (m_isClosed)
        return 0;

    return m_process->processIdentifier();
}

bool WebPageProxy::isValid() const
{
    // A page that has been explicitly closed is never valid.
    if (m_isClosed)
        return false;

    return m_isValid;
}

void WebPageProxy::setPreferences(WebPreferences& preferences)
{
    if (&preferences == m_preferences.ptr())
        return;

    m_preferences->removePage(*this);
    m_preferences = preferences;
    m_preferences->addPage(*this);

    preferencesDidChange();
}
    
void WebPageProxy::setHistoryClient(std::unique_ptr<API::HistoryClient>&& historyClient)
{
    m_historyClient = WTFMove(historyClient);
}

void WebPageProxy::setNavigationClient(std::unique_ptr<API::NavigationClient>&& navigationClient)
{
    m_navigationClient = WTFMove(navigationClient);
}

void WebPageProxy::setLoaderClient(std::unique_ptr<API::LoaderClient>&& loaderClient)
{
    if (!loaderClient) {
        m_loaderClient = std::make_unique<API::LoaderClient>();
        return;
    }

    m_loaderClient = WTFMove(loaderClient);
}

void WebPageProxy::setPolicyClient(std::unique_ptr<API::PolicyClient>&& policyClient)
{
    if (!policyClient) {
        m_policyClient = std::make_unique<API::PolicyClient>();
        return;
    }

    m_policyClient = WTFMove(policyClient);
}

void WebPageProxy::setFormClient(std::unique_ptr<API::FormClient>&& formClient)
{
    if (!formClient) {
        m_formClient = std::make_unique<API::FormClient>();
        return;
    }

    m_formClient = WTFMove(formClient);
}

void WebPageProxy::setUIClient(std::unique_ptr<API::UIClient>&& uiClient)
{
    if (!uiClient) {
        m_uiClient = std::make_unique<API::UIClient>();
        return;
    }

    m_uiClient = WTFMove(uiClient);

    if (!isValid())
        return;

    m_process->send(Messages::WebPage::SetCanRunBeforeUnloadConfirmPanel(m_uiClient->canRunBeforeUnloadConfirmPanel()), m_pageID);
    setCanRunModal(m_uiClient->canRunModal());
}

void WebPageProxy::setIconLoadingClient(std::unique_ptr<API::IconLoadingClient>&& iconLoadingClient)
{
    bool hasClient = iconLoadingClient.get();
    if (!iconLoadingClient)
        m_iconLoadingClient = std::make_unique<API::IconLoadingClient>();
    else
        m_iconLoadingClient = WTFMove(iconLoadingClient);

    if (!isValid())
        return;

    m_process->send(Messages::WebPage::SetUseIconLoadingClient(hasClient), m_pageID);
}

void WebPageProxy::setFindClient(std::unique_ptr<API::FindClient>&& findClient)
{
    if (!findClient) {
        m_findClient = std::make_unique<API::FindClient>();
        return;
    }
    
    m_findClient = WTFMove(findClient);
}

void WebPageProxy::setFindMatchesClient(std::unique_ptr<API::FindMatchesClient>&& findMatchesClient)
{
    if (!findMatchesClient) {
        m_findMatchesClient = std::make_unique<API::FindMatchesClient>();
        return;
    }

    m_findMatchesClient = WTFMove(findMatchesClient);
}

void WebPageProxy::setDiagnosticLoggingClient(std::unique_ptr<API::DiagnosticLoggingClient>&& diagnosticLoggingClient)
{
    m_diagnosticLoggingClient = WTFMove(diagnosticLoggingClient);
}

#if ENABLE(CONTEXT_MENUS)
void WebPageProxy::setContextMenuClient(std::unique_ptr<API::ContextMenuClient>&& contextMenuClient)
{
    if (!contextMenuClient) {
        m_contextMenuClient = std::make_unique<API::ContextMenuClient>();
        return;
    }

    m_contextMenuClient = WTFMove(contextMenuClient);
}
#endif

void WebPageProxy::setInjectedBundleClient(const WKPageInjectedBundleClientBase* client)
{
    if (!client) {
        m_injectedBundleClient = nullptr;
        return;
    }

    m_injectedBundleClient = std::make_unique<WebPageInjectedBundleClient>();
    m_injectedBundleClient->initialize(client);
}

void WebPageProxy::handleMessage(IPC::Connection& connection, const String& messageName, const WebKit::UserData& messageBody)
{
    ASSERT(m_process->connection() == &connection);

    if (!m_injectedBundleClient)
        return;

    m_injectedBundleClient->didReceiveMessageFromInjectedBundle(this, messageName, m_process->transformHandlesToObjects(messageBody.object()).get());
}

void WebPageProxy::handleSynchronousMessage(IPC::Connection& connection, const String& messageName, const UserData& messageBody, UserData& returnUserData)
{
    ASSERT(m_process->connection() == &connection);

    if (!m_injectedBundleClient)
        return;

    RefPtr<API::Object> returnData;
    m_injectedBundleClient->didReceiveSynchronousMessageFromInjectedBundle(this, messageName, m_process->transformHandlesToObjects(messageBody.object()).get(), returnData);
    returnUserData = UserData(m_process->transformObjectsToHandles(returnData.get()));
}

void WebPageProxy::reattachToWebProcess()
{
    ASSERT(!m_isClosed);
    ASSERT(!isValid());
    ASSERT(m_process->state() == WebProcessProxy::State::Terminated);

    m_isValid = true;
    m_process->removeWebPage(*this, m_pageID);
    m_process->removeMessageReceiver(Messages::WebPageProxy::messageReceiverName(), m_pageID);

    m_process = m_process->processPool().createNewWebProcessRespectingProcessCountLimit(m_websiteDataStore.get());

    ASSERT(m_process->state() != ChildProcessProxy::State::Terminated);
    if (m_process->state() == ChildProcessProxy::State::Running)
        processDidFinishLaunching();
    m_process->addExistingWebPage(*this, m_pageID);
    m_process->addMessageReceiver(Messages::WebPageProxy::messageReceiverName(), m_pageID, *this);

    updateActivityState();
    updateThrottleState();

    m_inspector = WebInspectorProxy::create(this);
#if ENABLE(FULLSCREEN_API)
    m_fullScreenManager = WebFullScreenManagerProxy::create(*this, m_pageClient.fullScreenManagerProxyClient());
#endif
#if PLATFORM(IOS) && HAVE(AVKIT) || (PLATFORM(MAC) && ENABLE(VIDEO_PRESENTATION_MODE))
    m_playbackSessionManager = PlaybackSessionManagerProxy::create(*this);
    m_videoFullscreenManager = VideoFullscreenManagerProxy::create(*this, *m_playbackSessionManager);
#endif

#if ENABLE(APPLE_PAY)
    m_paymentCoordinator = std::make_unique<WebPaymentCoordinatorProxy>(*this);
#endif

    initializeWebPage();

    m_pageClient.didRelaunchProcess();
    m_drawingArea->waitForBackingStoreUpdateOnNextPaint();
}

RefPtr<API::Navigation> WebPageProxy::reattachToWebProcessForReload()
{
    if (m_isClosed)
        return nullptr;
    
    ASSERT(!isValid());
    reattachToWebProcess();

    if (!m_backForwardList->currentItem())
        return nullptr;

    auto navigation = m_navigationState->createReloadNavigation();

    // We allow stale content when reloading a WebProcess that's been killed or crashed.
    m_process->send(Messages::WebPage::GoToBackForwardItem(navigation->navigationID(), m_backForwardList->currentItem()->itemID()), m_pageID);
    m_process->responsivenessTimer().start();

    return WTFMove(navigation);
}

RefPtr<API::Navigation> WebPageProxy::reattachToWebProcessWithItem(WebBackForwardListItem* item)
{
    if (m_isClosed)
        return nullptr;

    ASSERT(!isValid());
    reattachToWebProcess();

    if (!item)
        return nullptr;

    if (item != m_backForwardList->currentItem())
        m_backForwardList->goToItem(item);

    auto navigation = m_navigationState->createBackForwardNavigation();

    m_process->send(Messages::WebPage::GoToBackForwardItem(navigation->navigationID(), item->itemID()), m_pageID);
    m_process->responsivenessTimer().start();

    return WTFMove(navigation);
}

void WebPageProxy::initializeWebPage()
{
    ASSERT(isValid());

    BackForwardListItemVector items = m_backForwardList->entries();
    for (size_t i = 0; i < items.size(); ++i)
        m_process->registerNewWebBackForwardListItem(items[i].get());

    m_drawingArea = m_pageClient.createDrawingAreaProxy();
    ASSERT(m_drawingArea);

#if ENABLE(ASYNC_SCROLLING)
    if (m_drawingArea->type() == DrawingAreaTypeRemoteLayerTree) {
        m_scrollingCoordinatorProxy = std::make_unique<RemoteScrollingCoordinatorProxy>(*this);
#if PLATFORM(IOS)
        // On iOS, main frame scrolls are sent in terms of visible rect updates.
        m_scrollingCoordinatorProxy->setPropagatesMainFrameScrolls(false);
#endif
    }
#endif

    process().send(Messages::WebProcess::CreateWebPage(m_pageID, creationParameters()), 0);

    m_needsToFinishInitializingWebPageAfterProcessLaunch = true;
    finishInitializingWebPageAfterProcessLaunch();
}

void WebPageProxy::finishInitializingWebPageAfterProcessLaunch()
{
    if (!m_needsToFinishInitializingWebPageAfterProcessLaunch)
        return;
    if (m_process->state() != WebProcessProxy::State::Running)
        return;

    m_needsToFinishInitializingWebPageAfterProcessLaunch = false;
    m_process->addVisitedLinkStore(m_visitedLinkStore);
}

void WebPageProxy::close()
{
    if (m_isClosed)
        return;

    m_isClosed = true;

    if (m_activePopupMenu)
        m_activePopupMenu->cancelTracking();

    if (m_controlledByAutomation) {
        if (auto* automationSession = process().processPool().automationSession())
            automationSession->willClosePage(*this);
    }

#if ENABLE(CONTEXT_MENUS)
    m_activeContextMenu = nullptr;
#endif

    m_backForwardList->pageClosed();
    m_pageClient.pageClosed();

    m_process->disconnectFramesFromPage(this);

    resetState(ResetStateReason::PageInvalidated);

    m_loaderClient = std::make_unique<API::LoaderClient>();
    m_navigationClient = nullptr;
    m_policyClient = std::make_unique<API::PolicyClient>();
    m_iconLoadingClient = std::make_unique<API::IconLoadingClient>();
    m_formClient = std::make_unique<API::FormClient>();
    m_uiClient = std::make_unique<API::UIClient>();
    m_findClient = std::make_unique<API::FindClient>();
    m_findMatchesClient = std::make_unique<API::FindMatchesClient>();
    m_diagnosticLoggingClient = nullptr;
#if ENABLE(CONTEXT_MENUS)
    m_contextMenuClient = std::make_unique<API::ContextMenuClient>();
#endif
#if ENABLE(FULLSCREEN_API)
    m_fullscreenClient = std::make_unique<API::FullscreenClient>();
#endif

    m_webProcessLifetimeTracker.pageWasInvalidated();

    m_process->send(Messages::WebPage::Close(), m_pageID);
    m_process->removeWebPage(*this, m_pageID);
    m_process->removeMessageReceiver(Messages::WebPageProxy::messageReceiverName(), m_pageID);
    m_process->processPool().supplement<WebNotificationManagerProxy>()->clearNotifications(this);

    // Null out related WebPageProxy to avoid leaks.
    m_configuration->setRelatedPage(nullptr);

#if PLATFORM(IOS)
    // Make sure we don't hold a process assertion after getting closed.
    m_activityToken = nullptr;
#endif

    stopAllURLSchemeTasks();
}

bool WebPageProxy::tryClose()
{
    if (!isValid())
        return true;

    // Close without delay if the process allows it. Our goal is to terminate
    // the process, so we check a per-process status bit.
    if (m_process->isSuddenTerminationEnabled())
        return true;

    m_process->send(Messages::WebPage::TryClose(), m_pageID);
    m_process->responsivenessTimer().start();
    return false;
}

bool WebPageProxy::maybeInitializeSandboxExtensionHandle(const URL& url, SandboxExtension::Handle& sandboxExtensionHandle)
{
    if (!url.isLocalFile())
        return false;

    if (m_process->hasAssumedReadAccessToURL(url))
        return false;

    // Inspector resources are in a directory with assumed access.
    ASSERT_WITH_SECURITY_IMPLICATION(!WebKit::isInspectorPage(*this));

    SandboxExtension::createHandle("/", SandboxExtension::Type::ReadOnly, sandboxExtensionHandle);
    return true;
}

#if !PLATFORM(COCOA)
void WebPageProxy::addPlatformLoadParameters(LoadParameters&)
{
}
#endif

RefPtr<API::Navigation> WebPageProxy::loadRequest(ResourceRequest&& request, ShouldOpenExternalURLsPolicy shouldOpenExternalURLsPolicy, API::Object* userData)
{
    if (m_isClosed)
        return nullptr;

    auto navigation = m_navigationState->createLoadRequestNavigation(ResourceRequest(request));

    auto transaction = m_pageLoadState.transaction();

    auto url = request.url();
    m_pageLoadState.setPendingAPIRequestURL(transaction, url);

    if (!isValid())
        reattachToWebProcess();

    LoadParameters loadParameters;
    loadParameters.navigationID = navigation->navigationID();
    loadParameters.request = WTFMove(request);
    loadParameters.shouldOpenExternalURLsPolicy = (uint64_t)shouldOpenExternalURLsPolicy;
    loadParameters.userData = UserData(process().transformObjectsToHandles(userData).get());
    bool createdExtension = maybeInitializeSandboxExtensionHandle(url, loadParameters.sandboxExtensionHandle);
    if (createdExtension)
        m_process->willAcquireUniversalFileReadSandboxExtension();
    addPlatformLoadParameters(loadParameters);

    m_process->send(Messages::WebPage::LoadRequest(loadParameters), m_pageID);
    m_process->responsivenessTimer().start();

    return WTFMove(navigation);
}

RefPtr<API::Navigation> WebPageProxy::loadFile(const String& fileURLString, const String& resourceDirectoryURLString, API::Object* userData)
{
    if (m_isClosed)
        return nullptr;

    if (!isValid())
        reattachToWebProcess();

    URL fileURL = URL(URL(), fileURLString);
    if (!fileURL.isLocalFile())
        return nullptr;

    URL resourceDirectoryURL;
    if (resourceDirectoryURLString.isNull())
        resourceDirectoryURL = URL(ParsedURLString, ASCIILiteral("file:///"));
    else {
        resourceDirectoryURL = URL(URL(), resourceDirectoryURLString);
        if (!resourceDirectoryURL.isLocalFile())
            return nullptr;
    }

    auto navigation = m_navigationState->createLoadRequestNavigation(ResourceRequest(fileURL));

    auto transaction = m_pageLoadState.transaction();

    m_pageLoadState.setPendingAPIRequestURL(transaction, fileURLString);

    String resourceDirectoryPath = resourceDirectoryURL.fileSystemPath();

    LoadParameters loadParameters;
    loadParameters.navigationID = navigation->navigationID();
    loadParameters.request = fileURL;
    loadParameters.shouldOpenExternalURLsPolicy = (uint64_t)ShouldOpenExternalURLsPolicy::ShouldNotAllow;
    loadParameters.userData = UserData(process().transformObjectsToHandles(userData).get());
    SandboxExtension::createHandle(resourceDirectoryPath, SandboxExtension::Type::ReadOnly, loadParameters.sandboxExtensionHandle);
    addPlatformLoadParameters(loadParameters);

    m_process->assumeReadAccessToBaseURL(resourceDirectoryURL);
    m_process->send(Messages::WebPage::LoadRequest(loadParameters), m_pageID);
    m_process->responsivenessTimer().start();

    return WTFMove(navigation);
}

RefPtr<API::Navigation> WebPageProxy::loadData(API::Data* data, const String& MIMEType, const String& encoding, const String& baseURL, API::Object* userData)
{
    if (m_isClosed)
        return nullptr;

    auto navigation = m_navigationState->createLoadDataNavigation();

    auto transaction = m_pageLoadState.transaction();

    m_pageLoadState.setPendingAPIRequestURL(transaction, !baseURL.isEmpty() ? baseURL : blankURL().string());

    if (!isValid())
        reattachToWebProcess();

    LoadParameters loadParameters;
    loadParameters.navigationID = navigation->navigationID();
    loadParameters.data = data->dataReference();
    loadParameters.MIMEType = MIMEType;
    loadParameters.encodingName = encoding;
    loadParameters.baseURLString = baseURL;
    loadParameters.userData = UserData(process().transformObjectsToHandles(userData).get());
    addPlatformLoadParameters(loadParameters);

    m_process->assumeReadAccessToBaseURL(baseURL);
    m_process->send(Messages::WebPage::LoadData(loadParameters), m_pageID);
    m_process->responsivenessTimer().start();

    return WTFMove(navigation);
}

// FIXME: Get rid of loadHTMLString and just use loadData instead.
RefPtr<API::Navigation> WebPageProxy::loadHTMLString(const String& htmlString, const String& baseURL, API::Object* userData)
{
    if (m_isClosed)
        return nullptr;

    auto navigation = m_navigationState->createLoadDataNavigation();

    auto transaction = m_pageLoadState.transaction();

    m_pageLoadState.setPendingAPIRequestURL(transaction, !baseURL.isEmpty() ? baseURL : blankURL().string());

    if (!isValid())
        reattachToWebProcess();

    LoadParameters loadParameters;
    loadParameters.navigationID = navigation->navigationID();
    loadParameters.string = htmlString;
    loadParameters.MIMEType = ASCIILiteral("text/html");
    loadParameters.baseURLString = baseURL;
    loadParameters.userData = UserData(process().transformObjectsToHandles(userData).get());
    addPlatformLoadParameters(loadParameters);

    m_process->assumeReadAccessToBaseURL(baseURL);
    m_process->send(Messages::WebPage::LoadString(loadParameters), m_pageID);
    m_process->responsivenessTimer().start();

    return WTFMove(navigation);
}

void WebPageProxy::loadAlternateHTMLString(const String& htmlString, const WebCore::URL& baseURL, const WebCore::URL& unreachableURL, API::Object* userData)
{
    // When the UIProcess is in the process of handling a failing provisional load, do not attempt to
    // start a second alternative HTML load as this will prevent the page load state from being
    // handled properly.
    if (m_isClosed || m_isLoadingAlternateHTMLStringForFailingProvisionalLoad)
        return;

    if (!m_failingProvisionalLoadURL.isEmpty())
        m_isLoadingAlternateHTMLStringForFailingProvisionalLoad = true;

    if (!isValid())
        reattachToWebProcess();

    auto transaction = m_pageLoadState.transaction();

    m_pageLoadState.setPendingAPIRequestURL(transaction, unreachableURL);
    m_pageLoadState.setUnreachableURL(transaction, unreachableURL);

    if (m_mainFrame)
        m_mainFrame->setUnreachableURL(unreachableURL);

    LoadParameters loadParameters;
    loadParameters.navigationID = 0;
    loadParameters.string = htmlString;
    loadParameters.baseURLString = baseURL;
    loadParameters.unreachableURLString = unreachableURL;
    loadParameters.provisionalLoadErrorURLString = m_failingProvisionalLoadURL;
    loadParameters.userData = UserData(process().transformObjectsToHandles(userData).get());
    addPlatformLoadParameters(loadParameters);

    m_process->assumeReadAccessToBaseURL(baseURL);
    m_process->assumeReadAccessToBaseURL(unreachableURL);
    m_process->send(Messages::WebPage::LoadAlternateHTMLString(loadParameters), m_pageID);
    m_process->responsivenessTimer().start();
}

void WebPageProxy::loadPlainTextString(const String& string, API::Object* userData)
{
    if (m_isClosed)
        return;

    if (!isValid())
        reattachToWebProcess();

    auto transaction = m_pageLoadState.transaction();
    m_pageLoadState.setPendingAPIRequestURL(transaction, blankURL().string());

    LoadParameters loadParameters;
    loadParameters.navigationID = 0;
    loadParameters.string = string;
    loadParameters.MIMEType = ASCIILiteral("text/plain");
    loadParameters.userData = UserData(process().transformObjectsToHandles(userData).get());
    addPlatformLoadParameters(loadParameters);

    m_process->send(Messages::WebPage::LoadString(loadParameters), m_pageID);
    m_process->responsivenessTimer().start();
}

void WebPageProxy::loadWebArchiveData(API::Data* webArchiveData, API::Object* userData)
{
    if (m_isClosed)
        return;

    if (!isValid())
        reattachToWebProcess();

    auto transaction = m_pageLoadState.transaction();
    m_pageLoadState.setPendingAPIRequestURL(transaction, blankURL().string());

    LoadParameters loadParameters;
    loadParameters.navigationID = 0;
    loadParameters.data = webArchiveData->dataReference();
    loadParameters.MIMEType = ASCIILiteral("application/x-webarchive");
    loadParameters.encodingName = ASCIILiteral("utf-16");
    loadParameters.userData = UserData(process().transformObjectsToHandles(userData).get());
    addPlatformLoadParameters(loadParameters);

    m_process->send(Messages::WebPage::LoadData(loadParameters), m_pageID);
    m_process->responsivenessTimer().start();
}

void WebPageProxy::navigateToPDFLinkWithSimulatedClick(const String& url, IntPoint documentPoint, IntPoint screenPoint)
{
    if (m_isClosed)
        return;

    if (WebCore::protocolIsJavaScript(url))
        return;

    if (!isValid())
        reattachToWebProcess();

    m_process->send(Messages::WebPage::NavigateToPDFLinkWithSimulatedClick(url, documentPoint, screenPoint), m_pageID);
    m_process->responsivenessTimer().start();
}

void WebPageProxy::stopLoading()
{
    if (!isValid())
        return;

    m_process->send(Messages::WebPage::StopLoading(), m_pageID);
    m_process->responsivenessTimer().start();
}

RefPtr<API::Navigation> WebPageProxy::reload(OptionSet<WebCore::ReloadOption> options)
{
    SandboxExtension::Handle sandboxExtensionHandle;

    String url = m_pageLoadState.activeURL();
    if (url.isEmpty() && m_backForwardList->currentItem())
        url = m_backForwardList->currentItem()->url();

    if (!url.isEmpty()) {
        auto transaction = m_pageLoadState.transaction();
        m_pageLoadState.setPendingAPIRequestURL(transaction, url);

        // We may not have an extension yet if back/forward list was reinstated after a WebProcess crash or a browser relaunch
        bool createdExtension = maybeInitializeSandboxExtensionHandle(URL(URL(), url), sandboxExtensionHandle);
        if (createdExtension)
            m_process->willAcquireUniversalFileReadSandboxExtension();
    }

    if (!isValid())
        return reattachToWebProcessForReload();
    
    auto navigation = m_navigationState->createReloadNavigation();

    m_process->send(Messages::WebPage::Reload(navigation->navigationID(), options.toRaw(), sandboxExtensionHandle), m_pageID);
    m_process->responsivenessTimer().start();

    return WTFMove(navigation);
}

void WebPageProxy::recordAutomaticNavigationSnapshot()
{
    if (m_suppressAutomaticNavigationSnapshotting)
        return;

    if (WebBackForwardListItem* item = m_backForwardList->currentItem())
        recordNavigationSnapshot(*item);
}

void WebPageProxy::recordNavigationSnapshot(WebBackForwardListItem& item)
{
    if (!m_shouldRecordNavigationSnapshots)
        return;

#if PLATFORM(COCOA)
    ViewSnapshotStore::singleton().recordSnapshot(*this, item);
#else
    UNUSED_PARAM(item);
#endif
}

RefPtr<API::Navigation> WebPageProxy::goForward()
{
    WebBackForwardListItem* forwardItem = m_backForwardList->forwardItem();
    if (!forwardItem)
        return nullptr;

    auto transaction = m_pageLoadState.transaction();

    m_pageLoadState.setPendingAPIRequestURL(transaction, forwardItem->url());

    if (!isValid())
        return reattachToWebProcessWithItem(forwardItem);

    RefPtr<API::Navigation> navigation;
    if (!m_backForwardList->currentItem()->itemIsInSameDocument(*forwardItem))
        navigation = m_navigationState->createBackForwardNavigation();

    m_process->send(Messages::WebPage::GoForward(navigation ? navigation->navigationID() : 0, forwardItem->itemID()), m_pageID);
    m_process->responsivenessTimer().start();

    return navigation;
}

RefPtr<API::Navigation> WebPageProxy::goBack()
{
    WebBackForwardListItem* backItem = m_backForwardList->backItem();
    if (!backItem)
        return nullptr;

    auto transaction = m_pageLoadState.transaction();

    m_pageLoadState.setPendingAPIRequestURL(transaction, backItem->url());

    if (!isValid())
        return reattachToWebProcessWithItem(backItem);

    RefPtr<API::Navigation> navigation;
    if (!m_backForwardList->currentItem()->itemIsInSameDocument(*backItem))
        navigation = m_navigationState->createBackForwardNavigation();

    m_process->send(Messages::WebPage::GoBack(navigation ? navigation->navigationID() : 0, backItem->itemID()), m_pageID);
    m_process->responsivenessTimer().start();

    return navigation;
}

RefPtr<API::Navigation> WebPageProxy::goToBackForwardItem(WebBackForwardListItem* item)
{
    if (!isValid())
        return reattachToWebProcessWithItem(item);

    auto transaction = m_pageLoadState.transaction();

    m_pageLoadState.setPendingAPIRequestURL(transaction, item->url());

    RefPtr<API::Navigation> navigation;
    if (!m_backForwardList->currentItem()->itemIsInSameDocument(*item))
        navigation = m_navigationState->createBackForwardNavigation();

    m_process->send(Messages::WebPage::GoToBackForwardItem(navigation ? navigation->navigationID() : 0, item->itemID()), m_pageID);
    m_process->responsivenessTimer().start();

    return navigation;
}

void WebPageProxy::tryRestoreScrollPosition()
{
    if (!isValid())
        return;

    m_process->send(Messages::WebPage::TryRestoreScrollPosition(), m_pageID);
}

void WebPageProxy::didChangeBackForwardList(WebBackForwardListItem* added, Vector<RefPtr<WebBackForwardListItem>> removed)
{
    PageClientProtector protector(m_pageClient);

    m_loaderClient->didChangeBackForwardList(*this, added, WTFMove(removed));

    auto transaction = m_pageLoadState.transaction();

    m_pageLoadState.setCanGoBack(transaction, m_backForwardList->backItem());
    m_pageLoadState.setCanGoForward(transaction, m_backForwardList->forwardItem());
}

void WebPageProxy::willGoToBackForwardListItem(uint64_t itemID, const UserData& userData)
{
    PageClientProtector protector(m_pageClient);

    if (WebBackForwardListItem* item = m_process->webBackForwardItem(itemID))
        m_loaderClient->willGoToBackForwardListItem(*this, item, m_process->transformHandlesToObjects(userData.object()).get());
}

bool WebPageProxy::shouldKeepCurrentBackForwardListItemInList(WebBackForwardListItem* item)
{
    PageClientProtector protector(m_pageClient);

    return m_loaderClient->shouldKeepCurrentBackForwardListItemInList(*this, item);
}

bool WebPageProxy::canShowMIMEType(const String& mimeType)
{
    if (MIMETypeRegistry::canShowMIMEType(mimeType))
        return true;

#if ENABLE(NETSCAPE_PLUGIN_API)
    String newMimeType = mimeType;
    PluginModuleInfo plugin = m_process->processPool().pluginInfoStore().findPlugin(newMimeType, URL());
    if (!plugin.path.isNull() && m_preferences->pluginsEnabled())
        return true;
#endif // ENABLE(NETSCAPE_PLUGIN_API)

#if PLATFORM(COCOA)
    // On Mac, we can show PDFs.
    if (MIMETypeRegistry::isPDFOrPostScriptMIMEType(mimeType) && !WebProcessPool::omitPDFSupport())
        return true;
#endif // PLATFORM(COCOA)

    return false;
}

void WebPageProxy::setControlledByAutomation(bool controlled)
{
    if (m_controlledByAutomation == controlled)
        return;

    m_controlledByAutomation = controlled;

    if (isValid())
        m_process->send(Messages::WebPage::SetControlledByAutomation(controlled), m_pageID);
}

#if ENABLE(REMOTE_INSPECTOR)
void WebPageProxy::setAllowsRemoteInspection(bool allow)
{
    if (m_allowsRemoteInspection == allow)
        return;

    m_allowsRemoteInspection = allow;

    if (isValid())
        m_process->send(Messages::WebPage::SetAllowsRemoteInspection(allow), m_pageID);
}

void WebPageProxy::setRemoteInspectionNameOverride(const String& name)
{
    if (m_remoteInspectionNameOverride == name)
        return;

    m_remoteInspectionNameOverride = name;

    if (isValid())
        m_process->send(Messages::WebPage::SetRemoteInspectionNameOverride(m_remoteInspectionNameOverride), m_pageID);
}

#endif

void WebPageProxy::setDrawsBackground(bool drawsBackground)
{
    if (m_drawsBackground == drawsBackground)
        return;

    m_drawsBackground = drawsBackground;

    if (isValid())
        m_process->send(Messages::WebPage::SetDrawsBackground(drawsBackground), m_pageID);
}

void WebPageProxy::setTopContentInset(float contentInset)
{
    if (m_topContentInset == contentInset)
        return;

    m_topContentInset = contentInset;

    if (!isValid())
        return;
#if PLATFORM(COCOA)
    MachSendRight fence = m_drawingArea->createFence();

    auto fenceAttachment = IPC::Attachment(fence.leakSendRight(), MACH_MSG_TYPE_MOVE_SEND);
    m_process->send(Messages::WebPage::SetTopContentInsetFenced(contentInset, fenceAttachment), m_pageID);
#else
    m_process->send(Messages::WebPage::SetTopContentInset(contentInset), m_pageID);
#endif
}

void WebPageProxy::setUnderlayColor(const Color& color)
{
    if (m_underlayColor == color)
        return;

    m_underlayColor = color;

    if (isValid())
        m_process->send(Messages::WebPage::SetUnderlayColor(color), m_pageID);
}

void WebPageProxy::viewWillStartLiveResize()
{
    if (!isValid())
        return;
#if ENABLE(INPUT_TYPE_COLOR_POPOVER) && ENABLE(INPUT_TYPE_COLOR)
    if (m_colorPicker)
        endColorPicker();
#endif
    m_process->send(Messages::WebPage::ViewWillStartLiveResize(), m_pageID);
}

void WebPageProxy::viewWillEndLiveResize()
{
    if (!isValid())
        return;
    m_process->send(Messages::WebPage::ViewWillEndLiveResize(), m_pageID);
}

void WebPageProxy::setViewNeedsDisplay(const Region& region)
{
    m_pageClient.setViewNeedsDisplay(region);
}

void WebPageProxy::requestScroll(const FloatPoint& scrollPosition, const IntPoint& scrollOrigin, bool isProgrammaticScroll)
{
    m_pageClient.requestScroll(scrollPosition, scrollOrigin, isProgrammaticScroll);
}

WebCore::FloatPoint WebPageProxy::viewScrollPosition() const
{
    return m_pageClient.viewScrollPosition();
}

void WebPageProxy::setSuppressVisibilityUpdates(bool flag)
{
    if (m_suppressVisibilityUpdates == flag)
        return;
    m_suppressVisibilityUpdates = flag;

    if (!m_suppressVisibilityUpdates) {
#if PLATFORM(COCOA)
        m_activityStateChangeDispatcher->schedule();
#else
        dispatchActivityStateChange();
#endif
    }
}

void WebPageProxy::updateActivityState(ActivityState::Flags flagsToUpdate)
{
    m_activityState &= ~flagsToUpdate;
    if (flagsToUpdate & ActivityState::IsFocused && m_pageClient.isViewFocused())
        m_activityState |= ActivityState::IsFocused;
    if (flagsToUpdate & ActivityState::WindowIsActive && m_pageClient.isViewWindowActive())
        m_activityState |= ActivityState::WindowIsActive;
    if (flagsToUpdate & ActivityState::IsVisible && m_pageClient.isViewVisible())
        m_activityState |= ActivityState::IsVisible;
    if (flagsToUpdate & ActivityState::IsVisibleOrOccluded && m_pageClient.isViewVisibleOrOccluded())
        m_activityState |= ActivityState::IsVisibleOrOccluded;
    if (flagsToUpdate & ActivityState::IsInWindow && m_pageClient.isViewInWindow())
        m_activityState |= ActivityState::IsInWindow;
    if (flagsToUpdate & ActivityState::IsVisuallyIdle && m_pageClient.isVisuallyIdle())
        m_activityState |= ActivityState::IsVisuallyIdle;
    if (flagsToUpdate & ActivityState::IsAudible && m_mediaState & MediaProducer::IsPlayingAudio && !(m_mutedState & MediaProducer::AudioIsMuted))
        m_activityState |= ActivityState::IsAudible;
    if (flagsToUpdate & ActivityState::IsLoading && m_pageLoadState.isLoading())
        m_activityState |= ActivityState::IsLoading;
    if (flagsToUpdate & ActivityState::IsCapturingMedia && m_mediaState & (MediaProducer::HasActiveAudioCaptureDevice | MediaProducer::HasActiveVideoCaptureDevice))
        m_activityState |= ActivityState::IsCapturingMedia;
}

void WebPageProxy::activityStateDidChange(ActivityState::Flags mayHaveChanged, bool wantsSynchronousReply, ActivityStateChangeDispatchMode dispatchMode)
{
    m_potentiallyChangedActivityStateFlags |= mayHaveChanged;
    m_activityStateChangeWantsSynchronousReply = m_activityStateChangeWantsSynchronousReply || wantsSynchronousReply;

    if (m_suppressVisibilityUpdates && dispatchMode != ActivityStateChangeDispatchMode::Immediate)
        return;

#if PLATFORM(COCOA)
    bool isNewlyInWindow = !isInWindow() && (mayHaveChanged & ActivityState::IsInWindow) && m_pageClient.isViewInWindow();
    if (dispatchMode == ActivityStateChangeDispatchMode::Immediate || isNewlyInWindow) {
        dispatchActivityStateChange();
        return;
    }
    m_activityStateChangeDispatcher->schedule();
#else
    UNUSED_PARAM(dispatchMode);
    dispatchActivityStateChange();
#endif
}

void WebPageProxy::viewDidLeaveWindow()
{
#if ENABLE(INPUT_TYPE_COLOR_POPOVER) && ENABLE(INPUT_TYPE_COLOR)
    // When leaving the current page, close the popover color well.
    if (m_colorPicker)
        endColorPicker();
#endif
#if PLATFORM(IOS) && HAVE(AVKIT) || (PLATFORM(MAC) && ENABLE(VIDEO_PRESENTATION_MODE))
    // When leaving the current page, close the video fullscreen.
    if (m_videoFullscreenManager)
        m_videoFullscreenManager->requestHideAndExitFullscreen();
#endif
}

void WebPageProxy::viewDidEnterWindow()
{
    LayerHostingMode layerHostingMode = m_pageClient.viewLayerHostingMode();
    if (m_layerHostingMode != layerHostingMode) {
        m_layerHostingMode = layerHostingMode;
        m_process->send(Messages::WebPage::SetLayerHostingMode(layerHostingMode), m_pageID);
    }
}

void WebPageProxy::dispatchActivityStateChange()
{
#if PLATFORM(COCOA)
    m_activityStateChangeDispatcher->invalidate();
#endif

    if (!isValid())
        return;

    // If the visibility state may have changed, then so may the visually idle & occluded agnostic state.
    if (m_potentiallyChangedActivityStateFlags & ActivityState::IsVisible)
        m_potentiallyChangedActivityStateFlags |= ActivityState::IsVisibleOrOccluded | ActivityState::IsVisuallyIdle;

    // Record the prior view state, update the flags that may have changed,
    // and check which flags have actually changed.
    ActivityState::Flags previousActivityState = m_activityState;
    updateActivityState(m_potentiallyChangedActivityStateFlags);
    ActivityState::Flags changed = m_activityState ^ previousActivityState;

    if ((m_potentiallyChangedActivityStateFlags & ActivityState::IsVisible) && isViewVisible())
        viewIsBecomingVisible();

    bool isNowInWindow = (changed & ActivityState::IsInWindow) && isInWindow();
    // We always want to wait for the Web process to reply if we've been in-window before and are coming back in-window.
    if (m_viewWasEverInWindow && isNowInWindow) {
        if (m_drawingArea->hasVisibleContent() && m_waitsForPaintAfterViewDidMoveToWindow && !m_shouldSkipWaitingForPaintAfterNextViewDidMoveToWindow)
            m_activityStateChangeWantsSynchronousReply = true;
        m_shouldSkipWaitingForPaintAfterNextViewDidMoveToWindow = false;
    }

    // Don't wait synchronously if the view state is not visible. (This matters in particular on iOS, where a hidden page may be suspended.)
    if (!(m_activityState & ActivityState::IsVisible))
        m_activityStateChangeWantsSynchronousReply = false;

    if (changed || m_activityStateChangeWantsSynchronousReply || !m_nextActivityStateChangeCallbacks.isEmpty())
        m_process->send(Messages::WebPage::SetActivityState(m_activityState, m_activityStateChangeWantsSynchronousReply, m_nextActivityStateChangeCallbacks), m_pageID);

    m_nextActivityStateChangeCallbacks.clear();

    // This must happen after the SetActivityState message is sent, to ensure the page visibility event can fire.
    updateThrottleState();

#if ENABLE(POINTER_LOCK)
    if (((changed & ActivityState::IsVisible) && !isViewVisible()) || ((changed & ActivityState::WindowIsActive) && !m_pageClient.isViewWindowActive())
        || ((changed & ActivityState::IsFocused) && !(m_activityState & ActivityState::IsFocused)))
        requestPointerUnlock();
#endif

    if (changed & ActivityState::IsVisible) {
        if (isViewVisible())
            m_visiblePageToken = m_process->visiblePageToken();
        else {
            m_visiblePageToken = nullptr;

            // If we've started the responsiveness timer as part of telling the web process to update the backing store
            // state, it might not send back a reply (since it won't paint anything if the web page is hidden) so we
            // stop the unresponsiveness timer here.
            m_process->responsivenessTimer().stop();
        }
    }

    if (changed & ActivityState::IsInWindow) {
        if (isInWindow())
            viewDidEnterWindow();
        else
            viewDidLeaveWindow();
    }

    updateBackingStoreDiscardableState();

    if (m_activityStateChangeWantsSynchronousReply)
        waitForDidUpdateActivityState();

    m_potentiallyChangedActivityStateFlags = ActivityState::NoFlags;
    m_activityStateChangeWantsSynchronousReply = false;
    m_viewWasEverInWindow |= isNowInWindow;
}

bool WebPageProxy::isAlwaysOnLoggingAllowed() const
{
    return sessionID().isAlwaysOnLoggingAllowed();
}

void WebPageProxy::updateThrottleState()
{
    bool processSuppressionEnabled = m_preferences->pageVisibilityBasedProcessSuppressionEnabled();

    // If process suppression is not enabled take a token on the process pool to disable suppression of support processes.
    if (!processSuppressionEnabled)
        m_preventProcessSuppressionCount = m_process->processPool().processSuppressionDisabledForPageCount();
    else if (!m_preventProcessSuppressionCount)
        m_preventProcessSuppressionCount = nullptr;

    if (m_activityState & ActivityState::IsVisuallyIdle)
        m_pageIsUserObservableCount = nullptr;
    else if (!m_pageIsUserObservableCount)
        m_pageIsUserObservableCount = m_process->processPool().userObservablePageCount();

#if PLATFORM(IOS)
    bool isCapturingMedia = m_activityState & ActivityState::IsCapturingMedia;
    bool isAudible = m_activityState & ActivityState::IsAudible;
    if (!isViewVisible() && !m_alwaysRunsAtForegroundPriority && !isCapturingMedia && !isAudible) {
        if (m_activityToken) {
            RELEASE_LOG_IF_ALLOWED(ProcessSuspension, "%p - UIProcess is releasing a foreground assertion because the view is no longer visible", this);
            m_activityToken = nullptr;
        }
    } else if (!m_activityToken) {
        if (isViewVisible())
            RELEASE_LOG_IF_ALLOWED(ProcessSuspension, "%p - UIProcess is taking a foreground assertion because the view is visible", this);
        else if (isAudible)
            RELEASE_LOG_IF_ALLOWED(ProcessSuspension, "%p - UIProcess is taking a foreground assertion because we are playing audio", this);
        else if (isCapturingMedia)
            RELEASE_LOG_IF_ALLOWED(ProcessSuspension, "%p - UIProcess is taking a foreground assertion because media capture is active", this);
        else
            RELEASE_LOG_IF_ALLOWED(ProcessSuspension, "%p - UIProcess is taking a foreground assertion even though the view is not visible because m_alwaysRunsAtForegroundPriority is true", this);
        m_activityToken = m_process->throttler().foregroundActivityToken();
    }
#endif
}

void WebPageProxy::updateHiddenPageThrottlingAutoIncreases()
{
    if (!m_preferences->hiddenPageDOMTimerThrottlingAutoIncreases())
        m_hiddenPageDOMTimerThrottlingAutoIncreasesCount = nullptr;
    else if (!m_hiddenPageDOMTimerThrottlingAutoIncreasesCount)
        m_hiddenPageDOMTimerThrottlingAutoIncreasesCount = m_process->processPool().hiddenPageThrottlingAutoIncreasesCount();
}

void WebPageProxy::layerHostingModeDidChange()
{
    if (!isValid())
        return;

    LayerHostingMode layerHostingMode = m_pageClient.viewLayerHostingMode();
    if (m_layerHostingMode == layerHostingMode)
        return;

    m_layerHostingMode = layerHostingMode;
    m_process->send(Messages::WebPage::SetLayerHostingMode(layerHostingMode), m_pageID);
}

void WebPageProxy::waitForDidUpdateActivityState()
{
    if (!isValid())
        return;

    if (m_process->state() != WebProcessProxy::State::Running)
        return;

    // If we have previously timed out with no response from the WebProcess, don't block the UIProcess again until it starts responding.
    if (m_waitingForDidUpdateActivityState)
        return;

#if PLATFORM(IOS)
    // Hail Mary check. Should not be possible (dispatchActivityStateChange should force async if not visible,
    // and if visible we should be holding an assertion) - but we should never block on a suspended process.
    if (!m_activityToken) {
        ASSERT_NOT_REACHED();
        return;
    }
#endif

    m_waitingForDidUpdateActivityState = true;

    m_drawingArea->waitForDidUpdateActivityState();
}

IntSize WebPageProxy::viewSize() const
{
    return m_pageClient.viewSize();
}

void WebPageProxy::setInitialFocus(bool forward, bool isKeyboardEventValid, const WebKeyboardEvent& keyboardEvent, WTF::Function<void (CallbackBase::Error)>&& callbackFunction)
{
    if (!isValid()) {
        callbackFunction(CallbackBase::Error::OwnerWasInvalidated);
        return;
    }

    auto callbackID = m_callbacks.put(WTFMove(callbackFunction), m_process->throttler().backgroundActivityToken());
    m_process->send(Messages::WebPage::SetInitialFocus(forward, isKeyboardEventValid, keyboardEvent, callbackID), m_pageID);
}

void WebPageProxy::clearSelection()
{
    if (!isValid())
        return;
    m_process->send(Messages::WebPage::ClearSelection(), m_pageID);
}

void WebPageProxy::restoreSelectionInFocusedEditableElement()
{
    if (!isValid())
        return;
    m_process->send(Messages::WebPage::RestoreSelectionInFocusedEditableElement(), m_pageID);
}

void WebPageProxy::validateCommand(const String& commandName, WTF::Function<void (const String&, bool, int32_t, CallbackBase::Error)>&& callbackFunction)
{
    if (!isValid()) {
        callbackFunction(String(), false, 0, CallbackBase::Error::Unknown);
        return;
    }

    auto callbackID = m_callbacks.put(WTFMove(callbackFunction), m_process->throttler().backgroundActivityToken());
    m_process->send(Messages::WebPage::ValidateCommand(commandName, callbackID), m_pageID);
}

void WebPageProxy::setMaintainsInactiveSelection(bool newValue)
{
    m_maintainsInactiveSelection = newValue;
}

void WebPageProxy::executeEditCommand(const String& commandName, const String& argument, WTF::Function<void(CallbackBase::Error)>&& callbackFunction)
{
    if (!isValid()) {
        callbackFunction(CallbackBase::Error::Unknown);
        return;
    }

    auto callbackID = m_callbacks.put(WTFMove(callbackFunction), m_process->throttler().backgroundActivityToken());
    m_process->send(Messages::WebPage::ExecuteEditCommandWithCallback(commandName, argument, callbackID), m_pageID);
}
    
void WebPageProxy::executeEditCommand(const String& commandName, const String& argument)
{
    static NeverDestroyed<String> ignoreSpellingCommandName(MAKE_STATIC_STRING_IMPL("ignoreSpelling"));

    if (!isValid())
        return;

    if (commandName == ignoreSpellingCommandName)
        ++m_pendingLearnOrIgnoreWordMessageCount;

    m_process->send(Messages::WebPage::ExecuteEditCommand(commandName, argument), m_pageID);
}

void WebPageProxy::setEditable(bool editable)
{
    if (editable == m_isEditable)
        return;
    if (!isValid())
        return;

    m_isEditable = editable;
    m_process->send(Messages::WebPage::SetEditable(editable), m_pageID);
}
    
void WebPageProxy::setMediaStreamCaptureMuted(bool muted)
{
    if (muted)
        setMuted(m_mutedState | WebCore::MediaProducer::CaptureDevicesAreMuted);
    else
        setMuted(m_mutedState & ~WebCore::MediaProducer::CaptureDevicesAreMuted);
}

void WebPageProxy::activateMediaStreamCaptureInPage()
{
#if ENABLE(MEDIA_STREAM)
    UserMediaProcessManager::singleton().muteCaptureMediaStreamsExceptIn(*this);
#endif
    setMuted(m_mutedState & ~WebCore::MediaProducer::CaptureDevicesAreMuted);
}

#if !PLATFORM(IOS)
void WebPageProxy::didCommitLayerTree(const RemoteLayerTreeTransaction&)
{
}

void WebPageProxy::layerTreeCommitComplete()
{
}
#endif

#if ENABLE(DRAG_SUPPORT)
void WebPageProxy::dragEntered(DragData& dragData, const String& dragStorageName)
{
    SandboxExtension::Handle sandboxExtensionHandle;
    SandboxExtension::HandleArray sandboxExtensionHandleEmptyArray;
    performDragControllerAction(DragControllerAction::Entered, dragData, dragStorageName, sandboxExtensionHandle, sandboxExtensionHandleEmptyArray);
}

void WebPageProxy::dragUpdated(DragData& dragData, const String& dragStorageName)
{
    SandboxExtension::Handle sandboxExtensionHandle;
    SandboxExtension::HandleArray sandboxExtensionHandleEmptyArray;
    performDragControllerAction(DragControllerAction::Updated, dragData, dragStorageName, sandboxExtensionHandle, sandboxExtensionHandleEmptyArray);
}

void WebPageProxy::dragExited(DragData& dragData, const String& dragStorageName)
{
    SandboxExtension::Handle sandboxExtensionHandle;
    SandboxExtension::HandleArray sandboxExtensionHandleEmptyArray;
    performDragControllerAction(DragControllerAction::Exited, dragData, dragStorageName, sandboxExtensionHandle, sandboxExtensionHandleEmptyArray);
}

void WebPageProxy::performDragOperation(DragData& dragData, const String& dragStorageName, const SandboxExtension::Handle& sandboxExtensionHandle, const SandboxExtension::HandleArray& sandboxExtensionsForUpload)
{
    performDragControllerAction(DragControllerAction::PerformDragOperation, dragData, dragStorageName, sandboxExtensionHandle, sandboxExtensionsForUpload);
}

void WebPageProxy::performDragControllerAction(DragControllerAction action, DragData& dragData, const String& dragStorageName, const SandboxExtension::Handle& sandboxExtensionHandle, const SandboxExtension::HandleArray& sandboxExtensionsForUpload)
{
    if (!isValid())
        return;
#if PLATFORM(GTK)
    UNUSED_PARAM(dragStorageName);
    UNUSED_PARAM(sandboxExtensionHandle);
    UNUSED_PARAM(sandboxExtensionsForUpload);

    String url = dragData.asURL();
    if (!url.isEmpty())
        m_process->assumeReadAccessToBaseURL(url);

    ASSERT(dragData.platformData());
    WebSelectionData selection(*dragData.platformData());
    m_process->send(Messages::WebPage::PerformDragControllerAction(action, dragData.clientPosition(), dragData.globalPosition(), dragData.draggingSourceOperationMask(), selection, dragData.flags()), m_pageID);
#else
    m_process->send(Messages::WebPage::PerformDragControllerAction(action, dragData, sandboxExtensionHandle, sandboxExtensionsForUpload), m_pageID);
#endif
}

void WebPageProxy::didPerformDragControllerAction(uint64_t dragOperation, bool mouseIsOverFileInput, unsigned numberOfItemsToBeAccepted, const IntRect& insertionRect)
{
    MESSAGE_CHECK(dragOperation <= DragOperationDelete);

    m_currentDragOperation = static_cast<DragOperation>(dragOperation);
    m_currentDragIsOverFileInput = mouseIsOverFileInput;
    m_currentDragNumberOfFilesToBeAccepted = numberOfItemsToBeAccepted;
    setDragCaretRect(insertionRect);
}

#if PLATFORM(GTK)
void WebPageProxy::startDrag(WebSelectionData&& selection, uint64_t dragOperation, const ShareableBitmap::Handle& dragImageHandle)
{
    RefPtr<ShareableBitmap> dragImage = !dragImageHandle.isNull() ? ShareableBitmap::create(dragImageHandle) : nullptr;
    m_pageClient.startDrag(WTFMove(selection.selectionData), static_cast<WebCore::DragOperation>(dragOperation), WTFMove(dragImage));

    didStartDrag();
}
#endif

void WebPageProxy::dragEnded(const IntPoint& clientPosition, const IntPoint& globalPosition, uint64_t operation)
{
    if (!isValid())
        return;
    m_process->send(Messages::WebPage::DragEnded(clientPosition, globalPosition, operation), m_pageID);
    setDragCaretRect({ });
}

void WebPageProxy::didStartDrag()
{
    if (isValid())
        m_process->send(Messages::WebPage::DidStartDrag(), m_pageID);
}
    
void WebPageProxy::dragCancelled()
{
    if (isValid())
        m_process->send(Messages::WebPage::DragCancelled(), m_pageID);
}

void WebPageProxy::didEndDragging()
{
    resetCurrentDragInformation();
}

void WebPageProxy::resetCurrentDragInformation()
{
    m_currentDragOperation = WebCore::DragOperationNone;
    m_currentDragIsOverFileInput = false;
    m_currentDragNumberOfFilesToBeAccepted = 0;
    setDragCaretRect({ });
}

#if !ENABLE(DATA_INTERACTION)

void WebPageProxy::setDragCaretRect(const IntRect& dragCaretRect)
{
    m_currentDragCaretRect = dragCaretRect;
}

#endif

#endif // ENABLE(DRAG_SUPPORT)

void WebPageProxy::handleMouseEvent(const NativeWebMouseEvent& event)
{
    if (!isValid())
        return;

    if (m_pageClient.windowIsFrontWindowUnderMouse(event))
        setToolTip(String());

    // NOTE: This does not start the responsiveness timer because mouse move should not indicate interaction.
    if (event.type() != WebEvent::MouseMove)
        m_process->responsivenessTimer().start();
    else {
        if (m_processingMouseMoveEvent) {
            m_nextMouseMoveEvent = std::make_unique<NativeWebMouseEvent>(event);
            return;
        }

        m_processingMouseMoveEvent = true;
    }

    // <https://bugs.webkit.org/show_bug.cgi?id=57904> We need to keep track of the mouse down event in the case where we
    // display a popup menu for select elements. When the user changes the selected item,
    // we fake a mouse up event by using this stored down event. This event gets cleared
    // when the mouse up message is received from WebProcess.
    if (event.type() == WebEvent::MouseDown)
        m_currentlyProcessedMouseDownEvent = std::make_unique<NativeWebMouseEvent>(event);

    m_process->send(Messages::WebPage::MouseEvent(event), m_pageID);
}

#if MERGE_WHEEL_EVENTS
static bool canCoalesce(const WebWheelEvent& a, const WebWheelEvent& b)
{
    if (a.position() != b.position())
        return false;
    if (a.globalPosition() != b.globalPosition())
        return false;
    if (a.modifiers() != b.modifiers())
        return false;
    if (a.granularity() != b.granularity())
        return false;
#if PLATFORM(COCOA)
    if (a.phase() != b.phase())
        return false;
    if (a.momentumPhase() != b.momentumPhase())
        return false;
    if (a.hasPreciseScrollingDeltas() != b.hasPreciseScrollingDeltas())
        return false;
#endif

    return true;
}

static WebWheelEvent coalesce(const WebWheelEvent& a, const WebWheelEvent& b)
{
    ASSERT(canCoalesce(a, b));

    FloatSize mergedDelta = a.delta() + b.delta();
    FloatSize mergedWheelTicks = a.wheelTicks() + b.wheelTicks();

#if PLATFORM(COCOA)
    FloatSize mergedUnacceleratedScrollingDelta = a.unacceleratedScrollingDelta() + b.unacceleratedScrollingDelta();

    return WebWheelEvent(WebEvent::Wheel, b.position(), b.globalPosition(), mergedDelta, mergedWheelTicks, b.granularity(), b.directionInvertedFromDevice(), b.phase(), b.momentumPhase(), b.hasPreciseScrollingDeltas(), b.scrollCount(), mergedUnacceleratedScrollingDelta, b.modifiers(), b.timestamp());
#else
    return WebWheelEvent(WebEvent::Wheel, b.position(), b.globalPosition(), mergedDelta, mergedWheelTicks, b.granularity(), b.modifiers(), b.timestamp());
#endif
}
#endif // MERGE_WHEEL_EVENTS

static WebWheelEvent coalescedWheelEvent(Deque<NativeWebWheelEvent>& queue, Vector<NativeWebWheelEvent>& coalescedEvents)
{
    ASSERT(!queue.isEmpty());
    ASSERT(coalescedEvents.isEmpty());

#if MERGE_WHEEL_EVENTS
    NativeWebWheelEvent firstEvent = queue.takeFirst();
    coalescedEvents.append(firstEvent);

    WebWheelEvent event = firstEvent;
    while (!queue.isEmpty() && canCoalesce(event, queue.first())) {
        NativeWebWheelEvent firstEvent = queue.takeFirst();
        coalescedEvents.append(firstEvent);
        event = coalesce(event, firstEvent);
    }

    return event;
#else
    while (!queue.isEmpty())
        coalescedEvents.append(queue.takeFirst());
    return coalescedEvents.last();
#endif
}

void WebPageProxy::handleWheelEvent(const NativeWebWheelEvent& event)
{
#if ENABLE(ASYNC_SCROLLING)
    if (m_scrollingCoordinatorProxy && m_scrollingCoordinatorProxy->handleWheelEvent(platform(event)))
        return;
#endif

    if (!isValid())
        return;

    hideValidationMessage();

    if (!m_currentlyProcessedWheelEvents.isEmpty()) {
        m_wheelEventQueue.append(event);
        if (!shouldProcessWheelEventNow(event))
            return;
        // The queue has too many wheel events, so push a new event.
    }

    if (!m_wheelEventQueue.isEmpty()) {
        processNextQueuedWheelEvent();
        return;
    }

    auto coalescedWheelEvent = std::make_unique<Vector<NativeWebWheelEvent>>();
    coalescedWheelEvent->append(event);
    m_currentlyProcessedWheelEvents.append(WTFMove(coalescedWheelEvent));
    sendWheelEvent(event);
}

void WebPageProxy::processNextQueuedWheelEvent()
{
    auto nextCoalescedEvent = std::make_unique<Vector<NativeWebWheelEvent>>();
    WebWheelEvent nextWheelEvent = coalescedWheelEvent(m_wheelEventQueue, *nextCoalescedEvent.get());
    m_currentlyProcessedWheelEvents.append(WTFMove(nextCoalescedEvent));
    sendWheelEvent(nextWheelEvent);
}

void WebPageProxy::sendWheelEvent(const WebWheelEvent& event)
{
    m_process->send(
        Messages::EventDispatcher::WheelEvent(
            m_pageID,
            event,
            shouldUseImplicitRubberBandControl() ? !m_backForwardList->backItem() : rubberBandsAtLeft(),
            shouldUseImplicitRubberBandControl() ? !m_backForwardList->forwardItem() : rubberBandsAtRight(),
            rubberBandsAtTop(),
            rubberBandsAtBottom()
        ), 0);

    // Manually ping the web process to check for responsiveness since our wheel
    // event will dispatch to a non-main thread, which always responds.
    m_process->isResponsive(nullptr);
}

bool WebPageProxy::shouldProcessWheelEventNow(const WebWheelEvent& event) const
{
#if PLATFORM(GTK)
    // Don't queue events representing a non-trivial scrolling phase to
    // avoid having them trapped in the queue, potentially preventing a
    // scrolling session to beginning or end correctly.
    // This is only needed by platforms whose WebWheelEvent has this phase
    // information (Cocoa and GTK+) but Cocoa was fine without it.
    if (event.phase() == WebWheelEvent::Phase::PhaseNone
        || event.phase() == WebWheelEvent::Phase::PhaseChanged
        || event.momentumPhase() == WebWheelEvent::Phase::PhaseNone
        || event.momentumPhase() == WebWheelEvent::Phase::PhaseChanged)
        return true;
#else
    UNUSED_PARAM(event);
#endif
    if (m_wheelEventQueue.size() >= wheelEventQueueSizeThreshold)
        return true;
    return false;
}

void WebPageProxy::handleKeyboardEvent(const NativeWebKeyboardEvent& event)
{
    if (!isValid())
        return;
    
    LOG(KeyHandling, "WebPageProxy::handleKeyboardEvent: %s", webKeyboardEventTypeString(event.type()));

    m_keyEventQueue.append(event);

    m_process->responsivenessTimer().start();
    if (m_keyEventQueue.size() == 1) { // Otherwise, sent from DidReceiveEvent message handler.
        LOG(KeyHandling, " UI process: sent keyEvent from handleKeyboardEvent");
        m_process->send(Messages::WebPage::KeyEvent(event), m_pageID);
    }
}

WebPreferencesStore WebPageProxy::preferencesStore() const
{
    if (m_configurationPreferenceValues.isEmpty())
        return m_preferences->store();

    WebPreferencesStore store = m_preferences->store();
    for (const auto& preference : m_configurationPreferenceValues)
        store.m_values.set(preference.key, preference.value);

    return store;
}

#if ENABLE(NETSCAPE_PLUGIN_API)
void WebPageProxy::findPlugin(const String& mimeType, uint32_t processType, const String& urlString, const String& frameURLString, const String& pageURLString, bool allowOnlyApplicationPlugins, uint64_t& pluginProcessToken, String& newMimeType, uint32_t& pluginLoadPolicy, String& unavailabilityDescription)
{
    PageClientProtector protector(m_pageClient);

    MESSAGE_CHECK_URL(urlString);

    newMimeType = mimeType.convertToASCIILowercase();
    pluginLoadPolicy = PluginModuleLoadNormally;

    PluginData::AllowedPluginTypes allowedPluginTypes = allowOnlyApplicationPlugins ? PluginData::OnlyApplicationPlugins : PluginData::AllPlugins;
    PluginModuleInfo plugin = m_process->processPool().pluginInfoStore().findPlugin(newMimeType, URL(URL(), urlString), allowedPluginTypes);
    if (!plugin.path) {
        pluginProcessToken = 0;
        return;
    }

    pluginLoadPolicy = PluginInfoStore::defaultLoadPolicyForPlugin(plugin);

#if PLATFORM(COCOA)
    RefPtr<API::Dictionary> pluginInformation = createPluginInformationDictionary(plugin, frameURLString, String(), pageURLString, String(), String());
    if (m_navigationClient)
        pluginLoadPolicy = m_navigationClient->decidePolicyForPluginLoad(*this, static_cast<PluginModuleLoadPolicy>(pluginLoadPolicy), pluginInformation.get(), unavailabilityDescription);
    else
        pluginLoadPolicy = m_loaderClient->pluginLoadPolicy(*this, static_cast<PluginModuleLoadPolicy>(pluginLoadPolicy), pluginInformation.get(), unavailabilityDescription);
#else
    UNUSED_PARAM(frameURLString);
    UNUSED_PARAM(pageURLString);
    UNUSED_PARAM(unavailabilityDescription);
#endif

    PluginProcessSandboxPolicy pluginProcessSandboxPolicy = PluginProcessSandboxPolicyNormal;
    switch (pluginLoadPolicy) {
    case PluginModuleLoadNormally:
        pluginProcessSandboxPolicy = PluginProcessSandboxPolicyNormal;
        break;
    case PluginModuleLoadUnsandboxed:
        pluginProcessSandboxPolicy = PluginProcessSandboxPolicyUnsandboxed;
        break;

    case PluginModuleBlockedForSecurity:
    case PluginModuleBlockedForCompatibility:
        pluginProcessToken = 0;
        return;
    }

    pluginProcessToken = PluginProcessManager::singleton().pluginProcessToken(plugin, static_cast<PluginProcessType>(processType), pluginProcessSandboxPolicy);
}

#endif // ENABLE(NETSCAPE_PLUGIN_API)

#if ENABLE(TOUCH_EVENTS)

static TrackingType mergeTrackingTypes(TrackingType a, TrackingType b)
{
    if (static_cast<uintptr_t>(b) > static_cast<uintptr_t>(a))
        return b;
    return a;
}

void WebPageProxy::updateTouchEventTracking(const WebTouchEvent& touchStartEvent)
{
#if ENABLE(ASYNC_SCROLLING)
    const EventNames& names = eventNames();
    for (auto& touchPoint : touchStartEvent.touchPoints()) {
        IntPoint location = touchPoint.location();
        auto updateTrackingType = [this, location](TrackingType& trackingType, const AtomicString& eventName) {
            if (trackingType == TrackingType::Synchronous)
                return;

            TrackingType trackingTypeForLocation = m_scrollingCoordinatorProxy->eventTrackingTypeForPoint(eventName, location);

            trackingType = mergeTrackingTypes(trackingType, trackingTypeForLocation);
        };
        updateTrackingType(m_touchEventTracking.touchForceChangedTracking, names.touchforcechangeEvent);
        updateTrackingType(m_touchEventTracking.touchStartTracking, names.touchstartEvent);
        updateTrackingType(m_touchEventTracking.touchMoveTracking, names.touchmoveEvent);
        updateTrackingType(m_touchEventTracking.touchEndTracking, names.touchendEvent);
    }
#else
    UNUSED_PARAM(touchStartEvent);
    m_touchEventTracking.touchForceChangedTracking = TrackingType::Synchronous;
    m_touchEventTracking.touchStartTracking = TrackingType::Synchronous;
    m_touchEventTracking.touchMoveTracking = TrackingType::Synchronous;
    m_touchEventTracking.touchEndTracking = TrackingType::Synchronous;
#endif // ENABLE(ASYNC_SCROLLING)
}

TrackingType WebPageProxy::touchEventTrackingType(const WebTouchEvent& touchStartEvent) const
{
    // We send all events if any type is needed, we just do it asynchronously for the types that are not tracked.
    //
    // Touch events define a sequence with strong dependencies. For example, we can expect
    // a TouchMove to only appear after a TouchStart, and the ids of the touch points is consistent between
    // the two.
    //
    // WebCore should not have to set up its state correctly after some events were dismissed.
    // For example, we don't want to send a TouchMoved without a TouchPressed.
    // We send everything, WebCore updates its internal state and dispatch what is needed to the page.
    TrackingType globalTrackingType = m_touchEventTracking.isTrackingAnything() ? TrackingType::Asynchronous : TrackingType::NotTracking;

    globalTrackingType = mergeTrackingTypes(globalTrackingType, m_touchEventTracking.touchForceChangedTracking);
    for (auto& touchPoint : touchStartEvent.touchPoints()) {
        switch (touchPoint.state()) {
        case WebPlatformTouchPoint::TouchReleased:
            globalTrackingType = mergeTrackingTypes(globalTrackingType, m_touchEventTracking.touchEndTracking);
            break;
        case WebPlatformTouchPoint::TouchPressed:
            globalTrackingType = mergeTrackingTypes(globalTrackingType, m_touchEventTracking.touchStartTracking);
            break;
        case WebPlatformTouchPoint::TouchMoved:
        case WebPlatformTouchPoint::TouchStationary:
            globalTrackingType = mergeTrackingTypes(globalTrackingType, m_touchEventTracking.touchMoveTracking);
            break;
        case WebPlatformTouchPoint::TouchCancelled:
            globalTrackingType = mergeTrackingTypes(globalTrackingType, TrackingType::Asynchronous);
            break;
        }
    }

    return globalTrackingType;
}

#endif

#if ENABLE(MAC_GESTURE_EVENTS)
void WebPageProxy::handleGestureEvent(const NativeWebGestureEvent& event)
{
    if (!isValid())
        return;

    m_gestureEventQueue.append(event);
    // FIXME: Consider doing some coalescing here.
    m_process->responsivenessTimer().start();

    m_process->send(Messages::EventDispatcher::GestureEvent(m_pageID, event), 0);
}
#endif

#if ENABLE(IOS_TOUCH_EVENTS)
void WebPageProxy::handleTouchEventSynchronously(NativeWebTouchEvent& event)
{
    if (!isValid())
        return;

    TraceScope scope(SyncTouchEventStart, SyncTouchEventEnd);

    if (event.type() == WebEvent::TouchStart)
        updateTouchEventTracking(event);

    TrackingType touchEventsTrackingType = touchEventTrackingType(event);
    if (touchEventsTrackingType == TrackingType::NotTracking)
        return;

    if (touchEventsTrackingType == TrackingType::Asynchronous) {
        // We can end up here if a native gesture has not started but the event handlers are passive.
        //
        // The client of WebPageProxy asks the event to be sent synchronously since the touch event
        // can prevent a native gesture.
        // But, here we know that all events handlers that can handle this events are passive.
        // We can use asynchronous dispatch and pretend to the client that the page does nothing with the events.
        event.setCanPreventNativeGestures(false);
        handleTouchEventAsynchronously(event);
        didReceiveEvent(event.type(), false);
        return;
    }

    m_process->responsivenessTimer().start();
    bool handled = false;
    m_process->sendSync(Messages::WebPage::TouchEventSync(event), Messages::WebPage::TouchEventSync::Reply(handled), m_pageID);
    didReceiveEvent(event.type(), handled);
    m_pageClient.doneWithTouchEvent(event, handled);
    m_process->responsivenessTimer().stop();

    if (event.allTouchPointsAreReleased())
        m_touchEventTracking.reset();
}

void WebPageProxy::handleTouchEventAsynchronously(const NativeWebTouchEvent& event)
{
    if (!isValid())
        return;

    TrackingType touchEventsTrackingType = touchEventTrackingType(event);
    if (touchEventsTrackingType == TrackingType::NotTracking)
        return;

    m_process->send(Messages::EventDispatcher::TouchEvent(m_pageID, event), 0);

    if (event.allTouchPointsAreReleased())
        m_touchEventTracking.reset();
}

#elif ENABLE(TOUCH_EVENTS)
void WebPageProxy::handleTouchEvent(const NativeWebTouchEvent& event)
{
    if (!isValid())
        return;

    if (event.type() == WebEvent::TouchStart)
        updateTouchEventTracking(event);

    if (touchEventTrackingType(event) == TrackingType::NotTracking)
        return;

    // If the page is suspended, which should be the case during panning, pinching
    // and animation on the page itself (kinetic scrolling, tap to zoom) etc, then
    // we do not send any of the events to the page even if is has listeners.
    if (!m_isPageSuspended) {
        m_touchEventQueue.append(event);
        m_process->responsivenessTimer().start();
        m_process->send(Messages::WebPage::TouchEvent(event), m_pageID);
    } else {
        if (m_touchEventQueue.isEmpty()) {
            bool isEventHandled = false;
            m_pageClient.doneWithTouchEvent(event, isEventHandled);
        } else {
            // We attach the incoming events to the newest queued event so that all
            // the events are delivered in the correct order when the event is dequed.
            QueuedTouchEvents& lastEvent = m_touchEventQueue.last();
            lastEvent.deferredTouchEvents.append(event);
        }
    }

    if (event.allTouchPointsAreReleased())
        m_touchEventTracking.reset();
}
#endif // ENABLE(TOUCH_EVENTS)

void WebPageProxy::scrollBy(ScrollDirection direction, ScrollGranularity granularity)
{
    if (!isValid())
        return;

    m_process->send(Messages::WebPage::ScrollBy(direction, granularity), m_pageID);
}

void WebPageProxy::centerSelectionInVisibleArea()
{
    if (!isValid())
        return;

    m_process->send(Messages::WebPage::CenterSelectionInVisibleArea(), m_pageID);
}

void WebPageProxy::receivedPolicyDecision(PolicyAction action, WebFrameProxy& frame, uint64_t listenerID, API::Navigation* navigation, const WebsitePolicies& websitePolicies)
{
    if (!isValid())
        return;

    auto transaction = m_pageLoadState.transaction();

    if (action == PolicyIgnore)
        m_pageLoadState.clearPendingAPIRequestURL(transaction);

#if ENABLE(DOWNLOAD_ATTRIBUTE)
    if (m_syncNavigationActionHasDownloadAttribute && action == PolicyUse)
        action = PolicyDownload;
#endif

    DownloadID downloadID = { };
    if (action == PolicyDownload) {
        // Create a download proxy.
        auto* download = m_process->processPool().createDownloadProxy(m_decidePolicyForResponseRequest, this);
        download->setRedirectChain(frame.takeProvisionalLoadRedirectChain());

        downloadID = download->downloadID();
        handleDownloadRequest(download);
        m_decidePolicyForResponseRequest = { };
    }

    // If we received a policy decision while in decidePolicyForResponse the decision will
    // be sent back to the web process by decidePolicyForResponse.
    if (m_responsePolicyReply) {
        m_responsePolicyReply->send(action, downloadID);
        ASSERT(!m_newNavigationID);
        m_responsePolicyReply = nullptr;
        return;
    }

    // If we received a policy decision while in decidePolicyForNavigationAction the decision will 
    // be sent back to the web process by decidePolicyForNavigationAction. 
    if (m_navigationActionPolicyReply) {
        m_navigationActionPolicyReply->send(m_newNavigationID, action, downloadID, websitePolicies);
        m_newNavigationID = 0;
        m_navigationActionPolicyReply = nullptr;
        return;
    }
    
    m_process->send(Messages::WebPage::DidReceivePolicyDecision(frame.frameID(), listenerID, action, navigation ? navigation->navigationID() : 0, downloadID), m_pageID);
}

void WebPageProxy::setUserAgent(const String& userAgent)
{
    if (m_userAgent == userAgent)
        return;
    m_userAgent = userAgent;

    if (!isValid())
        return;
    m_process->send(Messages::WebPage::SetUserAgent(m_userAgent), m_pageID);
}

void WebPageProxy::setApplicationNameForUserAgent(const String& applicationName)
{
    if (m_applicationNameForUserAgent == applicationName)
        return;

    m_applicationNameForUserAgent = applicationName;
    if (!m_customUserAgent.isEmpty())
        return;

    setUserAgent(standardUserAgent(m_applicationNameForUserAgent));
}

void WebPageProxy::setCustomUserAgent(const String& customUserAgent)
{
    if (m_customUserAgent == customUserAgent)
        return;

    m_customUserAgent = customUserAgent;

    if (m_customUserAgent.isEmpty()) {
        setUserAgent(standardUserAgent(m_applicationNameForUserAgent));
        return;
    }

    setUserAgent(m_customUserAgent);
}

void WebPageProxy::setProxies(const Vector<WebCore::Proxy>& proxies)
{
#if USE(SOUP)
    m_process->processPool().sendToNetworkingProcessRelaunchingIfNecessary(Messages::NetworkProcess::SetProxies(m_sessionID, proxies));
#endif
}

void WebPageProxy::resumeActiveDOMObjectsAndAnimations()
{
    if (!isValid() || !m_isPageSuspended)
        return;

    m_isPageSuspended = false;

    m_process->send(Messages::WebPage::ResumeActiveDOMObjectsAndAnimations(), m_pageID);
}

void WebPageProxy::suspendActiveDOMObjectsAndAnimations()
{
    if (!isValid() || m_isPageSuspended)
        return;

    m_isPageSuspended = true;

    m_process->send(Messages::WebPage::SuspendActiveDOMObjectsAndAnimations(), m_pageID);
}

bool WebPageProxy::supportsTextEncoding() const
{
    // FIXME (118840): We should probably only support this for text documents, not all non-image documents.
    return m_mainFrame && !m_mainFrame->isDisplayingStandaloneImageDocument();
}

void WebPageProxy::setCustomTextEncodingName(const String& encodingName)
{
    if (m_customTextEncodingName == encodingName)
        return;
    m_customTextEncodingName = encodingName;

    if (!isValid())
        return;
    m_process->send(Messages::WebPage::SetCustomTextEncodingName(encodingName), m_pageID);
}

SessionState WebPageProxy::sessionState(WTF::Function<bool (WebBackForwardListItem&)>&& filter) const
{
    SessionState sessionState;

    sessionState.backForwardListState = m_backForwardList->backForwardListState(WTFMove(filter));

    String provisionalURLString = m_pageLoadState.pendingAPIRequestURL();
    if (provisionalURLString.isEmpty())
        provisionalURLString = m_pageLoadState.provisionalURL();

    if (!provisionalURLString.isEmpty())
        sessionState.provisionalURL = URL(URL(), provisionalURLString);

    sessionState.renderTreeSize = renderTreeSize();
    return sessionState;
}

RefPtr<API::Navigation> WebPageProxy::restoreFromSessionState(SessionState sessionState, bool navigate)
{
    m_sessionRestorationRenderTreeSize = 0;
    m_hitRenderTreeSizeThreshold = false;

    bool hasBackForwardList = !!sessionState.backForwardListState.currentIndex;

    if (hasBackForwardList) {
        m_backForwardList->restoreFromState(WTFMove(sessionState.backForwardListState));

        for (const auto& entry : m_backForwardList->entries())
            process().registerNewWebBackForwardListItem(entry.get());

        process().send(Messages::WebPage::RestoreSession(m_backForwardList->itemStates()), m_pageID);

        auto transaction = m_pageLoadState.transaction();
        m_pageLoadState.setCanGoBack(transaction, m_backForwardList->backItem());
        m_pageLoadState.setCanGoForward(transaction, m_backForwardList->forwardItem());

        // The back / forward list was restored from a sessionState so we don't want to snapshot the current
        // page when navigating away. Suppress navigation snapshotting until the next load has committed
        m_suppressAutomaticNavigationSnapshotting = true;
    }

    // FIXME: Navigating should be separate from state restoration.
    if (navigate) {
        m_sessionRestorationRenderTreeSize = sessionState.renderTreeSize;
        if (!m_sessionRestorationRenderTreeSize)
            m_hitRenderTreeSizeThreshold = true; // If we didn't get data on renderTreeSize, just don't fire the milestone.

        if (!sessionState.provisionalURL.isNull())
            return loadRequest(sessionState.provisionalURL);

        if (hasBackForwardList) {
            // FIXME: Do we have to null check the back forward list item here?
            if (WebBackForwardListItem* item = m_backForwardList->currentItem())
                return goToBackForwardItem(item);
        }
    }

    return nullptr;
}

bool WebPageProxy::supportsTextZoom() const
{
    // FIXME (118840): This should also return false for standalone media and plug-in documents.
    if (!m_mainFrame || m_mainFrame->isDisplayingStandaloneImageDocument())
        return false;

    return true;
}
 
void WebPageProxy::setTextZoomFactor(double zoomFactor)
{
    if (!isValid())
        return;

    if (m_textZoomFactor == zoomFactor)
        return;

    m_textZoomFactor = zoomFactor;
    m_process->send(Messages::WebPage::SetTextZoomFactor(m_textZoomFactor), m_pageID); 
}

void WebPageProxy::setPageZoomFactor(double zoomFactor)
{
    if (!isValid())
        return;

    if (m_pageZoomFactor == zoomFactor)
        return;

    hideValidationMessage();

    m_pageZoomFactor = zoomFactor;
    m_process->send(Messages::WebPage::SetPageZoomFactor(m_pageZoomFactor), m_pageID); 
}

void WebPageProxy::setPageAndTextZoomFactors(double pageZoomFactor, double textZoomFactor)
{
    if (!isValid())
        return;

    if (m_pageZoomFactor == pageZoomFactor && m_textZoomFactor == textZoomFactor)
        return;

    hideValidationMessage();

    m_pageZoomFactor = pageZoomFactor;
    m_textZoomFactor = textZoomFactor;
    m_process->send(Messages::WebPage::SetPageAndTextZoomFactors(m_pageZoomFactor, m_textZoomFactor), m_pageID); 
}

double WebPageProxy::pageZoomFactor() const
{
    // Zoom factor for non-PDF pages persists across page loads. We maintain a separate member variable for PDF
    // zoom which ensures that we don't use the PDF zoom for a normal page.
    if (m_mainFramePluginHandlesPageScaleGesture)
        return m_pluginZoomFactor;
    return m_pageZoomFactor;
}

double WebPageProxy::pageScaleFactor() const
{
    // PDF documents use zoom and scale factors to size themselves appropriately in the window. We store them
    // separately but decide which to return based on the main frame.
    if (m_mainFramePluginHandlesPageScaleGesture)
        return m_pluginScaleFactor;
    return m_pageScaleFactor;
}

void WebPageProxy::scalePage(double scale, const IntPoint& origin)
{
    ASSERT(scale > 0);

    if (!isValid())
        return;

    m_pageScaleFactor = scale;
    m_process->send(Messages::WebPage::ScalePage(scale, origin), m_pageID);
}

void WebPageProxy::scalePageInViewCoordinates(double scale, const IntPoint& centerInViewCoordinates)
{
    ASSERT(scale > 0);

    if (!isValid())
        return;

    m_pageScaleFactor = scale;
    m_process->send(Messages::WebPage::ScalePageInViewCoordinates(scale, centerInViewCoordinates), m_pageID);
}

void WebPageProxy::scaleView(double scale)
{
    ASSERT(scale > 0);

    if (!isValid())
        return;

    m_viewScaleFactor = scale;
    m_process->send(Messages::WebPage::ScaleView(scale), m_pageID);
}

void WebPageProxy::setIntrinsicDeviceScaleFactor(float scaleFactor)
{
    if (m_intrinsicDeviceScaleFactor == scaleFactor)
        return;

    m_intrinsicDeviceScaleFactor = scaleFactor;

    if (m_drawingArea)
        m_drawingArea->deviceScaleFactorDidChange();
}

void WebPageProxy::windowScreenDidChange(PlatformDisplayID displayID)
{
    if (!isValid())
        return;

    m_process->send(Messages::WebPage::WindowScreenDidChange(displayID), m_pageID);
}

float WebPageProxy::deviceScaleFactor() const
{
    return m_customDeviceScaleFactor.value_or(m_intrinsicDeviceScaleFactor);
}

void WebPageProxy::setCustomDeviceScaleFactor(float customScaleFactor)
{
    if (!isValid())
        return;

    // FIXME: Remove this once we bump cairo requirements to support HiDPI.
    // https://bugs.webkit.org/show_bug.cgi?id=133378
#if USE(CAIRO) && !HAVE(CAIRO_SURFACE_SET_DEVICE_SCALE)
    return;
#endif

    if (m_customDeviceScaleFactor && m_customDeviceScaleFactor.value() == customScaleFactor)
        return;

    float oldScaleFactor = deviceScaleFactor();

    // A value of 0 clears the customScaleFactor.
    if (customScaleFactor)
        m_customDeviceScaleFactor = customScaleFactor;
    else
        m_customDeviceScaleFactor = std::nullopt;

    if (deviceScaleFactor() != oldScaleFactor)
        m_drawingArea->deviceScaleFactorDidChange();
}

void WebPageProxy::accessibilitySettingsDidChange()
{
    if (!isValid())
        return;

    m_process->send(Messages::WebPage::AccessibilitySettingsDidChange(), m_pageID);
}

void WebPageProxy::setUseFixedLayout(bool fixed)
{
    if (!isValid())
        return;

    // This check is fine as the value is initialized in the web
    // process as part of the creation parameters.
    if (fixed == m_useFixedLayout)
        return;

    m_useFixedLayout = fixed;
    if (!fixed)
        m_fixedLayoutSize = IntSize();
    m_process->send(Messages::WebPage::SetUseFixedLayout(fixed), m_pageID);
}

void WebPageProxy::setFixedLayoutSize(const IntSize& size)
{
    if (!isValid())
        return;

    if (size == m_fixedLayoutSize)
        return;

    m_fixedLayoutSize = size;
    m_process->send(Messages::WebPage::SetFixedLayoutSize(size), m_pageID);
}

void WebPageProxy::listenForLayoutMilestones(WebCore::LayoutMilestones milestones)
{
    if (!isValid())
        return;
    
    if (milestones == m_observedLayoutMilestones)
        return;

    m_observedLayoutMilestones = milestones;
    m_process->send(Messages::WebPage::ListenForLayoutMilestones(milestones), m_pageID);
}

void WebPageProxy::setSuppressScrollbarAnimations(bool suppressAnimations)
{
    if (!isValid())
        return;

    if (suppressAnimations == m_suppressScrollbarAnimations)
        return;

    m_suppressScrollbarAnimations = suppressAnimations;
    m_process->send(Messages::WebPage::SetSuppressScrollbarAnimations(suppressAnimations), m_pageID);
}

bool WebPageProxy::rubberBandsAtLeft() const
{
    return m_rubberBandsAtLeft;
}

void WebPageProxy::setRubberBandsAtLeft(bool rubberBandsAtLeft)
{
    m_rubberBandsAtLeft = rubberBandsAtLeft;
}

bool WebPageProxy::rubberBandsAtRight() const
{
    return m_rubberBandsAtRight;
}

void WebPageProxy::setRubberBandsAtRight(bool rubberBandsAtRight)
{
    m_rubberBandsAtRight = rubberBandsAtRight;
}

bool WebPageProxy::rubberBandsAtTop() const
{
    return m_rubberBandsAtTop;
}

void WebPageProxy::setRubberBandsAtTop(bool rubberBandsAtTop)
{
    m_rubberBandsAtTop = rubberBandsAtTop;
}

bool WebPageProxy::rubberBandsAtBottom() const
{
    return m_rubberBandsAtBottom;
}

void WebPageProxy::setRubberBandsAtBottom(bool rubberBandsAtBottom)
{
    m_rubberBandsAtBottom = rubberBandsAtBottom;
}
    
void WebPageProxy::setEnableVerticalRubberBanding(bool enableVerticalRubberBanding)
{
    if (enableVerticalRubberBanding == m_enableVerticalRubberBanding)
        return;

    m_enableVerticalRubberBanding = enableVerticalRubberBanding;

    if (!isValid())
        return;
    m_process->send(Messages::WebPage::SetEnableVerticalRubberBanding(enableVerticalRubberBanding), m_pageID);
}
    
bool WebPageProxy::verticalRubberBandingIsEnabled() const
{
    return m_enableVerticalRubberBanding;
}
    
void WebPageProxy::setEnableHorizontalRubberBanding(bool enableHorizontalRubberBanding)
{
    if (enableHorizontalRubberBanding == m_enableHorizontalRubberBanding)
        return;

    m_enableHorizontalRubberBanding = enableHorizontalRubberBanding;

    if (!isValid())
        return;
    m_process->send(Messages::WebPage::SetEnableHorizontalRubberBanding(enableHorizontalRubberBanding), m_pageID);
}
    
bool WebPageProxy::horizontalRubberBandingIsEnabled() const
{
    return m_enableHorizontalRubberBanding;
}

void WebPageProxy::setBackgroundExtendsBeyondPage(bool backgroundExtendsBeyondPage)
{
    if (backgroundExtendsBeyondPage == m_backgroundExtendsBeyondPage)
        return;

    m_backgroundExtendsBeyondPage = backgroundExtendsBeyondPage;

    if (!isValid())
        return;
    m_process->send(Messages::WebPage::SetBackgroundExtendsBeyondPage(backgroundExtendsBeyondPage), m_pageID);
}

bool WebPageProxy::backgroundExtendsBeyondPage() const
{
    return m_backgroundExtendsBeyondPage;
}

void WebPageProxy::setPaginationMode(WebCore::Pagination::Mode mode)
{
    if (mode == m_paginationMode)
        return;

    m_paginationMode = mode;

    if (!isValid())
        return;
    m_process->send(Messages::WebPage::SetPaginationMode(mode), m_pageID);
}

void WebPageProxy::setPaginationBehavesLikeColumns(bool behavesLikeColumns)
{
    if (behavesLikeColumns == m_paginationBehavesLikeColumns)
        return;

    m_paginationBehavesLikeColumns = behavesLikeColumns;

    if (!isValid())
        return;
    m_process->send(Messages::WebPage::SetPaginationBehavesLikeColumns(behavesLikeColumns), m_pageID);
}

void WebPageProxy::setPageLength(double pageLength)
{
    if (pageLength == m_pageLength)
        return;

    m_pageLength = pageLength;

    if (!isValid())
        return;
    m_process->send(Messages::WebPage::SetPageLength(pageLength), m_pageID);
}

void WebPageProxy::setGapBetweenPages(double gap)
{
    if (gap == m_gapBetweenPages)
        return;

    m_gapBetweenPages = gap;

    if (!isValid())
        return;
    m_process->send(Messages::WebPage::SetGapBetweenPages(gap), m_pageID);
}

void WebPageProxy::setPaginationLineGridEnabled(bool lineGridEnabled)
{
    if (lineGridEnabled == m_paginationLineGridEnabled)
        return;
    
    m_paginationLineGridEnabled = lineGridEnabled;
    
    if (!isValid())
        return;
    m_process->send(Messages::WebPage::SetPaginationLineGridEnabled(lineGridEnabled), m_pageID);
}

void WebPageProxy::pageScaleFactorDidChange(double scaleFactor)
{
    m_pageScaleFactor = scaleFactor;
}

void WebPageProxy::pluginScaleFactorDidChange(double pluginScaleFactor)
{
    m_pluginScaleFactor = pluginScaleFactor;
}

void WebPageProxy::pluginZoomFactorDidChange(double pluginZoomFactor)
{
    m_pluginZoomFactor = pluginZoomFactor;
}

void WebPageProxy::findStringMatches(const String& string, FindOptions options, unsigned maxMatchCount)
{
    if (string.isEmpty()) {
        didFindStringMatches(string, Vector<Vector<WebCore::IntRect>> (), 0);
        return;
    }

    m_process->send(Messages::WebPage::FindStringMatches(string, options, maxMatchCount), m_pageID);
}

void WebPageProxy::findString(const String& string, FindOptions options, unsigned maxMatchCount)
{
    m_process->send(Messages::WebPage::FindString(string, options, maxMatchCount), m_pageID);
}

void WebPageProxy::getImageForFindMatch(int32_t matchIndex)
{
    m_process->send(Messages::WebPage::GetImageForFindMatch(matchIndex), m_pageID);
}

void WebPageProxy::selectFindMatch(int32_t matchIndex)
{
    m_process->send(Messages::WebPage::SelectFindMatch(matchIndex), m_pageID);
}

void WebPageProxy::hideFindUI()
{
    m_process->send(Messages::WebPage::HideFindUI(), m_pageID);
}

void WebPageProxy::countStringMatches(const String& string, FindOptions options, unsigned maxMatchCount)
{
    if (!isValid())
        return;

    m_process->send(Messages::WebPage::CountStringMatches(string, options, maxMatchCount), m_pageID);
}

void WebPageProxy::runJavaScriptInMainFrame(const String& script, bool forceUserGesture, WTF::Function<void (API::SerializedScriptValue*, bool hadException, const ExceptionDetails&, CallbackBase::Error)>&& callbackFunction)
{
    if (!isValid()) {
        callbackFunction(nullptr, false, { }, CallbackBase::Error::Unknown);
        return;
    }

    auto callbackID = m_callbacks.put(WTFMove(callbackFunction), m_process->throttler().backgroundActivityToken());
    m_process->send(Messages::WebPage::RunJavaScriptInMainFrame(script, forceUserGesture, callbackID), m_pageID);
}

void WebPageProxy::getRenderTreeExternalRepresentation(WTF::Function<void (const String&, CallbackBase::Error)>&& callbackFunction)
{
    if (!isValid()) {
        callbackFunction(String(), CallbackBase::Error::Unknown);
        return;
    }
    
    auto callbackID = m_callbacks.put(WTFMove(callbackFunction), m_process->throttler().backgroundActivityToken());
    m_process->send(Messages::WebPage::GetRenderTreeExternalRepresentation(callbackID), m_pageID);
}

void WebPageProxy::getSourceForFrame(WebFrameProxy* frame, WTF::Function<void (const String&, CallbackBase::Error)>&& callbackFunction)
{
    if (!isValid()) {
        callbackFunction(String(), CallbackBase::Error::Unknown);
        return;
    }
    
    auto callbackID = m_callbacks.put(WTFMove(callbackFunction), m_process->throttler().backgroundActivityToken());
    m_loadDependentStringCallbackIDs.add(callbackID);
    m_process->send(Messages::WebPage::GetSourceForFrame(frame->frameID(), callbackID), m_pageID);
}

void WebPageProxy::getContentsAsString(WTF::Function<void (const String&, CallbackBase::Error)>&& callbackFunction)
{
    if (!isValid()) {
        callbackFunction(String(), CallbackBase::Error::Unknown);
        return;
    }
    
    auto callbackID = m_callbacks.put(WTFMove(callbackFunction), m_process->throttler().backgroundActivityToken());
    m_loadDependentStringCallbackIDs.add(callbackID);
    m_process->send(Messages::WebPage::GetContentsAsString(callbackID), m_pageID);
}

void WebPageProxy::getBytecodeProfile(WTF::Function<void (const String&, CallbackBase::Error)>&& callbackFunction)
{
    if (!isValid()) {
        callbackFunction(String(), CallbackBase::Error::Unknown);
        return;
    }
    
    auto callbackID = m_callbacks.put(WTFMove(callbackFunction), m_process->throttler().backgroundActivityToken());
    m_loadDependentStringCallbackIDs.add(callbackID);
    m_process->send(Messages::WebPage::GetBytecodeProfile(callbackID), m_pageID);
}

void WebPageProxy::getSamplingProfilerOutput(WTF::Function<void (const String&, CallbackBase::Error)>&& callbackFunction)
{
    if (!isValid()) {
        callbackFunction(String(), CallbackBase::Error::Unknown);
        return;
    }
    
    auto callbackID = m_callbacks.put(WTFMove(callbackFunction), m_process->throttler().backgroundActivityToken());
    m_loadDependentStringCallbackIDs.add(callbackID);
    m_process->send(Messages::WebPage::GetSamplingProfilerOutput(callbackID), m_pageID);
}

void WebPageProxy::isWebProcessResponsive(WTF::Function<void (bool isWebProcessResponsive)>&& callbackFunction)
{
    if (!isValid()) {
        RunLoop::main().dispatch([callbackFunction = WTFMove(callbackFunction)] {
            bool isWebProcessResponsive = true;
            callbackFunction(isWebProcessResponsive);
        });
        return;
    }

    m_process->isResponsive(WTFMove(callbackFunction));
}

#if ENABLE(MHTML)
void WebPageProxy::getContentsAsMHTMLData(Function<void (API::Data*, CallbackBase::Error)>&& callbackFunction)
{
    if (!isValid()) {
        callbackFunction(nullptr, CallbackBase::Error::Unknown);
        return;
    }

    auto callbackID = m_callbacks.put(WTFMove(callbackFunction), m_process->throttler().backgroundActivityToken());
    m_process->send(Messages::WebPage::GetContentsAsMHTMLData(callbackID), m_pageID);
}
#endif

void WebPageProxy::getSelectionOrContentsAsString(WTF::Function<void (const String&, CallbackBase::Error)>&& callbackFunction)
{
    if (!isValid()) {
        callbackFunction(String(), CallbackBase::Error::Unknown);
        return;
    }
    
    auto callbackID = m_callbacks.put(WTFMove(callbackFunction), m_process->throttler().backgroundActivityToken());
    m_process->send(Messages::WebPage::GetSelectionOrContentsAsString(callbackID), m_pageID);
}

void WebPageProxy::getSelectionAsWebArchiveData(Function<void (API::Data*, CallbackBase::Error)>&& callbackFunction)
{
    if (!isValid()) {
        callbackFunction(nullptr, CallbackBase::Error::Unknown);
        return;
    }
    
    auto callbackID = m_callbacks.put(WTFMove(callbackFunction), m_process->throttler().backgroundActivityToken());
    m_process->send(Messages::WebPage::GetSelectionAsWebArchiveData(callbackID), m_pageID);
}

void WebPageProxy::getMainResourceDataOfFrame(WebFrameProxy* frame, Function<void (API::Data*, CallbackBase::Error)>&& callbackFunction)
{
    if (!isValid() || !frame) {
        callbackFunction(nullptr, CallbackBase::Error::Unknown);
        return;
    }
    
    auto callbackID = m_callbacks.put(WTFMove(callbackFunction), m_process->throttler().backgroundActivityToken());
    m_process->send(Messages::WebPage::GetMainResourceDataOfFrame(frame->frameID(), callbackID), m_pageID);
}

void WebPageProxy::getResourceDataFromFrame(WebFrameProxy* frame, API::URL* resourceURL, Function<void (API::Data*, CallbackBase::Error)>&& callbackFunction)
{
    if (!isValid()) {
        callbackFunction(nullptr, CallbackBase::Error::Unknown);
        return;
    }
    
    auto callbackID = m_callbacks.put(WTFMove(callbackFunction), m_process->throttler().backgroundActivityToken());
    m_process->send(Messages::WebPage::GetResourceDataFromFrame(frame->frameID(), resourceURL->string(), callbackID), m_pageID);
}

void WebPageProxy::getWebArchiveOfFrame(WebFrameProxy* frame, Function<void (API::Data*, CallbackBase::Error)>&& callbackFunction)
{
    if (!isValid()) {
        callbackFunction(nullptr, CallbackBase::Error::Unknown);
        return;
    }
    
    auto callbackID = m_callbacks.put(WTFMove(callbackFunction), m_process->throttler().backgroundActivityToken());
    m_process->send(Messages::WebPage::GetWebArchiveOfFrame(frame->frameID(), callbackID), m_pageID);
}

void WebPageProxy::forceRepaint(RefPtr<VoidCallback>&& callback)
{
    if (!isValid()) {
        // FIXME: If the page is invalid we should not call the callback. It'd be better to just return false from forceRepaint.
        callback->invalidate(CallbackBase::Error::OwnerWasInvalidated);
        return;
    }

    Function<void(CallbackBase::Error)> didForceRepaintCallback = [this, callback = WTFMove(callback)](CallbackBase::Error error) mutable {
        if (error != CallbackBase::Error::None) {
            callback->invalidate(error);
            return;
        }

        if (!isValid()) {
            callback->invalidate(CallbackBase::Error::OwnerWasInvalidated);
            return;
        }
    
        callAfterNextPresentationUpdate([callback = WTFMove(callback)](CallbackBase::Error error) {
            if (error != CallbackBase::Error::None) {
                callback->invalidate(error);
                return;
            }

            callback->performCallback();
        });
    };

    auto callbackID = m_callbacks.put(WTFMove(didForceRepaintCallback), m_process->throttler().backgroundActivityToken());
    m_drawingArea->waitForBackingStoreUpdateOnNextPaint();
    m_process->send(Messages::WebPage::ForceRepaint(callbackID), m_pageID); 
}

static OptionSet<IPC::SendOption> printingSendOptions(bool isPerformingDOMPrintOperation)
{
    if (isPerformingDOMPrintOperation)
        return IPC::SendOption::DispatchMessageEvenWhenWaitingForSyncReply;

    return { };
}

void WebPageProxy::preferencesDidChange()
{
    if (!isValid())
        return;

    updateThrottleState();
    updateHiddenPageThrottlingAutoIncreases();

    m_pageClient.preferencesDidChange();

    // FIXME: It probably makes more sense to send individual preference changes.
    // However, WebKitTestRunner depends on getting a preference change notification
    // even if nothing changed in UI process, so that overrides get removed.

    // Preferences need to be updated during synchronous printing to make "print backgrounds" preference work when toggled from a print dialog checkbox.
    m_process->send(Messages::WebPage::PreferencesDidChange(preferencesStore()), m_pageID, printingSendOptions(m_isPerformingDOMPrintOperation));
}

void WebPageProxy::didCreateMainFrame(uint64_t frameID)
{
    PageClientProtector protector(m_pageClient);

    MESSAGE_CHECK(!m_mainFrame);
    MESSAGE_CHECK(m_process->canCreateFrame(frameID));

    m_mainFrame = WebFrameProxy::create(this, frameID);

    // Add the frame to the process wide map.
    m_process->frameCreated(frameID, m_mainFrame.get());
}

void WebPageProxy::didCreateSubframe(uint64_t frameID)
{
    PageClientProtector protector(m_pageClient);

    MESSAGE_CHECK(m_mainFrame);
    MESSAGE_CHECK(m_process->canCreateFrame(frameID));
    
    RefPtr<WebFrameProxy> subFrame = WebFrameProxy::create(this, frameID);

    // Add the frame to the process wide map.
    m_process->frameCreated(frameID, subFrame.get());
}

double WebPageProxy::estimatedProgress() const
{
    return m_pageLoadState.estimatedProgress();
}

void WebPageProxy::didStartProgress()
{
    PageClientProtector protector(m_pageClient);

    auto transaction = m_pageLoadState.transaction();
    m_pageLoadState.didStartProgress(transaction);

    m_pageLoadState.commitChanges();
    m_loaderClient->didStartProgress(*this);
}

void WebPageProxy::didChangeProgress(double value)
{
    PageClientProtector protector(m_pageClient);

    auto transaction = m_pageLoadState.transaction();
    m_pageLoadState.didChangeProgress(transaction, value);

    m_pageLoadState.commitChanges();
    m_loaderClient->didChangeProgress(*this);
}

void WebPageProxy::didFinishProgress()
{
    PageClientProtector protector(m_pageClient);

    auto transaction = m_pageLoadState.transaction();
    m_pageLoadState.didFinishProgress(transaction);

    m_pageLoadState.commitChanges();
    m_loaderClient->didFinishProgress(*this);
}

void WebPageProxy::setNetworkRequestsInProgress(bool networkRequestsInProgress)
{
    auto transaction = m_pageLoadState.transaction();
    m_pageLoadState.setNetworkRequestsInProgress(transaction, networkRequestsInProgress);
}

void WebPageProxy::hasInsecureContent(HasInsecureContent& hasInsecureContent)
{
    hasInsecureContent = m_pageLoadState.committedHasInsecureContent() ? HasInsecureContent::Yes : HasInsecureContent::No;
}

void WebPageProxy::didDestroyNavigation(uint64_t navigationID)
{
    PageClientProtector protector(m_pageClient);

    // FIXME: Message check the navigationID.
    m_navigationState->didDestroyNavigation(navigationID);
}

void WebPageProxy::didStartProvisionalLoadForFrame(uint64_t frameID, uint64_t navigationID, WebCore::URL&& url, WebCore::URL&& unreachableURL, const UserData& userData)
{
    PageClientProtector protector(m_pageClient);

    auto transaction = m_pageLoadState.transaction();

    m_pageLoadState.clearPendingAPIRequestURL(transaction);

    WebFrameProxy* frame = m_process->webFrame(frameID);
    MESSAGE_CHECK(frame);
    MESSAGE_CHECK_URL(url);

    // FIXME: We should message check that navigationID is not zero here, but it's currently zero for some navigations through the page cache.
    RefPtr<API::Navigation> navigation;
    if (frame->isMainFrame() && navigationID)
        navigation = &navigationState().navigation(navigationID);

    if (frame->isMainFrame()) {
        m_pageLoadState.didStartProvisionalLoad(transaction, url, unreachableURL);
        m_pageClient.didStartProvisionalLoadForMainFrame();
        hideValidationMessage();
    }

    frame->setUnreachableURL(unreachableURL);
    frame->didStartProvisionalLoad(url);

    m_pageLoadState.commitChanges();
    if (m_navigationClient) {
        if (frame->isMainFrame())
            m_navigationClient->didStartProvisionalNavigation(*this, navigation.get(), m_process->transformHandlesToObjects(userData.object()).get());
    } else
        m_loaderClient->didStartProvisionalLoadForFrame(*this, *frame, navigation.get(), m_process->transformHandlesToObjects(userData.object()).get());
}

void WebPageProxy::didReceiveServerRedirectForProvisionalLoadForFrame(uint64_t frameID, uint64_t navigationID, WebCore::URL&& url, const UserData& userData)
{
    PageClientProtector protector(m_pageClient);

    WebFrameProxy* frame = m_process->webFrame(frameID);
    MESSAGE_CHECK(frame);
    MESSAGE_CHECK_URL(url);

    // FIXME: We should message check that navigationID is not zero here, but it's currently zero for some navigations through the page cache.
    RefPtr<API::Navigation> navigation;
    if (frame->isMainFrame() && navigationID)
        navigation = &navigationState().navigation(navigationID);

    auto transaction = m_pageLoadState.transaction();

    if (frame->isMainFrame())
        m_pageLoadState.didReceiveServerRedirectForProvisionalLoad(transaction, url);

    frame->didReceiveServerRedirectForProvisionalLoad(url);

    m_pageLoadState.commitChanges();
    if (m_navigationClient) {
        if (frame->isMainFrame())
            m_navigationClient->didReceiveServerRedirectForProvisionalNavigation(*this, navigation.get(), m_process->transformHandlesToObjects(userData.object()).get());
    } else
        m_loaderClient->didReceiveServerRedirectForProvisionalLoadForFrame(*this, *frame, navigation.get(), m_process->transformHandlesToObjects(userData.object()).get());
}

void WebPageProxy::willPerformClientRedirectForFrame(uint64_t frameID, const String& url, double delay)
{
    PageClientProtector protector(m_pageClient);

    WebFrameProxy* frame = m_process->webFrame(frameID);
    MESSAGE_CHECK(frame);

    if (m_navigationClient) {
        if (frame->isMainFrame())
            m_navigationClient->willPerformClientRedirect(*this, url, delay);
    }
}

void WebPageProxy::didCancelClientRedirectForFrame(uint64_t frameID)
{
    PageClientProtector protector(m_pageClient);

    WebFrameProxy* frame = m_process->webFrame(frameID);
    MESSAGE_CHECK(frame);

    if (m_navigationClient) {
        if (frame->isMainFrame())
            m_navigationClient->didCancelClientRedirect(*this);
    }
}

void WebPageProxy::didChangeProvisionalURLForFrame(uint64_t frameID, uint64_t, WebCore::URL&& url)
{
    PageClientProtector protector(m_pageClient);

    WebFrameProxy* frame = m_process->webFrame(frameID);
    MESSAGE_CHECK(frame);
    MESSAGE_CHECK(frame->frameLoadState().state() == FrameLoadState::State::Provisional);
    MESSAGE_CHECK_URL(url);

    auto transaction = m_pageLoadState.transaction();

    // Internally, we handle this the same way we handle a server redirect. There are no client callbacks
    // for this, but if this is the main frame, clients may observe a change to the page's URL.
    if (frame->isMainFrame())
        m_pageLoadState.didReceiveServerRedirectForProvisionalLoad(transaction, url);

    frame->didReceiveServerRedirectForProvisionalLoad(url);
}

void WebPageProxy::didFailProvisionalLoadForFrame(uint64_t frameID, const SecurityOriginData& frameSecurityOrigin, uint64_t navigationID, const String& provisionalURL, const ResourceError& error, const UserData& userData)
{
    PageClientProtector protector(m_pageClient);

    WebFrameProxy* frame = m_process->webFrame(frameID);
    MESSAGE_CHECK(frame);

    // FIXME: We should message check that navigationID is not zero here, but it's currently zero for some navigations through the page cache.
    RefPtr<API::Navigation> navigation;
    if (frame->isMainFrame() && navigationID)
        navigation = navigationState().takeNavigation(navigationID);

    auto transaction = m_pageLoadState.transaction();

    if (frame->isMainFrame()) {
        m_pageLoadState.didFailProvisionalLoad(transaction);
        m_pageClient.didFailProvisionalLoadForMainFrame();
    }

    frame->didFailProvisionalLoad();

    m_pageLoadState.commitChanges();

    ASSERT(!m_failingProvisionalLoadURL);
    m_failingProvisionalLoadURL = provisionalURL;

    if (m_navigationClient) {
        if (frame->isMainFrame())
            m_navigationClient->didFailProvisionalNavigationWithError(*this, *frame, navigation.get(), error, m_process->transformHandlesToObjects(userData.object()).get());
        else {
            // FIXME: Get the main frame's current navigation.
            m_navigationClient->didFailProvisionalLoadInSubframeWithError(*this, *frame, frameSecurityOrigin, nullptr, error, m_process->transformHandlesToObjects(userData.object()).get());
        }
    } else
        m_loaderClient->didFailProvisionalLoadWithErrorForFrame(*this, *frame, navigation.get(), error, m_process->transformHandlesToObjects(userData.object()).get());

    m_failingProvisionalLoadURL = { };
}

void WebPageProxy::clearLoadDependentCallbacks()
{
    HashSet<CallbackID> loadDependentStringCallbackIDs = WTFMove(m_loadDependentStringCallbackIDs);
    for (auto& callbackID : loadDependentStringCallbackIDs) {
        if (auto callback = m_callbacks.take<StringCallback>(callbackID))
            callback->invalidate();
    }
}

void WebPageProxy::didCommitLoadForFrame(uint64_t frameID, uint64_t navigationID, const String& mimeType, bool frameHasCustomContentProvider, uint32_t opaqueFrameLoadType, const WebCore::CertificateInfo& certificateInfo, bool containsPluginDocument, std::optional<HasInsecureContent> hasInsecureContent, const UserData& userData)
{
    PageClientProtector protector(m_pageClient);

    WebFrameProxy* frame = m_process->webFrame(frameID);
    MESSAGE_CHECK(frame);

    // FIXME: We should message check that navigationID is not zero here, but it's currently zero for some navigations through the page cache.
    RefPtr<API::Navigation> navigation;
    if (frame->isMainFrame() && navigationID)
        navigation = &navigationState().navigation(navigationID);

#if PLATFORM(IOS)
    if (frame->isMainFrame()) {
        m_hasReceivedLayerTreeTransactionAfterDidCommitLoad = false;
        m_firstLayerTreeTransactionIdAfterDidCommitLoad = downcast<RemoteLayerTreeDrawingAreaProxy>(*drawingArea()).nextLayerTreeTransactionID();
    }
#endif

    auto transaction = m_pageLoadState.transaction();
    Ref<WebCertificateInfo> webCertificateInfo = WebCertificateInfo::create(certificateInfo);
    bool markPageInsecure = hasInsecureContent ? hasInsecureContent.value() == HasInsecureContent::Yes : m_treatsSHA1CertificatesAsInsecure && certificateInfo.containsNonRootSHA1SignedCertificate();

    if (frame->isMainFrame()) {
        m_pageLoadState.didCommitLoad(transaction, webCertificateInfo, markPageInsecure);
        m_suppressAutomaticNavigationSnapshotting = false;
    } else if (markPageInsecure)
        m_pageLoadState.didDisplayOrRunInsecureContent(transaction);

#if USE(APPKIT)
    // FIXME (bug 59111): didCommitLoadForFrame comes too late when restoring a page from b/f cache, making us disable secure event mode in password fields.
    // FIXME: A load going on in one frame shouldn't affect text editing in other frames on the page.
    m_pageClient.resetSecureInputState();
#endif

    clearLoadDependentCallbacks();

    frame->didCommitLoad(mimeType, webCertificateInfo, containsPluginDocument);

    if (frame->isMainFrame()) {
        m_mainFrameHasCustomContentProvider = frameHasCustomContentProvider;

        if (m_mainFrameHasCustomContentProvider) {
            // Always assume that the main frame is pinned here, since the custom representation view will handle
            // any wheel events and dispatch them to the WKView when necessary.
            m_mainFrameIsPinnedToLeftSide = true;
            m_mainFrameIsPinnedToRightSide = true;
            m_mainFrameIsPinnedToTopSide = true;
            m_mainFrameIsPinnedToBottomSide = true;

            m_uiClient->pinnedStateDidChange(*this);
        }
        m_pageClient.didCommitLoadForMainFrame(mimeType, frameHasCustomContentProvider);
    }

    // Even if WebPage has the default pageScaleFactor (and therefore doesn't reset it),
    // WebPageProxy's cache of the value can get out of sync (e.g. in the case where a
    // plugin is handling page scaling itself) so we should reset it to the default
    // for standard main frame loads.
    if (frame->isMainFrame()) {
        if (static_cast<FrameLoadType>(opaqueFrameLoadType) == FrameLoadType::Standard) {
            m_pageScaleFactor = 1;
            m_pluginScaleFactor = 1;
            m_mainFramePluginHandlesPageScaleGesture = false;
        }
    }

#if ENABLE(POINTER_LOCK)
    if (frame->isMainFrame())
        requestPointerUnlock();
#endif

    m_pageLoadState.commitChanges();
    if (m_navigationClient) {
        if (frame->isMainFrame())
            m_navigationClient->didCommitNavigation(*this, navigation.get(), m_process->transformHandlesToObjects(userData.object()).get());
    } else
        m_loaderClient->didCommitLoadForFrame(*this, *frame, navigation.get(), m_process->transformHandlesToObjects(userData.object()).get());
}

void WebPageProxy::didFinishDocumentLoadForFrame(uint64_t frameID, uint64_t navigationID, const UserData& userData)
{
    PageClientProtector protector(m_pageClient);

    WebFrameProxy* frame = m_process->webFrame(frameID);
    MESSAGE_CHECK(frame);

    if (m_controlledByAutomation) {
        if (auto* automationSession = process().processPool().automationSession())
            automationSession->documentLoadedForFrame(*frame);
    }

    // FIXME: We should message check that navigationID is not zero here, but it's currently zero for some navigations through the page cache.
    RefPtr<API::Navigation> navigation;
    if (frame->isMainFrame() && navigationID)
        navigation = &navigationState().navigation(navigationID);

    if (m_navigationClient) {
        if (frame->isMainFrame())
            m_navigationClient->didFinishDocumentLoad(*this, navigation.get(), m_process->transformHandlesToObjects(userData.object()).get());
    } else
        m_loaderClient->didFinishDocumentLoadForFrame(*this, *frame, navigation.get(), m_process->transformHandlesToObjects(userData.object()).get());
}

void WebPageProxy::didFinishLoadForFrame(uint64_t frameID, uint64_t navigationID, const UserData& userData)
{
    PageClientProtector protector(m_pageClient);

    WebFrameProxy* frame = m_process->webFrame(frameID);
    MESSAGE_CHECK(frame);

    // FIXME: We should message check that navigationID is not zero here, but it's currently zero for some navigations through the page cache.
    RefPtr<API::Navigation> navigation;
    if (frame->isMainFrame() && navigationID)
        navigation = &navigationState().navigation(navigationID);

    auto transaction = m_pageLoadState.transaction();

    bool isMainFrame = frame->isMainFrame();
    if (isMainFrame)
        m_pageLoadState.didFinishLoad(transaction);

    if (m_controlledByAutomation) {
        if (auto* automationSession = process().processPool().automationSession())
            automationSession->navigationOccurredForFrame(*frame);
    }

    frame->didFinishLoad();

    m_pageLoadState.commitChanges();
    if (m_navigationClient) {
        if (isMainFrame)
            m_navigationClient->didFinishNavigation(*this, navigation.get(), m_process->transformHandlesToObjects(userData.object()).get());
    } else
        m_loaderClient->didFinishLoadForFrame(*this, *frame, navigation.get(), m_process->transformHandlesToObjects(userData.object()).get());

    if (isMainFrame)
        m_pageClient.didFinishLoadForMainFrame();

    m_isLoadingAlternateHTMLStringForFailingProvisionalLoad = false;
}

void WebPageProxy::didFailLoadForFrame(uint64_t frameID, uint64_t navigationID, const ResourceError& error, const UserData& userData)
{
    PageClientProtector protector(m_pageClient);

    WebFrameProxy* frame = m_process->webFrame(frameID);
    MESSAGE_CHECK(frame);

    // FIXME: We should message check that navigationID is not zero here, but it's currently zero for some navigations through the page cache.
    RefPtr<API::Navigation> navigation;
    if (frame->isMainFrame() && navigationID)
        navigation = &navigationState().navigation(navigationID);

    clearLoadDependentCallbacks();

    auto transaction = m_pageLoadState.transaction();

    bool isMainFrame = frame->isMainFrame();

    if (isMainFrame)
        m_pageLoadState.didFailLoad(transaction);

    if (m_controlledByAutomation) {
        if (auto* automationSession = process().processPool().automationSession())
            automationSession->navigationOccurredForFrame(*frame);
    }

    frame->didFailLoad();

    m_pageLoadState.commitChanges();
    if (m_navigationClient) {
        if (frame->isMainFrame())
            m_navigationClient->didFailNavigationWithError(*this, *frame, navigation.get(), error, m_process->transformHandlesToObjects(userData.object()).get());
    } else
        m_loaderClient->didFailLoadWithErrorForFrame(*this, *frame, navigation.get(), error, m_process->transformHandlesToObjects(userData.object()).get());

    if (isMainFrame)
        m_pageClient.didFailLoadForMainFrame();
}

void WebPageProxy::didSameDocumentNavigationForFrame(uint64_t frameID, uint64_t navigationID, uint32_t opaqueSameDocumentNavigationType, WebCore::URL&& url, const UserData& userData)
{
    PageClientProtector protector(m_pageClient);

    WebFrameProxy* frame = m_process->webFrame(frameID);
    MESSAGE_CHECK(frame);
    MESSAGE_CHECK_URL(url);

    // FIXME: We should message check that navigationID is not zero here, but it's currently zero for some navigations through the page cache.
    RefPtr<API::Navigation> navigation;
    if (frame->isMainFrame() && navigationID)
        navigation = &navigationState().navigation(navigationID);

    auto transaction = m_pageLoadState.transaction();

    bool isMainFrame = frame->isMainFrame();
    if (isMainFrame)
        m_pageLoadState.didSameDocumentNavigation(transaction, url);

    if (m_controlledByAutomation) {
        if (auto* automationSession = process().processPool().automationSession())
            automationSession->navigationOccurredForFrame(*frame);
    }

    m_pageLoadState.clearPendingAPIRequestURL(transaction);
    frame->didSameDocumentNavigation(url);

    m_pageLoadState.commitChanges();

    SameDocumentNavigationType navigationType = static_cast<SameDocumentNavigationType>(opaqueSameDocumentNavigationType);
    if (m_navigationClient) {
        if (isMainFrame)
            m_navigationClient->didSameDocumentNavigation(*this, navigation.get(), navigationType, m_process->transformHandlesToObjects(userData.object()).get());
    } else
        m_loaderClient->didSameDocumentNavigationForFrame(*this, *frame, navigation.get(), navigationType, m_process->transformHandlesToObjects(userData.object()).get());

    if (isMainFrame)
        m_pageClient.didSameDocumentNavigationForMainFrame(navigationType);
}

void WebPageProxy::didChangeMainDocument(uint64_t frameID)
{
#if ENABLE(MEDIA_STREAM)
    userMediaPermissionRequestManager().resetAccess(frameID);
#else
    UNUSED_PARAM(frameID);
#endif
}

void WebPageProxy::viewIsBecomingVisible()
{
#if ENABLE(MEDIA_STREAM)
    userMediaPermissionRequestManager().processPregrantedRequests();
#endif
}

void WebPageProxy::didReceiveTitleForFrame(uint64_t frameID, const String& title, const UserData& userData)
{
    PageClientProtector protector(m_pageClient);

    WebFrameProxy* frame = m_process->webFrame(frameID);
    MESSAGE_CHECK(frame);

    auto transaction = m_pageLoadState.transaction();

    if (frame->isMainFrame())
        m_pageLoadState.setTitle(transaction, title);

    frame->didChangeTitle(title);
    
    m_pageLoadState.commitChanges();
    m_loaderClient->didReceiveTitleForFrame(*this, title, *frame, m_process->transformHandlesToObjects(userData.object()).get());
}

void WebPageProxy::didFirstLayoutForFrame(uint64_t frameID, const UserData& userData)
{
    PageClientProtector protector(m_pageClient);

    WebFrameProxy* frame = m_process->webFrame(frameID);
    MESSAGE_CHECK(frame);

    m_loaderClient->didFirstLayoutForFrame(*this, *frame, m_process->transformHandlesToObjects(userData.object()).get());
}

void WebPageProxy::didFirstVisuallyNonEmptyLayoutForFrame(uint64_t frameID, const UserData& userData)
{
    PageClientProtector protector(m_pageClient);

    WebFrameProxy* frame = m_process->webFrame(frameID);
    MESSAGE_CHECK(frame);

    m_loaderClient->didFirstVisuallyNonEmptyLayoutForFrame(*this, *frame, m_process->transformHandlesToObjects(userData.object()).get());

    if (frame->isMainFrame())
        m_pageClient.didFirstVisuallyNonEmptyLayoutForMainFrame();
}

void WebPageProxy::didLayoutForCustomContentProvider()
{
    didReachLayoutMilestone(DidFirstLayout | DidFirstVisuallyNonEmptyLayout | DidHitRelevantRepaintedObjectsAreaThreshold);
}

void WebPageProxy::didReachLayoutMilestone(uint32_t layoutMilestones)
{
    PageClientProtector protector(m_pageClient);

    if (m_navigationClient)
        m_navigationClient->renderingProgressDidChange(*this, static_cast<LayoutMilestones>(layoutMilestones));
    else
        m_loaderClient->didReachLayoutMilestone(*this, static_cast<LayoutMilestones>(layoutMilestones));
}

void WebPageProxy::didDisplayInsecureContentForFrame(uint64_t frameID, const UserData& userData)
{
    PageClientProtector protector(m_pageClient);

    WebFrameProxy* frame = m_process->webFrame(frameID);
    MESSAGE_CHECK(frame);

    auto transaction = m_pageLoadState.transaction();
    m_pageLoadState.didDisplayOrRunInsecureContent(transaction);

    m_pageLoadState.commitChanges();
    m_loaderClient->didDisplayInsecureContentForFrame(*this, *frame, m_process->transformHandlesToObjects(userData.object()).get());
}

void WebPageProxy::didRunInsecureContentForFrame(uint64_t frameID, const UserData& userData)
{
    PageClientProtector protector(m_pageClient);

    WebFrameProxy* frame = m_process->webFrame(frameID);
    MESSAGE_CHECK(frame);

    auto transaction = m_pageLoadState.transaction();
    m_pageLoadState.didDisplayOrRunInsecureContent(transaction);

    m_pageLoadState.commitChanges();
    m_loaderClient->didRunInsecureContentForFrame(*this, *frame, m_process->transformHandlesToObjects(userData.object()).get());
}

void WebPageProxy::didDetectXSSForFrame(uint64_t frameID, const UserData& userData)
{
    PageClientProtector protector(m_pageClient);

    WebFrameProxy* frame = m_process->webFrame(frameID);
    MESSAGE_CHECK(frame);

    m_loaderClient->didDetectXSSForFrame(*this, *frame, m_process->transformHandlesToObjects(userData.object()).get());
}

void WebPageProxy::mainFramePluginHandlesPageScaleGestureDidChange(bool mainFramePluginHandlesPageScaleGesture)
{
    m_mainFramePluginHandlesPageScaleGesture = mainFramePluginHandlesPageScaleGesture;
}

void WebPageProxy::frameDidBecomeFrameSet(uint64_t frameID, bool value)
{
    PageClientProtector protector(m_pageClient);

    WebFrameProxy* frame = m_process->webFrame(frameID);
    MESSAGE_CHECK(frame);

    frame->setIsFrameSet(value);
    if (frame->isMainFrame())
        m_frameSetLargestFrame = value ? m_mainFrame : 0;
}

void WebPageProxy::decidePolicyForNavigationAction(uint64_t frameID, const SecurityOriginData& frameSecurityOrigin, uint64_t navigationID, NavigationActionData&& navigationActionData, const FrameInfoData& originatingFrameInfoData, uint64_t originatingPageID, const WebCore::ResourceRequest& originalRequest, ResourceRequest&& request, uint64_t listenerID, const UserData& userData, Ref<Messages::WebPageProxy::DecidePolicyForNavigationAction::DelayedReply>&& reply)
{
    PageClientProtector protector(m_pageClient);

    auto transaction = m_pageLoadState.transaction();

    bool fromAPI = request.url() == m_pageLoadState.pendingAPIRequestURL();
    if (!fromAPI)
        m_pageLoadState.clearPendingAPIRequestURL(transaction);

    WebFrameProxy* frame = m_process->webFrame(frameID);
    MESSAGE_CHECK(frame);
    MESSAGE_CHECK_URL(request.url());
    MESSAGE_CHECK_URL(originalRequest.url());
    
    m_newNavigationID = 0;
    Ref<WebFramePolicyListenerProxy> listener = frame->setUpPolicyListenerProxy(listenerID);
    if (!navigationID && frame->isMainFrame()) {
        auto navigation = m_navigationState->createLoadRequestNavigation(ResourceRequest(request));
        m_newNavigationID = navigation->navigationID();
        listener->setNavigation(WTFMove(navigation));
    }

#if ENABLE(CONTENT_FILTERING)
    if (frame->didHandleContentFilterUnblockNavigation(request)) {
        reply->send(m_newNavigationID, PolicyIgnore, { }, { });
        m_newNavigationID = 0;
        return;
    }
#endif

#if ENABLE(DOWNLOAD_ATTRIBUTE)
    m_syncNavigationActionHasDownloadAttribute = !navigationActionData.downloadAttribute.isNull();
#endif
    m_navigationActionPolicyReply = WTFMove(reply);

    WebFrameProxy* originatingFrame = m_process->webFrame(originatingFrameInfoData.frameID);

    if (m_navigationClient) {
        auto destinationFrameInfo = API::FrameInfo::create(*frame, frameSecurityOrigin.securityOrigin());
        RefPtr<API::FrameInfo> sourceFrameInfo;
        if (!fromAPI && originatingFrame == frame)
            sourceFrameInfo = destinationFrameInfo.copyRef();
        else if (!fromAPI)
            sourceFrameInfo = API::FrameInfo::create(originatingFrameInfoData, originatingPageID ? m_process->webPage(originatingPageID) : nullptr);

        auto userInitiatedActivity = m_process->userInitiatedActivity(navigationActionData.userGestureTokenIdentifier);
        bool shouldOpenAppLinks = !m_shouldSuppressAppLinksInNextNavigationPolicyDecision && destinationFrameInfo->isMainFrame() && !hostsAreEqual(URL(ParsedURLString, m_mainFrame->url()), request.url()) && navigationActionData.navigationType != WebCore::NavigationType::BackForward;

        auto navigationAction = API::NavigationAction::create(WTFMove(navigationActionData), sourceFrameInfo.get(), destinationFrameInfo.ptr(), WTFMove(request), originalRequest.url(), shouldOpenAppLinks, WTFMove(userInitiatedActivity));

        m_navigationClient->decidePolicyForNavigationAction(*this, WTFMove(navigationAction), WTFMove(listener), m_process->transformHandlesToObjects(userData.object()).get());
    } else
        m_policyClient->decidePolicyForNavigationAction(*this, frame, WTFMove(navigationActionData), originatingFrame, originalRequest, WTFMove(request), WTFMove(listener), m_process->transformHandlesToObjects(userData.object()).get());

    m_shouldSuppressAppLinksInNextNavigationPolicyDecision = false;
}

void WebPageProxy::decidePolicyForNewWindowAction(uint64_t frameID, const SecurityOriginData& frameSecurityOrigin, NavigationActionData&& navigationActionData, ResourceRequest&& request, const String& frameName, uint64_t listenerID, const UserData& userData)
{
    PageClientProtector protector(m_pageClient);

    WebFrameProxy* frame = m_process->webFrame(frameID);
    MESSAGE_CHECK(frame);
    MESSAGE_CHECK_URL(request.url());

    Ref<WebFramePolicyListenerProxy> listener = frame->setUpPolicyListenerProxy(listenerID);

    if (m_navigationClient) {
        RefPtr<API::FrameInfo> sourceFrameInfo;
        if (frame)
            sourceFrameInfo = API::FrameInfo::create(*frame, frameSecurityOrigin.securityOrigin());

        auto userInitiatedActivity = m_process->userInitiatedActivity(navigationActionData.userGestureTokenIdentifier);
        bool shouldOpenAppLinks = !hostsAreEqual(URL(ParsedURLString, m_mainFrame->url()), request.url());
        auto navigationAction = API::NavigationAction::create(WTFMove(navigationActionData), sourceFrameInfo.get(), nullptr, WTFMove(request), request.url(), shouldOpenAppLinks, WTFMove(userInitiatedActivity));

        m_navigationClient->decidePolicyForNavigationAction(*this, navigationAction.get(), WTFMove(listener), m_process->transformHandlesToObjects(userData.object()).get());

    } else
        m_policyClient->decidePolicyForNewWindowAction(*this, *frame, navigationActionData, request, frameName, WTFMove(listener), m_process->transformHandlesToObjects(userData.object()).get());
}

void WebPageProxy::decidePolicyForResponse(uint64_t frameID, const SecurityOriginData& frameSecurityOrigin, const ResourceResponse& response, const ResourceRequest& request, bool canShowMIMEType, uint64_t listenerID, const UserData& userData)
{
    PageClientProtector protector(m_pageClient);

    WebFrameProxy* frame = m_process->webFrame(frameID);
    MESSAGE_CHECK(frame);
    MESSAGE_CHECK_URL(request.url());
    MESSAGE_CHECK_URL(response.url());

    Ref<WebFramePolicyListenerProxy> listener = frame->setUpPolicyListenerProxy(listenerID);

    if (m_navigationClient) {
        auto navigationResponse = API::NavigationResponse::create(API::FrameInfo::create(*frame, frameSecurityOrigin.securityOrigin()).get(), request, response, canShowMIMEType);
        m_navigationClient->decidePolicyForNavigationResponse(*this, navigationResponse.get(), WTFMove(listener), m_process->transformHandlesToObjects(userData.object()).get());
    } else
        m_policyClient->decidePolicyForResponse(*this, *frame, response, request, canShowMIMEType, WTFMove(listener), m_process->transformHandlesToObjects(userData.object()).get());
}

void WebPageProxy::decidePolicyForResponseSync(uint64_t frameID, const SecurityOriginData& frameSecurityOrigin, const ResourceResponse& response, const ResourceRequest& request, bool canShowMIMEType, uint64_t listenerID, const UserData& userData, Ref<Messages::WebPageProxy::DecidePolicyForResponseSync::DelayedReply>&& reply)
{
    PageClientProtector protector(m_pageClient);

    m_decidePolicyForResponseRequest = request;
    m_responsePolicyReply = WTFMove(reply);

    decidePolicyForResponse(frameID, frameSecurityOrigin, response, request, canShowMIMEType, listenerID, userData);
}

void WebPageProxy::unableToImplementPolicy(uint64_t frameID, const ResourceError& error, const UserData& userData)
{
    PageClientProtector protector(m_pageClient);

    WebFrameProxy* frame = m_process->webFrame(frameID);
    MESSAGE_CHECK(frame);

    m_policyClient->unableToImplementPolicy(*this, *frame, error, m_process->transformHandlesToObjects(userData.object()).get());
}

// FormClient

void WebPageProxy::willSubmitForm(uint64_t frameID, uint64_t sourceFrameID, const Vector<std::pair<String, String>>& textFieldValues, uint64_t listenerID, const UserData& userData)
{
    WebFrameProxy* frame = m_process->webFrame(frameID);
    MESSAGE_CHECK(frame);

    WebFrameProxy* sourceFrame = m_process->webFrame(sourceFrameID);
    MESSAGE_CHECK(sourceFrame);

    Ref<WebFormSubmissionListenerProxy> listener = frame->setUpFormSubmissionListenerProxy(listenerID);
    m_formClient->willSubmitForm(*this, *frame, *sourceFrame, textFieldValues, m_process->transformHandlesToObjects(userData.object()).get(), listener.get());
}

void WebPageProxy::didNavigateWithNavigationData(const WebNavigationDataStore& store, uint64_t frameID) 
{
    PageClientProtector protector(m_pageClient);

    WebFrameProxy* frame = m_process->webFrame(frameID);
    MESSAGE_CHECK(frame);
    MESSAGE_CHECK(frame->page() == this);

    if (m_historyClient) {
        if (frame->isMainFrame())
            m_historyClient->didNavigateWithNavigationData(*this, store);
    } else
        m_loaderClient->didNavigateWithNavigationData(*this, store, *frame);
    process().processPool().historyClient().didNavigateWithNavigationData(process().processPool(), *this, store, *frame);
}

void WebPageProxy::didPerformClientRedirect(const String& sourceURLString, const String& destinationURLString, uint64_t frameID)
{
    PageClientProtector protector(m_pageClient);

    if (sourceURLString.isEmpty() || destinationURLString.isEmpty())
        return;
    
    WebFrameProxy* frame = m_process->webFrame(frameID);
    MESSAGE_CHECK(frame);
    MESSAGE_CHECK(frame->page() == this);

    MESSAGE_CHECK_URL(sourceURLString);
    MESSAGE_CHECK_URL(destinationURLString);

    if (m_historyClient) {
        if (frame->isMainFrame())
            m_historyClient->didPerformClientRedirect(*this, sourceURLString, destinationURLString);
    } else
        m_loaderClient->didPerformClientRedirect(*this, sourceURLString, destinationURLString, *frame);
    process().processPool().historyClient().didPerformClientRedirect(process().processPool(), *this, sourceURLString, destinationURLString, *frame);
}

void WebPageProxy::didPerformServerRedirect(const String& sourceURLString, const String& destinationURLString, uint64_t frameID)
{
    PageClientProtector protector(m_pageClient);

    if (sourceURLString.isEmpty() || destinationURLString.isEmpty())
        return;
    
    WebFrameProxy* frame = m_process->webFrame(frameID);
    MESSAGE_CHECK(frame);
    MESSAGE_CHECK(frame->page() == this);

    MESSAGE_CHECK_URL(sourceURLString);
    MESSAGE_CHECK_URL(destinationURLString);

    if (m_historyClient) {
        if (frame->isMainFrame())
            m_historyClient->didPerformServerRedirect(*this, sourceURLString, destinationURLString);
    } else
        m_loaderClient->didPerformServerRedirect(*this, sourceURLString, destinationURLString, *frame);
    process().processPool().historyClient().didPerformServerRedirect(process().processPool(), *this, sourceURLString, destinationURLString, *frame);
}

void WebPageProxy::didUpdateHistoryTitle(const String& title, const String& url, uint64_t frameID)
{
    PageClientProtector protector(m_pageClient);

    WebFrameProxy* frame = m_process->webFrame(frameID);
    MESSAGE_CHECK(frame);
    MESSAGE_CHECK(frame->page() == this);

    MESSAGE_CHECK_URL(url);

    if (m_historyClient) {
        if (frame->isMainFrame())
            m_historyClient->didUpdateHistoryTitle(*this, title, url);
    } else
        m_loaderClient->didUpdateHistoryTitle(*this, title, url, *frame);
    process().processPool().historyClient().didUpdateHistoryTitle(process().processPool(), *this, title, url, *frame);
}

// UIClient

void WebPageProxy::createNewPage(const FrameInfoData& originatingFrameInfoData, uint64_t originatingPageID, ResourceRequest&& request, WindowFeatures&& windowFeatures, NavigationActionData&& navigationActionData, Ref<Messages::WebPageProxy::CreateNewPage::DelayedReply>&& reply)
{
    MESSAGE_CHECK(m_process->webFrame(originatingFrameInfoData.frameID));
    auto originatingFrameInfo = API::FrameInfo::create(originatingFrameInfoData, m_process->webPage(originatingPageID));

    auto mainFrameURL = m_mainFrame->url();

    m_uiClient->createNewPage(*this, WTFMove(originatingFrameInfo), WTFMove(request), WTFMove(windowFeatures), WTFMove(navigationActionData), [this, protectedThis = RefPtr<WebPageProxy>(this), mainFrameURL, request, reply = WTFMove(reply)](RefPtr<WebPageProxy> newPage) {
        if (!newPage) {
            reply->send(0, { });
            return;
        }

        reply->send(newPage->pageID(), newPage->creationParameters());

        WebsiteDataStore::cloneSessionData(*this, *newPage);
        newPage->m_shouldSuppressAppLinksInNextNavigationPolicyDecision = hostsAreEqual(URL(ParsedURLString, mainFrameURL), request.url());
    });
}
    
void WebPageProxy::showPage()
{
    m_uiClient->showPage(this);
}

void WebPageProxy::fullscreenMayReturnToInline()
{
    m_uiClient->fullscreenMayReturnToInline(this);
}

void WebPageProxy::didEnterFullscreen()
{
    m_uiClient->didEnterFullscreen(this);
}

void WebPageProxy::didExitFullscreen()
{
    m_uiClient->didExitFullscreen(this);
}

void WebPageProxy::closePage(bool stopResponsivenessTimer)
{
    if (stopResponsivenessTimer)
        m_process->responsivenessTimer().stop();

    m_pageClient.clearAllEditCommands();
    m_uiClient->close(this);
}

void WebPageProxy::runJavaScriptAlert(uint64_t frameID, const SecurityOriginData& securityOrigin, const String& message, Ref<Messages::WebPageProxy::RunJavaScriptAlert::DelayedReply>&& reply)
{
    WebFrameProxy* frame = m_process->webFrame(frameID);
    MESSAGE_CHECK(frame);

    // Since runJavaScriptAlert() can spin a nested run loop we need to turn off the responsiveness timer.
    m_process->responsivenessTimer().stop();

    if (m_controlledByAutomation) {
        if (auto* automationSession = process().processPool().automationSession())
            automationSession->willShowJavaScriptDialog(*this);
    }
    m_uiClient->runJavaScriptAlert(this, message, frame, securityOrigin, [reply = WTFMove(reply)] {
        reply->send();
    });
}

void WebPageProxy::runJavaScriptConfirm(uint64_t frameID, const SecurityOriginData& securityOrigin, const String& message, Ref<Messages::WebPageProxy::RunJavaScriptConfirm::DelayedReply>&& reply)
{
    WebFrameProxy* frame = m_process->webFrame(frameID);
    MESSAGE_CHECK(frame);

    // Since runJavaScriptConfirm() can spin a nested run loop we need to turn off the responsiveness timer.
    m_process->responsivenessTimer().stop();

    if (m_controlledByAutomation) {
        if (auto* automationSession = process().processPool().automationSession())
            automationSession->willShowJavaScriptDialog(*this);
    }

    m_uiClient->runJavaScriptConfirm(this, message, frame, securityOrigin, [reply = WTFMove(reply)](bool result) {
        reply->send(result);
    });
}

void WebPageProxy::runJavaScriptPrompt(uint64_t frameID, const SecurityOriginData& securityOrigin, const String& message, const String& defaultValue, Ref<Messages::WebPageProxy::RunJavaScriptPrompt::DelayedReply>&& reply)
{
    WebFrameProxy* frame = m_process->webFrame(frameID);
    MESSAGE_CHECK(frame);

    // Since runJavaScriptPrompt() can spin a nested run loop we need to turn off the responsiveness timer.
    m_process->responsivenessTimer().stop();

    if (m_controlledByAutomation) {
        if (auto* automationSession = process().processPool().automationSession())
            automationSession->willShowJavaScriptDialog(*this);
    }

    m_uiClient->runJavaScriptPrompt(this, message, defaultValue, frame, securityOrigin, [reply = WTFMove(reply)](const String& result) {
        reply->send(result);
    });
}

void WebPageProxy::setStatusText(const String& text)
{
    m_uiClient->setStatusText(this, text);
}

void WebPageProxy::mouseDidMoveOverElement(WebHitTestResultData&& hitTestResultData, uint32_t opaqueModifiers, UserData&& userData)
{
    m_lastMouseMoveHitTestResult = API::HitTestResult::create(hitTestResultData);

    WebEvent::Modifiers modifiers = static_cast<WebEvent::Modifiers>(opaqueModifiers);

    m_uiClient->mouseDidMoveOverElement(*this, hitTestResultData, modifiers, m_process->transformHandlesToObjects(userData.object()).get());
}

void WebPageProxy::connectionWillOpen(IPC::Connection& connection)
{
    ASSERT(&connection == m_process->connection());

    m_webProcessLifetimeTracker.connectionWillOpen(connection);
}

void WebPageProxy::webProcessWillShutDown()
{
    m_webProcessLifetimeTracker.webProcessWillShutDown();
}

void WebPageProxy::processDidFinishLaunching()
{
    ASSERT(m_process->state() == WebProcessProxy::State::Running);
    finishInitializingWebPageAfterProcessLaunch();
}

#if ENABLE(NETSCAPE_PLUGIN_API)
void WebPageProxy::unavailablePluginButtonClicked(uint32_t opaquePluginUnavailabilityReason, const String& mimeType, const String& pluginURLString, const String& pluginspageAttributeURLString, const String& frameURLString, const String& pageURLString)
{
    MESSAGE_CHECK_URL(pluginURLString);
    MESSAGE_CHECK_URL(pluginspageAttributeURLString);
    MESSAGE_CHECK_URL(frameURLString);
    MESSAGE_CHECK_URL(pageURLString);

    String newMimeType = mimeType;
    PluginModuleInfo plugin = m_process->processPool().pluginInfoStore().findPlugin(newMimeType, URL(URL(), pluginURLString));
    auto pluginInformation = createPluginInformationDictionary(plugin, frameURLString, mimeType, pageURLString, pluginspageAttributeURLString, pluginURLString);

    WKPluginUnavailabilityReason pluginUnavailabilityReason = kWKPluginUnavailabilityReasonPluginMissing;
    switch (static_cast<RenderEmbeddedObject::PluginUnavailabilityReason>(opaquePluginUnavailabilityReason)) {
    case RenderEmbeddedObject::PluginMissing:
        pluginUnavailabilityReason = kWKPluginUnavailabilityReasonPluginMissing;
        break;
    case RenderEmbeddedObject::InsecurePluginVersion:
        pluginUnavailabilityReason = kWKPluginUnavailabilityReasonInsecurePluginVersion;
        break;
    case RenderEmbeddedObject::PluginCrashed:
        pluginUnavailabilityReason = kWKPluginUnavailabilityReasonPluginCrashed;
        break;
    case RenderEmbeddedObject::PluginBlockedByContentSecurityPolicy:
        ASSERT_NOT_REACHED();
    }

    m_uiClient->unavailablePluginButtonClicked(*this, pluginUnavailabilityReason, pluginInformation.get());
}
#endif // ENABLE(NETSCAPE_PLUGIN_API)

#if ENABLE(WEBGL)
void WebPageProxy::webGLPolicyForURL(URL&& url, Ref<Messages::WebPageProxy::WebGLPolicyForURL::DelayedReply>&& reply)
{
    if (m_navigationClient) {
        m_navigationClient->webGLLoadPolicy(*this, url, [reply = WTFMove(reply)](WebGLLoadPolicy policy) {
            reply->send(static_cast<uint32_t>(policy));
        });
    } else
        reply->send(static_cast<uint32_t>(m_loaderClient->webGLLoadPolicy(*this, url)));
}

void WebPageProxy::resolveWebGLPolicyForURL(URL&& url, Ref<Messages::WebPageProxy::ResolveWebGLPolicyForURL::DelayedReply>&& reply)
{
    if (m_navigationClient) {
        m_navigationClient->resolveWebGLLoadPolicy(*this, url, [reply = WTFMove(reply)](WebGLLoadPolicy policy) {
            reply->send(static_cast<uint32_t>(policy));
        });
    } else
        reply->send(static_cast<uint32_t>(m_loaderClient->resolveWebGLLoadPolicy(*this, url)));
}
#endif // ENABLE(WEBGL)

void WebPageProxy::setToolbarsAreVisible(bool toolbarsAreVisible)
{
    m_uiClient->setToolbarsAreVisible(*this, toolbarsAreVisible);
}

void WebPageProxy::getToolbarsAreVisible(Ref<Messages::WebPageProxy::GetToolbarsAreVisible::DelayedReply>&& reply)
{
    m_uiClient->toolbarsAreVisible(*this, [reply = WTFMove(reply)](bool visible) {
        reply->send(visible);
    });
}

void WebPageProxy::setMenuBarIsVisible(bool menuBarIsVisible)
{
    m_uiClient->setMenuBarIsVisible(*this, menuBarIsVisible);
}

void WebPageProxy::getMenuBarIsVisible(Ref<Messages::WebPageProxy::GetMenuBarIsVisible::DelayedReply>&& reply)
{
    m_uiClient->menuBarIsVisible(*this, [reply = WTFMove(reply)] (bool visible) {
        reply->send(visible);
    });
}

void WebPageProxy::setStatusBarIsVisible(bool statusBarIsVisible)
{
    m_uiClient->setStatusBarIsVisible(*this, statusBarIsVisible);
}

void WebPageProxy::getStatusBarIsVisible(Ref<Messages::WebPageProxy::GetStatusBarIsVisible::DelayedReply>&& reply)
{
    m_uiClient->statusBarIsVisible(*this, [reply = WTFMove(reply)] (bool visible) {
        reply->send(visible);
    });
}

void WebPageProxy::setIsResizable(bool isResizable)
{
    m_uiClient->setIsResizable(*this, isResizable);
}

void WebPageProxy::setWindowFrame(const FloatRect& newWindowFrame)
{
    m_uiClient->setWindowFrame(*this, m_pageClient.convertToDeviceSpace(newWindowFrame));
}

void WebPageProxy::getWindowFrame(Ref<Messages::WebPageProxy::GetWindowFrame::DelayedReply>&& reply)
{
    m_uiClient->windowFrame(*this, [this, protectedThis = makeRef(*this), reply = WTFMove(reply)] (FloatRect frame) {
        reply->send(m_pageClient.convertToUserSpace(frame));
    });
}

void WebPageProxy::getWindowFrameWithCallback(Function<void(FloatRect)>&& completionHandler)
{
    m_uiClient->windowFrame(*this, WTFMove(completionHandler));
}

void WebPageProxy::screenToRootView(const IntPoint& screenPoint, Ref<Messages::WebPageProxy::ScreenToRootView::DelayedReply>&& reply)
{
    reply->send(m_pageClient.screenToRootView(screenPoint));
}
    
void WebPageProxy::rootViewToScreen(const IntRect& viewRect, Ref<Messages::WebPageProxy::RootViewToScreen::DelayedReply>&& reply)
{
    reply->send(m_pageClient.rootViewToScreen(viewRect));
}
    
#if PLATFORM(IOS)
void WebPageProxy::accessibilityScreenToRootView(const IntPoint& screenPoint, IntPoint& windowPoint)
{
    windowPoint = m_pageClient.accessibilityScreenToRootView(screenPoint);
}

void WebPageProxy::rootViewToAccessibilityScreen(const IntRect& viewRect, IntRect& result)
{
    result = m_pageClient.rootViewToAccessibilityScreen(viewRect);
}
#endif

void WebPageProxy::runBeforeUnloadConfirmPanel(uint64_t frameID, const SecurityOriginData& securityOrigin, const String& message, RefPtr<Messages::WebPageProxy::RunBeforeUnloadConfirmPanel::DelayedReply> reply)
{
    WebFrameProxy* frame = m_process->webFrame(frameID);
    MESSAGE_CHECK(frame);

    // Since runBeforeUnloadConfirmPanel() can spin a nested run loop we need to turn off the responsiveness timer.
    m_process->responsivenessTimer().stop();

    if (m_controlledByAutomation) {
        if (auto* automationSession = process().processPool().automationSession())
            automationSession->willShowJavaScriptDialog(*this);
    }

    m_uiClient->runBeforeUnloadConfirmPanel(this, message, frame, securityOrigin, [reply](bool result) { reply->send(result); });
}

void WebPageProxy::didChangeViewportProperties(const ViewportAttributes& attr)
{
    m_pageClient.didChangeViewportProperties(attr);
}

void WebPageProxy::pageDidScroll()
{
    m_uiClient->pageDidScroll(this);

#if PLATFORM(IOS)
    // Do not hide the validation message if the scrolling was caused by the keyboard showing up.
    if (m_isKeyboardAnimatingIn)
        return;
#endif
    hideValidationMessage();
}

void WebPageProxy::runOpenPanel(uint64_t frameID, const SecurityOriginData& frameSecurityOrigin, const FileChooserSettings& settings)
{
    if (m_openPanelResultListener) {
        m_openPanelResultListener->invalidate();
        m_openPanelResultListener = nullptr;
    }

    WebFrameProxy* frame = m_process->webFrame(frameID);
    MESSAGE_CHECK(frame);

    Ref<API::OpenPanelParameters> parameters = API::OpenPanelParameters::create(settings);
    m_openPanelResultListener = WebOpenPanelResultListenerProxy::create(this);

    if (m_controlledByAutomation) {
        if (auto* automationSession = process().processPool().automationSession())
            automationSession->handleRunOpenPanel(*this, *frame, parameters.get(), *m_openPanelResultListener);

        // Don't show a file chooser, since automation will be unable to interact with it.
        return;
    }

    // Since runOpenPanel() can spin a nested run loop we need to turn off the responsiveness timer.
    m_process->responsivenessTimer().stop();

    if (!m_uiClient->runOpenPanel(this, frame, frameSecurityOrigin, parameters.ptr(), m_openPanelResultListener.get())) {
        if (!m_pageClient.handleRunOpenPanel(this, frame, parameters.ptr(), m_openPanelResultListener.get()))
            didCancelForOpenPanel();
    }
}

void WebPageProxy::printFrame(uint64_t frameID)
{
    ASSERT(!m_isPerformingDOMPrintOperation);
    m_isPerformingDOMPrintOperation = true;

    WebFrameProxy* frame = m_process->webFrame(frameID);
    MESSAGE_CHECK(frame);

    m_uiClient->printFrame(*this, *frame);

    endPrinting(); // Send a message synchronously while m_isPerformingDOMPrintOperation is still true.
    m_isPerformingDOMPrintOperation = false;
}

void WebPageProxy::printMainFrame()
{
    printFrame(m_mainFrame->frameID());
}

void WebPageProxy::setMediaVolume(float volume)
{
    if (volume == m_mediaVolume)
        return;
    
    m_mediaVolume = volume;
    
    if (!isValid())
        return;
    
    m_process->send(Messages::WebPage::SetMediaVolume(volume), m_pageID);    
}

void WebPageProxy::setMuted(WebCore::MediaProducer::MutedStateFlags state)
{
    m_mutedState = state;

    if (!isValid())
        return;

#if ENABLE(MEDIA_STREAM)
    bool hasMutedCaptureStreams = m_mediaState & (WebCore::MediaProducer::HasMutedAudioCaptureDevice | WebCore::MediaProducer::HasMutedVideoCaptureDevice);
    if (hasMutedCaptureStreams && !(state & WebCore::MediaProducer::CaptureDevicesAreMuted))
        UserMediaProcessManager::singleton().muteCaptureMediaStreamsExceptIn(*this);
#endif

    m_process->send(Messages::WebPage::SetMuted(state), m_pageID);
    activityStateDidChange(ActivityState::IsAudible | ActivityState::IsCapturingMedia);
}

void WebPageProxy::setMediaCaptureEnabled(bool enabled)
{
    m_mediaCaptureEnabled = enabled;

    if (!isValid())
        return;

#if ENABLE(MEDIA_STREAM)
    UserMediaProcessManager::singleton().setCaptureEnabled(enabled);
#endif
}

void WebPageProxy::stopMediaCapture()
{
    if (!isValid())
        return;

#if ENABLE(MEDIA_STREAM)
    m_process->send(Messages::WebPage::StopMediaCapture(), m_pageID);
#endif
}

#if ENABLE(MEDIA_SESSION)
void WebPageProxy::handleMediaEvent(MediaEventType eventType)
{
    if (!isValid())
        return;
    
    m_process->send(Messages::WebPage::HandleMediaEvent(eventType), m_pageID);
}

void WebPageProxy::setVolumeOfMediaElement(double volume, uint64_t elementID)
{
    if (!isValid())
        return;

    m_process->send(Messages::WebPage::SetVolumeOfMediaElement(volume, elementID), m_pageID);
}
#endif

void WebPageProxy::setMayStartMediaWhenInWindow(bool mayStartMedia)
{
    if (mayStartMedia == m_mayStartMediaWhenInWindow)
        return;

    m_mayStartMediaWhenInWindow = mayStartMedia;

    if (!isValid())
        return;

    process().send(Messages::WebPage::SetMayStartMediaWhenInWindow(mayStartMedia), m_pageID);
}

void WebPageProxy::handleDownloadRequest(DownloadProxy* download)
{
    m_pageClient.handleDownloadRequest(download);
}

void WebPageProxy::didChangeContentSize(const IntSize& size)
{
    m_pageClient.didChangeContentSize(size);
}

#if ENABLE(INPUT_TYPE_COLOR)
void WebPageProxy::showColorPicker(const WebCore::Color& initialColor, const IntRect& elementRect)
{
#if ENABLE(INPUT_TYPE_COLOR_POPOVER)
    // A new popover color well needs to be created (and the previous one destroyed) for
    // each activation of a color element.
    m_colorPicker = nullptr;
#endif
    if (!m_colorPicker)
        m_colorPicker = m_pageClient.createColorPicker(this, initialColor, elementRect);
    m_colorPicker->showColorPicker(initialColor);
}

void WebPageProxy::setColorPickerColor(const WebCore::Color& color)
{
    ASSERT(m_colorPicker);

    m_colorPicker->setSelectedColor(color);
}

void WebPageProxy::endColorPicker()
{
    ASSERT(m_colorPicker);

    m_colorPicker->endPicker();
}

void WebPageProxy::didChooseColor(const WebCore::Color& color)
{
    if (!isValid())
        return;

    m_process->send(Messages::WebPage::DidChooseColor(color), m_pageID);
}

void WebPageProxy::didEndColorPicker()
{
    if (!isValid())
        return;

#if ENABLE(INPUT_TYPE_COLOR)
    if (m_colorPicker) {
        m_colorPicker->invalidate();
        m_colorPicker = nullptr;
    }
#endif

    m_process->send(Messages::WebPage::DidEndColorPicker(), m_pageID);
}
#endif

// Inspector
WebInspectorProxy* WebPageProxy::inspector() const
{
    if (isClosed() || !isValid())
        return 0;
    return m_inspector.get();
}

#if ENABLE(FULLSCREEN_API)
WebFullScreenManagerProxy* WebPageProxy::fullScreenManager()
{
    return m_fullScreenManager.get();
}

void WebPageProxy::setFullscreenClient(std::unique_ptr<API::FullscreenClient>&& client)
{
    if (!client) {
        m_fullscreenClient = std::make_unique<API::FullscreenClient>();
        return;
    }

    m_fullscreenClient = WTFMove(client);
}
#endif
    
#if (PLATFORM(IOS) && HAVE(AVKIT)) || (PLATFORM(MAC) && ENABLE(VIDEO_PRESENTATION_MODE))
PlaybackSessionManagerProxy* WebPageProxy::playbackSessionManager()
{
    return m_playbackSessionManager.get();
}

VideoFullscreenManagerProxy* WebPageProxy::videoFullscreenManager()
{
    return m_videoFullscreenManager.get();
}
#endif

#if PLATFORM(IOS)
bool WebPageProxy::allowsMediaDocumentInlinePlayback() const
{
    return m_allowsMediaDocumentInlinePlayback;
}

void WebPageProxy::setAllowsMediaDocumentInlinePlayback(bool allows)
{
    if (m_allowsMediaDocumentInlinePlayback == allows)
        return;
    m_allowsMediaDocumentInlinePlayback = allows;

    m_process->send(Messages::WebPage::SetAllowsMediaDocumentInlinePlayback(allows), m_pageID);
}
#endif

void WebPageProxy::setHasHadSelectionChangesFromUserInteraction(bool hasHadUserSelectionChanges)
{
    m_hasHadSelectionChangesFromUserInteraction = hasHadUserSelectionChanges;
}

void WebPageProxy::setNeedsHiddenContentEditableQuirk(bool needsHiddenContentEditableQuirk)
{
    m_needsHiddenContentEditableQuirk = needsHiddenContentEditableQuirk;
}

void WebPageProxy::setNeedsPlainTextQuirk(bool needsPlainTextQuirk)
{
    m_needsPlainTextQuirk = needsPlainTextQuirk;
}

// BackForwardList

void WebPageProxy::backForwardAddItem(uint64_t itemID)
{
    m_backForwardList->addItem(m_process->webBackForwardItem(itemID));
}

void WebPageProxy::backForwardGoToItem(uint64_t itemID, SandboxExtension::Handle& sandboxExtensionHandle)
{
    WebBackForwardListItem* item = m_process->webBackForwardItem(itemID);
    if (!item)
        return;

    bool createdExtension = maybeInitializeSandboxExtensionHandle(URL(URL(), item->url()), sandboxExtensionHandle);
    if (createdExtension)
        m_process->willAcquireUniversalFileReadSandboxExtension();
    m_backForwardList->goToItem(item);
}

void WebPageProxy::backForwardItemAtIndex(int32_t index, uint64_t& itemID)
{
    WebBackForwardListItem* item = m_backForwardList->itemAtIndex(index);
    itemID = item ? item->itemID() : 0;
}

void WebPageProxy::backForwardBackListCount(int32_t& count)
{
    count = m_backForwardList->backListCount();
}

void WebPageProxy::backForwardForwardListCount(int32_t& count)
{
    count = m_backForwardList->forwardListCount();
}

void WebPageProxy::compositionWasCanceled()
{
#if PLATFORM(COCOA)
    m_pageClient.notifyInputContextAboutDiscardedComposition();
#endif
}

// Undo management

void WebPageProxy::registerEditCommandForUndo(uint64_t commandID, uint32_t editAction)
{
    registerEditCommand(WebEditCommandProxy::create(commandID, static_cast<EditAction>(editAction), this), Undo);
}
    
void WebPageProxy::registerInsertionUndoGrouping()
{
#if USE(INSERTION_UNDO_GROUPING)
    m_pageClient.registerInsertionUndoGrouping();
#endif
}

void WebPageProxy::canUndoRedo(uint32_t action, bool& result)
{
    result = m_pageClient.canUndoRedo(static_cast<UndoOrRedo>(action));
}

void WebPageProxy::executeUndoRedo(uint32_t action, bool& result)
{
    m_pageClient.executeUndoRedo(static_cast<UndoOrRedo>(action));
    result = true;
}

void WebPageProxy::clearAllEditCommands()
{
    m_pageClient.clearAllEditCommands();
}

void WebPageProxy::didCountStringMatches(const String& string, uint32_t matchCount)
{
    m_findClient->didCountStringMatches(this, string, matchCount);
}

void WebPageProxy::didGetImageForFindMatch(const ShareableBitmap::Handle& contentImageHandle, uint32_t matchIndex)
{
    auto bitmap = ShareableBitmap::create(contentImageHandle);
    if (!bitmap) {
        ASSERT_NOT_REACHED();
        return;
    }
    m_findMatchesClient->didGetImageForMatchResult(this, WebImage::create(bitmap.releaseNonNull()).ptr(), matchIndex);
}

void WebPageProxy::setTextIndicator(const TextIndicatorData& indicatorData, uint64_t lifetime)
{
    // FIXME: Make TextIndicatorWindow a platform-independent presentational thing ("TextIndicatorPresentation"?).
#if PLATFORM(COCOA)
    m_pageClient.setTextIndicator(TextIndicator::create(indicatorData), static_cast<TextIndicatorWindowLifetime>(lifetime));
#else
    ASSERT_NOT_REACHED();
#endif
}

void WebPageProxy::clearTextIndicator()
{
#if PLATFORM(COCOA)
    m_pageClient.clearTextIndicator(TextIndicatorWindowDismissalAnimation::FadeOut);
#else
    ASSERT_NOT_REACHED();
#endif
}

void WebPageProxy::setTextIndicatorAnimationProgress(float progress)
{
#if PLATFORM(COCOA)
    m_pageClient.setTextIndicatorAnimationProgress(progress);
#else
    ASSERT_NOT_REACHED();
#endif
}

void WebPageProxy::didFindString(const String& string, const Vector<WebCore::IntRect>& matchRects, uint32_t matchCount, int32_t matchIndex, bool didWrapAround)
{
    m_findClient->didFindString(this, string, matchRects, matchCount, matchIndex, didWrapAround);
}

void WebPageProxy::didFindStringMatches(const String& string, const Vector<Vector<WebCore::IntRect>>& matchRects, int32_t firstIndexAfterSelection)
{
    m_findMatchesClient->didFindStringMatches(this, string, matchRects, firstIndexAfterSelection);
}

void WebPageProxy::didFailToFindString(const String& string)
{
    m_findClient->didFailToFindString(this, string);
}

bool WebPageProxy::sendMessage(std::unique_ptr<IPC::Encoder> encoder, OptionSet<IPC::SendOption> sendOptions)
{
    return m_process->sendMessage(WTFMove(encoder), sendOptions);
}

IPC::Connection* WebPageProxy::messageSenderConnection()
{
    return m_process->connection();
}

uint64_t WebPageProxy::messageSenderDestinationID()
{
    return m_pageID;
}

void WebPageProxy::valueChangedForPopupMenu(WebPopupMenuProxy*, int32_t newSelectedIndex)
{
    m_process->send(Messages::WebPage::DidChangeSelectedIndexForActivePopupMenu(newSelectedIndex), m_pageID);
}

void WebPageProxy::setTextFromItemForPopupMenu(WebPopupMenuProxy*, int32_t index)
{
    m_process->send(Messages::WebPage::SetTextForActivePopupMenu(index), m_pageID);
}

NativeWebMouseEvent* WebPageProxy::currentlyProcessedMouseDownEvent()
{
    return m_currentlyProcessedMouseDownEvent.get();
}

void WebPageProxy::postMessageToInjectedBundle(const String& messageName, API::Object* messageBody)
{
    process().send(Messages::WebPage::PostInjectedBundleMessage(messageName, UserData(process().transformObjectsToHandles(messageBody).get())), m_pageID);
}

void WebPageProxy::postSynchronousMessageToInjectedBundle(const String& messageName, API::Object* messageBody)
{
    process().sendSync(Messages::WebPage::PostSynchronousInjectedBundleMessage(messageName, UserData(process().transformObjectsToHandles(messageBody).get())), Messages::WebPage::PostSynchronousInjectedBundleMessage::Reply(), m_pageID);
}

#if PLATFORM(GTK)
void WebPageProxy::failedToShowPopupMenu()
{
    m_process->send(Messages::WebPage::FailedToShowPopupMenu(), m_pageID);
}
#endif

void WebPageProxy::showPopupMenu(const IntRect& rect, uint64_t textDirection, const Vector<WebPopupItem>& items, int32_t selectedIndex, const PlatformPopupMenuData& data)
{
    if (m_activePopupMenu) {
        m_activePopupMenu->hidePopupMenu();
        m_activePopupMenu->invalidate();
        m_activePopupMenu = nullptr;
    }

    m_activePopupMenu = m_pageClient.createPopupMenuProxy(*this);

    if (!m_activePopupMenu)
        return;

    // Since showPopupMenu() can spin a nested run loop we need to turn off the responsiveness timer.
    m_process->responsivenessTimer().stop();

    // Showing a popup menu runs a nested runloop, which can handle messages that cause |this| to get closed.
    Ref<WebPageProxy> protect(*this);
    m_activePopupMenu->showPopupMenu(rect, static_cast<TextDirection>(textDirection), m_pageScaleFactor, items, data, selectedIndex);
}

void WebPageProxy::hidePopupMenu()
{
    if (!m_activePopupMenu)
        return;

    m_activePopupMenu->hidePopupMenu();
    m_activePopupMenu->invalidate();
    m_activePopupMenu = nullptr;
}

#if ENABLE(CONTEXT_MENUS)
void WebPageProxy::showContextMenu(const ContextMenuContextData& contextMenuContextData, const UserData& userData)
{
    // Showing a context menu runs a nested runloop, which can handle messages that cause |this| to get closed.
    Ref<WebPageProxy> protect(*this);

    internalShowContextMenu(contextMenuContextData, userData);
    
    // No matter the result of internalShowContextMenu, always notify the WebProcess that the menu is hidden so it starts handling mouse events again.
    m_process->send(Messages::WebPage::ContextMenuHidden(), m_pageID);
}

void WebPageProxy::internalShowContextMenu(const ContextMenuContextData& contextMenuContextData, const UserData& userData)
{
    m_activeContextMenuContextData = contextMenuContextData;

    m_activeContextMenu = m_pageClient.createContextMenuProxy(*this, contextMenuContextData, userData);
    if (!m_activeContextMenu)
        return;

    // Since showContextMenu() can spin a nested run loop we need to turn off the responsiveness timer.
    m_process->responsivenessTimer().stop();

    // m_activeContextMenu might get cleared if WebPageProxy code is re-entered from the menu runloop or delegates.
    Ref<WebContextMenuProxy> protector(*m_activeContextMenu);
    m_activeContextMenu->show();
}

void WebPageProxy::contextMenuItemSelected(const WebContextMenuItemData& item)
{
    // Application custom items don't need to round-trip through to WebCore in the WebProcess.
    if (item.action() >= ContextMenuItemBaseApplicationTag) {
        m_contextMenuClient->customContextMenuItemSelected(*this, item);
        return;
    }

#if PLATFORM(COCOA)
    if (item.action() == ContextMenuItemTagSmartCopyPaste) {
        setSmartInsertDeleteEnabled(!isSmartInsertDeleteEnabled());
        return;
    }
    if (item.action() == ContextMenuItemTagSmartQuotes) {
        TextChecker::setAutomaticQuoteSubstitutionEnabled(!TextChecker::state().isAutomaticQuoteSubstitutionEnabled);
        m_process->updateTextCheckerState();
        return;
    }
    if (item.action() == ContextMenuItemTagSmartDashes) {
        TextChecker::setAutomaticDashSubstitutionEnabled(!TextChecker::state().isAutomaticDashSubstitutionEnabled);
        m_process->updateTextCheckerState();
        return;
    }
    if (item.action() == ContextMenuItemTagSmartLinks) {
        TextChecker::setAutomaticLinkDetectionEnabled(!TextChecker::state().isAutomaticLinkDetectionEnabled);
        m_process->updateTextCheckerState();
        return;
    }
    if (item.action() == ContextMenuItemTagTextReplacement) {
        TextChecker::setAutomaticTextReplacementEnabled(!TextChecker::state().isAutomaticTextReplacementEnabled);
        m_process->updateTextCheckerState();
        return;
    }
    if (item.action() == ContextMenuItemTagCorrectSpellingAutomatically) {
        TextChecker::setAutomaticSpellingCorrectionEnabled(!TextChecker::state().isAutomaticSpellingCorrectionEnabled);
        m_process->updateTextCheckerState();
        return;        
    }
    if (item.action() == ContextMenuItemTagShowSubstitutions) {
        TextChecker::toggleSubstitutionsPanelIsShowing();
        return;
    }
#endif
    if (item.action() == ContextMenuItemTagDownloadImageToDisk) {
        m_process->processPool().download(this, URL(URL(), m_activeContextMenuContextData.webHitTestResultData().absoluteImageURL));
        return;    
    }
    if (item.action() == ContextMenuItemTagDownloadLinkToDisk) {
        auto& hitTestResult = m_activeContextMenuContextData.webHitTestResultData();
        m_process->processPool().download(this, URL(URL(), hitTestResult.absoluteLinkURL), hitTestResult.linkSuggestedFilename);
        return;
    }
    if (item.action() == ContextMenuItemTagDownloadMediaToDisk) {
        m_process->processPool().download(this, URL(URL(), m_activeContextMenuContextData.webHitTestResultData().absoluteMediaURL));
        return;
    }
    if (item.action() == ContextMenuItemTagCheckSpellingWhileTyping) {
        TextChecker::setContinuousSpellCheckingEnabled(!TextChecker::state().isContinuousSpellCheckingEnabled);
        m_process->updateTextCheckerState();
        return;
    }
    if (item.action() == ContextMenuItemTagCheckGrammarWithSpelling) {
        TextChecker::setGrammarCheckingEnabled(!TextChecker::state().isGrammarCheckingEnabled);
        m_process->updateTextCheckerState();
        return;
    }
    if (item.action() == ContextMenuItemTagShowSpellingPanel) {
        if (!TextChecker::spellingUIIsShowing())
            advanceToNextMisspelling(true);
        TextChecker::toggleSpellingUIIsShowing();
        return;
    }
    if (item.action() == ContextMenuItemTagLearnSpelling || item.action() == ContextMenuItemTagIgnoreSpelling)
        ++m_pendingLearnOrIgnoreWordMessageCount;

    m_process->send(Messages::WebPage::DidSelectItemFromActiveContextMenu(item), m_pageID);
}

void WebPageProxy::handleContextMenuKeyEvent()
{
    m_process->send(Messages::WebPage::ContextMenuForKeyEvent(), m_pageID);
}
#endif // ENABLE(CONTEXT_MENUS)

#if PLATFORM(IOS)
void WebPageProxy::didChooseFilesForOpenPanelWithDisplayStringAndIcon(const Vector<String>& fileURLs, const String& displayString, const API::Data* iconData)
{
    if (!isValid())
        return;

#if ENABLE(SANDBOX_EXTENSIONS)
    SandboxExtension::HandleArray sandboxExtensionHandles;
    sandboxExtensionHandles.allocate(fileURLs.size());
    for (size_t i = 0; i < fileURLs.size(); ++i)
        SandboxExtension::createHandle(fileURLs[i], SandboxExtension::Type::ReadOnly, sandboxExtensionHandles[i]);

    m_process->send(Messages::WebPage::ExtendSandboxForFilesFromOpenPanel(sandboxExtensionHandles), m_pageID);
#endif

    m_process->send(Messages::WebPage::DidChooseFilesForOpenPanelWithDisplayStringAndIcon(fileURLs, displayString, iconData ? iconData->dataReference() : IPC::DataReference()), m_pageID);

    m_openPanelResultListener->invalidate();
    m_openPanelResultListener = nullptr;
}
#endif

void WebPageProxy::didChooseFilesForOpenPanel(const Vector<String>& fileURLs)
{
    if (!isValid())
        return;

#if ENABLE(SANDBOX_EXTENSIONS)
    SandboxExtension::HandleArray sandboxExtensionHandles;
    sandboxExtensionHandles.allocate(fileURLs.size());
    for (size_t i = 0; i < fileURLs.size(); ++i) {
        bool createdExtension = SandboxExtension::createHandle(fileURLs[i], SandboxExtension::Type::ReadOnly, sandboxExtensionHandles[i]);
        if (!createdExtension) {
            // This can legitimately fail if a directory containing the file is deleted after the file was chosen.
            // We also have reports of cases where this likely fails for some unknown reason, <rdar://problem/10156710>.
            WTFLogAlways("WebPageProxy::didChooseFilesForOpenPanel: could not create a sandbox extension for '%s'\n", fileURLs[i].utf8().data());
            continue;
        }
    }

    m_process->send(Messages::WebPage::ExtendSandboxForFilesFromOpenPanel(sandboxExtensionHandles), m_pageID);
#endif

    m_process->send(Messages::WebPage::DidChooseFilesForOpenPanel(fileURLs), m_pageID);

    m_openPanelResultListener->invalidate();
    m_openPanelResultListener = nullptr;
}

void WebPageProxy::didCancelForOpenPanel()
{
    if (!isValid())
        return;

    m_process->send(Messages::WebPage::DidCancelForOpenPanel(), m_pageID);
    
    m_openPanelResultListener->invalidate();
    m_openPanelResultListener = nullptr;
}

void WebPageProxy::advanceToNextMisspelling(bool startBeforeSelection)
{
    m_process->send(Messages::WebPage::AdvanceToNextMisspelling(startBeforeSelection), m_pageID);
}

void WebPageProxy::changeSpellingToWord(const String& word)
{
    if (word.isEmpty())
        return;

    m_process->send(Messages::WebPage::ChangeSpellingToWord(word), m_pageID);
}

void WebPageProxy::registerEditCommand(Ref<WebEditCommandProxy>&& commandProxy, UndoOrRedo undoOrRedo)
{
    m_pageClient.registerEditCommand(WTFMove(commandProxy), undoOrRedo);
}

void WebPageProxy::addEditCommand(WebEditCommandProxy* command)
{
    m_editCommandSet.add(command);
}

void WebPageProxy::removeEditCommand(WebEditCommandProxy* command)
{
    m_editCommandSet.remove(command);

    if (!isValid())
        return;
    m_process->send(Messages::WebPage::DidRemoveEditCommand(command->commandID()), m_pageID);
}

bool WebPageProxy::isValidEditCommand(WebEditCommandProxy* command)
{
    return m_editCommandSet.find(command) != m_editCommandSet.end();
}

int64_t WebPageProxy::spellDocumentTag()
{
    if (!m_hasSpellDocumentTag) {
        m_spellDocumentTag = TextChecker::uniqueSpellDocumentTag(this);
        m_hasSpellDocumentTag = true;
    }

    return m_spellDocumentTag;
}

#if USE(UNIFIED_TEXT_CHECKING)
void WebPageProxy::checkTextOfParagraph(const String& text, uint64_t checkingTypes, int32_t insertionPoint, Vector<TextCheckingResult>& results)
{
    results = TextChecker::checkTextOfParagraph(spellDocumentTag(), text, insertionPoint, checkingTypes, m_initialCapitalizationEnabled);
}
#endif

void WebPageProxy::checkSpellingOfString(const String& text, int32_t& misspellingLocation, int32_t& misspellingLength)
{
    TextChecker::checkSpellingOfString(spellDocumentTag(), text, misspellingLocation, misspellingLength);
}

void WebPageProxy::checkGrammarOfString(const String& text, Vector<GrammarDetail>& grammarDetails, int32_t& badGrammarLocation, int32_t& badGrammarLength)
{
    TextChecker::checkGrammarOfString(spellDocumentTag(), text, grammarDetails, badGrammarLocation, badGrammarLength);
}

void WebPageProxy::spellingUIIsShowing(bool& isShowing)
{
    isShowing = TextChecker::spellingUIIsShowing();
}

void WebPageProxy::updateSpellingUIWithMisspelledWord(const String& misspelledWord)
{
    TextChecker::updateSpellingUIWithMisspelledWord(spellDocumentTag(), misspelledWord);
}

void WebPageProxy::updateSpellingUIWithGrammarString(const String& badGrammarPhrase, const GrammarDetail& grammarDetail)
{
    TextChecker::updateSpellingUIWithGrammarString(spellDocumentTag(), badGrammarPhrase, grammarDetail);
}

void WebPageProxy::getGuessesForWord(const String& word, const String& context, int32_t insertionPoint, Vector<String>& guesses)
{
    TextChecker::getGuessesForWord(spellDocumentTag(), word, context, insertionPoint, guesses, m_initialCapitalizationEnabled);
}

void WebPageProxy::learnWord(const String& word)
{
    MESSAGE_CHECK(m_pendingLearnOrIgnoreWordMessageCount);
    --m_pendingLearnOrIgnoreWordMessageCount;

    TextChecker::learnWord(spellDocumentTag(), word);
}

void WebPageProxy::ignoreWord(const String& word)
{
    MESSAGE_CHECK(m_pendingLearnOrIgnoreWordMessageCount);
    --m_pendingLearnOrIgnoreWordMessageCount;

    TextChecker::ignoreWord(spellDocumentTag(), word);
}

void WebPageProxy::requestCheckingOfString(uint64_t requestID, const TextCheckingRequestData& request, int32_t insertionPoint)
{
    TextChecker::requestCheckingOfString(TextCheckerCompletion::create(requestID, request, this), insertionPoint);
}

void WebPageProxy::didFinishCheckingText(uint64_t requestID, const Vector<WebCore::TextCheckingResult>& result)
{
    m_process->send(Messages::WebPage::DidFinishCheckingText(requestID, result), m_pageID);
}

void WebPageProxy::didCancelCheckingText(uint64_t requestID)
{
    m_process->send(Messages::WebPage::DidCancelCheckingText(requestID), m_pageID);
}
// Other

void WebPageProxy::setFocus(bool focused)
{
    if (focused)
        m_uiClient->focus(this);
    else
        m_uiClient->unfocus(this);
}

void WebPageProxy::takeFocus(uint32_t direction)
{
    m_uiClient->takeFocus(this, (static_cast<FocusDirection>(direction) == FocusDirectionForward) ? kWKFocusDirectionForward : kWKFocusDirectionBackward);
}

void WebPageProxy::setToolTip(const String& toolTip)
{
    String oldToolTip = m_toolTip;
    m_toolTip = toolTip;
    m_pageClient.toolTipChanged(oldToolTip, m_toolTip);
}

void WebPageProxy::setCursor(const WebCore::Cursor& cursor)
{
    m_pageClient.setCursor(cursor);
}

void WebPageProxy::setCursorHiddenUntilMouseMoves(bool hiddenUntilMouseMoves)
{
    m_pageClient.setCursorHiddenUntilMouseMoves(hiddenUntilMouseMoves);
}

void WebPageProxy::didReceiveEvent(uint32_t opaqueType, bool handled)
{
    WebEvent::Type type = static_cast<WebEvent::Type>(opaqueType);

    switch (type) {
    case WebEvent::NoType:
    case WebEvent::MouseMove:
    case WebEvent::Wheel:
        break;

    case WebEvent::MouseDown:
    case WebEvent::MouseUp:
    case WebEvent::MouseForceChanged:
    case WebEvent::MouseForceDown:
    case WebEvent::MouseForceUp:
    case WebEvent::KeyDown:
    case WebEvent::KeyUp:
    case WebEvent::RawKeyDown:
    case WebEvent::Char:
#if ENABLE(TOUCH_EVENTS)
    case WebEvent::TouchStart:
    case WebEvent::TouchMove:
    case WebEvent::TouchEnd:
    case WebEvent::TouchCancel:
#endif
#if ENABLE(MAC_GESTURE_EVENTS)
    case WebEvent::GestureStart:
    case WebEvent::GestureChange:
    case WebEvent::GestureEnd:
#endif
        m_process->responsivenessTimer().stop();
        break;
    }

    switch (type) {
    case WebEvent::NoType:
        break;
    case WebEvent::MouseMove:
        m_processingMouseMoveEvent = false;
        if (m_nextMouseMoveEvent)
            handleMouseEvent(*std::exchange(m_nextMouseMoveEvent, nullptr));
        break;
    case WebEvent::MouseDown:
        break;
    case WebEvent::MouseUp:
        m_currentlyProcessedMouseDownEvent = nullptr;
        break;
    case WebEvent::MouseForceChanged:
    case WebEvent::MouseForceDown:
    case WebEvent::MouseForceUp:
        break;

    case WebEvent::Wheel: {
        MESSAGE_CHECK(!m_currentlyProcessedWheelEvents.isEmpty());

        std::unique_ptr<Vector<NativeWebWheelEvent>> oldestCoalescedEvent = m_currentlyProcessedWheelEvents.takeFirst();

        // FIXME: Dispatch additional events to the didNotHandleWheelEvent client function.
        if (!handled) {
            m_uiClient->didNotHandleWheelEvent(this, oldestCoalescedEvent->last());
            m_pageClient.wheelEventWasNotHandledByWebCore(oldestCoalescedEvent->last());
        }

        if (!m_wheelEventQueue.isEmpty())
            processNextQueuedWheelEvent();
        break;
    }

    case WebEvent::KeyDown:
    case WebEvent::KeyUp:
    case WebEvent::RawKeyDown:
    case WebEvent::Char: {
        LOG(KeyHandling, "WebPageProxy::didReceiveEvent: %s (queue empty %d)", webKeyboardEventTypeString(type), m_keyEventQueue.isEmpty());

        MESSAGE_CHECK(!m_keyEventQueue.isEmpty());
        NativeWebKeyboardEvent event = m_keyEventQueue.takeFirst();

        MESSAGE_CHECK(type == event.type());

        if (!m_keyEventQueue.isEmpty()) {
            LOG(KeyHandling, " UI process: sent keyEvent from didReceiveEvent");
            m_process->send(Messages::WebPage::KeyEvent(m_keyEventQueue.first()), m_pageID);
        } else {
            if (auto* automationSession = process().processPool().automationSession())
                automationSession->keyboardEventsFlushedForPage(*this);
        }

        // The call to doneWithKeyEvent may close this WebPage.
        // Protect against this being destroyed.
        Ref<WebPageProxy> protect(*this);

        m_pageClient.doneWithKeyEvent(event, handled);
        if (handled)
            break;

        m_uiClient->didNotHandleKeyEvent(this, event);
        break;
    }
#if ENABLE(MAC_GESTURE_EVENTS)
    case WebEvent::GestureStart:
    case WebEvent::GestureChange:
    case WebEvent::GestureEnd: {
        MESSAGE_CHECK(!m_gestureEventQueue.isEmpty());
        NativeWebGestureEvent event = m_gestureEventQueue.takeFirst();

        MESSAGE_CHECK(type == event.type());

        if (!handled)
            m_pageClient.gestureEventWasNotHandledByWebCore(event);
        break;
    }
        break;
#endif
#if ENABLE(IOS_TOUCH_EVENTS)
    case WebEvent::TouchStart:
    case WebEvent::TouchMove:
    case WebEvent::TouchEnd:
    case WebEvent::TouchCancel:
        break;
#elif ENABLE(TOUCH_EVENTS)
    case WebEvent::TouchStart:
    case WebEvent::TouchMove:
    case WebEvent::TouchEnd:
    case WebEvent::TouchCancel: {
        MESSAGE_CHECK(!m_touchEventQueue.isEmpty());
        QueuedTouchEvents queuedEvents = m_touchEventQueue.takeFirst();

        MESSAGE_CHECK(type == queuedEvents.forwardedEvent.type());

        m_pageClient.doneWithTouchEvent(queuedEvents.forwardedEvent, handled);
        for (size_t i = 0; i < queuedEvents.deferredTouchEvents.size(); ++i) {
            bool isEventHandled = false;
            m_pageClient.doneWithTouchEvent(queuedEvents.deferredTouchEvents.at(i), isEventHandled);
        }
        break;
    }
#endif
    }
}

void WebPageProxy::voidCallback(CallbackID callbackID)
{
    auto callback = m_callbacks.take<VoidCallback>(callbackID);
    if (!callback) {
        // FIXME: Log error or assert.
        return;
    }

    callback->performCallback();
}

void WebPageProxy::dataCallback(const IPC::DataReference& dataReference, CallbackID callbackID)
{
    auto callback = m_callbacks.take<DataCallback>(callbackID);
    if (!callback) {
        // FIXME: Log error or assert.
        return;
    }

    callback->performCallbackWithReturnValue(API::Data::create(dataReference.data(), dataReference.size()).ptr());
}

void WebPageProxy::imageCallback(const ShareableBitmap::Handle& bitmapHandle, CallbackID callbackID)
{
    auto callback = m_callbacks.take<ImageCallback>(callbackID);
    if (!callback) {
        // FIXME: Log error or assert.
        return;
    }

    callback->performCallbackWithReturnValue(bitmapHandle);
}

void WebPageProxy::stringCallback(const String& resultString, CallbackID callbackID)
{
    auto callback = m_callbacks.take<StringCallback>(callbackID);
    if (!callback) {
        // FIXME: Log error or assert.
        // this can validly happen if a load invalidated the callback, though
        return;
    }

    m_loadDependentStringCallbackIDs.remove(callbackID);

    callback->performCallbackWithReturnValue(resultString.impl());
}

void WebPageProxy::invalidateStringCallback(CallbackID callbackID)
{
    auto callback = m_callbacks.take<StringCallback>(callbackID);
    if (!callback) {
        // FIXME: Log error or assert.
        // this can validly happen if a load invalidated the callback, though
        return;
    }

    m_loadDependentStringCallbackIDs.remove(callbackID);

    callback->invalidate();
}

void WebPageProxy::scriptValueCallback(const IPC::DataReference& dataReference, bool hadException, const ExceptionDetails& details, CallbackID callbackID)
{
    auto callback = m_callbacks.take<ScriptValueCallback>(callbackID);
    if (!callback) {
        // FIXME: Log error or assert.
        return;
    }

    if (dataReference.isEmpty()) {
        callback->performCallbackWithReturnValue(nullptr, hadException, details);
        return;
    }

    Vector<uint8_t> data;
    data.reserveInitialCapacity(dataReference.size());
    data.append(dataReference.data(), dataReference.size());

    callback->performCallbackWithReturnValue(API::SerializedScriptValue::adopt(WTFMove(data)).ptr(), hadException, details);
}

void WebPageProxy::computedPagesCallback(const Vector<IntRect>& pageRects, double totalScaleFactorForPrinting, CallbackID callbackID)
{
    auto callback = m_callbacks.take<ComputedPagesCallback>(callbackID);
    if (!callback) {
        // FIXME: Log error or assert.
        return;
    }

    callback->performCallbackWithReturnValue(pageRects, totalScaleFactorForPrinting);
}

void WebPageProxy::validateCommandCallback(const String& commandName, bool isEnabled, int state, CallbackID callbackID)
{
    auto callback = m_callbacks.take<ValidateCommandCallback>(callbackID);
    if (!callback) {
        // FIXME: Log error or assert.
        return;
    }

    callback->performCallbackWithReturnValue(commandName.impl(), isEnabled, state);
}

void WebPageProxy::unsignedCallback(uint64_t result, CallbackID callbackID)
{
    auto callback = m_callbacks.take<UnsignedCallback>(callbackID);
    if (!callback) {
        // FIXME: Log error or assert.
        // this can validly happen if a load invalidated the callback, though
        return;
    }

    callback->performCallbackWithReturnValue(result);
}

void WebPageProxy::editingRangeCallback(const EditingRange& range, CallbackID callbackID)
{
    MESSAGE_CHECK(range.isValid());

    auto callback = m_callbacks.take<EditingRangeCallback>(callbackID);
    if (!callback) {
        // FIXME: Log error or assert.
        // this can validly happen if a load invalidated the callback, though
        return;
    }

    callback->performCallbackWithReturnValue(range);
}

#if PLATFORM(COCOA)
void WebPageProxy::machSendRightCallback(const MachSendRight& sendRight, CallbackID callbackID)
{
    auto callback = m_callbacks.take<MachSendRightCallback>(callbackID);
    if (!callback)
        return;

    callback->performCallbackWithReturnValue(sendRight);
}
#endif

inline API::DiagnosticLoggingClient* WebPageProxy::effectiveDiagnosticLoggingClient(ShouldSample shouldSample)
{
    // Diagnostic logging is disabled for ephemeral sessions for privacy reasons.
    if (sessionID().isEphemeral())
        return nullptr;

    return DiagnosticLoggingClient::shouldLogAfterSampling(shouldSample) ? diagnosticLoggingClient() : nullptr;
}

void WebPageProxy::logDiagnosticMessage(const String& message, const String& description, WebCore::ShouldSample shouldSample)
{
    auto* effectiveClient = effectiveDiagnosticLoggingClient(shouldSample);
    if (!effectiveClient)
        return;

    effectiveClient->logDiagnosticMessage(this, message, description);
}

void WebPageProxy::logDiagnosticMessageWithResult(const String& message, const String& description, uint32_t result, WebCore::ShouldSample shouldSample)
{
    auto* effectiveClient = effectiveDiagnosticLoggingClient(shouldSample);
    if (!effectiveClient)
        return;

    effectiveClient->logDiagnosticMessageWithResult(this, message, description, static_cast<WebCore::DiagnosticLoggingResultType>(result));
}

void WebPageProxy::logDiagnosticMessageWithValue(const String& message, const String& description, double value, unsigned significantFigures, ShouldSample shouldSample)
{
    auto* effectiveClient = effectiveDiagnosticLoggingClient(shouldSample);
    if (!effectiveClient)
        return;

    effectiveClient->logDiagnosticMessageWithValue(this, message, description, String::number(value, significantFigures));
}

void WebPageProxy::logDiagnosticMessageWithEnhancedPrivacy(const String& message, const String& description, ShouldSample shouldSample)
{
    auto* effectiveClient = effectiveDiagnosticLoggingClient(shouldSample);
    if (!effectiveClient)
        return;

    effectiveClient->logDiagnosticMessageWithEnhancedPrivacy(this, message, description);
}

void WebPageProxy::logScrollingEvent(uint32_t eventType, MonotonicTime timestamp, uint64_t data)
{
    PerformanceLoggingClient::ScrollingEvent event = static_cast<PerformanceLoggingClient::ScrollingEvent>(eventType);

    switch (event) {
    case PerformanceLoggingClient::ScrollingEvent::ExposedTilelessArea:
        WTFLogAlways("SCROLLING: Exposed tileless area. Time: %f Unfilled Pixels: %llu\n", timestamp.secondsSinceEpoch().value(), (unsigned long long)data);
        break;
    case PerformanceLoggingClient::ScrollingEvent::FilledTile:
        WTFLogAlways("SCROLLING: Filled visible fresh tile. Time: %f Unfilled Pixels: %llu\n", timestamp.secondsSinceEpoch().value(), (unsigned long long)data);
        break;
    case PerformanceLoggingClient::ScrollingEvent::SwitchedScrollingMode:
        if (data)
            WTFLogAlways("SCROLLING: Switching to main-thread scrolling mode. Time: %f Reason(s): %s\n", timestamp.secondsSinceEpoch().value(), PerformanceLoggingClient::synchronousScrollingReasonsAsString(data).utf8().data());
        else
            WTFLogAlways("SCROLLING: Switching to threaded scrolling mode. Time: %f\n", timestamp.secondsSinceEpoch().value());
        break;
    }
}

void WebPageProxy::rectForCharacterRangeCallback(const IntRect& rect, const EditingRange& actualRange, CallbackID callbackID)
{
    MESSAGE_CHECK(actualRange.isValid());

    auto callback = m_callbacks.take<RectForCharacterRangeCallback>(callbackID);
    if (!callback) {
        // FIXME: Log error or assert.
        // this can validly happen if a load invalidated the callback, though
        return;
    }

    callback->performCallbackWithReturnValue(rect, actualRange);
}

#if PLATFORM(GTK)
void WebPageProxy::printFinishedCallback(const ResourceError& printError, CallbackID callbackID)
{
    auto callback = m_callbacks.take<PrintFinishedCallback>(callbackID);
    if (!callback) {
        // FIXME: Log error or assert.
        return;
    }

    callback->performCallbackWithReturnValue(API::Error::create(printError).ptr());
}
#endif

void WebPageProxy::focusedFrameChanged(uint64_t frameID)
{
    if (!frameID) {
        m_focusedFrame = nullptr;
        return;
    }

    WebFrameProxy* frame = m_process->webFrame(frameID);
    MESSAGE_CHECK(frame);

    m_focusedFrame = frame;
}

void WebPageProxy::frameSetLargestFrameChanged(uint64_t frameID)
{
    if (!frameID) {
        m_frameSetLargestFrame = nullptr;
        return;
    }

    WebFrameProxy* frame = m_process->webFrame(frameID);
    MESSAGE_CHECK(frame);

    m_frameSetLargestFrame = frame;
}

void WebPageProxy::processDidBecomeUnresponsive()
{
    if (!isValid())
        return;

    updateBackingStoreDiscardableState();

    if (m_navigationClient)
        m_navigationClient->processDidBecomeUnresponsive(*this);
    else
        m_loaderClient->processDidBecomeUnresponsive(*this);
}

void WebPageProxy::processDidBecomeResponsive()
{
    if (!isValid())
        return;
    
    updateBackingStoreDiscardableState();

    if (m_navigationClient)
        m_navigationClient->processDidBecomeResponsive(*this);
    else
        m_loaderClient->processDidBecomeResponsive(*this);
}

void WebPageProxy::willChangeProcessIsResponsive()
{
    m_pageLoadState.willChangeProcessIsResponsive();
}

void WebPageProxy::didChangeProcessIsResponsive()
{
    m_pageLoadState.didChangeProcessIsResponsive();
}

void WebPageProxy::processDidTerminate(ProcessTerminationReason reason)
{
    ASSERT(m_isValid);

#if PLATFORM(IOS)
    if (m_process->isUnderMemoryPressure()) {
        String url = m_pageLoadState.activeURL();
        if (url.isEmpty() && m_backForwardList->currentItem())
            url = m_backForwardList->currentItem()->url();
        String domain = WebCore::topPrivatelyControlledDomain(WebCore::URL(WebCore::ParsedURLString, url).host());
        if (!domain.isEmpty())
            logDiagnosticMessageWithEnhancedPrivacy(WebCore::DiagnosticLoggingKeys::domainCausingJetsamKey(), domain, WebCore::ShouldSample::No);
    }
#endif

    // There is a nested transaction in resetStateAfterProcessExited() that we don't want to commit before the client call.
    PageLoadState::Transaction transaction = m_pageLoadState.transaction();

    resetStateAfterProcessExited();

    navigationState().clearAllNavigations();

    if (m_navigationClient)
        m_navigationClient->processDidTerminate(*this, reason);
    else if (reason != ProcessTerminationReason::RequestedByClient)
        m_loaderClient->processDidCrash(*this);

    if (m_controlledByAutomation) {
        if (auto* automationSession = process().processPool().automationSession())
            automationSession->terminate();
    }

    stopAllURLSchemeTasks();
}

void WebPageProxy::stopAllURLSchemeTasks()
{
    HashSet<WebURLSchemeHandler*> handlers;
    for (auto& handler : m_urlSchemeHandlersByScheme.values())
        handlers.add(handler.ptr());

    for (auto* handler : handlers)
        handler->stopAllTasksForPage(*this);
}

#if PLATFORM(IOS)
void WebPageProxy::processWillBecomeSuspended()
{
    if (!isValid())
        return;

    m_hasNetworkRequestsOnSuspended = m_pageLoadState.networkRequestsInProgress();
    if (m_hasNetworkRequestsOnSuspended)
        setNetworkRequestsInProgress(false);
}

void WebPageProxy::processWillBecomeForeground()
{
    if (!isValid())
        return;

    if (m_hasNetworkRequestsOnSuspended) {
        setNetworkRequestsInProgress(true);
        m_hasNetworkRequestsOnSuspended = false;
    }
}
#endif

void WebPageProxy::resetState(ResetStateReason resetStateReason)
{
    m_mainFrame = nullptr;
#if PLATFORM(COCOA)
    m_scrollingPerformanceData = nullptr;
#endif
    m_drawingArea = nullptr;
    hideValidationMessage();

    if (m_inspector) {
        m_inspector->invalidate();
        m_inspector = nullptr;
    }

#if ENABLE(FULLSCREEN_API)
    if (m_fullScreenManager) {
        m_fullScreenManager->invalidate();
        m_fullScreenManager = nullptr;
    }
#endif

    if (m_openPanelResultListener) {
        m_openPanelResultListener->invalidate();
        m_openPanelResultListener = nullptr;
    }

#if ENABLE(TOUCH_EVENTS)
    m_touchEventTracking.reset();
#endif

#if ENABLE(INPUT_TYPE_COLOR)
    if (m_colorPicker) {
        m_colorPicker->invalidate();
        m_colorPicker = nullptr;
    }
#endif

#if ENABLE(GEOLOCATION)
    m_geolocationPermissionRequestManager.invalidateRequests();
#endif

#if ENABLE(MEDIA_STREAM)
    m_userMediaPermissionRequestManager = nullptr;
#endif

    m_notificationPermissionRequestManager.invalidateRequests();

    m_toolTip = String();

    m_mainFrameHasHorizontalScrollbar = false;
    m_mainFrameHasVerticalScrollbar = false;

    m_mainFrameIsPinnedToLeftSide = true;
    m_mainFrameIsPinnedToRightSide = true;
    m_mainFrameIsPinnedToTopSide = true;
    m_mainFrameIsPinnedToBottomSide = true;

    m_visibleScrollerThumbRect = IntRect();

#if (PLATFORM(IOS) && HAVE(AVKIT)) || (PLATFORM(MAC) && ENABLE(VIDEO_PRESENTATION_MODE))
    if (m_playbackSessionManager) {
        m_playbackSessionManager->invalidate();
        m_playbackSessionManager = nullptr;
    }
    if (m_videoFullscreenManager) {
        m_videoFullscreenManager->invalidate();
        m_videoFullscreenManager = nullptr;
    }
#endif

#if PLATFORM(IOS)
    m_firstLayerTreeTransactionIdAfterDidCommitLoad = 0;
    m_lastVisibleContentRectUpdate = VisibleContentRectUpdateInfo();
    m_dynamicViewportSizeUpdateWaitingForTarget = false;
    m_dynamicViewportSizeUpdateWaitingForLayerTreeCommit = false;
    m_dynamicViewportSizeUpdateLayerTreeTransactionID = 0;
    m_hasNetworkRequestsOnSuspended = false;
    m_isKeyboardAnimatingIn = false;
    m_isScrollingOrZooming = false;
#endif

#if ENABLE(WIRELESS_PLAYBACK_TARGET) && !PLATFORM(IOS)
    m_pageClient.mediaSessionManager().removeAllPlaybackTargetPickerClients(*this);
#endif

#if ENABLE(APPLE_PAY)
    m_paymentCoordinator = nullptr;
#endif

    CallbackBase::Error error;
    switch (resetStateReason) {
    case ResetStateReason::PageInvalidated:
        error = CallbackBase::Error::OwnerWasInvalidated;
        break;

    case ResetStateReason::WebProcessExited:
        error = CallbackBase::Error::ProcessExited;
        break;
    }

    m_callbacks.invalidate(error);
    m_loadDependentStringCallbackIDs.clear();

    Vector<WebEditCommandProxy*> editCommandVector;
    copyToVector(m_editCommandSet, editCommandVector);
    m_editCommandSet.clear();
    for (size_t i = 0, size = editCommandVector.size(); i < size; ++i)
        editCommandVector[i]->invalidate();

    m_activePopupMenu = nullptr;
    m_mediaState = MediaProducer::IsNotPlaying;

#if ENABLE(POINTER_LOCK)
    requestPointerUnlock();
#endif
}

void WebPageProxy::resetStateAfterProcessExited()
{
    if (!isValid())
        return;

    // FIXME: It's weird that resetStateAfterProcessExited() is called even though the process is launching.
    ASSERT(m_process->state() == WebProcessProxy::State::Launching || m_process->state() == WebProcessProxy::State::Terminated);

#if PLATFORM(IOS)
    m_activityToken = nullptr;
#endif
    m_pageIsUserObservableCount = nullptr;
    m_visiblePageToken = nullptr;

    m_isValid = false;
    m_isPageSuspended = false;

    m_needsToFinishInitializingWebPageAfterProcessLaunch = false;

    m_editorState = EditorState();

    m_pageClient.processDidExit();

    resetState(ResetStateReason::WebProcessExited);

    m_pageClient.clearAllEditCommands();
    m_pendingLearnOrIgnoreWordMessageCount = 0;

    // Can't expect DidReceiveEvent notifications from a crashed web process.
    m_keyEventQueue.clear();
    m_wheelEventQueue.clear();
    m_currentlyProcessedWheelEvents.clear();

    m_nextMouseMoveEvent = nullptr;
    m_currentlyProcessedMouseDownEvent = nullptr;

    m_processingMouseMoveEvent = false;

#if ENABLE(TOUCH_EVENTS) && !ENABLE(IOS_TOUCH_EVENTS)
    m_touchEventQueue.clear();
#endif

    PageLoadState::Transaction transaction = m_pageLoadState.transaction();
    m_pageLoadState.reset(transaction);

    m_process->processTerminated();
}

WebPageCreationParameters WebPageProxy::creationParameters()
{
    WebPageCreationParameters parameters;

    parameters.viewSize = m_pageClient.viewSize();
    parameters.activityState = m_activityState;
    parameters.drawingAreaType = m_drawingArea->type();
    parameters.store = preferencesStore();
    parameters.pageGroupData = m_pageGroup->data();
    parameters.drawsBackground = m_drawsBackground;
    parameters.isEditable = m_isEditable;
    parameters.underlayColor = m_underlayColor;
    parameters.useFixedLayout = m_useFixedLayout;
    parameters.fixedLayoutSize = m_fixedLayoutSize;
    parameters.suppressScrollbarAnimations = m_suppressScrollbarAnimations;
    parameters.paginationMode = m_paginationMode;
    parameters.paginationBehavesLikeColumns = m_paginationBehavesLikeColumns;
    parameters.pageLength = m_pageLength;
    parameters.gapBetweenPages = m_gapBetweenPages;
    parameters.paginationLineGridEnabled = m_paginationLineGridEnabled;
    parameters.userAgent = userAgent();
    parameters.itemStates = m_backForwardList->itemStates();
    parameters.sessionID = m_sessionID;
    parameters.highestUsedBackForwardItemID = WebBackForwardListItem::highestUsedItemID();
    parameters.userContentControllerID = m_userContentController->identifier();
    parameters.visitedLinkTableID = m_visitedLinkStore->identifier();
    parameters.websiteDataStoreID = m_websiteDataStore->identifier();
    parameters.canRunBeforeUnloadConfirmPanel = m_uiClient->canRunBeforeUnloadConfirmPanel();
    parameters.canRunModal = m_canRunModal;
    parameters.deviceScaleFactor = deviceScaleFactor();
    parameters.viewScaleFactor = m_viewScaleFactor;
    parameters.topContentInset = m_topContentInset;
    parameters.mediaVolume = m_mediaVolume;
    parameters.muted = m_mutedState;
    parameters.mayStartMediaWhenInWindow = m_mayStartMediaWhenInWindow;
    parameters.minimumLayoutSize = m_minimumLayoutSize;
    parameters.autoSizingShouldExpandToViewHeight = m_autoSizingShouldExpandToViewHeight;
    parameters.viewportSizeForCSSViewportUnits = m_viewportSizeForCSSViewportUnits;
    parameters.scrollPinningBehavior = m_scrollPinningBehavior;
    if (m_scrollbarOverlayStyle)
        parameters.scrollbarOverlayStyle = m_scrollbarOverlayStyle.value();
    else
        parameters.scrollbarOverlayStyle = std::nullopt;
    parameters.backgroundExtendsBeyondPage = m_backgroundExtendsBeyondPage;
    parameters.layerHostingMode = m_layerHostingMode;
    parameters.controlledByAutomation = m_controlledByAutomation;
#if ENABLE(REMOTE_INSPECTOR)
    parameters.allowsRemoteInspection = m_allowsRemoteInspection;
    parameters.remoteInspectionNameOverride = m_remoteInspectionNameOverride;
#endif
#if PLATFORM(MAC)
    parameters.colorSpace = m_pageClient.colorSpace();
#endif
#if PLATFORM(IOS)
    parameters.screenSize = screenSize();
    parameters.availableScreenSize = availableScreenSize();
    parameters.textAutosizingWidth = textAutosizingWidth();
    parameters.mimeTypesWithCustomContentProviders = m_pageClient.mimeTypesWithCustomContentProviders();
    parameters.ignoresViewportScaleLimits = m_forceAlwaysUserScalable;
    parameters.allowsBlockSelection = m_pageClient.allowsBlockSelection();
#endif

#if PLATFORM(MAC)
    parameters.appleMailPaginationQuirkEnabled = appleMailPaginationQuirkEnabled();
#else
    parameters.appleMailPaginationQuirkEnabled = false;
#endif
#if PLATFORM(COCOA)
    parameters.smartInsertDeleteEnabled = m_isSmartInsertDeleteEnabled;
#endif
    parameters.shouldScaleViewToFitDocument = m_shouldScaleViewToFitDocument;
    parameters.userInterfaceLayoutDirection = m_pageClient.userInterfaceLayoutDirection();
    parameters.observedLayoutMilestones = m_observedLayoutMilestones;
    parameters.overrideContentSecurityPolicy = m_overrideContentSecurityPolicy;
    parameters.cpuLimit = m_cpuLimit;

    for (auto& iterator : m_urlSchemeHandlersByScheme)
        parameters.urlSchemeHandlers.set(iterator.key, iterator.value->identifier());

#if ENABLE(WEB_RTC)
    parameters.iceCandidateFilteringEnabled = m_preferences->iceCandidateFilteringEnabled();
#if USE(LIBWEBRTC)
    parameters.enumeratingAllNetworkInterfacesEnabled = m_preferences->enumeratingAllNetworkInterfacesEnabled();
#endif
#endif

    m_process->addWebUserContentControllerProxy(m_userContentController, parameters);

    return parameters;
}

void WebPageProxy::enterAcceleratedCompositingMode(const LayerTreeContext& layerTreeContext)
{
    m_pageClient.enterAcceleratedCompositingMode(layerTreeContext);
}

void WebPageProxy::exitAcceleratedCompositingMode()
{
    m_pageClient.exitAcceleratedCompositingMode();
}

void WebPageProxy::updateAcceleratedCompositingMode(const LayerTreeContext& layerTreeContext)
{
    m_pageClient.updateAcceleratedCompositingMode(layerTreeContext);
}

void WebPageProxy::backForwardClear()
{
    m_backForwardList->clear();
}

void WebPageProxy::cookiesDidChange()
{
    m_loaderClient->cookiesDidChange(*this);
}

#if ENABLE(GAMEPAD)

void WebPageProxy::gamepadActivity(const Vector<GamepadData>& gamepadDatas, bool shouldMakeGamepadsVisible)
{
    m_process->send(Messages::WebPage::GamepadActivity(gamepadDatas, shouldMakeGamepadsVisible), m_pageID);
}

#endif

void WebPageProxy::canAuthenticateAgainstProtectionSpace(uint64_t loaderID, uint64_t frameID, const ProtectionSpace& coreProtectionSpace)
{
#if USE(PROTECTION_SPACE_AUTH_CALLBACK)
    WebFrameProxy* frame = m_process->webFrame(frameID);
    MESSAGE_CHECK(frame);

    RefPtr<WebProtectionSpace> protectionSpace = WebProtectionSpace::create(coreProtectionSpace);

    bool canAuthenticate;
    if (m_navigationClient)
        canAuthenticate = m_navigationClient->canAuthenticateAgainstProtectionSpace(*this, protectionSpace.get());
    else
        canAuthenticate = m_loaderClient->canAuthenticateAgainstProtectionSpaceInFrame(*this, *frame, protectionSpace.get());

    m_process->processPool().sendToNetworkingProcess(Messages::NetworkProcess::ContinueCanAuthenticateAgainstProtectionSpace(loaderID, canAuthenticate));
#endif
}

void WebPageProxy::didReceiveAuthenticationChallenge(uint64_t frameID, const AuthenticationChallenge& coreChallenge, uint64_t challengeID)
{
    didReceiveAuthenticationChallengeProxy(frameID, AuthenticationChallengeProxy::create(coreChallenge, challengeID, m_process->connection()));
}

void WebPageProxy::didReceiveAuthenticationChallengeProxy(uint64_t frameID, Ref<AuthenticationChallengeProxy>&& authenticationChallenge)
{
    WebFrameProxy* frame = m_process->webFrame(frameID);
    MESSAGE_CHECK(frame);

    if (m_navigationClient)
        m_navigationClient->didReceiveAuthenticationChallenge(*this, authenticationChallenge.ptr());
    else
        m_loaderClient->didReceiveAuthenticationChallengeInFrame(*this, *frame, authenticationChallenge.ptr());
}

void WebPageProxy::exceededDatabaseQuota(uint64_t frameID, const String& originIdentifier, const String& databaseName, const String& displayName, uint64_t currentQuota, uint64_t currentOriginUsage, uint64_t currentDatabaseUsage, uint64_t expectedUsage, Ref<Messages::WebPageProxy::ExceededDatabaseQuota::DelayedReply>&& reply)
{
    ExceededDatabaseQuotaRecords& records = ExceededDatabaseQuotaRecords::singleton();
    std::unique_ptr<ExceededDatabaseQuotaRecords::Record> newRecord = records.createRecord(frameID,
        originIdentifier, databaseName, displayName, currentQuota, currentOriginUsage,
        currentDatabaseUsage, expectedUsage, WTFMove(reply));
    records.add(WTFMove(newRecord));

    if (records.areBeingProcessed())
        return;

    ExceededDatabaseQuotaRecords::Record* record = records.next();
    while (record) {
        WebFrameProxy* frame = m_process->webFrame(record->frameID);
        MESSAGE_CHECK(frame);

        RefPtr<API::SecurityOrigin> origin = API::SecurityOrigin::create(SecurityOriginData::fromDatabaseIdentifier(record->originIdentifier)->securityOrigin());
        auto currentReply = record->reply;
        m_uiClient->exceededDatabaseQuota(this, frame, origin.get(),
            record->databaseName, record->displayName, record->currentQuota,
            record->currentOriginUsage, record->currentDatabaseUsage, record->expectedUsage,
            [currentReply](unsigned long long newQuota) { currentReply->send(newQuota); });

        record = records.next();
    }
}

void WebPageProxy::reachedApplicationCacheOriginQuota(const String& originIdentifier, uint64_t currentQuota, uint64_t totalBytesNeeded, Ref<Messages::WebPageProxy::ReachedApplicationCacheOriginQuota::DelayedReply>&& reply)
{
    Ref<SecurityOrigin> securityOrigin = SecurityOriginData::fromDatabaseIdentifier(originIdentifier)->securityOrigin();
    m_uiClient->reachedApplicationCacheOriginQuota(this, securityOrigin.get(), currentQuota, totalBytesNeeded, [reply = WTFMove(reply)](unsigned long long newQuota) { reply->send(newQuota); });
}

void WebPageProxy::requestGeolocationPermissionForFrame(uint64_t geolocationID, uint64_t frameID, String originIdentifier)
{
    WebFrameProxy* frame = m_process->webFrame(frameID);
    MESSAGE_CHECK(frame);

    // FIXME: Geolocation should probably be using toString() as its string representation instead of databaseIdentifier().
    auto origin = API::SecurityOrigin::create(SecurityOriginData::fromDatabaseIdentifier(originIdentifier)->securityOrigin());
    auto request = m_geolocationPermissionRequestManager.createRequest(geolocationID);
    Function<void(bool)> completionHandler = [request = WTFMove(request)](bool allowed) {
        if (allowed)
            request->allow();
        else
            request->deny();
    };

    // FIXME: Once iOS migrates to the new WKUIDelegate SPI, clean this up
    // and make it one UIClient call that calls the completionHandler with false
    // if there is no delegate instead of returning the completionHandler
    // for other code paths to try.
    m_uiClient->decidePolicyForGeolocationPermissionRequest(*this, *frame, origin.get(), completionHandler);
#if PLATFORM(IOS)
    if (completionHandler)
        m_pageClient.decidePolicyForGeolocationPermissionRequest(*frame, origin.get(), completionHandler);
#endif
    if (completionHandler)
        completionHandler(false);
}

#if ENABLE(MEDIA_STREAM)
UserMediaPermissionRequestManagerProxy& WebPageProxy::userMediaPermissionRequestManager()
{
    if (m_userMediaPermissionRequestManager)
        return *m_userMediaPermissionRequestManager;

    m_userMediaPermissionRequestManager = std::make_unique<UserMediaPermissionRequestManagerProxy>(*this);
    return *m_userMediaPermissionRequestManager;
}
#endif

    void WebPageProxy::requestUserMediaPermissionForFrame(uint64_t userMediaID, uint64_t frameID, const WebCore::SecurityOriginData&  userMediaDocumentOriginData, const WebCore::SecurityOriginData& topLevelDocumentOriginData, const WebCore::MediaConstraints& audioConstraints, const WebCore::MediaConstraints& videoConstraints)
{
#if ENABLE(MEDIA_STREAM)
    MESSAGE_CHECK(m_process->webFrame(frameID));

    userMediaPermissionRequestManager().requestUserMediaPermissionForFrame(userMediaID, frameID, userMediaDocumentOriginData.securityOrigin(), topLevelDocumentOriginData.securityOrigin(), audioConstraints, videoConstraints);
#else
    UNUSED_PARAM(userMediaID);
    UNUSED_PARAM(frameID);
    UNUSED_PARAM(userMediaDocumentOriginData);
    UNUSED_PARAM(topLevelDocumentOriginData);
    UNUSED_PARAM(audioConstraints);
    UNUSED_PARAM(videoConstraints);
#endif
}

void WebPageProxy::enumerateMediaDevicesForFrame(uint64_t userMediaID, uint64_t frameID, const WebCore::SecurityOriginData& userMediaDocumentOriginData, const WebCore::SecurityOriginData& topLevelDocumentOriginData)
{
#if ENABLE(MEDIA_STREAM)
    WebFrameProxy* frame = m_process->webFrame(frameID);
    MESSAGE_CHECK(frame);

    userMediaPermissionRequestManager().enumerateMediaDevicesForFrame(userMediaID, frameID, userMediaDocumentOriginData.securityOrigin(), topLevelDocumentOriginData.securityOrigin());
#else
    UNUSED_PARAM(userMediaID);
    UNUSED_PARAM(frameID);
    UNUSED_PARAM(userMediaDocumentOriginData);
    UNUSED_PARAM(topLevelDocumentOriginData);
#endif
}

void WebPageProxy::clearUserMediaState()
{
#if ENABLE(MEDIA_STREAM)
    userMediaPermissionRequestManager().clearCachedState();
#endif
}

void WebPageProxy::requestNotificationPermission(uint64_t requestID, const String& originString)
{
    if (!isRequestIDValid(requestID))
        return;

    auto origin = API::SecurityOrigin::createFromString(originString);
    auto request = m_notificationPermissionRequestManager.createRequest(requestID);
    
    m_uiClient->decidePolicyForNotificationPermissionRequest(*this, origin.get(), [request = WTFMove(request)](bool allowed) {
        if (allowed)
            request->allow();
        else
            request->deny();
    });
}

void WebPageProxy::showNotification(const String& title, const String& body, const String& iconURL, const String& tag, const String& lang, WebCore::NotificationDirection dir, const String& originString, uint64_t notificationID)
{
    m_process->processPool().supplement<WebNotificationManagerProxy>()->show(this, title, body, iconURL, tag, lang, dir, originString, notificationID);
}

void WebPageProxy::cancelNotification(uint64_t notificationID)
{
    m_process->processPool().supplement<WebNotificationManagerProxy>()->cancel(this, notificationID);
}

void WebPageProxy::clearNotifications(const Vector<uint64_t>& notificationIDs)
{
    m_process->processPool().supplement<WebNotificationManagerProxy>()->clearNotifications(this, notificationIDs);
}

void WebPageProxy::didDestroyNotification(uint64_t notificationID)
{
    m_process->processPool().supplement<WebNotificationManagerProxy>()->didDestroyNotification(this, notificationID);
}

float WebPageProxy::headerHeight(WebFrameProxy& frame)
{
    if (frame.isDisplayingPDFDocument())
        return 0;
    return m_uiClient->headerHeight(*this, frame);
}

float WebPageProxy::footerHeight(WebFrameProxy& frame)
{
    if (frame.isDisplayingPDFDocument())
        return 0;
    return m_uiClient->footerHeight(*this, frame);
}

void WebPageProxy::drawHeader(WebFrameProxy& frame, FloatRect&& rect)
{
    if (frame.isDisplayingPDFDocument())
        return;
    m_uiClient->drawHeader(*this, frame, WTFMove(rect));
}

void WebPageProxy::drawFooter(WebFrameProxy& frame, FloatRect&& rect)
{
    if (frame.isDisplayingPDFDocument())
        return;
    m_uiClient->drawFooter(*this, frame, WTFMove(rect));
}

void WebPageProxy::runModal()
{
    // Since runModal() can (and probably will) spin a nested run loop we need to turn off the responsiveness timer.
    m_process->responsivenessTimer().stop();

    // Our Connection's run loop might have more messages waiting to be handled after this RunModal message.
    // To make sure they are handled inside of the the nested modal run loop we must first signal the Connection's
    // run loop so we're guaranteed that it has a chance to wake up.
    // See http://webkit.org/b/89590 for more discussion.
    m_process->connection()->wakeUpRunLoop();

    m_uiClient->runModal(*this);
}

void WebPageProxy::notifyScrollerThumbIsVisibleInRect(const IntRect& scrollerThumb)
{
    m_visibleScrollerThumbRect = scrollerThumb;
}

void WebPageProxy::recommendedScrollbarStyleDidChange(int32_t newStyle)
{
#if USE(APPKIT)
    m_pageClient.recommendedScrollbarStyleDidChange(static_cast<WebCore::ScrollbarStyle>(newStyle));
#else
    UNUSED_PARAM(newStyle);
#endif
}

void WebPageProxy::didChangeScrollbarsForMainFrame(bool hasHorizontalScrollbar, bool hasVerticalScrollbar)
{
    m_mainFrameHasHorizontalScrollbar = hasHorizontalScrollbar;
    m_mainFrameHasVerticalScrollbar = hasVerticalScrollbar;
}

void WebPageProxy::didChangeScrollOffsetPinningForMainFrame(bool pinnedToLeftSide, bool pinnedToRightSide, bool pinnedToTopSide, bool pinnedToBottomSide)
{
    m_pageClient.pinnedStateWillChange();
    m_mainFrameIsPinnedToLeftSide = pinnedToLeftSide;
    m_mainFrameIsPinnedToRightSide = pinnedToRightSide;
    m_mainFrameIsPinnedToTopSide = pinnedToTopSide;
    m_mainFrameIsPinnedToBottomSide = pinnedToBottomSide;
    m_pageClient.pinnedStateDidChange();

    m_uiClient->pinnedStateDidChange(*this);
}

void WebPageProxy::didChangePageCount(unsigned pageCount)
{
    m_pageCount = pageCount;
}

void WebPageProxy::pageExtendedBackgroundColorDidChange(const Color& backgroundColor)
{
    m_pageExtendedBackgroundColor = backgroundColor;
}

#if ENABLE(NETSCAPE_PLUGIN_API)
void WebPageProxy::didFailToInitializePlugin(const String& mimeType, const String& frameURLString, const String& pageURLString)
{
    m_loaderClient->didFailToInitializePlugin(*this, createPluginInformationDictionary(mimeType, frameURLString, pageURLString).ptr());
}

void WebPageProxy::didBlockInsecurePluginVersion(const String& mimeType, const String& pluginURLString, const String& frameURLString, const String& pageURLString, bool replacementObscured)
{
    RefPtr<API::Dictionary> pluginInformation;

#if PLATFORM(COCOA) && ENABLE(NETSCAPE_PLUGIN_API)
    String newMimeType = mimeType;
    PluginModuleInfo plugin = m_process->processPool().pluginInfoStore().findPlugin(newMimeType, URL(URL(), pluginURLString));
    pluginInformation = createPluginInformationDictionary(plugin, frameURLString, mimeType, pageURLString, String(), String(), replacementObscured);
#else
    UNUSED_PARAM(mimeType);
    UNUSED_PARAM(pluginURLString);
    UNUSED_PARAM(frameURLString);
    UNUSED_PARAM(pageURLString);
    UNUSED_PARAM(replacementObscured);
#endif

    m_loaderClient->didBlockInsecurePluginVersion(*this, pluginInformation.get());
}
#endif // ENABLE(NETSCAPE_PLUGIN_API)

bool WebPageProxy::willHandleHorizontalScrollEvents() const
{
    return !m_canShortCircuitHorizontalWheelEvents;
}

void WebPageProxy::updateWebsitePolicies(const WebsitePolicies& websitePolicies)
{
    m_process->send(Messages::WebPage::UpdateWebsitePolicies(websitePolicies), m_pageID);
}

void WebPageProxy::didFinishLoadingDataForCustomContentProvider(const String& suggestedFilename, const IPC::DataReference& dataReference)
{
    m_pageClient.didFinishLoadingDataForCustomContentProvider(suggestedFilename, dataReference);
}

void WebPageProxy::backForwardRemovedItem(uint64_t itemID)
{
    m_process->removeBackForwardItem(itemID);
    m_process->send(Messages::WebPage::DidRemoveBackForwardItem(itemID), m_pageID);
}

void WebPageProxy::setCanRunModal(bool canRunModal)
{
    if (!isValid())
        return;

    // It's only possible to change the state for a WebPage which
    // already qualifies for running modal child web pages, otherwise
    // there's no other possibility than not allowing it.
    m_canRunModal = m_uiClient->canRunModal() && canRunModal;
    m_process->send(Messages::WebPage::SetCanRunModal(m_canRunModal), m_pageID);
}

bool WebPageProxy::canRunModal()
{
    return isValid() ? m_canRunModal : false;
}

void WebPageProxy::beginPrinting(WebFrameProxy* frame, const PrintInfo& printInfo)
{
    if (m_isInPrintingMode)
        return;

    m_isInPrintingMode = true;
    m_process->send(Messages::WebPage::BeginPrinting(frame->frameID(), printInfo), m_pageID, printingSendOptions(m_isPerformingDOMPrintOperation));
}

void WebPageProxy::endPrinting()
{
    if (!m_isInPrintingMode)
        return;

    m_isInPrintingMode = false;
    m_process->send(Messages::WebPage::EndPrinting(), m_pageID, printingSendOptions(m_isPerformingDOMPrintOperation));
}

void WebPageProxy::computePagesForPrinting(WebFrameProxy* frame, const PrintInfo& printInfo, Ref<ComputedPagesCallback>&& callback)
{
    if (!isValid()) {
        callback->invalidate();
        return;
    }

    auto callbackID = callback->callbackID();
    m_callbacks.put(WTFMove(callback));
    m_isInPrintingMode = true;
    m_process->send(Messages::WebPage::ComputePagesForPrinting(frame->frameID(), printInfo, callbackID), m_pageID, printingSendOptions(m_isPerformingDOMPrintOperation));
}

#if PLATFORM(COCOA)
void WebPageProxy::drawRectToImage(WebFrameProxy* frame, const PrintInfo& printInfo, const IntRect& rect, const WebCore::IntSize& imageSize, Ref<ImageCallback>&& callback)
{
    if (!isValid()) {
        callback->invalidate();
        return;
    }
    
    auto callbackID = callback->callbackID();
    m_callbacks.put(WTFMove(callback));
    m_process->send(Messages::WebPage::DrawRectToImage(frame->frameID(), printInfo, rect, imageSize, callbackID), m_pageID, printingSendOptions(m_isPerformingDOMPrintOperation));
}

void WebPageProxy::drawPagesToPDF(WebFrameProxy* frame, const PrintInfo& printInfo, uint32_t first, uint32_t count, Ref<DataCallback>&& callback)
{
    if (!isValid()) {
        callback->invalidate();
        return;
    }
    
    auto callbackID = callback->callbackID();
    m_callbacks.put(WTFMove(callback));
    m_process->send(Messages::WebPage::DrawPagesToPDF(frame->frameID(), printInfo, first, count, callbackID), m_pageID, printingSendOptions(m_isPerformingDOMPrintOperation));
}
#elif PLATFORM(GTK)
void WebPageProxy::drawPagesForPrinting(WebFrameProxy* frame, const PrintInfo& printInfo, Ref<PrintFinishedCallback>&& callback)
{
    if (!isValid()) {
        callback->invalidate();
        return;
    }

    auto callbackID = callback->callbackID();
    m_callbacks.put(WTFMove(callback));
    m_isInPrintingMode = true;
    m_process->send(Messages::WebPage::DrawPagesForPrinting(frame->frameID(), printInfo, callbackID), m_pageID, printingSendOptions(m_isPerformingDOMPrintOperation));
}
#endif

void WebPageProxy::updateBackingStoreDiscardableState()
{
    ASSERT(isValid());

    bool isDiscardable;

    if (!m_process->isResponsive())
        isDiscardable = false;
    else
        isDiscardable = !m_pageClient.isViewWindowActive() || !isViewVisible();

    m_drawingArea->setBackingStoreIsDiscardable(isDiscardable);
}

void WebPageProxy::saveDataToFileInDownloadsFolder(String&& suggestedFilename, String&& mimeType, URL&& originatingURLString, API::Data& data)
{
    m_uiClient->saveDataToFileInDownloadsFolder(this, suggestedFilename, mimeType, originatingURLString, data);
}

void WebPageProxy::savePDFToFileInDownloadsFolder(String&& suggestedFilename, URL&& originatingURL, const IPC::DataReference& dataReference)
{
    if (!suggestedFilename.endsWith(".pdf", false))
        return;

    saveDataToFileInDownloadsFolder(WTFMove(suggestedFilename), ASCIILiteral("application/pdf"), WTFMove(originatingURL),
        API::Data::create(dataReference.data(), dataReference.size()).get());
}

void WebPageProxy::setMinimumLayoutSize(const IntSize& minimumLayoutSize)
{
    if (m_minimumLayoutSize == minimumLayoutSize)
        return;

    m_minimumLayoutSize = minimumLayoutSize;

    if (!isValid())
        return;

    m_process->send(Messages::WebPage::SetMinimumLayoutSize(minimumLayoutSize), m_pageID);
    m_drawingArea->minimumLayoutSizeDidChange();

#if USE(APPKIT)
    if (m_minimumLayoutSize.width() <= 0)
        intrinsicContentSizeDidChange(IntSize(-1, -1));
#endif
}

void WebPageProxy::setAutoSizingShouldExpandToViewHeight(bool shouldExpand)
{
    if (m_autoSizingShouldExpandToViewHeight == shouldExpand)
        return;

    m_autoSizingShouldExpandToViewHeight = shouldExpand;

    if (!isValid())
        return;

    m_process->send(Messages::WebPage::SetAutoSizingShouldExpandToViewHeight(shouldExpand), m_pageID);
}

void WebPageProxy::setViewportSizeForCSSViewportUnits(const IntSize& viewportSize)
{
    if (m_viewportSizeForCSSViewportUnits && *m_viewportSizeForCSSViewportUnits == viewportSize)
        return;

    m_viewportSizeForCSSViewportUnits = viewportSize;

    if (!isValid())
        return;

    m_process->send(Messages::WebPage::SetViewportSizeForCSSViewportUnits(viewportSize), m_pageID);
}

#if USE(AUTOMATIC_TEXT_REPLACEMENT)

void WebPageProxy::toggleSmartInsertDelete()
{
    if (TextChecker::isTestingMode())
        TextChecker::setSmartInsertDeleteEnabled(!TextChecker::isSmartInsertDeleteEnabled());
}

void WebPageProxy::toggleAutomaticQuoteSubstitution()
{
    if (TextChecker::isTestingMode())
        TextChecker::setAutomaticQuoteSubstitutionEnabled(!TextChecker::state().isAutomaticQuoteSubstitutionEnabled);
}

void WebPageProxy::toggleAutomaticLinkDetection()
{
    if (TextChecker::isTestingMode())
        TextChecker::setAutomaticLinkDetectionEnabled(!TextChecker::state().isAutomaticLinkDetectionEnabled);
}

void WebPageProxy::toggleAutomaticDashSubstitution()
{
    if (TextChecker::isTestingMode())
        TextChecker::setAutomaticDashSubstitutionEnabled(!TextChecker::state().isAutomaticDashSubstitutionEnabled);
}

void WebPageProxy::toggleAutomaticTextReplacement()
{
    if (TextChecker::isTestingMode())
        TextChecker::setAutomaticTextReplacementEnabled(!TextChecker::state().isAutomaticTextReplacementEnabled);
}

#endif

#if PLATFORM(MAC)

void WebPageProxy::substitutionsPanelIsShowing(bool& isShowing)
{
    isShowing = TextChecker::substitutionsPanelIsShowing();
}

void WebPageProxy::showCorrectionPanel(int32_t panelType, const FloatRect& boundingBoxOfReplacedString, const String& replacedString, const String& replacementString, const Vector<String>& alternativeReplacementStrings)
{
    m_pageClient.showCorrectionPanel((AlternativeTextType)panelType, boundingBoxOfReplacedString, replacedString, replacementString, alternativeReplacementStrings);
}

void WebPageProxy::dismissCorrectionPanel(int32_t reason)
{
    m_pageClient.dismissCorrectionPanel((ReasonForDismissingAlternativeText)reason);
}

void WebPageProxy::dismissCorrectionPanelSoon(int32_t reason, String& result)
{
    result = m_pageClient.dismissCorrectionPanelSoon((ReasonForDismissingAlternativeText)reason);
}

void WebPageProxy::recordAutocorrectionResponse(int32_t response, const String& replacedString, const String& replacementString)
{
    m_pageClient.recordAutocorrectionResponse(static_cast<AutocorrectionResponse>(response), replacedString, replacementString);
}

void WebPageProxy::handleAlternativeTextUIResult(const String& result)
{
    if (!isClosed())
        m_process->send(Messages::WebPage::HandleAlternativeTextUIResult(result), m_pageID);
}

#if USE(DICTATION_ALTERNATIVES)
void WebPageProxy::showDictationAlternativeUI(const WebCore::FloatRect& boundingBoxOfDictatedText, uint64_t dictationContext)
{
    m_pageClient.showDictationAlternativeUI(boundingBoxOfDictatedText, dictationContext);
}

void WebPageProxy::removeDictationAlternatives(uint64_t dictationContext)
{
    m_pageClient.removeDictationAlternatives(dictationContext);
}

void WebPageProxy::dictationAlternatives(uint64_t dictationContext, Vector<String>& result)
{
    result = m_pageClient.dictationAlternatives(dictationContext);
}
#endif

void WebPageProxy::setEditableElementIsFocused(bool editableElementIsFocused)
{
    m_pageClient.setEditableElementIsFocused(editableElementIsFocused);
}

#endif // PLATFORM(MAC)

#if PLATFORM(COCOA)
RefPtr<ViewSnapshot> WebPageProxy::takeViewSnapshot()
{
    return m_pageClient.takeViewSnapshot();
}
#endif

#if PLATFORM(GTK)
void WebPageProxy::setComposition(const String& text, Vector<CompositionUnderline> underlines, uint64_t selectionStart, uint64_t selectionEnd, uint64_t replacementRangeStart, uint64_t replacementRangeEnd)
{
    // FIXME: We need to find out how to proper handle the crashes case.
    if (!isValid())
        return;

    process().send(Messages::WebPage::SetComposition(text, underlines, selectionStart, selectionEnd, replacementRangeStart, replacementRangeEnd), m_pageID);
}

void WebPageProxy::confirmComposition(const String& compositionString, int64_t selectionStart, int64_t selectionLength)
{
    if (!isValid())
        return;

    process().send(Messages::WebPage::ConfirmComposition(compositionString, selectionStart, selectionLength), m_pageID);
}

void WebPageProxy::cancelComposition()
{
    if (!isValid())
        return;

    process().send(Messages::WebPage::CancelComposition(), m_pageID);
}
#endif // PLATFORM(GTK)

void WebPageProxy::didSaveToPageCache()
{
    m_process->didSaveToPageCache();
}

void WebPageProxy::setScrollPinningBehavior(ScrollPinningBehavior pinning)
{
    if (m_scrollPinningBehavior == pinning)
        return;
    
    m_scrollPinningBehavior = pinning;

    if (isValid())
        m_process->send(Messages::WebPage::SetScrollPinningBehavior(pinning), m_pageID);
}

void WebPageProxy::setOverlayScrollbarStyle(std::optional<WebCore::ScrollbarOverlayStyle> scrollbarStyle)
{
    if (!m_scrollbarOverlayStyle && !scrollbarStyle)
        return;

    if ((m_scrollbarOverlayStyle && scrollbarStyle) && m_scrollbarOverlayStyle.value() == scrollbarStyle.value())
        return;

    m_scrollbarOverlayStyle = scrollbarStyle;

    std::optional<uint32_t> scrollbarStyleForMessage;
    if (scrollbarStyle)
        scrollbarStyleForMessage = static_cast<ScrollbarOverlayStyle>(scrollbarStyle.value());

    if (isValid())
        m_process->send(Messages::WebPage::SetScrollbarOverlayStyle(scrollbarStyleForMessage), m_pageID);
}

#if ENABLE(SUBTLE_CRYPTO)
void WebPageProxy::wrapCryptoKey(const Vector<uint8_t>& key, bool& succeeded, Vector<uint8_t>& wrappedKey)
{
    PageClientProtector protector(m_pageClient);

    Vector<uint8_t> masterKey;

    if (m_navigationClient) {
        if (RefPtr<API::Data> keyData = m_navigationClient->webCryptoMasterKey(*this))
            masterKey = keyData->dataReference().vector();
    } else if (!getDefaultWebCryptoMasterKey(masterKey)) {
        succeeded = false;
        return;
    }

    succeeded = wrapSerializedCryptoKey(masterKey, key, wrappedKey);
}

void WebPageProxy::unwrapCryptoKey(const Vector<uint8_t>& wrappedKey, bool& succeeded, Vector<uint8_t>& key)
{
    PageClientProtector protector(m_pageClient);

    Vector<uint8_t> masterKey;

    if (m_navigationClient) {
        if (RefPtr<API::Data> keyData = m_navigationClient->webCryptoMasterKey(*this))
            masterKey = keyData->dataReference().vector();
    } else if (!getDefaultWebCryptoMasterKey(masterKey)) {
        succeeded = false;
        return;
    }

    succeeded = unwrapSerializedCryptoKey(masterKey, wrappedKey, key);
}
#endif

void WebPageProxy::addMIMETypeWithCustomContentProvider(const String& mimeType)
{
    m_process->send(Messages::WebPage::AddMIMETypeWithCustomContentProvider(mimeType), m_pageID);
}

#if PLATFORM(COCOA)

void WebPageProxy::insertTextAsync(const String& text, const EditingRange& replacementRange, bool registerUndoGroup, EditingRangeIsRelativeTo editingRangeIsRelativeTo, bool suppressSelectionUpdate)
{
    if (!isValid())
        return;

    process().send(Messages::WebPage::InsertTextAsync(text, replacementRange, registerUndoGroup, static_cast<uint32_t>(editingRangeIsRelativeTo), suppressSelectionUpdate), m_pageID);
}

void WebPageProxy::getMarkedRangeAsync(WTF::Function<void (EditingRange, CallbackBase::Error)>&& callbackFunction)
{
    if (!isValid()) {
        callbackFunction(EditingRange(), CallbackBase::Error::Unknown);
        return;
    }

    auto callbackID = m_callbacks.put(WTFMove(callbackFunction), m_process->throttler().backgroundActivityToken());
    process().send(Messages::WebPage::GetMarkedRangeAsync(callbackID), m_pageID);
}

void WebPageProxy::getSelectedRangeAsync(WTF::Function<void (EditingRange, CallbackBase::Error)>&& callbackFunction)
{
    if (!isValid()) {
        callbackFunction(EditingRange(), CallbackBase::Error::Unknown);
        return;
    }

    auto callbackID = m_callbacks.put(WTFMove(callbackFunction), m_process->throttler().backgroundActivityToken());
    process().send(Messages::WebPage::GetSelectedRangeAsync(callbackID), m_pageID);
}

void WebPageProxy::characterIndexForPointAsync(const WebCore::IntPoint& point, WTF::Function<void (uint64_t, CallbackBase::Error)>&& callbackFunction)
{
    if (!isValid()) {
        callbackFunction(0, CallbackBase::Error::Unknown);
        return;
    }

    auto callbackID = m_callbacks.put(WTFMove(callbackFunction), m_process->throttler().backgroundActivityToken());
    process().send(Messages::WebPage::CharacterIndexForPointAsync(point, callbackID), m_pageID);
}

void WebPageProxy::firstRectForCharacterRangeAsync(const EditingRange& range, WTF::Function<void (const WebCore::IntRect&, const EditingRange&, CallbackBase::Error)>&& callbackFunction)
{
    if (!isValid()) {
        callbackFunction(WebCore::IntRect(), EditingRange(), CallbackBase::Error::Unknown);
        return;
    }

    auto callbackID = m_callbacks.put(WTFMove(callbackFunction), m_process->throttler().backgroundActivityToken());
    process().send(Messages::WebPage::FirstRectForCharacterRangeAsync(range, callbackID), m_pageID);
}

void WebPageProxy::setCompositionAsync(const String& text, const Vector<CompositionUnderline>& underlines, const EditingRange& selectionRange, const EditingRange& replacementRange)
{
    if (!isValid()) {
        // If this fails, we should call -discardMarkedText on input context to notify the input method.
        // This will happen naturally later, as part of reloading the page.
        return;
    }

    process().send(Messages::WebPage::SetCompositionAsync(text, underlines, selectionRange, replacementRange), m_pageID);
}

void WebPageProxy::confirmCompositionAsync()
{
    if (!isValid())
        return;

    process().send(Messages::WebPage::ConfirmCompositionAsync(), m_pageID);
}

void WebPageProxy::setScrollPerformanceDataCollectionEnabled(bool enabled)
{
    if (enabled == m_scrollPerformanceDataCollectionEnabled)
        return;

    m_scrollPerformanceDataCollectionEnabled = enabled;

    if (m_scrollPerformanceDataCollectionEnabled && !m_scrollingPerformanceData)
        m_scrollingPerformanceData = std::make_unique<RemoteLayerTreeScrollingPerformanceData>(downcast<RemoteLayerTreeDrawingAreaProxy>(*m_drawingArea));
    else if (!m_scrollPerformanceDataCollectionEnabled)
        m_scrollingPerformanceData = nullptr;
}
#endif

void WebPageProxy::takeSnapshot(IntRect rect, IntSize bitmapSize, SnapshotOptions options, WTF::Function<void (const ShareableBitmap::Handle&, CallbackBase::Error)>&& callbackFunction)
{
    if (!isValid()) {
        callbackFunction(ShareableBitmap::Handle(), CallbackBase::Error::Unknown);
        return;
    }

    auto callbackID = m_callbacks.put(WTFMove(callbackFunction), m_process->throttler().backgroundActivityToken());
    m_process->send(Messages::WebPage::TakeSnapshot(rect, bitmapSize, options, callbackID), m_pageID);
}

void WebPageProxy::navigationGestureDidBegin()
{
    PageClientProtector protector(m_pageClient);

    m_isShowingNavigationGestureSnapshot = true;
    m_pageClient.navigationGestureDidBegin();

    if (m_navigationClient)
        m_navigationClient->didBeginNavigationGesture(*this);
    else
        m_loaderClient->navigationGestureDidBegin(*this);
}

void WebPageProxy::navigationGestureWillEnd(bool willNavigate, WebBackForwardListItem& item)
{
    PageClientProtector protector(m_pageClient);

    m_pageClient.navigationGestureWillEnd(willNavigate, item);

    if (m_navigationClient)
        m_navigationClient->willEndNavigationGesture(*this, willNavigate, item);
    else
        m_loaderClient->navigationGestureWillEnd(*this, willNavigate, item);
}

void WebPageProxy::navigationGestureDidEnd(bool willNavigate, WebBackForwardListItem& item)
{
    PageClientProtector protector(m_pageClient);

    m_pageClient.navigationGestureDidEnd(willNavigate, item);

    if (m_navigationClient)
        m_navigationClient->didEndNavigationGesture(*this, willNavigate, item);
    else
        m_loaderClient->navigationGestureDidEnd(*this, willNavigate, item);
}

void WebPageProxy::navigationGestureDidEnd()
{
    PageClientProtector protector(m_pageClient);

    m_pageClient.navigationGestureDidEnd();
}

void WebPageProxy::willRecordNavigationSnapshot(WebBackForwardListItem& item)
{
    PageClientProtector protector(m_pageClient);

    m_pageClient.willRecordNavigationSnapshot(item);
}

void WebPageProxy::navigationGestureSnapshotWasRemoved()
{
    m_isShowingNavigationGestureSnapshot = false;

    m_pageClient.didRemoveNavigationGestureSnapshot();

    if (m_navigationClient)
        m_navigationClient->didRemoveNavigationGestureSnapshot(*this);
}

void WebPageProxy::isPlayingMediaDidChange(MediaProducer::MediaStateFlags newState, uint64_t sourceElementID)
{
#if ENABLE(MEDIA_SESSION)
    WebMediaSessionFocusManager* focusManager = process().processPool().supplement<WebMediaSessionFocusManager>();
    ASSERT(focusManager);
    focusManager->updatePlaybackAttributesFromMediaState(this, sourceElementID, newState);
#endif

    if (newState == m_mediaState)
        return;

#if ENABLE(MEDIA_STREAM)
    WebCore::MediaProducer::MediaStateFlags oldMediaCaptureState = m_mediaState & WebCore::MediaProducer::MediaCaptureMask;
    WebCore::MediaProducer::MediaStateFlags newMediaCaptureState = newState & WebCore::MediaProducer::MediaCaptureMask;
#endif

    MediaProducer::MediaStateFlags playingMediaMask = MediaProducer::IsPlayingAudio | MediaProducer::IsPlayingVideo;
    MediaProducer::MediaStateFlags oldState = m_mediaState;

    bool playingAudioChanges = (oldState & MediaProducer::IsPlayingAudio) != (newState & MediaProducer::IsPlayingAudio);
    if (playingAudioChanges)
        m_pageClient.isPlayingAudioWillChange();
    m_mediaState = newState;
    if (playingAudioChanges)
        m_pageClient.isPlayingAudioDidChange();

#if ENABLE(MEDIA_STREAM)
    if (oldMediaCaptureState != newMediaCaptureState) {
        m_uiClient->mediaCaptureStateDidChange(m_mediaState);
        userMediaPermissionRequestManager().captureStateChanged(oldMediaCaptureState, newMediaCaptureState);
    }
#endif

    activityStateDidChange(ActivityState::IsAudible | ActivityState::IsCapturingMedia);

    playingMediaMask |= WebCore::MediaProducer::MediaCaptureMask;
    if ((oldState & playingMediaMask) != (m_mediaState & playingMediaMask))
        m_uiClient->isPlayingMediaDidChange(*this);

#if PLATFORM(MAC)
    if ((oldState & MediaProducer::HasAudioOrVideo) != (m_mediaState & MediaProducer::HasAudioOrVideo))
        videoControlsManagerDidChange();
#endif
}

#if PLATFORM(MAC)
void WebPageProxy::videoControlsManagerDidChange()
{
    m_pageClient.videoControlsManagerDidChange();
}

bool WebPageProxy::hasActiveVideoForControlsManager() const
{
#if ENABLE(VIDEO_PRESENTATION_MODE)
    return m_playbackSessionManager && m_playbackSessionManager->controlsManagerInterface();
#else
    return false;
#endif
}

void WebPageProxy::requestControlledElementID() const
{
#if ENABLE(VIDEO_PRESENTATION_MODE)
    if (m_playbackSessionManager)
        m_playbackSessionManager->requestControlledElementID();
#endif
}

void WebPageProxy::handleControlledElementIDResponse(const String& identifier) const
{
    m_pageClient.handleControlledElementIDResponse(identifier);
}

bool WebPageProxy::isPlayingVideoInEnhancedFullscreen() const
{
#if ENABLE(VIDEO_PRESENTATION_MODE)
    return m_videoFullscreenManager && m_videoFullscreenManager->isPlayingVideoInEnhancedFullscreen();
#else
    return false;
#endif
}
#endif

#if PLATFORM(COCOA)
void WebPageProxy::requestActiveNowPlayingSessionInfo()
{
    m_process->send(Messages::WebPage::RequestActiveNowPlayingSessionInfo(), m_pageID);
}

void WebPageProxy::handleActiveNowPlayingSessionInfoResponse(bool hasActiveSession, const String& title, double duration, double elapsedTime) const
{
    m_pageClient.handleActiveNowPlayingSessionInfoResponse(hasActiveSession, title, duration, elapsedTime);
}
#endif

#if ENABLE(MEDIA_SESSION)
void WebPageProxy::hasMediaSessionWithActiveMediaElementsDidChange(bool state)
{
    m_hasMediaSessionWithActiveMediaElements = state;
}

void WebPageProxy::mediaSessionMetadataDidChange(const WebCore::MediaSessionMetadata& metadata)
{
    Ref<WebMediaSessionMetadata> webMetadata = WebMediaSessionMetadata::create(metadata);
    m_uiClient->mediaSessionMetadataDidChange(*this, webMetadata.ptr());
}

void WebPageProxy::focusedContentMediaElementDidChange(uint64_t elementID)
{
    WebMediaSessionFocusManager* focusManager = process().processPool().supplement<WebMediaSessionFocusManager>();
    ASSERT(focusManager);
    focusManager->setFocusedMediaElement(*this, elementID);
}
#endif

void WebPageProxy::handleAutoplayEvent(WebCore::AutoplayEvent event, OptionSet<AutoplayEventFlags> flags)
{
    m_uiClient->handleAutoplayEvent(*this, event, flags);
}

#if PLATFORM(MAC)
void WebPageProxy::performImmediateActionHitTestAtLocation(FloatPoint point)
{
    m_process->send(Messages::WebPage::PerformImmediateActionHitTestAtLocation(point), m_pageID);
}

void WebPageProxy::immediateActionDidUpdate()
{
    m_process->send(Messages::WebPage::ImmediateActionDidUpdate(), m_pageID);
}

void WebPageProxy::immediateActionDidCancel()
{
    m_process->send(Messages::WebPage::ImmediateActionDidCancel(), m_pageID);
}

void WebPageProxy::immediateActionDidComplete()
{
    m_process->send(Messages::WebPage::ImmediateActionDidComplete(), m_pageID);
}

void WebPageProxy::didPerformImmediateActionHitTest(const WebHitTestResultData& result, bool contentPreventsDefault, const UserData& userData)
{
    m_pageClient.didPerformImmediateActionHitTest(result, contentPreventsDefault, m_process->transformHandlesToObjects(userData.object()).get());
}

void* WebPageProxy::immediateActionAnimationControllerForHitTestResult(RefPtr<API::HitTestResult> hitTestResult, uint64_t type, RefPtr<API::Object> userData)
{
    return m_pageClient.immediateActionAnimationControllerForHitTestResult(hitTestResult, type, userData);
}

void WebPageProxy::installActivityStateChangeCompletionHandler(WTF::Function<void ()>&& completionHandler)
{
    if (!isValid()) {
        completionHandler();
        return;
    }

    auto voidCallback = VoidCallback::create([completionHandler = WTFMove(completionHandler)] (CallbackBase::Error) {
        completionHandler();
    }, m_process->throttler().backgroundActivityToken());
    auto callbackID = m_callbacks.put(WTFMove(voidCallback));
    m_nextActivityStateChangeCallbacks.append(callbackID);
}

void WebPageProxy::handleAcceptedCandidate(WebCore::TextCheckingResult acceptedCandidate)
{
    m_process->send(Messages::WebPage::HandleAcceptedCandidate(acceptedCandidate), m_pageID);
}

void WebPageProxy::didHandleAcceptedCandidate()
{
    m_pageClient.didHandleAcceptedCandidate();
}

void WebPageProxy::setHeaderBannerHeightForTesting(int height)
{
    m_process->send(Messages::WebPage::SetHeaderBannerHeightForTesting(height), m_pageID);
}

void WebPageProxy::setFooterBannerHeightForTesting(int height)
{
    m_process->send(Messages::WebPage::SetFooterBannerHeightForTesting(height), m_pageID);
}

#endif

void WebPageProxy::imageOrMediaDocumentSizeChanged(const WebCore::IntSize& newSize)
{
    m_uiClient->imageOrMediaDocumentSizeChanged(newSize);
}

void WebPageProxy::willAddDetailedMessageToConsole(const String& src, const String& level, uint64_t line, uint64_t col, const String& message, const String& url)
{
    m_uiClient->willAddDetailedMessageToConsole(this, src, level, line, col, message, url);
}

void WebPageProxy::setShouldDispatchFakeMouseMoveEvents(bool shouldDispatchFakeMouseMoveEvents)
{
    m_process->send(Messages::WebPage::SetShouldDispatchFakeMouseMoveEvents(shouldDispatchFakeMouseMoveEvents), m_pageID);
}

void WebPageProxy::handleAutoFillButtonClick(const UserData& userData)
{
    m_uiClient->didClickAutoFillButton(*this, m_process->transformHandlesToObjects(userData.object()).get());
}

#if ENABLE(WIRELESS_PLAYBACK_TARGET) && !PLATFORM(IOS)
void WebPageProxy::addPlaybackTargetPickerClient(uint64_t contextId)
{
    m_pageClient.mediaSessionManager().addPlaybackTargetPickerClient(*this, contextId);
}

void WebPageProxy::removePlaybackTargetPickerClient(uint64_t contextId)
{
    m_pageClient.mediaSessionManager().removePlaybackTargetPickerClient(*this, contextId);
}

void WebPageProxy::showPlaybackTargetPicker(uint64_t contextId, const WebCore::FloatRect& rect, bool hasVideo)
{
    m_pageClient.mediaSessionManager().showPlaybackTargetPicker(*this, contextId, m_pageClient.rootViewToScreen(IntRect(rect)), hasVideo);
}

void WebPageProxy::playbackTargetPickerClientStateDidChange(uint64_t contextId, WebCore::MediaProducer::MediaStateFlags state)
{
    m_pageClient.mediaSessionManager().clientStateDidChange(*this, contextId, state);
}

void WebPageProxy::setMockMediaPlaybackTargetPickerEnabled(bool enabled)
{
    m_pageClient.mediaSessionManager().setMockMediaPlaybackTargetPickerEnabled(enabled);
}

void WebPageProxy::setMockMediaPlaybackTargetPickerState(const String& name, WebCore::MediaPlaybackTargetContext::State state)
{
    m_pageClient.mediaSessionManager().setMockMediaPlaybackTargetPickerState(name, state);
}

void WebPageProxy::setPlaybackTarget(uint64_t contextId, Ref<MediaPlaybackTarget>&& target)
{
    if (!isValid())
        return;

    m_process->send(Messages::WebPage::PlaybackTargetSelected(contextId, target->targetContext()), m_pageID);
}

void WebPageProxy::externalOutputDeviceAvailableDidChange(uint64_t contextId, bool available)
{
    if (!isValid())
        return;

    m_process->send(Messages::WebPage::PlaybackTargetAvailabilityDidChange(contextId, available), m_pageID);
}

void WebPageProxy::setShouldPlayToPlaybackTarget(uint64_t contextId, bool shouldPlay)
{
    if (!isValid())
        return;

    m_process->send(Messages::WebPage::SetShouldPlayToPlaybackTarget(contextId, shouldPlay), m_pageID);
}
#endif

void WebPageProxy::didExceedInactiveMemoryLimitWhileActive()
{
    RELEASE_LOG_IF_ALLOWED(PerformanceLogging, "%p - WebPageProxy::didExceedInactiveMemoryLimitWhileActive()", this);
    m_uiClient->didExceedBackgroundResourceLimitWhileInForeground(*this, kWKResourceLimitMemory);
}

void WebPageProxy::didExceedBackgroundCPULimitWhileInForeground()
{
    RELEASE_LOG_IF_ALLOWED(PerformanceLogging, "%p - WebPageProxy::didExceedBackgroundCPULimitWhileInForeground()", this);
    m_uiClient->didExceedBackgroundResourceLimitWhileInForeground(*this, kWKResourceLimitCPU);
}

void WebPageProxy::didChangeBackgroundColor()
{
    m_pageClient.didChangeBackgroundColor();
}

void WebPageProxy::clearWheelEventTestTrigger()
{
    if (!isValid())
        return;
    
    m_process->send(Messages::WebPage::ClearWheelEventTestTrigger(), m_pageID);
}

void WebPageProxy::callAfterNextPresentationUpdate(WTF::Function<void (CallbackBase::Error)>&& callback)
{
    if (!isValid() || !m_drawingArea) {
        callback(CallbackBase::Error::OwnerWasInvalidated);
        return;
    }

    m_drawingArea->dispatchAfterEnsuringDrawing(WTFMove(callback));
}

void WebPageProxy::setShouldScaleViewToFitDocument(bool shouldScaleViewToFitDocument)
{
    if (m_shouldScaleViewToFitDocument == shouldScaleViewToFitDocument)
        return;

    m_shouldScaleViewToFitDocument = shouldScaleViewToFitDocument;

    if (!isValid())
        return;

    m_process->send(Messages::WebPage::SetShouldScaleViewToFitDocument(shouldScaleViewToFitDocument), m_pageID);
}

void WebPageProxy::didRestoreScrollPosition()
{
    m_pageClient.didRestoreScrollPosition();
}

void WebPageProxy::getLoadDecisionForIcon(const WebCore::LinkIcon& icon, CallbackID loadIdentifier)
{
    m_iconLoadingClient->getLoadDecisionForIcon(icon, [this, protectedThis = RefPtr<WebPageProxy>(this), loadIdentifier](WTF::Function<void (API::Data*, CallbackBase::Error)>&& callbackFunction) {
        if (!isValid()) {
            if (callbackFunction)
                callbackFunction(nullptr, CallbackBase::Error::Unknown);
            return;
        }

        bool decision = (bool)callbackFunction;
        auto newCallbackIdentifier = decision ? OptionalCallbackID(m_callbacks.put(WTFMove(callbackFunction), m_process->throttler().backgroundActivityToken())) : OptionalCallbackID();

        m_process->send(Messages::WebPage::DidGetLoadDecisionForIcon(decision, loadIdentifier, newCallbackIdentifier), m_pageID);
    });
}

void WebPageProxy::finishedLoadingIcon(CallbackID callbackID, const IPC::DataReference& data)
{
    dataCallback(data, callbackID);
}

void WebPageProxy::setResourceCachingDisabled(bool disabled)
{
    if (m_isResourceCachingDisabled == disabled)
        return;

    m_isResourceCachingDisabled = disabled;

    if (!isValid())
        return;

    m_process->send(Messages::WebPage::SetResourceCachingDisabled(disabled), m_pageID);
}

WebCore::UserInterfaceLayoutDirection WebPageProxy::userInterfaceLayoutDirection()
{
    return m_pageClient.userInterfaceLayoutDirection();
}

void WebPageProxy::setUserInterfaceLayoutDirection(WebCore::UserInterfaceLayoutDirection userInterfaceLayoutDirection)
{
    if (!isValid())
        return;

    m_process->send(Messages::WebPage::SetUserInterfaceLayoutDirection(static_cast<uint32_t>(userInterfaceLayoutDirection)), m_pageID);
}

void WebPageProxy::hideValidationMessage()
{
#if PLATFORM(COCOA)
    m_validationBubble = nullptr;
#endif
}
    
#if ENABLE(POINTER_LOCK)
void WebPageProxy::requestPointerLock()
{
    ASSERT(!m_isPointerLockPending);
    ASSERT(!m_isPointerLocked);
    m_isPointerLockPending = true;

    if (!isViewVisible() || !(m_activityState & ActivityState::IsFocused)) {
        didDenyPointerLock();
        return;
    }
    m_uiClient->requestPointerLock(this);
}
    
void WebPageProxy::didAllowPointerLock()
{
    ASSERT(m_isPointerLockPending && !m_isPointerLocked);
    m_isPointerLocked = true;
    m_isPointerLockPending = false;
#if PLATFORM(MAC)
    CGDisplayHideCursor(CGMainDisplayID());
    CGAssociateMouseAndMouseCursorPosition(false);
#endif
    m_process->send(Messages::WebPage::DidAcquirePointerLock(), m_pageID);
}
    
void WebPageProxy::didDenyPointerLock()
{
    ASSERT(m_isPointerLockPending && !m_isPointerLocked);
    m_isPointerLockPending = false;
    m_process->send(Messages::WebPage::DidNotAcquirePointerLock(), m_pageID);
}

void WebPageProxy::requestPointerUnlock()
{
    if (m_isPointerLocked) {
#if PLATFORM(MAC)
        CGAssociateMouseAndMouseCursorPosition(true);
        CGDisplayShowCursor(CGMainDisplayID());
#endif
        m_uiClient->didLosePointerLock(this);
        m_process->send(Messages::WebPage::DidLosePointerLock(), m_pageID);
    }

    if (m_isPointerLockPending) {
        m_uiClient->didLosePointerLock(this);
        m_process->send(Messages::WebPage::DidNotAcquirePointerLock(), m_pageID);
    }

    m_isPointerLocked = false;
    m_isPointerLockPending = false;
}
#endif

void WebPageProxy::setURLSchemeHandlerForScheme(Ref<WebURLSchemeHandler>&& handler, const String& scheme)
{
    auto canonicalizedScheme = URLParser::maybeCanonicalizeScheme(scheme);
    ASSERT(canonicalizedScheme);
    ASSERT(!URLParser::isSpecialScheme(canonicalizedScheme.value()));

    auto schemeResult = m_urlSchemeHandlersByScheme.add(canonicalizedScheme.value(), handler.get());
    ASSERT_UNUSED(schemeResult, schemeResult.isNewEntry);

    auto identifier = handler->identifier();
    auto identifierResult = m_urlSchemeHandlersByIdentifier.add(identifier, WTFMove(handler));
    ASSERT_UNUSED(identifierResult, identifierResult.isNewEntry);

    m_process->send(Messages::WebPage::RegisterURLSchemeHandler(identifier, canonicalizedScheme.value()), m_pageID);
}

WebURLSchemeHandler* WebPageProxy::urlSchemeHandlerForScheme(const String& scheme)
{
    return m_urlSchemeHandlersByScheme.get(scheme);
}

void WebPageProxy::startURLSchemeTask(uint64_t handlerIdentifier, uint64_t taskIdentifier, const WebCore::ResourceRequest& request)
{
    auto iterator = m_urlSchemeHandlersByIdentifier.find(handlerIdentifier);
    ASSERT(iterator != m_urlSchemeHandlersByIdentifier.end());

    iterator->value->startTask(*this, taskIdentifier, request);
}

void WebPageProxy::stopURLSchemeTask(uint64_t handlerIdentifier, uint64_t taskIdentifier)
{
    auto iterator = m_urlSchemeHandlersByIdentifier.find(handlerIdentifier);
    ASSERT(iterator != m_urlSchemeHandlersByIdentifier.end());

    iterator->value->stopTask(*this, taskIdentifier);
}

} // namespace WebKit<|MERGE_RESOLUTION|>--- conflicted
+++ resolved
@@ -366,11 +366,7 @@
 #endif
     , m_pageLoadState(*this)
     , m_configurationPreferenceValues(m_configuration->preferenceValues())
-<<<<<<< HEAD
     , m_httpCookieStorage(API::HTTPCookieStorage::create(*this))
-    , m_weakPtrFactory(this)
-=======
->>>>>>> f4d18573
 {
     m_webProcessLifetimeTracker.addObserver(m_visitedLinkStore);
     m_webProcessLifetimeTracker.addObserver(m_websiteDataStore);
