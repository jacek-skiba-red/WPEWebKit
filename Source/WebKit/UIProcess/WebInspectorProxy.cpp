/*
 * Copyright (C) 2010-2017 Apple Inc. All rights reserved.
 * Portions Copyright (c) 2011 Motorola Mobility, Inc.  All rights reserved.
 *
 * Redistribution and use in source and binary forms, with or without
 * modification, are permitted provided that the following conditions
 * are met:
 * 1. Redistributions of source code must retain the above copyright
 *    notice, this list of conditions and the following disclaimer.
 * 2. Redistributions in binary form must reproduce the above copyright
 *    notice, this list of conditions and the following disclaimer in the
 *    documentation and/or other materials provided with the distribution.
 *
 * THIS SOFTWARE IS PROVIDED BY APPLE INC. AND ITS CONTRIBUTORS ``AS IS''
 * AND ANY EXPRESS OR IMPLIED WARRANTIES, INCLUDING, BUT NOT LIMITED TO,
 * THE IMPLIED WARRANTIES OF MERCHANTABILITY AND FITNESS FOR A PARTICULAR
 * PURPOSE ARE DISCLAIMED. IN NO EVENT SHALL APPLE INC. OR ITS CONTRIBUTORS
 * BE LIABLE FOR ANY DIRECT, INDIRECT, INCIDENTAL, SPECIAL, EXEMPLARY, OR
 * CONSEQUENTIAL DAMAGES (INCLUDING, BUT NOT LIMITED TO, PROCUREMENT OF
 * SUBSTITUTE GOODS OR SERVICES; LOSS OF USE, DATA, OR PROFITS; OR BUSINESS
 * INTERRUPTION) HOWEVER CAUSED AND ON ANY THEORY OF LIABILITY, WHETHER IN
 * CONTRACT, STRICT LIABILITY, OR TORT (INCLUDING NEGLIGENCE OR OTHERWISE)
 * ARISING IN ANY WAY OUT OF THE USE OF THIS SOFTWARE, EVEN IF ADVISED OF
 * THE POSSIBILITY OF SUCH DAMAGE.
 */

#include "config.h"
#include "WebInspectorProxy.h"

#include "APINavigation.h"
#include "APIProcessPoolConfiguration.h"
#include "WebAutomationSession.h"
#include "WebFrameProxy.h"
#include "WebInspectorInterruptDispatcherMessages.h"
#include "WebInspectorMessages.h"
#include "WebInspectorProxyMessages.h"
#include "WebInspectorUIMessages.h"
#include "WebPageGroup.h"
#include "WebPageProxy.h"
#include "WebPreferences.h"
#include "WebProcessPool.h"
#include "WebProcessProxy.h"
#include <WebCore/NotImplemented.h>
#include <wtf/SetForScope.h>

#if PLATFORM(GTK)
#include "WebInspectorProxyClient.h"
#endif

<<<<<<< HEAD
#if ENABLE(INSPECTOR_SERVER)
#include "WebInspectorServer.h"
#endif

using namespace WebCore;

=======
>>>>>>> 20415689
namespace WebKit {
using namespace WebCore;

const unsigned WebInspectorProxy::minimumWindowWidth = 500;
const unsigned WebInspectorProxy::minimumWindowHeight = 400;

const unsigned WebInspectorProxy::initialWindowWidth = 1000;
const unsigned WebInspectorProxy::initialWindowHeight = 650;

WebInspectorProxy::WebInspectorProxy(WebPageProxy* inspectedPage)
    : m_inspectedPage(inspectedPage)
#if PLATFORM(MAC) && WK_API_ENABLED
    , m_closeFrontendAfterInactivityTimer(RunLoop::main(), this, &WebInspectorProxy::closeFrontendAfterInactivityTimerFired)
#endif
{
    m_inspectedPage->process().addMessageReceiver(Messages::WebInspectorProxy::messageReceiverName(), m_inspectedPage->pageID(), *this);
}

WebInspectorProxy::~WebInspectorProxy()
{
}

unsigned WebInspectorProxy::inspectionLevel() const
{
    return inspectorLevelForPage(inspectedPage());
}

WebPreferences& WebInspectorProxy::inspectorPagePreferences() const
{
    ASSERT(m_inspectorPage);
    return m_inspectorPage->pageGroup().preferences();
}

void WebInspectorProxy::invalidate()
{
#if ENABLE(INSPECTOR_SERVER)
    if (m_remoteInspectionPageId)
        WebInspectorServer::singleton().unregisterPage(m_remoteInspectionPageId);
#endif

    m_inspectedPage->process().removeMessageReceiver(Messages::WebInspectorProxy::messageReceiverName(), m_inspectedPage->pageID());

    closeFrontendPageAndWindow();
    platformInvalidate();

    m_inspectedPage = nullptr;
}

// Public APIs
bool WebInspectorProxy::isFront()
{
    if (!m_inspectedPage)
        return false;

    return platformIsFront();
}

void WebInspectorProxy::connect()
{
    if (!m_inspectedPage)
        return;

    if (m_showMessageSent)
        return;

    m_showMessageSent = true;
    m_ignoreFirstBringToFront = true;

    createFrontendPage();

    m_inspectedPage->process().send(Messages::WebInspectorInterruptDispatcher::NotifyNeedDebuggerBreak(), 0);
    m_inspectedPage->process().send(Messages::WebInspector::Show(), m_inspectedPage->pageID());
}

void WebInspectorProxy::show()
{
    if (!m_inspectedPage)
        return;

    if (isConnected()) {
        bringToFront();
        return;
    }

    connect();

    // Don't ignore the first bringToFront so it opens the Inspector.
    m_ignoreFirstBringToFront = false;
}

void WebInspectorProxy::hide()
{
    if (!m_inspectedPage)
        return;

    m_isVisible = false;

    platformHide();
}

void WebInspectorProxy::close()
{
    if (!m_inspectedPage)
        return;

    m_inspectedPage->process().send(Messages::WebInspector::Close(), m_inspectedPage->pageID());

    closeFrontendPageAndWindow();
}

void WebInspectorProxy::closeForCrash()
{
    close();

    platformDidCloseForCrash();
}

void WebInspectorProxy::showConsole()
{
    if (!m_inspectedPage)
        return;

    createFrontendPage();

    m_inspectedPage->process().send(Messages::WebInspector::ShowConsole(), m_inspectedPage->pageID());
}

void WebInspectorProxy::showResources()
{
    if (!m_inspectedPage)
        return;

    createFrontendPage();

    m_inspectedPage->process().send(Messages::WebInspector::ShowResources(), m_inspectedPage->pageID());
}

void WebInspectorProxy::showTimelines()
{
    if (!m_inspectedPage)
        return;

    createFrontendPage();

    m_inspectedPage->process().send(Messages::WebInspector::ShowTimelines(), m_inspectedPage->pageID());
}

void WebInspectorProxy::showMainResourceForFrame(WebFrameProxy* frame)
{
    if (!m_inspectedPage)
        return;

    createFrontendPage();

    m_inspectedPage->process().send(Messages::WebInspector::ShowMainResourceForFrame(frame->frameID()), m_inspectedPage->pageID());
}

void WebInspectorProxy::attachBottom()
{
    attach(AttachmentSide::Bottom);
}

void WebInspectorProxy::attachRight()
{
    attach(AttachmentSide::Right);
}

void WebInspectorProxy::attachLeft()
{
    attach(AttachmentSide::Left);
}

void WebInspectorProxy::attach(AttachmentSide side)
{
    if (!m_inspectedPage || !canAttach())
        return;

    m_isAttached = true;
    m_attachmentSide = side;

    inspectorPagePreferences().setInspectorAttachmentSide(static_cast<uint32_t>(side));

    if (m_isVisible)
        inspectorPagePreferences().setInspectorStartsAttached(true);

    m_inspectedPage->process().send(Messages::WebInspector::SetAttached(true), m_inspectedPage->pageID());

    switch (m_attachmentSide) {
    case AttachmentSide::Bottom:
        m_inspectorPage->process().send(Messages::WebInspectorUI::AttachedBottom(), m_inspectorPage->pageID());
        break;

    case AttachmentSide::Right:
        m_inspectorPage->process().send(Messages::WebInspectorUI::AttachedRight(), m_inspectorPage->pageID());
        break;

    case AttachmentSide::Left:
        m_inspectorPage->process().send(Messages::WebInspectorUI::AttachedLeft(), m_inspectorPage->pageID());
        break;
    }

    platformAttach();
}

void WebInspectorProxy::detach()
{
    if (!m_inspectedPage)
        return;

    m_isAttached = false;

    if (m_isVisible)
        inspectorPagePreferences().setInspectorStartsAttached(false);

    m_inspectedPage->process().send(Messages::WebInspector::SetAttached(false), m_inspectedPage->pageID());
    m_inspectorPage->process().send(Messages::WebInspectorUI::Detached(), m_inspectorPage->pageID());

    platformDetach();
}

void WebInspectorProxy::setAttachedWindowHeight(unsigned height)
{
    inspectorPagePreferences().setInspectorAttachedHeight(height);
    platformSetAttachedWindowHeight(height);
}

void WebInspectorProxy::setAttachedWindowWidth(unsigned width)
{
    inspectorPagePreferences().setInspectorAttachedWidth(width);
    platformSetAttachedWindowWidth(width);
}

void WebInspectorProxy::startWindowDrag()
{
    platformStartWindowDrag();
}

void WebInspectorProxy::togglePageProfiling()
{
    if (!m_inspectedPage)
        return;

    if (m_isProfilingPage)
        m_inspectedPage->process().send(Messages::WebInspector::StopPageProfiling(), m_inspectedPage->pageID());
    else
        m_inspectedPage->process().send(Messages::WebInspector::StartPageProfiling(), m_inspectedPage->pageID());

    // FIXME: have the WebProcess notify us on state changes.
    m_isProfilingPage = !m_isProfilingPage;
}

void WebInspectorProxy::toggleElementSelection()
{
    if (!m_inspectedPage)
        return;

    if (m_elementSelectionActive) {
        m_ignoreElementSelectionChange = true;
        m_inspectedPage->process().send(Messages::WebInspector::StopElementSelection(), m_inspectedPage->pageID());
    } else {
        connect();
        m_inspectedPage->process().send(Messages::WebInspector::StartElementSelection(), m_inspectedPage->pageID());
    }
}

bool WebInspectorProxy::isMainOrTestInspectorPage(const URL& url)
{
    // Use URL so we can compare the paths and protocols.
    URL mainPageURL(URL(), WebInspectorProxy::inspectorPageURL());
    if (url.protocol() == mainPageURL.protocol() && decodeURLEscapeSequences(url.path()) == decodeURLEscapeSequences(mainPageURL.path()))
        return true;

    // We might not have a Test URL in Production builds.
    String testPageURLString = WebInspectorProxy::inspectorTestPageURL();
    if (testPageURLString.isNull())
        return false;

    URL testPageURL(URL(), testPageURLString);
    return url.protocol() == testPageURL.protocol() && decodeURLEscapeSequences(url.path()) == decodeURLEscapeSequences(testPageURL.path());
}

void WebInspectorProxy::createFrontendPage()
<<<<<<< HEAD
{
    if (m_inspectorPage)
        return;

    m_inspectorPage = platformCreateFrontendPage();
    ASSERT(m_inspectorPage);
    if (!m_inspectorPage)
        return;

    trackInspectorPage(m_inspectorPage);

    m_inspectorPage->process().addMessageReceiver(Messages::WebInspectorProxy::messageReceiverName(), m_inspectedPage->pageID(), *this);
    m_inspectorPage->process().assumeReadAccessToBaseURL(WebInspectorProxy::inspectorBaseURL());
}

#if ENABLE(INSPECTOR_SERVER)
void WebInspectorProxy::enableRemoteInspection()
{
    if (!m_remoteInspectionPageId)
        m_remoteInspectionPageId = WebInspectorServer::singleton().registerPage(this);
}

void WebInspectorProxy::remoteFrontendConnected()
{
    m_inspectedPage->process().send(Messages::WebInspector::RemoteFrontendConnected(), m_inspectedPage->pageID());
}

void WebInspectorProxy::remoteFrontendDisconnected()
{
    m_inspectedPage->process().send(Messages::WebInspector::RemoteFrontendDisconnected(), m_inspectedPage->pageID());
}

void WebInspectorProxy::dispatchMessageFromRemoteFrontend(const String& message)
{
    m_inspectedPage->process().send(Messages::WebInspector::SendMessageToBackend(message), m_inspectedPage->pageID());
=======
{
    if (m_inspectorPage)
        return;

    m_inspectorPage = platformCreateFrontendPage();
    ASSERT(m_inspectorPage);
    if (!m_inspectorPage)
        return;

    trackInspectorPage(m_inspectorPage);

    m_inspectorPage->process().addMessageReceiver(Messages::WebInspectorProxy::messageReceiverName(), m_inspectedPage->pageID(), *this);
    m_inspectorPage->process().assumeReadAccessToBaseURL(WebInspectorProxy::inspectorBaseURL());
>>>>>>> 20415689
}
#endif


// Called by WebInspectorProxy messages
void WebInspectorProxy::createInspectorPage(IPC::Attachment connectionIdentifier, bool canAttach, bool underTest)
{
    if (!m_inspectedPage)
        return;

    m_underTest = underTest;
    createFrontendPage();

    ASSERT(m_inspectorPage);
    if (!m_inspectorPage)
        return;

    m_connectionIdentifier = WTFMove(connectionIdentifier);

    m_inspectorPage->process().send(Messages::WebInspectorUI::EstablishConnection(m_connectionIdentifier, m_inspectedPage->pageID(), m_underTest, inspectionLevel()), m_inspectorPage->pageID());

    if (!m_underTest) {
        m_canAttach = platformCanAttach(canAttach);
        m_isAttached = shouldOpenAttached();
        m_attachmentSide = static_cast<AttachmentSide>(inspectorPagePreferences().inspectorAttachmentSide());

        m_inspectedPage->process().send(Messages::WebInspector::SetAttached(m_isAttached), m_inspectedPage->pageID());

        if (m_isAttached) {
            switch (m_attachmentSide) {
            case AttachmentSide::Bottom:
                m_inspectorPage->process().send(Messages::WebInspectorUI::AttachedBottom(), m_inspectorPage->pageID());
                break;

            case AttachmentSide::Right:
                m_inspectorPage->process().send(Messages::WebInspectorUI::AttachedRight(), m_inspectorPage->pageID());
                break;

            case AttachmentSide::Left:
                m_inspectorPage->process().send(Messages::WebInspectorUI::AttachedLeft(), m_inspectorPage->pageID());
                break;
            }
        } else
            m_inspectorPage->process().send(Messages::WebInspectorUI::Detached(), m_inspectorPage->pageID());

        m_inspectorPage->process().send(Messages::WebInspectorUI::SetDockingUnavailable(!m_canAttach), m_inspectorPage->pageID());
    }

    m_inspectorPage->loadRequest(URL(URL(), m_underTest ? WebInspectorProxy::inspectorTestPageURL() : WebInspectorProxy::inspectorPageURL()));
}

void WebInspectorProxy::open()
{
    if (m_underTest)
        return;

    if (!m_inspectorPage)
        return;

    SetForScope<bool> isOpening(m_isOpening, true);
    m_isVisible = true;
    m_inspectorPage->process().send(Messages::WebInspectorUI::SetIsVisible(m_isVisible), m_inspectorPage->pageID());

    if (m_isAttached)
        platformAttach();
    else
        platformCreateFrontendWindow();

    platformBringToFront();
}

void WebInspectorProxy::didClose()
{
    closeFrontendPageAndWindow();
}

void WebInspectorProxy::closeFrontendPageAndWindow()
{
    if (!m_inspectorPage)
        return;

    m_isVisible = false;
    m_isProfilingPage = false;
    m_showMessageSent = false;
    m_ignoreFirstBringToFront = false;

    untrackInspectorPage(m_inspectorPage);

    m_inspectorPage->process().send(Messages::WebInspectorUI::SetIsVisible(m_isVisible), m_inspectorPage->pageID());
    m_inspectorPage->process().removeMessageReceiver(Messages::WebInspectorProxy::messageReceiverName(), m_inspectedPage->pageID());

    if (m_isAttached)
        platformDetach();

    // Null out m_inspectorPage after platformDetach(), so the views can be cleaned up correctly.
    m_inspectorPage = nullptr;

    m_isAttached = false;
    m_canAttach = false;
    m_underTest = false;

    m_connectionIdentifier = IPC::Attachment();

    platformCloseFrontendPageAndWindow();
}

void WebInspectorProxy::frontendLoaded()
{
    if (auto* automationSession = m_inspectedPage->process().processPool().automationSession())
        automationSession->inspectorFrontendLoaded(*m_inspectedPage);
}

void WebInspectorProxy::bringToFront()
{
    // WebCore::InspectorFrontendClientLocal tells us to do this on load. We want to
    // ignore it once if we only wanted to connect. This allows the Inspector to later
    // request to be brought to the front when a breakpoint is hit or some other action.
    if (m_ignoreFirstBringToFront) {
        m_ignoreFirstBringToFront = false;
        return;
    }

    if (m_isVisible)
        platformBringToFront();
    else
        open();
}

void WebInspectorProxy::attachAvailabilityChanged(bool available)
{
    bool previousCanAttach = m_canAttach;

    m_canAttach = platformCanAttach(available);

    if (previousCanAttach == m_canAttach)
        return;

    if (m_inspectorPage && !m_underTest)
        m_inspectorPage->process().send(Messages::WebInspectorUI::SetDockingUnavailable(!m_canAttach), m_inspectorPage->pageID());

    platformAttachAvailabilityChanged(m_canAttach);
}

void WebInspectorProxy::inspectedURLChanged(const String& urlString)
{
    platformInspectedURLChanged(urlString);
}

void WebInspectorProxy::elementSelectionChanged(bool active)
{
    m_elementSelectionActive = active;

    if (m_ignoreElementSelectionChange) {
        m_ignoreElementSelectionChange = false;
        if (!m_isVisible)
            close();
        return;
    }

    if (active)
        platformBringInspectedPageToFront();
    else if (isConnected())
        bringToFront();
}

void WebInspectorProxy::save(const String& filename, const String& content, bool base64Encoded, bool forceSaveAs)
{
    platformSave(filename, content, base64Encoded, forceSaveAs);
}

void WebInspectorProxy::append(const String& filename, const String& content)
{
    platformAppend(filename, content);
}

bool WebInspectorProxy::shouldOpenAttached()
{
    return inspectorPagePreferences().inspectorStartsAttached() && canAttach();
}

#if ENABLE(INSPECTOR_SERVER)
void WebInspectorProxy::sendMessageToRemoteFrontend(const String& message)
{
    ASSERT(m_remoteInspectionPageId);
    WebInspectorServer::singleton().sendMessageOverConnection(m_remoteInspectionPageId, message);
}
#endif

// Unsupported configurations can use the stubs provided here.

#if PLATFORM(IOS) || (PLATFORM(MAC) && !WK_API_ENABLED)

WebPageProxy* WebInspectorProxy::platformCreateFrontendPage()
{
    notImplemented();
    return nullptr;
}

void WebInspectorProxy::platformCreateFrontendWindow()
{
    notImplemented();
}

void WebInspectorProxy::platformCloseFrontendPageAndWindow()
{
    notImplemented();
}

void WebInspectorProxy::platformDidCloseForCrash()
{
    notImplemented();
}

void WebInspectorProxy::platformInvalidate()
{
    notImplemented();
}

void WebInspectorProxy::platformBringToFront()
{
    notImplemented();
}

void WebInspectorProxy::platformBringInspectedPageToFront()
{
    notImplemented();
}

void WebInspectorProxy::platformHide()
{
    notImplemented();
}

bool WebInspectorProxy::platformIsFront()
{
    notImplemented();
    return false;
}

void WebInspectorProxy::platformInspectedURLChanged(const String&)
{
    notImplemented();
}

void WebInspectorProxy::platformSave(const String& suggestedURL, const String& content, bool base64Encoded, bool forceSaveDialog)
{
    notImplemented();
}

void WebInspectorProxy::platformAppend(const String& suggestedURL, const String& content)
{
    notImplemented();
}

unsigned WebInspectorProxy::platformInspectedWindowHeight()
{
    notImplemented();
    return 0;
}

unsigned WebInspectorProxy::platformInspectedWindowWidth()
{
    notImplemented();
    return 0;
}

void WebInspectorProxy::platformAttach()
{
    notImplemented();
}

void WebInspectorProxy::platformDetach()
{
    notImplemented();
}

void WebInspectorProxy::platformSetAttachedWindowHeight(unsigned)
{
    notImplemented();
}

void WebInspectorProxy::platformStartWindowDrag()
{
    notImplemented();
}

String WebInspectorProxy::inspectorPageURL()
{
    notImplemented();
    return String();
}

String WebInspectorProxy::inspectorTestPageURL()
{
    notImplemented();
    return String();
}

String WebInspectorProxy::inspectorBaseURL()
{
    notImplemented();
    return String();
}

void WebInspectorProxy::platformSetAttachedWindowWidth(unsigned)
{
    notImplemented();
}

void WebInspectorProxy::platformAttachAvailabilityChanged(bool)
{
    notImplemented();
}

#endif // PLATFORM(IOS) || (PLATFORM(MAC) && !WK_API_ENABLED)

} // namespace WebKit<|MERGE_RESOLUTION|>--- conflicted
+++ resolved
@@ -47,15 +47,10 @@
 #include "WebInspectorProxyClient.h"
 #endif
 
-<<<<<<< HEAD
 #if ENABLE(INSPECTOR_SERVER)
 #include "WebInspectorServer.h"
 #endif
 
-using namespace WebCore;
-
-=======
->>>>>>> 20415689
 namespace WebKit {
 using namespace WebCore;
 
@@ -338,7 +333,6 @@
 }
 
 void WebInspectorProxy::createFrontendPage()
-<<<<<<< HEAD
 {
     if (m_inspectorPage)
         return;
@@ -374,21 +368,6 @@
 void WebInspectorProxy::dispatchMessageFromRemoteFrontend(const String& message)
 {
     m_inspectedPage->process().send(Messages::WebInspector::SendMessageToBackend(message), m_inspectedPage->pageID());
-=======
-{
-    if (m_inspectorPage)
-        return;
-
-    m_inspectorPage = platformCreateFrontendPage();
-    ASSERT(m_inspectorPage);
-    if (!m_inspectorPage)
-        return;
-
-    trackInspectorPage(m_inspectorPage);
-
-    m_inspectorPage->process().addMessageReceiver(Messages::WebInspectorProxy::messageReceiverName(), m_inspectedPage->pageID(), *this);
-    m_inspectorPage->process().assumeReadAccessToBaseURL(WebInspectorProxy::inspectorBaseURL());
->>>>>>> 20415689
 }
 #endif
 
