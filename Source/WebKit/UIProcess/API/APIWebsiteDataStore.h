/*
 * Copyright (C) 2014-2017 Apple Inc. All rights reserved.
 *
 * Redistribution and use in source and binary forms, with or without
 * modification, are permitted provided that the following conditions
 * are met:
 * 1. Redistributions of source code must retain the above copyright
 *    notice, this list of conditions and the following disclaimer.
 * 2. Redistributions in binary form must reproduce the above copyright
 *    notice, this list of conditions and the following disclaimer in the
 *    documentation and/or other materials provided with the distribution.
 *
 * THIS SOFTWARE IS PROVIDED BY APPLE INC. AND ITS CONTRIBUTORS ``AS IS''
 * AND ANY EXPRESS OR IMPLIED WARRANTIES, INCLUDING, BUT NOT LIMITED TO,
 * THE IMPLIED WARRANTIES OF MERCHANTABILITY AND FITNESS FOR A PARTICULAR
 * PURPOSE ARE DISCLAIMED. IN NO EVENT SHALL APPLE INC. OR ITS CONTRIBUTORS
 * BE LIABLE FOR ANY DIRECT, INDIRECT, INCIDENTAL, SPECIAL, EXEMPLARY, OR
 * CONSEQUENTIAL DAMAGES (INCLUDING, BUT NOT LIMITED TO, PROCUREMENT OF
 * SUBSTITUTE GOODS OR SERVICES; LOSS OF USE, DATA, OR PROFITS; OR BUSINESS
 * INTERRUPTION) HOWEVER CAUSED AND ON ANY THEORY OF LIABILITY, WHETHER IN
 * CONTRACT, STRICT LIABILITY, OR TORT (INCLUDING NEGLIGENCE OR OTHERWISE)
 * ARISING IN ANY WAY OUT OF THE USE OF THIS SOFTWARE, EVEN IF ADVISED OF
 * THE POSSIBILITY OF SUCH DAMAGE.
 */

#pragma once

#include "APIHTTPCookieStore.h"
#include "WebsiteDataStore.h"
#include <pal/SessionID.h>
#include <wtf/text/WTFString.h>

namespace API {

class WebsiteDataStore final : public ObjectImpl<Object::Type::WebsiteDataStore> {
public:
    static Ref<WebsiteDataStore> defaultDataStore();
    static bool defaultDataStoreExists();

    static Ref<WebsiteDataStore> createNonPersistentDataStore();
    static Ref<WebsiteDataStore> createLegacy(WebKit::WebsiteDataStore::Configuration);

    explicit WebsiteDataStore(WebKit::WebsiteDataStore::Configuration, PAL::SessionID);
    virtual ~WebsiteDataStore();

    bool isPersistent();

    bool resourceLoadStatisticsEnabled() const;
    void setResourceLoadStatisticsEnabled(bool);
    bool resourceLoadStatisticsDebugMode() const;
    void setResourceLoadStatisticsDebugMode(bool);

    WebKit::WebsiteDataStore& websiteDataStore() { return m_websiteDataStore.get(); }
    HTTPCookieStore& httpCookieStore();

    static WTF::String defaultApplicationCacheDirectory();
    static WTF::String defaultCacheStorageDirectory();
    static WTF::String defaultNetworkCacheDirectory();
    static WTF::String defaultMediaCacheDirectory();

<<<<<<< HEAD
    static String defaultIndexedDBDatabaseDirectory();
    static String defaultServiceWorkerRegistrationDirectory();
    static String defaultLocalStorageDirectory();
    static String defaultMediaKeysStorageDirectory();
    static String defaultWebSQLDatabaseDirectory();
    static String defaultResourceLoadStatisticsDirectory();
=======
    static WTF::String defaultIndexedDBDatabaseDirectory();
    static WTF::String defaultServiceWorkerRegistrationDirectory();
    static WTF::String defaultLocalStorageDirectory();
    static WTF::String defaultMediaKeysStorageDirectory();
    static WTF::String defaultWebSQLDatabaseDirectory();
    static WTF::String defaultResourceLoadStatisticsDirectory();
>>>>>>> 20415689

    static WTF::String defaultJavaScriptConfigurationDirectory();

    static WebKit::WebsiteDataStore::Configuration defaultDataStoreConfiguration();

private:
    enum ShouldCreateDirectory { CreateDirectory, DontCreateDirectory };

    WebsiteDataStore();

    static WTF::String tempDirectoryFileSystemRepresentation(const WTF::String& directoryName, ShouldCreateDirectory = CreateDirectory);
    static WTF::String cacheDirectoryFileSystemRepresentation(const WTF::String& directoryName);
    static WTF::String websiteDataDirectoryFileSystemRepresentation(const WTF::String& directoryName);

    Ref<WebKit::WebsiteDataStore> m_websiteDataStore;
    RefPtr<HTTPCookieStore> m_apiHTTPCookieStore;
};

}<|MERGE_RESOLUTION|>--- conflicted
+++ resolved
@@ -58,21 +58,12 @@
     static WTF::String defaultNetworkCacheDirectory();
     static WTF::String defaultMediaCacheDirectory();
 
-<<<<<<< HEAD
-    static String defaultIndexedDBDatabaseDirectory();
-    static String defaultServiceWorkerRegistrationDirectory();
-    static String defaultLocalStorageDirectory();
-    static String defaultMediaKeysStorageDirectory();
-    static String defaultWebSQLDatabaseDirectory();
-    static String defaultResourceLoadStatisticsDirectory();
-=======
     static WTF::String defaultIndexedDBDatabaseDirectory();
     static WTF::String defaultServiceWorkerRegistrationDirectory();
     static WTF::String defaultLocalStorageDirectory();
     static WTF::String defaultMediaKeysStorageDirectory();
     static WTF::String defaultWebSQLDatabaseDirectory();
     static WTF::String defaultResourceLoadStatisticsDirectory();
->>>>>>> 20415689
 
     static WTF::String defaultJavaScriptConfigurationDirectory();
 
