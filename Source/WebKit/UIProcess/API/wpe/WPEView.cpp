--- conflicted
+++ resolved
@@ -69,14 +69,13 @@
     auto* pool = configuration->processPool();
     m_pageProxy = pool->createWebPage(*m_pageClient, WTFMove(configuration));
 
-<<<<<<< HEAD
 #if PLATFORM(INTEL_CE)
     m_pageProxy->setDrawsBackground(false);
-=======
+#endif
+
 #if ENABLE(MEMORY_SAMPLER)
     if (getenv("WEBKIT_SAMPLE_MEMORY"))
         pool->startMemorySampler(0);
->>>>>>> c80db0a1
 #endif
 
     m_backend = backend;
