/*
 * Copyright (C) 2014-2017 Apple Inc. All rights reserved.
 *
 * Redistribution and use in source and binary forms, with or without
 * modification, are permitted provided that the following conditions
 * are met:
 * 1. Redistributions of source code must retain the above copyright
 *    notice, this list of conditions and the following disclaimer.
 * 2. Redistributions in binary form must reproduce the above copyright
 *    notice, this list of conditions and the following disclaimer in the
 *    documentation and/or other materials provided with the distribution.
 *
 * THIS SOFTWARE IS PROVIDED BY APPLE INC. AND ITS CONTRIBUTORS ``AS IS''
 * AND ANY EXPRESS OR IMPLIED WARRANTIES, INCLUDING, BUT NOT LIMITED TO,
 * THE IMPLIED WARRANTIES OF MERCHANTABILITY AND FITNESS FOR A PARTICULAR
 * PURPOSE ARE DISCLAIMED. IN NO EVENT SHALL APPLE INC. OR ITS CONTRIBUTORS
 * BE LIABLE FOR ANY DIRECT, INDIRECT, INCIDENTAL, SPECIAL, EXEMPLARY, OR
 * CONSEQUENTIAL DAMAGES (INCLUDING, BUT NOT LIMITED TO, PROCUREMENT OF
 * SUBSTITUTE GOODS OR SERVICES; LOSS OF USE, DATA, OR PROFITS; OR BUSINESS
 * INTERRUPTION) HOWEVER CAUSED AND ON ANY THEORY OF LIABILITY, WHETHER IN
 * CONTRACT, STRICT LIABILITY, OR TORT (INCLUDING NEGLIGENCE OR OTHERWISE)
 * ARISING IN ANY WAY OUT OF THE USE OF THIS SOFTWARE, EVEN IF ADVISED OF
 * THE POSSIBILITY OF SUCH DAMAGE.
 */

#pragma once

#include "NetworkSessionCreationParameters.h"
#include "WebProcessLifetimeObserver.h"
#include <WebCore/Cookie.h>
#include <WebCore/SecurityOriginData.h>
#include <WebCore/SecurityOriginHash.h>
#include <pal/SessionID.h>
#include <wtf/Function.h>
#include <wtf/HashSet.h>
#include <wtf/Identified.h>
#include <wtf/OptionSet.h>
#include <wtf/RefCounted.h>
#include <wtf/RefPtr.h>
#include <wtf/WorkQueue.h>
#include <wtf/text/WTFString.h>

#if PLATFORM(COCOA)
#include <pal/spi/cf/CFNetworkSPI.h>
#endif

namespace WebCore {
class SecurityOrigin;
}

namespace WebKit {

class StorageManager;
class WebPageProxy;
class WebProcessPool;
class WebResourceLoadStatisticsStore;
enum class WebsiteDataFetchOption;
enum class WebsiteDataType;
struct StorageProcessCreationParameters;
struct WebsiteDataRecord;
struct WebsiteDataStoreParameters;

#if ENABLE(NETSCAPE_PLUGIN_API)
struct PluginModuleInfo;
#endif

enum class ShouldClearFirst { No, Yes };

class WebsiteDataStore : public RefCounted<WebsiteDataStore>, public WebProcessLifetimeObserver, public Identified<WebsiteDataStore>  {
public:
    constexpr static uint64_t defaultCacheStoragePerOriginQuota = 50 * 1024 * 1024;

    struct Configuration {
        String cacheStorageDirectory;
        uint64_t cacheStoragePerOriginQuota { defaultCacheStoragePerOriginQuota };
        String networkCacheDirectory;
        String applicationCacheDirectory;
        String applicationCacheFlatFileSubdirectoryName;

        String mediaCacheDirectory;
        String indexedDBDatabaseDirectory;
        String serviceWorkerRegistrationDirectory;
        String webSQLDatabaseDirectory;
        String localStorageDirectory;
        uint32_t localStorageQuota;
        String mediaKeysStorageDirectory;
        String resourceLoadStatisticsDirectory;
        String javaScriptConfigurationDirectory;
        String cookieStorageFile;

        explicit Configuration();
    };
    static Ref<WebsiteDataStore> createNonPersistent();
    static Ref<WebsiteDataStore> create(Configuration, PAL::SessionID);
    virtual ~WebsiteDataStore();

    static WebsiteDataStore* existingNonDefaultDataStoreForSessionID(PAL::SessionID);

    bool isPersistent() const { return !m_sessionID.isEphemeral(); }
    PAL::SessionID sessionID() const { return m_sessionID; }

    bool resourceLoadStatisticsEnabled() const;
    void setResourceLoadStatisticsEnabled(bool);
    bool resourceLoadStatisticsDebugMode() const;
    void setResourceLoadStatisticsDebugMode(bool);

    uint64_t cacheStoragePerOriginQuota() const { return m_resolvedConfiguration.cacheStoragePerOriginQuota; }
    void setCacheStoragePerOriginQuota(uint64_t quota) { m_resolvedConfiguration.cacheStoragePerOriginQuota = quota; }
    const String& cacheStorageDirectory() const { return m_resolvedConfiguration.cacheStorageDirectory; }
    void setCacheStorageDirectory(String&& directory) { m_resolvedConfiguration.cacheStorageDirectory = WTFMove(directory); }
    const String& serviceWorkerRegistrationDirectory() const { return m_resolvedConfiguration.serviceWorkerRegistrationDirectory; }
    void setServiceWorkerRegistrationDirectory(String&& directory) { m_resolvedConfiguration.serviceWorkerRegistrationDirectory = WTFMove(directory); }

    WebResourceLoadStatisticsStore* resourceLoadStatistics() const { return m_resourceLoadStatistics.get(); }
    void clearResourceLoadStatisticsInWebProcesses(CompletionHandler<void()>&&);

    static void cloneSessionData(WebPageProxy& sourcePage, WebPageProxy& newPage);

    void fetchData(OptionSet<WebsiteDataType>, OptionSet<WebsiteDataFetchOption>, Function<void(Vector<WebsiteDataRecord>)>&& completionHandler);
    void fetchDataForTopPrivatelyControlledDomains(OptionSet<WebsiteDataType>, OptionSet<WebsiteDataFetchOption>, const Vector<String>& topPrivatelyControlledDomains, Function<void(Vector<WebsiteDataRecord>&&, HashSet<String>&&)>&& completionHandler);
    void topPrivatelyControlledDomainsWithWebsiteData(OptionSet<WebsiteDataType> dataTypes, OptionSet<WebsiteDataFetchOption> fetchOptions, Function<void(HashSet<String>&&)>&& completionHandler);
    void removeData(OptionSet<WebsiteDataType>, WallTime modifiedSince, Function<void()>&& completionHandler);
    void removeData(OptionSet<WebsiteDataType>, const Vector<WebsiteDataRecord>&, Function<void()>&& completionHandler);
    void removeDataForTopPrivatelyControlledDomains(OptionSet<WebsiteDataType>, OptionSet<WebsiteDataFetchOption>, const Vector<String>& topPrivatelyControlledDomains, Function<void(HashSet<String>&&)>&& completionHandler);

#if HAVE(CFNETWORK_STORAGE_PARTITIONING)
    void updatePrevalentDomainsToPartitionOrBlockCookies(const Vector<String>& domainsToPartition, const Vector<String>& domainsToBlock, const Vector<String>& domainsToNeitherPartitionNorBlock, ShouldClearFirst);
    void hasStorageAccessForFrameHandler(const String& resourceDomain, const String& firstPartyDomain, uint64_t frameID, uint64_t pageID, WTF::CompletionHandler<void(bool hasAccess)>&& callback);
    void grantStorageAccessForFrameHandler(const String& resourceDomain, const String& firstPartyDomain, uint64_t frameID, uint64_t pageID, WTF::CompletionHandler<void(bool wasGranted)>&& callback);
    void removePrevalentDomains(const Vector<String>& domains);
    void hasStorageAccess(String&& subFrameHost, String&& topFrameHost, uint64_t frameID, uint64_t pageID, WTF::CompletionHandler<void (bool)>&& callback);
    void requestStorageAccess(String&& subFrameHost, String&& topFrameHost, uint64_t frameID, uint64_t pageID, WTF::CompletionHandler<void (bool)>&& callback);
#endif
    void networkProcessDidCrash();
    void resolveDirectoriesIfNecessary();
    const String& resolvedApplicationCacheDirectory() const { return m_resolvedConfiguration.applicationCacheDirectory; }
    const String& resolvedMediaCacheDirectory() const { return m_resolvedConfiguration.mediaCacheDirectory; }
    const String& resolvedMediaKeysDirectory() const { return m_resolvedConfiguration.mediaKeysStorageDirectory; }
    const String& resolvedDatabaseDirectory() const { return m_resolvedConfiguration.webSQLDatabaseDirectory; }
    const String& resolvedJavaScriptConfigurationDirectory() const { return m_resolvedConfiguration.javaScriptConfigurationDirectory; }
    const String& resolvedCookieStorageFile() const { return m_resolvedConfiguration.cookieStorageFile; }
    const String& resolvedIndexedDatabaseDirectory() const { return m_resolvedConfiguration.indexedDBDatabaseDirectory; }
    const String& resolvedServiceWorkerRegistrationDirectory() const { return m_resolvedConfiguration.serviceWorkerRegistrationDirectory; }

    StorageManager* storageManager() { return m_storageManager.get(); }

    WebProcessPool* processPoolForCookieStorageOperations();
    bool isAssociatedProcessPool(WebProcessPool&) const;

    WebsiteDataStoreParameters parameters();
    StorageProcessCreationParameters storageProcessParameters();

    Vector<WebCore::Cookie> pendingCookies() const;
    void addPendingCookie(const WebCore::Cookie&);
    void removePendingCookie(const WebCore::Cookie&);

    void enableResourceLoadStatisticsAndSetTestingCallback(Function<void (const String&)>&& callback);

<<<<<<< HEAD
    void setBoundInterfaceIdentifier(String&& identifier) { m_boundInterfaceIdentifier = WTFMove(identifier); }
    const String& boundInterfaceIdentifier() { return m_boundInterfaceIdentifier; }
    
    void setAllowsCellularAccess(AllowsCellularAccess allows) { m_allowsCellularAccess = allows; }
    AllowsCellularAccess allowsCellularAccess() { return m_allowsCellularAccess; }

    static void allowWebsiteDataRecordsForAllOrigins();
=======
    uint32_t localStorageQuota() { return m_configuration.localStorageQuota; }
>>>>>>> c6f57338

private:
    explicit WebsiteDataStore(PAL::SessionID);
    explicit WebsiteDataStore(Configuration, PAL::SessionID);

    void fetchDataAndApply(OptionSet<WebsiteDataType>, OptionSet<WebsiteDataFetchOption>, RefPtr<WorkQueue>&&, Function<void(Vector<WebsiteDataRecord>)>&& apply);

    // WebProcessLifetimeObserver.
    void webPageWasAdded(WebPageProxy&) override;
    void webPageWasRemoved(WebPageProxy&) override;
    void webProcessWillOpenConnection(WebProcessProxy&, IPC::Connection&) override;
    void webPageWillOpenConnection(WebPageProxy&, IPC::Connection&) override;
    void webPageDidCloseConnection(WebPageProxy&, IPC::Connection&) override;
    void webProcessDidCloseConnection(WebProcessProxy&, IPC::Connection&) override;

    void platformInitialize();
    void platformDestroy();
    static void platformRemoveRecentSearches(WallTime);

    HashSet<RefPtr<WebProcessPool>> processPools(size_t count = std::numeric_limits<size_t>::max(), bool ensureAPoolExists = true) const;

#if ENABLE(NETSCAPE_PLUGIN_API)
    Vector<PluginModuleInfo> plugins() const;
#endif

    static Vector<WebCore::SecurityOriginData> mediaKeyOrigins(const String& mediaKeysStorageDirectory);
    static void removeMediaKeys(const String& mediaKeysStorageDirectory, WallTime modifiedSince);
    static void removeMediaKeys(const String& mediaKeysStorageDirectory, const HashSet<WebCore::SecurityOriginData>&);

    void maybeRegisterWithSessionIDMap();

    const PAL::SessionID m_sessionID;

    const Configuration m_configuration;
    Configuration m_resolvedConfiguration;
    bool m_hasResolvedDirectories { false };

    const RefPtr<StorageManager> m_storageManager;
    RefPtr<WebResourceLoadStatisticsStore> m_resourceLoadStatistics;
    bool m_resourceLoadStatisticsDebugMode { false };

    Ref<WorkQueue> m_queue;

#if PLATFORM(COCOA)
    Vector<uint8_t> m_uiProcessCookieStorageIdentifier;
    RetainPtr<CFHTTPCookieStorageRef> m_cfCookieStorage;
#endif
    HashSet<WebCore::Cookie> m_pendingCookies;
    
    String m_boundInterfaceIdentifier;
    AllowsCellularAccess m_allowsCellularAccess { AllowsCellularAccess::Yes };
};

}<|MERGE_RESOLUTION|>--- conflicted
+++ resolved
@@ -156,7 +156,8 @@
 
     void enableResourceLoadStatisticsAndSetTestingCallback(Function<void (const String&)>&& callback);
 
-<<<<<<< HEAD
+    uint32_t localStorageQuota() { return m_configuration.localStorageQuota; }
+
     void setBoundInterfaceIdentifier(String&& identifier) { m_boundInterfaceIdentifier = WTFMove(identifier); }
     const String& boundInterfaceIdentifier() { return m_boundInterfaceIdentifier; }
     
@@ -164,9 +165,6 @@
     AllowsCellularAccess allowsCellularAccess() { return m_allowsCellularAccess; }
 
     static void allowWebsiteDataRecordsForAllOrigins();
-=======
-    uint32_t localStorageQuota() { return m_configuration.localStorageQuota; }
->>>>>>> c6f57338
 
 private:
     explicit WebsiteDataStore(PAL::SessionID);
