set(WebKit_OUTPUT_NAME WPEWebKit)
set(WebKit_WebProcess_OUTPUT_NAME WPEWebProcess)
set(WebKit_NetworkProcess_OUTPUT_NAME WPENetworkProcess)
set(WebKit_StorageProcess_OUTPUT_NAME WPEStorageProcess)

file(MAKE_DIRECTORY ${DERIVED_SOURCES_WPE_API_DIR})
file(MAKE_DIRECTORY ${FORWARDING_HEADERS_WPE_DIR})
file(MAKE_DIRECTORY ${FORWARDING_HEADERS_WPE_EXTENSION_DIR})

configure_file(wpe/wpe-webkit.pc.in ${CMAKE_BINARY_DIR}/wpe-webkit.pc @ONLY)

add_definitions(-DWEBKIT2_COMPILATION)

add_definitions(-DLIBEXECDIR="${LIBEXEC_INSTALL_DIR}")
add_definitions(-DLOCALEDIR="${CMAKE_INSTALL_FULL_LOCALEDIR}")

set(WebKit_USE_PREFIX_HEADER ON)

add_custom_target(webkitwpe-forwarding-headers
    COMMAND ${PERL_EXECUTABLE} ${WEBKIT_DIR}/Scripts/generate-forwarding-headers.pl --include-path ${WEBKIT_DIR} --output ${FORWARDING_HEADERS_DIR} --platform wpe --platform soup
)

 # These symbolic link allows includes like #include <wpe/WebkitWebView.h> which simulates installed headers.
add_custom_command(
    OUTPUT ${FORWARDING_HEADERS_WPE_DIR}/wpe
    DEPENDS ${WEBKIT_DIR}/UIProcess/API/wpe
    COMMAND ln -n -s -f ${WEBKIT_DIR}/UIProcess/API/wpe ${FORWARDING_HEADERS_WPE_DIR}/wpe
)

add_custom_command(
    OUTPUT ${FORWARDING_HEADERS_WPE_EXTENSION_DIR}/wpe
    DEPENDS ${WEBKIT_DIR}/WebProcess/InjectedBundle/API/wpe
    COMMAND ln -n -s -f ${WEBKIT_DIR}/WebProcess/InjectedBundle/API/wpe ${FORWARDING_HEADERS_WPE_EXTENSION_DIR}/wpe
)

add_custom_target(webkitwpe-fake-api-headers
    DEPENDS ${FORWARDING_HEADERS_WPE_DIR}/wpe
            ${FORWARDING_HEADERS_WPE_EXTENSION_DIR}/wpe
)

set(WEBKIT_EXTRA_DEPENDENCIES
    webkitwpe-fake-api-headers
    webkitwpe-forwarding-headers
)

list(APPEND WebProcess_SOURCES
    WebProcess/EntryPoint/unix/WebProcessMain.cpp
)

if (USE_WPEWEBKIT_BACKEND_WESTEROS)
    list(INSERT WebProcess_LIBRARIES  0 ${WAYLAND_EGL_LIBRARIES})
    list(INSERT WebProcess_LIBRARIES  0 ${WAYLAND_LIBRARIES})
    list(REMOVE_ITEM WebProcess_LIBRARIES  wayland-server)
endif ()

list(APPEND NetworkProcess_SOURCES
    NetworkProcess/EntryPoint/unix/NetworkProcessMain.cpp
)

list(APPEND StorageProcess_SOURCES
    StorageProcess/EntryPoint/unix/StorageProcessMain.cpp
)

list(APPEND WebKit_SOURCES
    NetworkProcess/CustomProtocols/soup/LegacyCustomProtocolManagerSoup.cpp

    NetworkProcess/cache/NetworkCacheCodersSoup.cpp
    NetworkProcess/cache/NetworkCacheDataSoup.cpp
    NetworkProcess/cache/NetworkCacheIOChannelSoup.cpp

    NetworkProcess/soup/NetworkDataTaskSoup.cpp
    NetworkProcess/soup/NetworkProcessMainSoup.cpp
    NetworkProcess/soup/NetworkProcessSoup.cpp
    NetworkProcess/soup/NetworkSessionSoup.cpp
    NetworkProcess/soup/RemoteNetworkingContextSoup.cpp

    Platform/IPC/glib/GSocketMonitor.cpp

    Platform/IPC/unix/AttachmentUnix.cpp
    Platform/IPC/unix/ConnectionUnix.cpp

    Platform/classifier/ResourceLoadStatisticsClassifier.cpp

    Platform/glib/ModuleGlib.cpp

    Platform/unix/LoggingUnix.cpp
    Platform/unix/SharedMemoryUnix.cpp

    PluginProcess/unix/PluginControllerProxyUnix.cpp
    PluginProcess/unix/PluginProcessMainUnix.cpp
    PluginProcess/unix/PluginProcessUnix.cpp

    Shared/API/c/cairo/WKImageCairo.cpp

    Shared/API/glib/WebKitContextMenu.cpp
    Shared/API/glib/WebKitContextMenuActions.cpp
    Shared/API/glib/WebKitContextMenuItem.cpp
    Shared/API/glib/WebKitHitTestResult.cpp
    Shared/API/glib/WebKitURIRequest.cpp
    Shared/API/glib/WebKitURIResponse.cpp

    Shared/Authentication/soup/AuthenticationManagerSoup.cpp

    Shared/CoordinatedGraphics/CoordinatedBackingStore.cpp
    Shared/CoordinatedGraphics/CoordinatedGraphicsScene.cpp
    Shared/CoordinatedGraphics/SimpleViewportController.cpp

    Shared/CoordinatedGraphics/threadedcompositor/CompositingRunLoop.cpp
    Shared/CoordinatedGraphics/threadedcompositor/ThreadSafeCoordinatedSurface.cpp
    Shared/CoordinatedGraphics/threadedcompositor/ThreadedCompositor.cpp
    Shared/CoordinatedGraphics/threadedcompositor/ThreadedDisplayRefreshMonitor.cpp

    Shared/Plugins/Netscape/unix/NetscapePluginModuleUnix.cpp

    Shared/cairo/ShareableBitmapCairo.cpp

    Shared/glib/WebContextMenuItemGlib.cpp
    Shared/glib/WebErrorsGlib.cpp

    Shared/linux/WebMemorySamplerLinux.cpp

    Shared/soup/WebCoreArgumentCodersSoup.cpp
    Shared/soup/WebErrorsSoup.cpp

    Shared/unix/ChildProcessMain.cpp

    Shared/wpe/NativeWebKeyboardEventWPE.cpp
    Shared/wpe/NativeWebMouseEventWPE.cpp
    Shared/wpe/NativeWebTouchEventWPE.cpp
    Shared/wpe/NativeWebWheelEventWPE.cpp
    Shared/wpe/ProcessExecutablePathWPE.cpp
    Shared/wpe/WebEventFactory.cpp

    StorageProcess/glib/StorageProcessMainGLib.cpp

    UIProcess/AcceleratedDrawingAreaProxy.cpp
    UIProcess/BackingStore.cpp
    UIProcess/DefaultUndoController.cpp
    UIProcess/LegacySessionStateCodingNone.cpp
    UIProcess/WebResourceLoadStatisticsStore.cpp
    UIProcess/WebResourceLoadStatisticsTelemetry.cpp

    UIProcess/API/C/WKGrammarDetail.cpp

    UIProcess/API/C/soup/WKCookieManagerSoup.cpp
    UIProcess/API/C/soup/WKSoupSession.cpp

    UIProcess/API/C/wpe/WKView.cpp
    UIProcess/API/C/wpe/WKWebAutomation.cpp

    UIProcess/API/glib/APIWebsiteDataStoreGLib.cpp
    UIProcess/API/glib/IconDatabase.cpp
    UIProcess/API/glib/WebKitApplicationInfo.cpp
    UIProcess/API/glib/WebKitAuthenticationRequest.cpp
    UIProcess/API/glib/WebKitAutomationSession.cpp
    UIProcess/API/glib/WebKitBackForwardList.cpp
    UIProcess/API/glib/WebKitBackForwardListItem.cpp
    UIProcess/API/glib/WebKitContextMenuClient.cpp
    UIProcess/API/glib/WebKitCookieManager.cpp
    UIProcess/API/glib/WebKitCredential.cpp
    UIProcess/API/glib/WebKitCustomProtocolManagerClient.cpp
    UIProcess/API/glib/WebKitDownload.cpp
    UIProcess/API/glib/WebKitDownloadClient.cpp
    UIProcess/API/glib/WebKitEditorState.cpp
    UIProcess/API/glib/WebKitError.cpp
    UIProcess/API/glib/WebKitFaviconDatabase.cpp
    UIProcess/API/glib/WebKitFileChooserRequest.cpp
    UIProcess/API/glib/WebKitFindController.cpp
    UIProcess/API/glib/WebKitFormClient.cpp
    UIProcess/API/glib/WebKitFormSubmissionRequest.cpp
    UIProcess/API/glib/WebKitGeolocationPermissionRequest.cpp
    UIProcess/API/glib/WebKitGeolocationProvider.cpp
    UIProcess/API/glib/WebKitIconLoadingClient.cpp
    UIProcess/API/glib/WebKitInjectedBundleClient.cpp
    UIProcess/API/glib/WebKitInstallMissingMediaPluginsPermissionRequest.cpp
    UIProcess/API/glib/WebKitJavascriptResult.cpp
    UIProcess/API/glib/WebKitLoaderClient.cpp
    UIProcess/API/glib/WebKitMimeInfo.cpp
    UIProcess/API/glib/WebKitNavigationAction.cpp
    UIProcess/API/glib/WebKitNavigationPolicyDecision.cpp
    UIProcess/API/glib/WebKitNetworkProxySettings.cpp
    UIProcess/API/glib/WebKitNotification.cpp
    UIProcess/API/glib/WebKitNotificationPermissionRequest.cpp
    UIProcess/API/glib/WebKitNotificationProvider.cpp
    UIProcess/API/glib/WebKitPermissionRequest.cpp
    UIProcess/API/glib/WebKitPlugin.cpp
    UIProcess/API/glib/WebKitPolicyClient.cpp
    UIProcess/API/glib/WebKitPolicyDecision.cpp
    UIProcess/API/glib/WebKitPrivate.cpp
    UIProcess/API/glib/WebKitResponsePolicyDecision.cpp
    UIProcess/API/glib/WebKitScriptDialog.cpp
    UIProcess/API/glib/WebKitSecurityManager.cpp
    UIProcess/API/glib/WebKitSecurityOrigin.cpp
    UIProcess/API/glib/WebKitSettings.cpp
    UIProcess/API/glib/WebKitUIClient.cpp
    UIProcess/API/glib/WebKitURISchemeRequest.cpp
    UIProcess/API/glib/WebKitUserContent.cpp
    UIProcess/API/glib/WebKitUserContentManager.cpp
    UIProcess/API/glib/WebKitUserMediaPermissionRequest.cpp
    UIProcess/API/glib/WebKitWebContext.cpp
    UIProcess/API/glib/WebKitWebResource.cpp
    UIProcess/API/glib/WebKitWebView.cpp
    UIProcess/API/glib/WebKitWebViewSessionState.cpp
    UIProcess/API/glib/WebKitWebsiteData.cpp
    UIProcess/API/glib/WebKitWebsiteDataManager.cpp
    UIProcess/API/glib/WebKitWindowProperties.cpp

    UIProcess/API/wpe/CompositingManagerProxy.cpp
    UIProcess/API/wpe/PageClientImpl.cpp
    UIProcess/API/wpe/ScrollGestureController.cpp
    UIProcess/API/wpe/WebKitScriptDialogWPE.cpp
    UIProcess/API/wpe/WebKitWebViewWPE.cpp
    UIProcess/API/wpe/WPEView.cpp
    UIProcess/API/wpe/WPEWebAutomation.cpp
    UIProcess/API/wpe/WPEWebAutomationClient.cpp

    UIProcess/Automation/cairo/WebAutomationSessionCairo.cpp

    UIProcess/Launcher/glib/ProcessLauncherGLib.cpp

    UIProcess/Plugins/unix/PluginInfoStoreUnix.cpp
    UIProcess/Plugins/unix/PluginProcessProxyUnix.cpp

    UIProcess/WebStorage/StorageManager.cpp

    UIProcess/WebsiteData/unix/WebsiteDataStoreUnix.cpp

    UIProcess/cairo/BackingStoreCairo.cpp

    UIProcess/gstreamer/InstallMissingMediaPluginsPermissionRequest.cpp
    UIProcess/gstreamer/WebPageProxyGStreamer.cpp

    UIProcess/linux/MemoryPressureMonitor.cpp

    UIProcess/soup/WebCookieManagerProxySoup.cpp
    UIProcess/soup/WebProcessPoolSoup.cpp

    UIProcess/wpe/TextCheckerWPE.cpp
    UIProcess/wpe/WebInspectorProxyWPE.cpp
    UIProcess/wpe/WebPageProxyWPE.cpp
    UIProcess/wpe/WebPasteboardProxyWPE.cpp
    UIProcess/wpe/WebPreferencesWPE.cpp
    UIProcess/wpe/WebProcessPoolWPE.cpp

    WebProcess/Cookies/soup/WebCookieManagerSoup.cpp

    WebProcess/InjectedBundle/API/glib/WebKitConsoleMessage.cpp
    WebProcess/InjectedBundle/API/glib/WebKitExtensionManager.cpp
    WebProcess/InjectedBundle/API/glib/WebKitFrame.cpp
    WebProcess/InjectedBundle/API/glib/WebKitScriptWorld.cpp
    WebProcess/InjectedBundle/API/glib/WebKitWebEditor.cpp
    WebProcess/InjectedBundle/API/glib/WebKitWebExtension.cpp
    WebProcess/InjectedBundle/API/glib/WebKitWebPage.cpp

    WebProcess/InjectedBundle/glib/InjectedBundleGlib.cpp

    WebProcess/MediaCache/WebMediaKeyStorageManager.cpp

    WebProcess/WebCoreSupport/soup/WebFrameNetworkingContext.cpp

    WebProcess/WebCoreSupport/wpe/WebContextMenuClientWPE.cpp
    WebProcess/WebCoreSupport/wpe/WebEditorClientWPE.cpp
    WebProcess/WebCoreSupport/wpe/WebPopupMenuWPE.cpp

    WebProcess/WebPage/AcceleratedDrawingArea.cpp
    WebProcess/WebPage/AcceleratedSurface.cpp

    WebProcess/WebPage/CoordinatedGraphics/AreaAllocator.cpp
    WebProcess/WebPage/CoordinatedGraphics/CompositingCoordinator.cpp
    WebProcess/WebPage/CoordinatedGraphics/CoordinatedLayerTreeHost.cpp
    WebProcess/WebPage/CoordinatedGraphics/ThreadedCoordinatedLayerTreeHost.cpp
    WebProcess/WebPage/CoordinatedGraphics/UpdateAtlas.cpp

    WebProcess/WebPage/gstreamer/WebPageGStreamer.cpp

    WebProcess/WebPage/wpe/AcceleratedSurfaceWPE.cpp
    WebProcess/WebPage/wpe/CompositingManager.cpp
    WebProcess/WebPage/wpe/WebInspectorUIWPE.cpp
    WebProcess/WebPage/wpe/WebPageWPE.cpp

    WebProcess/soup/WebKitSoupRequestInputStream.cpp
    WebProcess/soup/WebProcessSoup.cpp

    WebProcess/wpe/WebProcessMainWPE.cpp
)

list(APPEND WebKit_MESSAGES_IN_FILES
    UIProcess/API/wpe/CompositingManagerProxy.messages.in
)

list(APPEND WebKit_DERIVED_SOURCES
    ${DERIVED_SOURCES_WEBKIT_DIR}/WebKitResourcesGResourceBundle.c

    ${DERIVED_SOURCES_WPE_API_DIR}/WebKitEnumTypes.cpp
)

set(WPE_API_INSTALLED_HEADERS
    ${DERIVED_SOURCES_WPE_API_DIR}/WebKitEnumTypes.h
    ${WEBKIT_DIR}/UIProcess/API/wpe/WebKitApplicationInfo.h
    ${WEBKIT_DIR}/UIProcess/API/wpe/WebKitAuthenticationRequest.h
    ${WEBKIT_DIR}/UIProcess/API/wpe/WebKitAutomationSession.h
    ${WEBKIT_DIR}/UIProcess/API/wpe/WebKitBackForwardList.h
    ${WEBKIT_DIR}/UIProcess/API/wpe/WebKitBackForwardListItem.h
    ${WEBKIT_DIR}/UIProcess/API/wpe/WebKitCredential.h
    ${WEBKIT_DIR}/UIProcess/API/wpe/WebKitContextMenu.h
    ${WEBKIT_DIR}/UIProcess/API/wpe/WebKitContextMenuActions.h
    ${WEBKIT_DIR}/UIProcess/API/wpe/WebKitContextMenuItem.h
    ${WEBKIT_DIR}/UIProcess/API/wpe/WebKitCookieManager.h
    ${WEBKIT_DIR}/UIProcess/API/wpe/WebKitDefines.h
    ${WEBKIT_DIR}/UIProcess/API/wpe/WebKitDownload.h
    ${WEBKIT_DIR}/UIProcess/API/wpe/WebKitEditingCommands.h
    ${WEBKIT_DIR}/UIProcess/API/wpe/WebKitEditorState.h
    ${WEBKIT_DIR}/UIProcess/API/wpe/WebKitError.h
    ${WEBKIT_DIR}/UIProcess/API/wpe/WebKitFaviconDatabase.h
    ${WEBKIT_DIR}/UIProcess/API/wpe/WebKitFindController.h
    ${WEBKIT_DIR}/UIProcess/API/wpe/WebKitFormSubmissionRequest.h
    ${WEBKIT_DIR}/UIProcess/API/wpe/WebKitGeolocationPermissionRequest.h
    ${WEBKIT_DIR}/UIProcess/API/wpe/WebKitHitTestResult.h
    ${WEBKIT_DIR}/UIProcess/API/wpe/WebKitInstallMissingMediaPluginsPermissionRequest.h
    ${WEBKIT_DIR}/UIProcess/API/wpe/WebKitJavascriptResult.h
    ${WEBKIT_DIR}/UIProcess/API/wpe/WebKitMimeInfo.h
    ${WEBKIT_DIR}/UIProcess/API/wpe/WebKitNavigationAction.h
    ${WEBKIT_DIR}/UIProcess/API/wpe/WebKitNavigationPolicyDecision.h
    ${WEBKIT_DIR}/UIProcess/API/wpe/WebKitNetworkProxySettings.h
    ${WEBKIT_DIR}/UIProcess/API/wpe/WebKitNotificationPermissionRequest.h
    ${WEBKIT_DIR}/UIProcess/API/wpe/WebKitNotification.h
    ${WEBKIT_DIR}/UIProcess/API/wpe/WebKitPermissionRequest.h
    ${WEBKIT_DIR}/UIProcess/API/wpe/WebKitPlugin.h
    ${WEBKIT_DIR}/UIProcess/API/wpe/WebKitPolicyDecision.h
    ${WEBKIT_DIR}/UIProcess/API/wpe/WebKitResponsePolicyDecision.h
    ${WEBKIT_DIR}/UIProcess/API/wpe/WebKitSecurityManager.h
    ${WEBKIT_DIR}/UIProcess/API/wpe/WebKitSecurityOrigin.h
    ${WEBKIT_DIR}/UIProcess/API/wpe/WebKitSettings.h
    ${WEBKIT_DIR}/UIProcess/API/wpe/WebKitURIRequest.h
    ${WEBKIT_DIR}/UIProcess/API/wpe/WebKitURIResponse.h
    ${WEBKIT_DIR}/UIProcess/API/wpe/WebKitURISchemeRequest.h
    ${WEBKIT_DIR}/UIProcess/API/wpe/WebKitUserContent.h
    ${WEBKIT_DIR}/UIProcess/API/wpe/WebKitUserContentManager.h
    ${WEBKIT_DIR}/UIProcess/API/wpe/WebKitUserMediaPermissionRequest.h
    ${WEBKIT_DIR}/UIProcess/API/wpe/WebKitWebContext.h
    ${WEBKIT_DIR}/UIProcess/API/wpe/WebKitWebResource.h
    ${WEBKIT_DIR}/UIProcess/API/wpe/WebKitWebView.h
    ${WEBKIT_DIR}/UIProcess/API/wpe/WebKitWebViewSessionState.h
    ${WEBKIT_DIR}/UIProcess/API/wpe/WebKitWebsiteData.h
    ${WEBKIT_DIR}/UIProcess/API/wpe/WebKitWebsiteDataManager.h
    ${WEBKIT_DIR}/UIProcess/API/wpe/WebKitWindowProperties.h
    ${WEBKIT_DIR}/UIProcess/API/wpe/webkit.h
)

# To generate WebKitEnumTypes.h we want to use all installed headers, except WebKitEnumTypes.h itself.
set(WPE_ENUM_GENERATION_HEADERS ${WPE_API_INSTALLED_HEADERS})
list(REMOVE_ITEM WPE_ENUM_GENERATION_HEADERS ${DERIVED_SOURCES_WPE_API_DIR}/WebKitEnumTypes.h)
add_custom_command(
    OUTPUT ${DERIVED_SOURCES_WPE_API_DIR}/WebKitEnumTypes.h
           ${DERIVED_SOURCES_WPE_API_DIR}/WebKitEnumTypes.cpp
    DEPENDS ${WPE_ENUM_GENERATION_HEADERS}

    COMMAND glib-mkenums --template ${WEBKIT_DIR}/UIProcess/API/wpe/WebKitEnumTypes.h.template ${WPE_ENUM_GENERATION_HEADERS} | sed s/web_kit/webkit/ | sed s/WEBKIT_TYPE_KIT/WEBKIT_TYPE/ > ${DERIVED_SOURCES_WPE_API_DIR}/WebKitEnumTypes.h

    COMMAND glib-mkenums --template ${WEBKIT_DIR}/UIProcess/API/wpe/WebKitEnumTypes.cpp.template ${WPE_ENUM_GENERATION_HEADERS} | sed s/web_kit/webkit/ > ${DERIVED_SOURCES_WPE_API_DIR}/WebKitEnumTypes.cpp
    VERBATIM
)

set(WebKitResources
)

if (ENABLE_WEB_AUDIO)
    list(APPEND WebKitResources
        "        <file alias=\"audio/Composite\">Composite.wav</file>\n"
    )
endif ()

file(WRITE ${DERIVED_SOURCES_WEBKIT_DIR}/WebKitResourcesGResourceBundle.xml
    "<?xml version=1.0 encoding=UTF-8?>\n"
    "<gresources>\n"
    "    <gresource prefix=\"/org/webkitwpe/resources\">\n"
    ${WebKitResources}
    "    </gresource>\n"
    "</gresources>\n"
)

add_custom_command(
    OUTPUT ${DERIVED_SOURCES_WEBKIT_DIR}/WebKitResourcesGResourceBundle.c
    DEPENDS ${DERIVED_SOURCES_WEBKIT_DIR}/WebKitResourcesGResourceBundle.xml
    COMMAND glib-compile-resources --generate --sourcedir=${CMAKE_SOURCE_DIR}/Source/WebCore/Resources --sourcedir=${CMAKE_SOURCE_DIR}/Source/WebCore/platform/audio/resources --target=${DERIVED_SOURCES_WEBKIT_DIR}/WebKitResourcesGResourceBundle.c ${DERIVED_SOURCES_WEBKIT_DIR}/WebKitResourcesGResourceBundle.xml
    VERBATIM
)

list(APPEND WebKit_INCLUDE_DIRECTORIES
    "${FORWARDING_HEADERS_DIR}"
    "${FORWARDING_HEADERS_WPE_DIR}"
    "${FORWARDING_HEADERS_WPE_EXTENSION_DIR}"
    "${DERIVED_SOURCES_DIR}"
    "${DERIVED_SOURCES_WPE_API_DIR}"
    "${WEBCORE_DIR}/platform/graphics/cairo"
    "${WEBCORE_DIR}/platform/graphics/freetype"
    "${WEBCORE_DIR}/platform/graphics/opentype"
    "${WEBCORE_DIR}/platform/graphics/texmap/coordinated"
    "${WEBCORE_DIR}/platform/network/soup"
<<<<<<< HEAD
    "${WEBKIT2_DIR}/NetworkProcess/CustomProtocols/soup"
    "${WEBKIT2_DIR}/NetworkProcess/Downloads/soup"
    "${WEBKIT2_DIR}/NetworkProcess/soup"
    "${WEBKIT2_DIR}/NetworkProcess/unix"
    "${WEBKIT2_DIR}/Platform/IPC/glib"
    "${WEBKIT2_DIR}/Platform/IPC/unix"
    "${WEBKIT2_DIR}/Platform/classifier"
    "${WEBKIT2_DIR}/Shared/API/c/wpe"
    "${WEBKIT2_DIR}/Shared/API/glib"
    "${WEBKIT2_DIR}/Shared/CoordinatedGraphics"
    "${WEBKIT2_DIR}/Shared/CoordinatedGraphics/threadedcompositor"
    "${WEBKIT2_DIR}/Shared/glib"
    "${WEBKIT2_DIR}/Shared/soup"
    "${WEBKIT2_DIR}/Shared/unix"
    "${WEBKIT2_DIR}/Shared/wpe"
    "${WEBKIT2_DIR}/StorageProcess/unix"
    "${WEBKIT2_DIR}/UIProcess/API/C/cairo"
    "${WEBKIT2_DIR}/UIProcess/API/C/soup"
    "${WEBKIT2_DIR}/UIProcess/API/C/wpe"
    "${WEBKIT2_DIR}/UIProcess/API/glib"
    "${WEBKIT2_DIR}/UIProcess/API/wpe"
    "${WEBKIT2_DIR}/UIProcess/Network/CustomProtocols/soup"
    "${WEBKIT2_DIR}/UIProcess/gstreamer"
    "${WEBKIT2_DIR}/UIProcess/linux"
    "${WEBKIT2_DIR}/UIProcess/soup"
    "${WEBKIT2_DIR}/WebProcess/InjectedBundle/API/glib"
    "${WEBKIT2_DIR}/WebProcess/InjectedBundle/API/wpe"
    "${WEBKIT2_DIR}/WebProcess/soup"
    "${WEBKIT2_DIR}/WebProcess/unix"
    "${WEBKIT2_DIR}/WebProcess/WebCoreSupport/soup"
    "${WEBKIT2_DIR}/WebProcess/WebPage/CoordinatedGraphics"
    "${WEBKIT2_DIR}/WebProcess/WebPage/wpe"
=======
    "${WEBKIT_DIR}/NetworkProcess/CustomProtocols/soup"
    "${WEBKIT_DIR}/NetworkProcess/Downloads/soup"
    "${WEBKIT_DIR}/NetworkProcess/soup"
    "${WEBKIT_DIR}/NetworkProcess/unix"
    "${WEBKIT_DIR}/Platform/IPC/glib"
    "${WEBKIT_DIR}/Platform/IPC/unix"
    "${WEBKIT_DIR}/Platform/classifier"
    "${WEBKIT_DIR}/Shared/API/c/wpe"
    "${WEBKIT_DIR}/Shared/API/glib"
    "${WEBKIT_DIR}/Shared/CoordinatedGraphics"
    "${WEBKIT_DIR}/Shared/CoordinatedGraphics/threadedcompositor"
    "${WEBKIT_DIR}/Shared/glib"
    "${WEBKIT_DIR}/Shared/soup"
    "${WEBKIT_DIR}/Shared/unix"
    "${WEBKIT_DIR}/Shared/wpe"
    "${WEBKIT_DIR}/StorageProcess/unix"
    "${WEBKIT_DIR}/UIProcess/API/C/cairo"
    "${WEBKIT_DIR}/UIProcess/API/C/wpe"
    "${WEBKIT_DIR}/UIProcess/API/glib"
    "${WEBKIT_DIR}/UIProcess/API/wpe"
    "${WEBKIT_DIR}/UIProcess/Network/CustomProtocols/soup"
    "${WEBKIT_DIR}/UIProcess/gstreamer"
    "${WEBKIT_DIR}/UIProcess/linux"
    "${WEBKIT_DIR}/UIProcess/soup"
    "${WEBKIT_DIR}/WebProcess/InjectedBundle/API/glib"
    "${WEBKIT_DIR}/WebProcess/InjectedBundle/API/wpe"
    "${WEBKIT_DIR}/WebProcess/soup"
    "${WEBKIT_DIR}/WebProcess/unix"
    "${WEBKIT_DIR}/WebProcess/WebCoreSupport/soup"
    "${WEBKIT_DIR}/WebProcess/WebPage/CoordinatedGraphics"
    "${WEBKIT_DIR}/WebProcess/WebPage/wpe"
    "${WTF_DIR}/wtf/gtk/"
    "${WTF_DIR}/wtf/gobject"
>>>>>>> f4d18573
    "${WTF_DIR}"
    ${BCM_HOST_INCLUDE_DIRS}
    ${CAIRO_INCLUDE_DIRS}
    ${FREETYPE2_INCLUDE_DIRS}
    ${GLIB_INCLUDE_DIRS}
    ${GSTREAMER_INCLUDE_DIRS}
    ${HARFBUZZ_INCLUDE_DIRS}
    ${LIBSOUP_INCLUDE_DIRS}
    ${WPE_INCLUDE_DIRS}
)

list(APPEND WebKit_LIBRARIES
    WebCorePlatformWPE
    ${BCM_HOST_LIBRARIES}
    ${CAIRO_LIBRARIES}
    ${FREETYPE2_LIBRARIES}
    ${GLIB_LIBRARIES}
    ${GSTREAMER_LIBRARIES}
    ${HARFBUZZ_LIBRARIES}
    ${LIBSOUP_LIBRARIES}
    ${WPE_LIBRARIES}
)

if (ENABLE_BREAKPAD)
    list(APPEND WebProcess_INCLUDE_DIRECTORIES
        ${BREAKPAD_INCLUDE_DIRS}
    )

    list(APPEND WebProcess_LIBRARIES
        ${BREAKPAD_LIBRARIES}
    )

    list(APPEND NetworkProcess_INCLUDE_DIRECTORIES
        ${BREAKPAD_INCLUDE_DIRS}
    )

    list(APPEND NetworkProcess_LIBRARIES
        ${BREAKPAD_LIBRARIES}
    )
endif ()

set(InspectorFiles
    ${CMAKE_SOURCE_DIR}/Source/WebInspectorUI/Localizations/en.lproj/localizedStrings.js
    ${CMAKE_SOURCE_DIR}/Source/WebInspectorUI/UserInterface/*.html
    ${CMAKE_SOURCE_DIR}/Source/WebInspectorUI/UserInterface/Base/*.js
    ${CMAKE_SOURCE_DIR}/Source/WebInspectorUI/UserInterface/Controllers/*.css
    ${CMAKE_SOURCE_DIR}/Source/WebInspectorUI/UserInterface/Controllers/*.js
    ${CMAKE_SOURCE_DIR}/Source/WebInspectorUI/UserInterface/Debug/*.css
    ${CMAKE_SOURCE_DIR}/Source/WebInspectorUI/UserInterface/Debug/*.js
    ${CMAKE_SOURCE_DIR}/Source/WebInspectorUI/UserInterface/External/CodeMirror/*.css
    ${CMAKE_SOURCE_DIR}/Source/WebInspectorUI/UserInterface/External/CodeMirror/*.js
    ${CMAKE_SOURCE_DIR}/Source/WebInspectorUI/UserInterface/External/ESLint/*.js
    ${CMAKE_SOURCE_DIR}/Source/WebInspectorUI/UserInterface/External/Esprima/*.js
<<<<<<< HEAD
    ${CMAKE_SOURCE_DIR}/Source/WebInspectorUI/UserInterface/Images/*.png
    ${CMAKE_SOURCE_DIR}/Source/WebInspectorUI/UserInterface/Images/*.svg
=======
    ${CMAKE_SOURCE_DIR}/Source/WebInspectorUI/UserInterface/External/three.js/*.js
    ${CMAKE_SOURCE_DIR}/Source/WebInspectorUI/UserInterface/Images/gtk/*.png
    ${CMAKE_SOURCE_DIR}/Source/WebInspectorUI/UserInterface/Images/gtk/*.svg
>>>>>>> f4d18573
    ${CMAKE_SOURCE_DIR}/Source/WebInspectorUI/UserInterface/Models/*.js
    ${CMAKE_SOURCE_DIR}/Source/WebInspectorUI/UserInterface/Protocol/*.js
    ${CMAKE_SOURCE_DIR}/Source/WebInspectorUI/UserInterface/Proxies/*.js
    ${CMAKE_SOURCE_DIR}/Source/WebInspectorUI/UserInterface/Test/*.js
    ${CMAKE_SOURCE_DIR}/Source/WebInspectorUI/UserInterface/Views/*.css
    ${CMAKE_SOURCE_DIR}/Source/WebInspectorUI/UserInterface/Views/*.js
    ${CMAKE_SOURCE_DIR}/Source/WebInspectorUI/UserInterface/Workers/Formatter/*.js
    ${CMAKE_SOURCE_DIR}/Source/WebInspectorUI/UserInterface/Workers/HeapSnapshot/*.js
)

file(GLOB InspectorFilesDependencies
    ${InspectorFiles}
)

# DerivedSources/JavaScriptCore/inspector/InspectorBackendCommands.js is
# expected in DerivedSources/WebInspectorUI/UserInterface/Protocol/.
add_custom_command(
    OUTPUT ${DERIVED_SOURCES_WEBINSPECTORUI_DIR}/UserInterface/Protocol/InspectorBackendCommands.js
    DEPENDS ${DERIVED_SOURCES_JAVASCRIPTCORE_DIR}/inspector/InspectorBackendCommands.js
    COMMAND cp ${DERIVED_SOURCES_JAVASCRIPTCORE_DIR}/inspector/InspectorBackendCommands.js ${DERIVED_SOURCES_WEBINSPECTORUI_DIR}/UserInterface/Protocol/InspectorBackendCommands.js
)

add_custom_command(
    OUTPUT ${DERIVED_SOURCES_WEBINSPECTORUI_DIR}/InspectorGResourceBundle.xml
    DEPENDS ${InspectorFilesDependencies}
            ${DERIVED_SOURCES_WEBINSPECTORUI_DIR}/UserInterface/Protocol/InspectorBackendCommands.js
            ${TOOLS_DIR}/wpe/generate-inspector-gresource-manifest.py
    COMMAND ${TOOLS_DIR}/wpe/generate-inspector-gresource-manifest.py --output=${DERIVED_SOURCES_WEBINSPECTORUI_DIR}/InspectorGResourceBundle.xml ${InspectorFiles} ${DERIVED_SOURCES_WEBINSPECTORUI_DIR}/UserInterface/Protocol/InspectorBackendCommands.js
    VERBATIM
)

add_custom_command(
    OUTPUT ${DERIVED_SOURCES_WEBINSPECTORUI_DIR}/InspectorGResourceBundle.c
    DEPENDS ${DERIVED_SOURCES_WEBINSPECTORUI_DIR}/InspectorGResourceBundle.xml
    COMMAND glib-compile-resources --generate --sourcedir=${CMAKE_SOURCE_DIR}/Source/WebInspectorUI --sourcedir=${DERIVED_SOURCES_WEBINSPECTORUI_DIR} --target=${DERIVED_SOURCES_WEBINSPECTORUI_DIR}/InspectorGResourceBundle.c ${DERIVED_SOURCES_WEBINSPECTORUI_DIR}/InspectorGResourceBundle.xml
    VERBATIM
)

list(APPEND WPEWebInspectorResources_DERIVED_SOURCES
    ${DERIVED_SOURCES_WEBINSPECTORUI_DIR}/InspectorGResourceBundle.c
)

list(APPEND WPEWebInspectorResources_LIBRARIES
    ${GLIB_GIO_LIBRARIES}
)

list(APPEND WPEWebInspectorResources_INCLUDE_DIRECTORIES
    ${GLIB_INCLUDE_DIRS}
)

add_library(WPEWebInspectorResources SHARED ${WPEWebInspectorResources_DERIVED_SOURCES})
add_dependencies(WPEWebInspectorResources WebKit)
target_link_libraries(WPEWebInspectorResources ${WPEWebInspectorResources_LIBRARIES})
target_include_directories(WPEWebInspectorResources PUBLIC ${WPEWebInspectorResources_INCLUDE_DIRECTORIES})
install(TARGETS WPEWebInspectorResources DESTINATION "${LIB_INSTALL_DIR}")

add_library(WPEInjectedBundle MODULE "${WEBKIT_DIR}/WebProcess/InjectedBundle/API/glib/WebKitInjectedBundleMain.cpp")
ADD_WEBKIT_PREFIX_HEADER(WPEInjectedBundle)
target_link_libraries(WPEInjectedBundle WebKit)

if (EXPORT_DEPRECATED_WEBKIT2_C_API)
    set(WPE_INSTALLED_WEBKIT_HEADERS
<<<<<<< HEAD
        ${WEBKIT2_DIR}/Shared/API/c/WKArray.h
        ${WEBKIT2_DIR}/Shared/API/c/WKBase.h
        ${WEBKIT2_DIR}/Shared/API/c/WKData.h
        ${WEBKIT2_DIR}/Shared/API/c/WKDeclarationSpecifiers.h
        ${WEBKIT2_DIR}/Shared/API/c/WKDiagnosticLoggingResultType.h
        ${WEBKIT2_DIR}/Shared/API/c/WKDictionary.h
        ${WEBKIT2_DIR}/Shared/API/c/WKErrorRef.h
        ${WEBKIT2_DIR}/Shared/API/c/WKEvent.h
        ${WEBKIT2_DIR}/Shared/API/c/WKFindOptions.h
        ${WEBKIT2_DIR}/Shared/API/c/WKGeometry.h
        ${WEBKIT2_DIR}/Shared/API/c/WKImage.h
        ${WEBKIT2_DIR}/Shared/API/c/WKMutableArray.h
        ${WEBKIT2_DIR}/Shared/API/c/WKMutableDictionary.h
        ${WEBKIT2_DIR}/Shared/API/c/WKNumber.h
        ${WEBKIT2_DIR}/Shared/API/c/WKPageLoadTypes.h
        ${WEBKIT2_DIR}/Shared/API/c/WKPageVisibilityTypes.h
        ${WEBKIT2_DIR}/Shared/API/c/WKSecurityOriginRef.h
        ${WEBKIT2_DIR}/Shared/API/c/WKSerializedScriptValue.h
        ${WEBKIT2_DIR}/Shared/API/c/WKString.h
        ${WEBKIT2_DIR}/Shared/API/c/WKType.h
        ${WEBKIT2_DIR}/Shared/API/c/WKURL.h
        ${WEBKIT2_DIR}/Shared/API/c/WKURLRequest.h
        ${WEBKIT2_DIR}/Shared/API/c/WKURLResponse.h
        ${WEBKIT2_DIR}/Shared/API/c/WKUserContentInjectedFrames.h
        ${WEBKIT2_DIR}/Shared/API/c/WKUserContentURLPattern.h
        ${WEBKIT2_DIR}/Shared/API/c/WKUserScriptInjectionTime.h

        ${WEBKIT2_DIR}/Shared/API/c/wpe/WKBaseWPE.h

        ${WEBKIT2_DIR}/WebProcess/InjectedBundle/API/c/WKBundle.h
        ${WEBKIT2_DIR}/WebProcess/InjectedBundle/API/c/WKBundleBackForwardList.h
        ${WEBKIT2_DIR}/WebProcess/InjectedBundle/API/c/WKBundleBackForwardListItem.h
        ${WEBKIT2_DIR}/WebProcess/InjectedBundle/API/c/WKBundleDOMWindowExtension.h
        ${WEBKIT2_DIR}/WebProcess/InjectedBundle/API/c/WKBundleFileHandleRef.h
        ${WEBKIT2_DIR}/WebProcess/InjectedBundle/API/c/WKBundleFrame.h
        ${WEBKIT2_DIR}/WebProcess/InjectedBundle/API/c/WKBundleHitTestResult.h
        ${WEBKIT2_DIR}/WebProcess/InjectedBundle/API/c/WKBundleInitialize.h
        ${WEBKIT2_DIR}/WebProcess/InjectedBundle/API/c/WKBundleInspector.h
        ${WEBKIT2_DIR}/WebProcess/InjectedBundle/API/c/WKBundleNavigationAction.h
        ${WEBKIT2_DIR}/WebProcess/InjectedBundle/API/c/WKBundleNodeHandle.h
        ${WEBKIT2_DIR}/WebProcess/InjectedBundle/API/c/WKBundlePage.h
        ${WEBKIT2_DIR}/WebProcess/InjectedBundle/API/c/WKBundlePageBanner.h
        ${WEBKIT2_DIR}/WebProcess/InjectedBundle/API/c/WKBundlePageContextMenuClient.h
        ${WEBKIT2_DIR}/WebProcess/InjectedBundle/API/c/WKBundlePageEditorClient.h
        ${WEBKIT2_DIR}/WebProcess/InjectedBundle/API/c/WKBundlePageFormClient.h
        ${WEBKIT2_DIR}/WebProcess/InjectedBundle/API/c/WKBundlePageFullScreenClient.h
        ${WEBKIT2_DIR}/WebProcess/InjectedBundle/API/c/WKBundlePageGroup.h
        ${WEBKIT2_DIR}/WebProcess/InjectedBundle/API/c/WKBundlePageLoaderClient.h
        ${WEBKIT2_DIR}/WebProcess/InjectedBundle/API/c/WKBundlePageOverlay.h
        ${WEBKIT2_DIR}/WebProcess/InjectedBundle/API/c/WKBundlePagePolicyClient.h
        ${WEBKIT2_DIR}/WebProcess/InjectedBundle/API/c/WKBundlePageResourceLoadClient.h
        ${WEBKIT2_DIR}/WebProcess/InjectedBundle/API/c/WKBundlePageUIClient.h
        ${WEBKIT2_DIR}/WebProcess/InjectedBundle/API/c/WKBundleRangeHandle.h
        ${WEBKIT2_DIR}/WebProcess/InjectedBundle/API/c/WKBundleScriptWorld.h

        ${WEBKIT2_DIR}/UIProcess/API/C/WKBackForwardListItemRef.h
        ${WEBKIT2_DIR}/UIProcess/API/C/WKBackForwardListRef.h
        ${WEBKIT2_DIR}/UIProcess/API/C/WKContextConfigurationRef.h
        ${WEBKIT2_DIR}/UIProcess/API/C/WKContextConnectionClient.h
        ${WEBKIT2_DIR}/UIProcess/API/C/WKContextDownloadClient.h
        ${WEBKIT2_DIR}/UIProcess/API/C/WKContextHistoryClient.h
        ${WEBKIT2_DIR}/UIProcess/API/C/WKContextInjectedBundleClient.h
        ${WEBKIT2_DIR}/UIProcess/API/C/WKContext.h
        ${WEBKIT2_DIR}/UIProcess/API/C/WKCookie.h
        ${WEBKIT2_DIR}/UIProcess/API/C/WKCookieManager.h
        ${WEBKIT2_DIR}/UIProcess/API/C/WKCredential.h
        ${WEBKIT2_DIR}/UIProcess/API/C/WKCredentialTypes.h
        ${WEBKIT2_DIR}/UIProcess/API/C/WKFrame.h
        ${WEBKIT2_DIR}/UIProcess/API/C/WKFrameInfoRef.h
        ${WEBKIT2_DIR}/UIProcess/API/C/WKFramePolicyListener.h
        ${WEBKIT2_DIR}/UIProcess/API/C/WKHTTPCookieStorageRef.h
        ${WEBKIT2_DIR}/UIProcess/API/C/WKHitTestResult.h
        ${WEBKIT2_DIR}/UIProcess/API/C/WKNativeEvent.h
        ${WEBKIT2_DIR}/UIProcess/API/C/WKNavigationActionRef.h
        ${WEBKIT2_DIR}/UIProcess/API/C/WKNavigationDataRef.h
        ${WEBKIT2_DIR}/UIProcess/API/C/WKNavigationRef.h
        ${WEBKIT2_DIR}/UIProcess/API/C/WKNavigationResponseRef.h
        ${WEBKIT2_DIR}/UIProcess/API/C/WKPage.h
        ${WEBKIT2_DIR}/UIProcess/API/C/WKPageConfigurationRef.h
        ${WEBKIT2_DIR}/UIProcess/API/C/WKPageContextMenuClient.h
        ${WEBKIT2_DIR}/UIProcess/API/C/WKPageDiagnosticLoggingClient.h
        ${WEBKIT2_DIR}/UIProcess/API/C/WKPageFindClient.h
        ${WEBKIT2_DIR}/UIProcess/API/C/WKPageFindMatchesClient.h
        ${WEBKIT2_DIR}/UIProcess/API/C/WKPageFormClient.h
        ${WEBKIT2_DIR}/UIProcess/API/C/WKPageGroup.h
        ${WEBKIT2_DIR}/UIProcess/API/C/WKPageInjectedBundleClient.h
        ${WEBKIT2_DIR}/UIProcess/API/C/WKPageLoaderClient.h
        ${WEBKIT2_DIR}/UIProcess/API/C/WKPageNavigationClient.h
        ${WEBKIT2_DIR}/UIProcess/API/C/WKPagePolicyClient.h
        ${WEBKIT2_DIR}/UIProcess/API/C/WKPageRenderingProgressEvents.h
        ${WEBKIT2_DIR}/UIProcess/API/C/WKPageUIClient.h
        ${WEBKIT2_DIR}/UIProcess/API/C/WKPluginLoadPolicy.h
        ${WEBKIT2_DIR}/UIProcess/API/C/WKPreferencesRef.h
        ${WEBKIT2_DIR}/UIProcess/API/C/WKProcessTerminationReason.h
        ${WEBKIT2_DIR}/UIProcess/API/C/WKSessionStateRef.h
        ${WEBKIT2_DIR}/UIProcess/API/C/WKUserContentControllerRef.h
        ${WEBKIT2_DIR}/UIProcess/API/C/WKUserScriptRef.h
        ${WEBKIT2_DIR}/UIProcess/API/C/WKViewportAttributes.h
        ${WEBKIT2_DIR}/UIProcess/API/C/WKWindowFeaturesRef.h

        ${WEBKIT2_DIR}/UIProcess/API/C/WKGeolocationManager.h
        ${WEBKIT2_DIR}/UIProcess/API/C/WKGeolocationPermissionRequest.h
        ${WEBKIT2_DIR}/UIProcess/API/C/WKGeolocationPosition.h
        ${WEBKIT2_DIR}/UIProcess/API/C/WKNotificationPermissionRequest.h
        ${WEBKIT2_DIR}/UIProcess/API/C/WKNotificationProvider.h
        ${WEBKIT2_DIR}/UIProcess/API/C/WKNotification.h
        ${WEBKIT2_DIR}/UIProcess/API/C/WKNotificationManager.h
        ${WEBKIT2_DIR}/UIProcess/API/C/WKUserMediaPermissionRequest.h
        ${WEBKIT2_DIR}/UIProcess/API/C/WKProxy.h

        ${WEBKIT2_DIR}/UIProcess/API/C/wpe/WKView.h
        ${WEBKIT2_DIR}/UIProcess/API/C/wpe/WKWebAutomation.h

        ${WEBKIT2_DIR}/UIProcess/API/C/soup/WKSoupSession.h
        ${WEBKIT2_DIR}/UIProcess/API/C/soup/WKCookieManagerSoup.h
=======
        ${WEBKIT_DIR}/Shared/API/c/WKArray.h
        ${WEBKIT_DIR}/Shared/API/c/WKBase.h
        ${WEBKIT_DIR}/Shared/API/c/WKData.h
        ${WEBKIT_DIR}/Shared/API/c/WKDeclarationSpecifiers.h
        ${WEBKIT_DIR}/Shared/API/c/WKDiagnosticLoggingResultType.h
        ${WEBKIT_DIR}/Shared/API/c/WKDictionary.h
        ${WEBKIT_DIR}/Shared/API/c/WKErrorRef.h
        ${WEBKIT_DIR}/Shared/API/c/WKEvent.h
        ${WEBKIT_DIR}/Shared/API/c/WKFindOptions.h
        ${WEBKIT_DIR}/Shared/API/c/WKGeometry.h
        ${WEBKIT_DIR}/Shared/API/c/WKImage.h
        ${WEBKIT_DIR}/Shared/API/c/WKMutableArray.h
        ${WEBKIT_DIR}/Shared/API/c/WKMutableDictionary.h
        ${WEBKIT_DIR}/Shared/API/c/WKNumber.h
        ${WEBKIT_DIR}/Shared/API/c/WKPageLoadTypes.h
        ${WEBKIT_DIR}/Shared/API/c/WKPageVisibilityTypes.h
        ${WEBKIT_DIR}/Shared/API/c/WKSecurityOriginRef.h
        ${WEBKIT_DIR}/Shared/API/c/WKSerializedScriptValue.h
        ${WEBKIT_DIR}/Shared/API/c/WKString.h
        ${WEBKIT_DIR}/Shared/API/c/WKType.h
        ${WEBKIT_DIR}/Shared/API/c/WKURL.h
        ${WEBKIT_DIR}/Shared/API/c/WKURLRequest.h
        ${WEBKIT_DIR}/Shared/API/c/WKURLResponse.h
        ${WEBKIT_DIR}/Shared/API/c/WKUserContentInjectedFrames.h
        ${WEBKIT_DIR}/Shared/API/c/WKUserContentURLPattern.h
        ${WEBKIT_DIR}/Shared/API/c/WKUserScriptInjectionTime.h

        ${WEBKIT_DIR}/Shared/API/c/wpe/WKBaseWPE.h

        ${WEBKIT_DIR}/WebProcess/InjectedBundle/API/c/WKBundle.h
        ${WEBKIT_DIR}/WebProcess/InjectedBundle/API/c/WKBundleBackForwardList.h
        ${WEBKIT_DIR}/WebProcess/InjectedBundle/API/c/WKBundleBackForwardListItem.h
        ${WEBKIT_DIR}/WebProcess/InjectedBundle/API/c/WKBundleDOMWindowExtension.h
        ${WEBKIT_DIR}/WebProcess/InjectedBundle/API/c/WKBundleFileHandleRef.h
        ${WEBKIT_DIR}/WebProcess/InjectedBundle/API/c/WKBundleFrame.h
        ${WEBKIT_DIR}/WebProcess/InjectedBundle/API/c/WKBundleHitTestResult.h
        ${WEBKIT_DIR}/WebProcess/InjectedBundle/API/c/WKBundleInitialize.h
        ${WEBKIT_DIR}/WebProcess/InjectedBundle/API/c/WKBundleInspector.h
        ${WEBKIT_DIR}/WebProcess/InjectedBundle/API/c/WKBundleNavigationAction.h
        ${WEBKIT_DIR}/WebProcess/InjectedBundle/API/c/WKBundleNodeHandle.h
        ${WEBKIT_DIR}/WebProcess/InjectedBundle/API/c/WKBundlePage.h
        ${WEBKIT_DIR}/WebProcess/InjectedBundle/API/c/WKBundlePageBanner.h
        ${WEBKIT_DIR}/WebProcess/InjectedBundle/API/c/WKBundlePageContextMenuClient.h
        ${WEBKIT_DIR}/WebProcess/InjectedBundle/API/c/WKBundlePageEditorClient.h
        ${WEBKIT_DIR}/WebProcess/InjectedBundle/API/c/WKBundlePageFormClient.h
        ${WEBKIT_DIR}/WebProcess/InjectedBundle/API/c/WKBundlePageFullScreenClient.h
        ${WEBKIT_DIR}/WebProcess/InjectedBundle/API/c/WKBundlePageGroup.h
        ${WEBKIT_DIR}/WebProcess/InjectedBundle/API/c/WKBundlePageLoaderClient.h
        ${WEBKIT_DIR}/WebProcess/InjectedBundle/API/c/WKBundlePageOverlay.h
        ${WEBKIT_DIR}/WebProcess/InjectedBundle/API/c/WKBundlePagePolicyClient.h
        ${WEBKIT_DIR}/WebProcess/InjectedBundle/API/c/WKBundlePageResourceLoadClient.h
        ${WEBKIT_DIR}/WebProcess/InjectedBundle/API/c/WKBundlePageUIClient.h
        ${WEBKIT_DIR}/WebProcess/InjectedBundle/API/c/WKBundleRangeHandle.h
        ${WEBKIT_DIR}/WebProcess/InjectedBundle/API/c/WKBundleScriptWorld.h

        ${WEBKIT_DIR}/UIProcess/API/C/WKBackForwardListItemRef.h
        ${WEBKIT_DIR}/UIProcess/API/C/WKBackForwardListRef.h
        ${WEBKIT_DIR}/UIProcess/API/C/WKContextConfigurationRef.h
        ${WEBKIT_DIR}/UIProcess/API/C/WKContextConnectionClient.h
        ${WEBKIT_DIR}/UIProcess/API/C/WKContextDownloadClient.h
        ${WEBKIT_DIR}/UIProcess/API/C/WKContextHistoryClient.h
        ${WEBKIT_DIR}/UIProcess/API/C/WKContextInjectedBundleClient.h
        ${WEBKIT_DIR}/UIProcess/API/C/WKContext.h
        ${WEBKIT_DIR}/UIProcess/API/C/WKCookieManager.h
        ${WEBKIT_DIR}/UIProcess/API/C/WKCredential.h
        ${WEBKIT_DIR}/UIProcess/API/C/WKCredentialTypes.h
        ${WEBKIT_DIR}/UIProcess/API/C/WKFrame.h
        ${WEBKIT_DIR}/UIProcess/API/C/WKFrameInfoRef.h
        ${WEBKIT_DIR}/UIProcess/API/C/WKFramePolicyListener.h
        ${WEBKIT_DIR}/UIProcess/API/C/WKHitTestResult.h
        ${WEBKIT_DIR}/UIProcess/API/C/WKNativeEvent.h
        ${WEBKIT_DIR}/UIProcess/API/C/WKNavigationActionRef.h
        ${WEBKIT_DIR}/UIProcess/API/C/WKNavigationDataRef.h
        ${WEBKIT_DIR}/UIProcess/API/C/WKNavigationRef.h
        ${WEBKIT_DIR}/UIProcess/API/C/WKNavigationResponseRef.h
        ${WEBKIT_DIR}/UIProcess/API/C/WKPage.h
        ${WEBKIT_DIR}/UIProcess/API/C/WKPageConfigurationRef.h
        ${WEBKIT_DIR}/UIProcess/API/C/WKPageContextMenuClient.h
        ${WEBKIT_DIR}/UIProcess/API/C/WKPageDiagnosticLoggingClient.h
        ${WEBKIT_DIR}/UIProcess/API/C/WKPageFindClient.h
        ${WEBKIT_DIR}/UIProcess/API/C/WKPageFindMatchesClient.h
        ${WEBKIT_DIR}/UIProcess/API/C/WKPageFormClient.h
        ${WEBKIT_DIR}/UIProcess/API/C/WKPageGroup.h
        ${WEBKIT_DIR}/UIProcess/API/C/WKPageInjectedBundleClient.h
        ${WEBKIT_DIR}/UIProcess/API/C/WKPageLoaderClient.h
        ${WEBKIT_DIR}/UIProcess/API/C/WKPageNavigationClient.h
        ${WEBKIT_DIR}/UIProcess/API/C/WKPagePolicyClient.h
        ${WEBKIT_DIR}/UIProcess/API/C/WKPageRenderingProgressEvents.h
        ${WEBKIT_DIR}/UIProcess/API/C/WKPageUIClient.h
        ${WEBKIT_DIR}/UIProcess/API/C/WKPluginLoadPolicy.h
        ${WEBKIT_DIR}/UIProcess/API/C/WKPreferencesRef.h
        ${WEBKIT_DIR}/UIProcess/API/C/WKSessionStateRef.h
        ${WEBKIT_DIR}/UIProcess/API/C/WKUserContentControllerRef.h
        ${WEBKIT_DIR}/UIProcess/API/C/WKUserScriptRef.h
        ${WEBKIT_DIR}/UIProcess/API/C/WKViewportAttributes.h
        ${WEBKIT_DIR}/UIProcess/API/C/WKWindowFeaturesRef.h

        ${WEBKIT_DIR}/UIProcess/API/C/wpe/WKView.h
>>>>>>> f4d18573
    )

    install(FILES ${WPE_INSTALLED_WEBKIT_HEADERS}
        DESTINATION "${CMAKE_INSTALL_INCLUDEDIR}/wpe-${WPE_API_VERSION}/WPE/WebKit"
        COMPONENT "Development"
    )

    set(WPE_INSTALLED_HEADERS
        ${WEBKIT_DIR}/Shared/API/c/wpe/WebKit.h
    )

    install(FILES ${WPE_INSTALLED_HEADERS}
        DESTINATION "${CMAKE_INSTALL_INCLUDEDIR}/wpe-${WPE_API_VERSION}/WPE"
        COMPONENT "Development"
    )

    install(FILES ${CMAKE_BINARY_DIR}/wpe-webkit.pc
        DESTINATION "${CMAKE_INSTALL_LIBDIR}/pkgconfig"
        COMPONENT "Development"
    )
endif ()<|MERGE_RESOLUTION|>--- conflicted
+++ resolved
@@ -397,40 +397,6 @@
     "${WEBCORE_DIR}/platform/graphics/opentype"
     "${WEBCORE_DIR}/platform/graphics/texmap/coordinated"
     "${WEBCORE_DIR}/platform/network/soup"
-<<<<<<< HEAD
-    "${WEBKIT2_DIR}/NetworkProcess/CustomProtocols/soup"
-    "${WEBKIT2_DIR}/NetworkProcess/Downloads/soup"
-    "${WEBKIT2_DIR}/NetworkProcess/soup"
-    "${WEBKIT2_DIR}/NetworkProcess/unix"
-    "${WEBKIT2_DIR}/Platform/IPC/glib"
-    "${WEBKIT2_DIR}/Platform/IPC/unix"
-    "${WEBKIT2_DIR}/Platform/classifier"
-    "${WEBKIT2_DIR}/Shared/API/c/wpe"
-    "${WEBKIT2_DIR}/Shared/API/glib"
-    "${WEBKIT2_DIR}/Shared/CoordinatedGraphics"
-    "${WEBKIT2_DIR}/Shared/CoordinatedGraphics/threadedcompositor"
-    "${WEBKIT2_DIR}/Shared/glib"
-    "${WEBKIT2_DIR}/Shared/soup"
-    "${WEBKIT2_DIR}/Shared/unix"
-    "${WEBKIT2_DIR}/Shared/wpe"
-    "${WEBKIT2_DIR}/StorageProcess/unix"
-    "${WEBKIT2_DIR}/UIProcess/API/C/cairo"
-    "${WEBKIT2_DIR}/UIProcess/API/C/soup"
-    "${WEBKIT2_DIR}/UIProcess/API/C/wpe"
-    "${WEBKIT2_DIR}/UIProcess/API/glib"
-    "${WEBKIT2_DIR}/UIProcess/API/wpe"
-    "${WEBKIT2_DIR}/UIProcess/Network/CustomProtocols/soup"
-    "${WEBKIT2_DIR}/UIProcess/gstreamer"
-    "${WEBKIT2_DIR}/UIProcess/linux"
-    "${WEBKIT2_DIR}/UIProcess/soup"
-    "${WEBKIT2_DIR}/WebProcess/InjectedBundle/API/glib"
-    "${WEBKIT2_DIR}/WebProcess/InjectedBundle/API/wpe"
-    "${WEBKIT2_DIR}/WebProcess/soup"
-    "${WEBKIT2_DIR}/WebProcess/unix"
-    "${WEBKIT2_DIR}/WebProcess/WebCoreSupport/soup"
-    "${WEBKIT2_DIR}/WebProcess/WebPage/CoordinatedGraphics"
-    "${WEBKIT2_DIR}/WebProcess/WebPage/wpe"
-=======
     "${WEBKIT_DIR}/NetworkProcess/CustomProtocols/soup"
     "${WEBKIT_DIR}/NetworkProcess/Downloads/soup"
     "${WEBKIT_DIR}/NetworkProcess/soup"
@@ -448,6 +414,7 @@
     "${WEBKIT_DIR}/Shared/wpe"
     "${WEBKIT_DIR}/StorageProcess/unix"
     "${WEBKIT_DIR}/UIProcess/API/C/cairo"
+    "${WEBKIT_DIR}/UIProcess/API/C/soup"
     "${WEBKIT_DIR}/UIProcess/API/C/wpe"
     "${WEBKIT_DIR}/UIProcess/API/glib"
     "${WEBKIT_DIR}/UIProcess/API/wpe"
@@ -464,7 +431,6 @@
     "${WEBKIT_DIR}/WebProcess/WebPage/wpe"
     "${WTF_DIR}/wtf/gtk/"
     "${WTF_DIR}/wtf/gobject"
->>>>>>> f4d18573
     "${WTF_DIR}"
     ${BCM_HOST_INCLUDE_DIRS}
     ${CAIRO_INCLUDE_DIRS}
@@ -518,14 +484,9 @@
     ${CMAKE_SOURCE_DIR}/Source/WebInspectorUI/UserInterface/External/CodeMirror/*.js
     ${CMAKE_SOURCE_DIR}/Source/WebInspectorUI/UserInterface/External/ESLint/*.js
     ${CMAKE_SOURCE_DIR}/Source/WebInspectorUI/UserInterface/External/Esprima/*.js
-<<<<<<< HEAD
+    ${CMAKE_SOURCE_DIR}/Source/WebInspectorUI/UserInterface/External/three.js/*.js
     ${CMAKE_SOURCE_DIR}/Source/WebInspectorUI/UserInterface/Images/*.png
     ${CMAKE_SOURCE_DIR}/Source/WebInspectorUI/UserInterface/Images/*.svg
-=======
-    ${CMAKE_SOURCE_DIR}/Source/WebInspectorUI/UserInterface/External/three.js/*.js
-    ${CMAKE_SOURCE_DIR}/Source/WebInspectorUI/UserInterface/Images/gtk/*.png
-    ${CMAKE_SOURCE_DIR}/Source/WebInspectorUI/UserInterface/Images/gtk/*.svg
->>>>>>> f4d18573
     ${CMAKE_SOURCE_DIR}/Source/WebInspectorUI/UserInterface/Models/*.js
     ${CMAKE_SOURCE_DIR}/Source/WebInspectorUI/UserInterface/Protocol/*.js
     ${CMAKE_SOURCE_DIR}/Source/WebInspectorUI/UserInterface/Proxies/*.js
@@ -588,123 +549,6 @@
 
 if (EXPORT_DEPRECATED_WEBKIT2_C_API)
     set(WPE_INSTALLED_WEBKIT_HEADERS
-<<<<<<< HEAD
-        ${WEBKIT2_DIR}/Shared/API/c/WKArray.h
-        ${WEBKIT2_DIR}/Shared/API/c/WKBase.h
-        ${WEBKIT2_DIR}/Shared/API/c/WKData.h
-        ${WEBKIT2_DIR}/Shared/API/c/WKDeclarationSpecifiers.h
-        ${WEBKIT2_DIR}/Shared/API/c/WKDiagnosticLoggingResultType.h
-        ${WEBKIT2_DIR}/Shared/API/c/WKDictionary.h
-        ${WEBKIT2_DIR}/Shared/API/c/WKErrorRef.h
-        ${WEBKIT2_DIR}/Shared/API/c/WKEvent.h
-        ${WEBKIT2_DIR}/Shared/API/c/WKFindOptions.h
-        ${WEBKIT2_DIR}/Shared/API/c/WKGeometry.h
-        ${WEBKIT2_DIR}/Shared/API/c/WKImage.h
-        ${WEBKIT2_DIR}/Shared/API/c/WKMutableArray.h
-        ${WEBKIT2_DIR}/Shared/API/c/WKMutableDictionary.h
-        ${WEBKIT2_DIR}/Shared/API/c/WKNumber.h
-        ${WEBKIT2_DIR}/Shared/API/c/WKPageLoadTypes.h
-        ${WEBKIT2_DIR}/Shared/API/c/WKPageVisibilityTypes.h
-        ${WEBKIT2_DIR}/Shared/API/c/WKSecurityOriginRef.h
-        ${WEBKIT2_DIR}/Shared/API/c/WKSerializedScriptValue.h
-        ${WEBKIT2_DIR}/Shared/API/c/WKString.h
-        ${WEBKIT2_DIR}/Shared/API/c/WKType.h
-        ${WEBKIT2_DIR}/Shared/API/c/WKURL.h
-        ${WEBKIT2_DIR}/Shared/API/c/WKURLRequest.h
-        ${WEBKIT2_DIR}/Shared/API/c/WKURLResponse.h
-        ${WEBKIT2_DIR}/Shared/API/c/WKUserContentInjectedFrames.h
-        ${WEBKIT2_DIR}/Shared/API/c/WKUserContentURLPattern.h
-        ${WEBKIT2_DIR}/Shared/API/c/WKUserScriptInjectionTime.h
-
-        ${WEBKIT2_DIR}/Shared/API/c/wpe/WKBaseWPE.h
-
-        ${WEBKIT2_DIR}/WebProcess/InjectedBundle/API/c/WKBundle.h
-        ${WEBKIT2_DIR}/WebProcess/InjectedBundle/API/c/WKBundleBackForwardList.h
-        ${WEBKIT2_DIR}/WebProcess/InjectedBundle/API/c/WKBundleBackForwardListItem.h
-        ${WEBKIT2_DIR}/WebProcess/InjectedBundle/API/c/WKBundleDOMWindowExtension.h
-        ${WEBKIT2_DIR}/WebProcess/InjectedBundle/API/c/WKBundleFileHandleRef.h
-        ${WEBKIT2_DIR}/WebProcess/InjectedBundle/API/c/WKBundleFrame.h
-        ${WEBKIT2_DIR}/WebProcess/InjectedBundle/API/c/WKBundleHitTestResult.h
-        ${WEBKIT2_DIR}/WebProcess/InjectedBundle/API/c/WKBundleInitialize.h
-        ${WEBKIT2_DIR}/WebProcess/InjectedBundle/API/c/WKBundleInspector.h
-        ${WEBKIT2_DIR}/WebProcess/InjectedBundle/API/c/WKBundleNavigationAction.h
-        ${WEBKIT2_DIR}/WebProcess/InjectedBundle/API/c/WKBundleNodeHandle.h
-        ${WEBKIT2_DIR}/WebProcess/InjectedBundle/API/c/WKBundlePage.h
-        ${WEBKIT2_DIR}/WebProcess/InjectedBundle/API/c/WKBundlePageBanner.h
-        ${WEBKIT2_DIR}/WebProcess/InjectedBundle/API/c/WKBundlePageContextMenuClient.h
-        ${WEBKIT2_DIR}/WebProcess/InjectedBundle/API/c/WKBundlePageEditorClient.h
-        ${WEBKIT2_DIR}/WebProcess/InjectedBundle/API/c/WKBundlePageFormClient.h
-        ${WEBKIT2_DIR}/WebProcess/InjectedBundle/API/c/WKBundlePageFullScreenClient.h
-        ${WEBKIT2_DIR}/WebProcess/InjectedBundle/API/c/WKBundlePageGroup.h
-        ${WEBKIT2_DIR}/WebProcess/InjectedBundle/API/c/WKBundlePageLoaderClient.h
-        ${WEBKIT2_DIR}/WebProcess/InjectedBundle/API/c/WKBundlePageOverlay.h
-        ${WEBKIT2_DIR}/WebProcess/InjectedBundle/API/c/WKBundlePagePolicyClient.h
-        ${WEBKIT2_DIR}/WebProcess/InjectedBundle/API/c/WKBundlePageResourceLoadClient.h
-        ${WEBKIT2_DIR}/WebProcess/InjectedBundle/API/c/WKBundlePageUIClient.h
-        ${WEBKIT2_DIR}/WebProcess/InjectedBundle/API/c/WKBundleRangeHandle.h
-        ${WEBKIT2_DIR}/WebProcess/InjectedBundle/API/c/WKBundleScriptWorld.h
-
-        ${WEBKIT2_DIR}/UIProcess/API/C/WKBackForwardListItemRef.h
-        ${WEBKIT2_DIR}/UIProcess/API/C/WKBackForwardListRef.h
-        ${WEBKIT2_DIR}/UIProcess/API/C/WKContextConfigurationRef.h
-        ${WEBKIT2_DIR}/UIProcess/API/C/WKContextConnectionClient.h
-        ${WEBKIT2_DIR}/UIProcess/API/C/WKContextDownloadClient.h
-        ${WEBKIT2_DIR}/UIProcess/API/C/WKContextHistoryClient.h
-        ${WEBKIT2_DIR}/UIProcess/API/C/WKContextInjectedBundleClient.h
-        ${WEBKIT2_DIR}/UIProcess/API/C/WKContext.h
-        ${WEBKIT2_DIR}/UIProcess/API/C/WKCookie.h
-        ${WEBKIT2_DIR}/UIProcess/API/C/WKCookieManager.h
-        ${WEBKIT2_DIR}/UIProcess/API/C/WKCredential.h
-        ${WEBKIT2_DIR}/UIProcess/API/C/WKCredentialTypes.h
-        ${WEBKIT2_DIR}/UIProcess/API/C/WKFrame.h
-        ${WEBKIT2_DIR}/UIProcess/API/C/WKFrameInfoRef.h
-        ${WEBKIT2_DIR}/UIProcess/API/C/WKFramePolicyListener.h
-        ${WEBKIT2_DIR}/UIProcess/API/C/WKHTTPCookieStorageRef.h
-        ${WEBKIT2_DIR}/UIProcess/API/C/WKHitTestResult.h
-        ${WEBKIT2_DIR}/UIProcess/API/C/WKNativeEvent.h
-        ${WEBKIT2_DIR}/UIProcess/API/C/WKNavigationActionRef.h
-        ${WEBKIT2_DIR}/UIProcess/API/C/WKNavigationDataRef.h
-        ${WEBKIT2_DIR}/UIProcess/API/C/WKNavigationRef.h
-        ${WEBKIT2_DIR}/UIProcess/API/C/WKNavigationResponseRef.h
-        ${WEBKIT2_DIR}/UIProcess/API/C/WKPage.h
-        ${WEBKIT2_DIR}/UIProcess/API/C/WKPageConfigurationRef.h
-        ${WEBKIT2_DIR}/UIProcess/API/C/WKPageContextMenuClient.h
-        ${WEBKIT2_DIR}/UIProcess/API/C/WKPageDiagnosticLoggingClient.h
-        ${WEBKIT2_DIR}/UIProcess/API/C/WKPageFindClient.h
-        ${WEBKIT2_DIR}/UIProcess/API/C/WKPageFindMatchesClient.h
-        ${WEBKIT2_DIR}/UIProcess/API/C/WKPageFormClient.h
-        ${WEBKIT2_DIR}/UIProcess/API/C/WKPageGroup.h
-        ${WEBKIT2_DIR}/UIProcess/API/C/WKPageInjectedBundleClient.h
-        ${WEBKIT2_DIR}/UIProcess/API/C/WKPageLoaderClient.h
-        ${WEBKIT2_DIR}/UIProcess/API/C/WKPageNavigationClient.h
-        ${WEBKIT2_DIR}/UIProcess/API/C/WKPagePolicyClient.h
-        ${WEBKIT2_DIR}/UIProcess/API/C/WKPageRenderingProgressEvents.h
-        ${WEBKIT2_DIR}/UIProcess/API/C/WKPageUIClient.h
-        ${WEBKIT2_DIR}/UIProcess/API/C/WKPluginLoadPolicy.h
-        ${WEBKIT2_DIR}/UIProcess/API/C/WKPreferencesRef.h
-        ${WEBKIT2_DIR}/UIProcess/API/C/WKProcessTerminationReason.h
-        ${WEBKIT2_DIR}/UIProcess/API/C/WKSessionStateRef.h
-        ${WEBKIT2_DIR}/UIProcess/API/C/WKUserContentControllerRef.h
-        ${WEBKIT2_DIR}/UIProcess/API/C/WKUserScriptRef.h
-        ${WEBKIT2_DIR}/UIProcess/API/C/WKViewportAttributes.h
-        ${WEBKIT2_DIR}/UIProcess/API/C/WKWindowFeaturesRef.h
-
-        ${WEBKIT2_DIR}/UIProcess/API/C/WKGeolocationManager.h
-        ${WEBKIT2_DIR}/UIProcess/API/C/WKGeolocationPermissionRequest.h
-        ${WEBKIT2_DIR}/UIProcess/API/C/WKGeolocationPosition.h
-        ${WEBKIT2_DIR}/UIProcess/API/C/WKNotificationPermissionRequest.h
-        ${WEBKIT2_DIR}/UIProcess/API/C/WKNotificationProvider.h
-        ${WEBKIT2_DIR}/UIProcess/API/C/WKNotification.h
-        ${WEBKIT2_DIR}/UIProcess/API/C/WKNotificationManager.h
-        ${WEBKIT2_DIR}/UIProcess/API/C/WKUserMediaPermissionRequest.h
-        ${WEBKIT2_DIR}/UIProcess/API/C/WKProxy.h
-
-        ${WEBKIT2_DIR}/UIProcess/API/C/wpe/WKView.h
-        ${WEBKIT2_DIR}/UIProcess/API/C/wpe/WKWebAutomation.h
-
-        ${WEBKIT2_DIR}/UIProcess/API/C/soup/WKSoupSession.h
-        ${WEBKIT2_DIR}/UIProcess/API/C/soup/WKCookieManagerSoup.h
-=======
         ${WEBKIT_DIR}/Shared/API/c/WKArray.h
         ${WEBKIT_DIR}/Shared/API/c/WKBase.h
         ${WEBKIT_DIR}/Shared/API/c/WKData.h
@@ -768,12 +612,14 @@
         ${WEBKIT_DIR}/UIProcess/API/C/WKContextHistoryClient.h
         ${WEBKIT_DIR}/UIProcess/API/C/WKContextInjectedBundleClient.h
         ${WEBKIT_DIR}/UIProcess/API/C/WKContext.h
+        ${WEBKIT_DIR}/UIProcess/API/C/WKCookie.h
         ${WEBKIT_DIR}/UIProcess/API/C/WKCookieManager.h
         ${WEBKIT_DIR}/UIProcess/API/C/WKCredential.h
         ${WEBKIT_DIR}/UIProcess/API/C/WKCredentialTypes.h
         ${WEBKIT_DIR}/UIProcess/API/C/WKFrame.h
         ${WEBKIT_DIR}/UIProcess/API/C/WKFrameInfoRef.h
         ${WEBKIT_DIR}/UIProcess/API/C/WKFramePolicyListener.h
+        ${WEBKIT_DIR}/UIProcess/API/C/WKHTTPCookieStorageRef.h
         ${WEBKIT_DIR}/UIProcess/API/C/WKHitTestResult.h
         ${WEBKIT_DIR}/UIProcess/API/C/WKNativeEvent.h
         ${WEBKIT_DIR}/UIProcess/API/C/WKNavigationActionRef.h
@@ -796,14 +642,28 @@
         ${WEBKIT_DIR}/UIProcess/API/C/WKPageUIClient.h
         ${WEBKIT_DIR}/UIProcess/API/C/WKPluginLoadPolicy.h
         ${WEBKIT_DIR}/UIProcess/API/C/WKPreferencesRef.h
+        ${WEBKIT_DIR}/UIProcess/API/C/WKProcessTerminationReason.h
         ${WEBKIT_DIR}/UIProcess/API/C/WKSessionStateRef.h
         ${WEBKIT_DIR}/UIProcess/API/C/WKUserContentControllerRef.h
         ${WEBKIT_DIR}/UIProcess/API/C/WKUserScriptRef.h
         ${WEBKIT_DIR}/UIProcess/API/C/WKViewportAttributes.h
         ${WEBKIT_DIR}/UIProcess/API/C/WKWindowFeaturesRef.h
 
+        ${WEBKIT_DIR}/UIProcess/API/C/WKGeolocationManager.h
+        ${WEBKIT_DIR}/UIProcess/API/C/WKGeolocationPermissionRequest.h
+        ${WEBKIT_DIR}/UIProcess/API/C/WKGeolocationPosition.h
+        ${WEBKIT_DIR}/UIProcess/API/C/WKNotificationPermissionRequest.h
+        ${WEBKIT_DIR}/UIProcess/API/C/WKNotificationProvider.h
+        ${WEBKIT_DIR}/UIProcess/API/C/WKNotification.h
+        ${WEBKIT_DIR}/UIProcess/API/C/WKNotificationManager.h
+        ${WEBKIT_DIR}/UIProcess/API/C/WKUserMediaPermissionRequest.h
+        ${WEBKIT_DIR}/UIProcess/API/C/WKProxy.h
+
         ${WEBKIT_DIR}/UIProcess/API/C/wpe/WKView.h
->>>>>>> f4d18573
+        ${WEBKIT_DIR}/UIProcess/API/C/wpe/WKWebAutomation.h
+
+        ${WEBKIT_DIR}/UIProcess/API/C/soup/WKSoupSession.h
+        ${WEBKIT_DIR}/UIProcess/API/C/soup/WKCookieManagerSoup.h
     )
 
     install(FILES ${WPE_INSTALLED_WEBKIT_HEADERS}
