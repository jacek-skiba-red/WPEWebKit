--- conflicted
+++ resolved
@@ -433,7 +433,6 @@
 }
 
 void NetworkProcess::getAllStorageAccessEntries(PAL::SessionID sessionID, uint64_t contextId)
-<<<<<<< HEAD
 {
     if (auto* networkStorageSession = NetworkStorageSession::storageSession(sessionID))
         parentProcessConnection()->send(Messages::NetworkProcessProxy::AllStorageAccessEntriesResult(networkStorageSession->getAllStorageAccessEntries(), contextId), 0);
@@ -457,31 +456,6 @@
 void NetworkProcess::removeAllStorageAccess(PAL::SessionID sessionID, uint64_t contextId)
 {
     if (auto* networkStorageSession = NetworkStorageSession::storageSession(sessionID))
-=======
-{
-    if (auto* networkStorageSession = NetworkStorageSession::storageSession(sessionID))
-        parentProcessConnection()->send(Messages::NetworkProcessProxy::AllStorageAccessEntriesResult(networkStorageSession->getAllStorageAccessEntries(), contextId), 0);
-    else
-        ASSERT_NOT_REACHED();
-}
-
-void NetworkProcess::grantStorageAccess(PAL::SessionID sessionID, const String& resourceDomain, const String& firstPartyDomain, std::optional<uint64_t> frameID, uint64_t pageID, uint64_t contextId)
-{
-    bool isStorageGranted = false;
-    if (auto* networkStorageSession = NetworkStorageSession::storageSession(sessionID)) {
-        networkStorageSession->grantStorageAccess(resourceDomain, firstPartyDomain, frameID, pageID);
-        ASSERT(networkStorageSession->hasStorageAccess(resourceDomain, firstPartyDomain, frameID, pageID));
-        isStorageGranted = true;
-    } else
-        ASSERT_NOT_REACHED();
-
-    parentProcessConnection()->send(Messages::NetworkProcessProxy::StorageAccessRequestResult(isStorageGranted, contextId), 0);
-}
-
-void NetworkProcess::removeAllStorageAccess(PAL::SessionID sessionID, uint64_t contextId)
-{
-    if (auto* networkStorageSession = NetworkStorageSession::storageSession(sessionID))
->>>>>>> 20415689
         networkStorageSession->removeAllStorageAccess();
     else
         ASSERT_NOT_REACHED();
@@ -692,29 +666,6 @@
 {
     downloadManager().cancelDownload(downloadID);
 }
-<<<<<<< HEAD
-    
-#if USE(PROTECTION_SPACE_AUTH_CALLBACK)
-void NetworkProcess::canAuthenticateAgainstProtectionSpace(const WebCore::ProtectionSpace& protectionSpace, uint64_t pageID, uint64_t frameID, CompletionHandler<void(bool)>&& completionHandler)
-{
-    static uint64_t lastCompletionHandlerID = 0;
-    uint64_t completionHandlerID = ++lastCompletionHandlerID;
-    m_canAuthenticateAgainstProtectionSpaceCompletionHandlers.add(completionHandlerID, WTFMove(completionHandler));
-    parentProcessConnection()->send(Messages::NetworkProcessProxy::CanAuthenticateAgainstProtectionSpace(completionHandlerID, pageID, frameID, protectionSpace), 0);
-}
-
-void NetworkProcess::continueCanAuthenticateAgainstProtectionSpace(uint64_t completionHandlerID, bool canAuthenticate)
-{
-    if (auto completionHandler = m_canAuthenticateAgainstProtectionSpaceCompletionHandlers.take(completionHandlerID)) {
-        completionHandler(canAuthenticate);
-        return;
-    }
-    ASSERT_NOT_REACHED();
-}
-
-#endif
-=======
->>>>>>> 20415689
 
 void NetworkProcess::continueWillSendRequest(DownloadID downloadID, WebCore::ResourceRequest&& request)
 {
@@ -930,7 +881,6 @@
 }
 
 void NetworkProcess::preconnectTo(const WebCore::URL& url, WebCore::StoredCredentialsPolicy storedCredentialsPolicy)
-<<<<<<< HEAD
 {
 #if ENABLE(SERVER_PRECONNECT)
     NetworkLoadParameters parameters;
@@ -981,58 +931,6 @@
     SchemeRegistry::registerAsCanDisplayOnlyIfCanRequest(scheme);
 }
 
-=======
-{
-#if ENABLE(SERVER_PRECONNECT)
-    NetworkLoadParameters parameters;
-    parameters.request = ResourceRequest { url };
-    parameters.sessionID = PAL::SessionID::defaultSessionID();
-    parameters.storedCredentialsPolicy = storedCredentialsPolicy;
-    parameters.shouldPreconnectOnly = PreconnectOnly::Yes;
-
-    new PreconnectTask(WTFMove(parameters));
-#else
-    UNUSED_PARAM(url);
-    UNUSED_PARAM(storedCredentialsPolicy);
-#endif
-}
-
-void NetworkProcess::registerURLSchemeAsSecure(const String& scheme) const
-{
-    SchemeRegistry::registerURLSchemeAsSecure(scheme);
-}
-
-void NetworkProcess::registerURLSchemeAsBypassingContentSecurityPolicy(const String& scheme) const
-{
-    SchemeRegistry::registerURLSchemeAsBypassingContentSecurityPolicy(scheme);
-}
-
-void NetworkProcess::registerURLSchemeAsLocal(const String& scheme) const
-{
-    SchemeRegistry::registerURLSchemeAsLocal(scheme);
-}
-
-void NetworkProcess::registerURLSchemeAsNoAccess(const String& scheme) const
-{
-    SchemeRegistry::registerURLSchemeAsNoAccess(scheme);
-}
-
-void NetworkProcess::registerURLSchemeAsDisplayIsolated(const String& scheme) const
-{
-    SchemeRegistry::registerURLSchemeAsDisplayIsolated(scheme);
-}
-
-void NetworkProcess::registerURLSchemeAsCORSEnabled(const String& scheme) const
-{
-    SchemeRegistry::registerURLSchemeAsCORSEnabled(scheme);
-}
-
-void NetworkProcess::registerURLSchemeAsCanDisplayOnlyIfCanRequest(const String& scheme) const
-{
-    SchemeRegistry::registerAsCanDisplayOnlyIfCanRequest(scheme);
-}
-
->>>>>>> 20415689
 void NetworkProcess::didSyncAllCookies()
 {
     parentProcessConnection()->send(Messages::NetworkProcessProxy::DidSyncAllCookies(), 0);
