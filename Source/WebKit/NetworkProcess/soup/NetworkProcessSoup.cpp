--- conflicted
+++ resolved
@@ -131,8 +131,7 @@
         cacheOptions |= NetworkCache::Cache::Option::SpeculativeRevalidation;
 #endif
 
-<<<<<<< HEAD
-    NetworkCache::singleton().initialize(m_diskCacheDirectory, cacheOptions);
+    m_cache = NetworkCache::Cache::open(m_diskCacheDirectory, cacheOptions);
 #else
     // We used to use the given cache directory for the soup cache, but now we use a subdirectory to avoid
     // conflicts with other cache files in the same directory. Remove the old cache files if they still exist.
@@ -147,9 +146,6 @@
     soup_cache_load(soupCache.get());
     soup_cache_set_max_size(soupCache.get(), initialMaxSize);
 #endif
-=======
-    m_cache = NetworkCache::Cache::open(m_diskCacheDirectory, cacheOptions);
->>>>>>> 9102018d
 
     if (!parameters.cookiePersistentStoragePath.isEmpty()) {
         supplement<WebCookieManager>()->setCookiePersistentStorage(parameters.cookiePersistentStoragePath,
@@ -192,19 +188,15 @@
 
 void NetworkProcess::clearDiskCache(std::chrono::system_clock::time_point modifiedSince, Function<void ()>&& completionHandler)
 {
-<<<<<<< HEAD
 #if ENABLE(NETWORK_CACHE)
-    NetworkCache::singleton().clear(modifiedSince, WTFMove(completionHandler));
+    if (!m_cache)
+        return;
+    m_cache->clear(modifiedSince, WTFMove(completionHandler));
 #else
     UNUSED_PARAM(modifiedSince);
     UNUSED_PARAM(completionHandler);
     soup_cache_clear(NetworkStorageSession::defaultStorageSession().getOrCreateSoupNetworkSession().cache());
 #endif
-=======
-    if (!m_cache)
-        return;
-    m_cache->clear(modifiedSince, WTFMove(completionHandler));
->>>>>>> 9102018d
 }
 
 void NetworkProcess::platformTerminate()
