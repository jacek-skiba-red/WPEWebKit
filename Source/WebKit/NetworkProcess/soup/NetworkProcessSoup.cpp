/*
 * Copyright (C) 2013 Apple Inc. All rights reserved.
 * Copyright (C) 2013 Comapny 100 Inc.
 *
 * Redistribution and use in source and binary forms, with or without
 * modification, are permitted provided that the following conditions
 * are met:
 * 1. Redistributions of source code must retain the above copyright
 *    notice, this list of conditions and the following disclaimer.
 * 2. Redistributions in binary form must reproduce the above copyright
 *    notice, this list of conditions and the following disclaimer in the
 *    documentation and/or other materials provided with the distribution.
 *
 * THIS SOFTWARE IS PROVIDED BY APPLE INC. AND ITS CONTRIBUTORS ``AS IS''
 * AND ANY EXPRESS OR IMPLIED WARRANTIES, INCLUDING, BUT NOT LIMITED TO,
 * THE IMPLIED WARRANTIES OF MERCHANTABILITY AND FITNESS FOR A PARTICULAR
 * PURPOSE ARE DISCLAIMED. IN NO EVENT SHALL APPLE INC. OR ITS CONTRIBUTORS
 * BE LIABLE FOR ANY DIRECT, INDIRECT, INCIDENTAL, SPECIAL, EXEMPLARY, OR
 * CONSEQUENTIAL DAMAGES (INCLUDING, BUT NOT LIMITED TO, PROCUREMENT OF
 * SUBSTITUTE GOODS OR SERVICES; LOSS OF USE, DATA, OR PROFITS; OR BUSINESS
 * INTERRUPTION) HOWEVER CAUSED AND ON ANY THEORY OF LIABILITY, WHETHER IN
 * CONTRACT, STRICT LIABILITY, OR TORT (INCLUDING NEGLIGENCE OR OTHERWISE)
 * ARISING IN ANY WAY OUT OF THE USE OF THIS SOFTWARE, EVEN IF ADVISED OF
 * THE POSSIBILITY OF SUCH DAMAGE.
 */

#include "config.h"
#include "NetworkProcess.h"

#include "NetworkCache.h"
#include "NetworkProcessCreationParameters.h"
#include "ResourceCachesToClear.h"
#include "WebCookieManager.h"
#include <WebCore/CertificateInfo.h>
#include <WebCore/FileSystem.h>
#include <WebCore/NetworkStorageSession.h>
#include <WebCore/NotImplemented.h>
#include <WebCore/ResourceHandle.h>
#include <WebCore/SoupNetworkSession.h>
#include <libsoup/soup.h>
#include <wtf/RAMSize.h>
#include <wtf/glib/GRefPtr.h>
#include <wtf/glib/GUniquePtr.h>
#include <wtf/text/CString.h>
#include <wtf/text/StringBuilder.h>

using namespace WebCore;

namespace WebKit {

static CString buildAcceptLanguages(const Vector<String>& languages)
{
    size_t languagesCount = languages.size();

    // Ignore "C" locale.
    size_t cLocalePosition = languages.find("c");
    if (cLocalePosition != notFound)
        languagesCount--;

    // Fallback to "en" if the list is empty.
    if (!languagesCount)
        return "en";

    // Calculate deltas for the quality values.
    int delta;
    if (languagesCount < 10)
        delta = 10;
    else if (languagesCount < 20)
        delta = 5;
    else
        delta = 1;

    // Set quality values for each language.
    StringBuilder builder;
    for (size_t i = 0; i < languages.size(); ++i) {
        if (i == cLocalePosition)
            continue;

        if (i)
            builder.appendLiteral(", ");

        builder.append(languages[i]);

        int quality = 100 - i * delta;
        if (quality > 0 && quality < 100) {
            char buffer[8];
            g_ascii_formatd(buffer, 8, "%.2f", quality / 100.0);
            builder.append(String::format(";q=%s", buffer));
        }
    }

    return builder.toString().utf8();
}

void NetworkProcess::userPreferredLanguagesChanged(const Vector<String>& languages)
{
    auto acceptLanguages = buildAcceptLanguages(languages);
    SoupNetworkSession::setInitialAcceptLanguages(acceptLanguages);
    NetworkStorageSession::forEach([&acceptLanguages](const WebCore::NetworkStorageSession& session) {
        if (auto* soupSession = session.soupNetworkSession())
            soupSession->setAcceptLanguages(acceptLanguages);
    });
}

void NetworkProcess::setProxies(PAL::SessionID sessionID, const Vector<WebCore::Proxy>& proxies)
{
    if (auto *storageSession = NetworkStorageSession::storageSession(sessionID)){
        storageSession->getOrCreateSoupNetworkSession().setProxies(proxies);
        return;
    }
    
    NetworkStorageSession::defaultStorageSession().getOrCreateSoupNetworkSession().setProxies(proxies);
}

void NetworkProcess::platformInitializeNetworkProcess(const NetworkProcessCreationParameters& parameters)
{
    if (parameters.proxySettings.mode != SoupNetworkProxySettings::Mode::Default)
        setNetworkProxySettings(parameters.proxySettings);

    ASSERT(!parameters.diskCacheDirectory.isEmpty());
    m_diskCacheDirectory = parameters.diskCacheDirectory;

<<<<<<< HEAD
#if ENABLE(NETWORK_CACHE)
    SoupNetworkSession::clearCache(WebCore::directoryName(m_diskCacheDirectory));
=======
    SoupNetworkSession::clearOldSoupCache(WebCore::FileSystem::directoryName(m_diskCacheDirectory));
>>>>>>> 106bd92a

    OptionSet<NetworkCache::Cache::Option> cacheOptions { NetworkCache::Cache::Option::RegisterNotify };
    if (parameters.shouldEnableNetworkCacheEfficacyLogging)
        cacheOptions |= NetworkCache::Cache::Option::EfficacyLogging;
#if ENABLE(NETWORK_CACHE_SPECULATIVE_REVALIDATION)
    if (parameters.shouldEnableNetworkCacheSpeculativeRevalidation)
        cacheOptions |= NetworkCache::Cache::Option::SpeculativeRevalidation;
#endif

    m_cache = NetworkCache::Cache::open(m_diskCacheDirectory, cacheOptions);
<<<<<<< HEAD
#else
    // We used to use the given cache directory for the soup cache, but now we use a subdirectory to avoid
    // conflicts with other cache files in the same directory. Remove the old cache files if they still exist.
    SoupNetworkSession::clearCache(WebCore::directoryName(m_diskCacheDirectory));

    GRefPtr<SoupCache> soupCache = adoptGRef(soup_cache_new(m_diskCacheDirectory.utf8().data(), SOUP_CACHE_SINGLE_USER));
    NetworkStorageSession::defaultStorageSession().getOrCreateSoupNetworkSession().setCache(soupCache.get());
    // Set an initial huge max_size for the SoupCache so the call to soup_cache_load() won't evict any cached
    // resource. The final size of the cache will be set by NetworkProcess::platformSetCacheModel().
    unsigned initialMaxSize = soup_cache_get_max_size(soupCache.get());
    soup_cache_set_max_size(soupCache.get(), G_MAXUINT);
    soup_cache_load(soupCache.get());
    soup_cache_set_max_size(soupCache.get(), initialMaxSize);
#endif
=======
>>>>>>> 106bd92a

    if (!parameters.cookiePersistentStoragePath.isEmpty()) {
        supplement<WebCookieManager>()->setCookiePersistentStorage(parameters.cookiePersistentStoragePath,
            parameters.cookiePersistentStorageType);
    }
    supplement<WebCookieManager>()->setHTTPCookieAcceptPolicy(parameters.cookieAcceptPolicy, OptionalCallbackID());

    if (!parameters.languages.isEmpty())
        userPreferredLanguagesChanged(parameters.languages);

    setIgnoreTLSErrors(parameters.ignoreTLSErrors);
}

void NetworkProcess::platformSetURLCacheSize(unsigned /*urlCacheMemoryCapacity*/, uint64_t urlCacheDiskCapacity)
{
#if !ENABLE(NETWORK_CACHE)
    soup_cache_set_max_size(NetworkStorageSession::defaultStorageSession().getOrCreateSoupNetworkSession().cache(), urlCacheDiskCapacity);
#else
    UNUSED_PARAM(urlCacheDiskCapacity);
#endif
}

void NetworkProcess::setIgnoreTLSErrors(bool ignoreTLSErrors)
{
    SoupNetworkSession::setShouldIgnoreTLSErrors(ignoreTLSErrors);
}

void NetworkProcess::allowSpecificHTTPSCertificateForHost(const CertificateInfo& certificateInfo, const String& host)
{
    SoupNetworkSession::allowSpecificHTTPSCertificateForHost(certificateInfo, host);
}

void NetworkProcess::clearCacheForAllOrigins(uint32_t cachesToClear)
{
    if (cachesToClear == InMemoryResourceCachesOnly)
        return;

    clearDiskCache(-WallTime::infinity(), [] { });
}

void NetworkProcess::clearDiskCache(WallTime modifiedSince, Function<void ()>&& completionHandler)
{
    if (!m_cache)
        return;
    m_cache->clear(modifiedSince, WTFMove(completionHandler));
<<<<<<< HEAD
#else
    UNUSED_PARAM(modifiedSince);
    UNUSED_PARAM(completionHandler);
    soup_cache_clear(NetworkStorageSession::defaultStorageSession().getOrCreateSoupNetworkSession().cache());
#endif
=======
>>>>>>> 106bd92a
}

void NetworkProcess::platformTerminate()
{
    notImplemented();
}

void NetworkProcess::setNetworkProxySettings(const SoupNetworkProxySettings& settings)
{
    SoupNetworkSession::setProxySettings(settings);
    NetworkStorageSession::forEach([](const NetworkStorageSession& session) {
        if (auto* soupSession = session.soupNetworkSession())
            soupSession->setupProxy();
    });
}

} // namespace WebKit<|MERGE_RESOLUTION|>--- conflicted
+++ resolved
@@ -120,12 +120,8 @@
     ASSERT(!parameters.diskCacheDirectory.isEmpty());
     m_diskCacheDirectory = parameters.diskCacheDirectory;
 
-<<<<<<< HEAD
 #if ENABLE(NETWORK_CACHE)
     SoupNetworkSession::clearCache(WebCore::directoryName(m_diskCacheDirectory));
-=======
-    SoupNetworkSession::clearOldSoupCache(WebCore::FileSystem::directoryName(m_diskCacheDirectory));
->>>>>>> 106bd92a
 
     OptionSet<NetworkCache::Cache::Option> cacheOptions { NetworkCache::Cache::Option::RegisterNotify };
     if (parameters.shouldEnableNetworkCacheEfficacyLogging)
@@ -136,7 +132,6 @@
 #endif
 
     m_cache = NetworkCache::Cache::open(m_diskCacheDirectory, cacheOptions);
-<<<<<<< HEAD
 #else
     // We used to use the given cache directory for the soup cache, but now we use a subdirectory to avoid
     // conflicts with other cache files in the same directory. Remove the old cache files if they still exist.
@@ -151,8 +146,6 @@
     soup_cache_load(soupCache.get());
     soup_cache_set_max_size(soupCache.get(), initialMaxSize);
 #endif
-=======
->>>>>>> 106bd92a
 
     if (!parameters.cookiePersistentStoragePath.isEmpty()) {
         supplement<WebCookieManager>()->setCookiePersistentStorage(parameters.cookiePersistentStoragePath,
@@ -195,17 +188,15 @@
 
 void NetworkProcess::clearDiskCache(WallTime modifiedSince, Function<void ()>&& completionHandler)
 {
+#if ENABLE(NETWORK_CACHE)
     if (!m_cache)
         return;
     m_cache->clear(modifiedSince, WTFMove(completionHandler));
-<<<<<<< HEAD
 #else
     UNUSED_PARAM(modifiedSince);
     UNUSED_PARAM(completionHandler);
     soup_cache_clear(NetworkStorageSession::defaultStorageSession().getOrCreateSoupNetworkSession().cache());
 #endif
-=======
->>>>>>> 106bd92a
 }
 
 void NetworkProcess::platformTerminate()
