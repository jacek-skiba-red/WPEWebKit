/*
 * Copyright (C) 2012-2018 Apple Inc. All rights reserved.
 *
 * Redistribution and use in source and binary forms, with or without
 * modification, are permitted provided that the following conditions
 * are met:
 * 1. Redistributions of source code must retain the above copyright
 *    notice, this list of conditions and the following disclaimer.
 * 2. Redistributions in binary form must reproduce the above copyright
 *    notice, this list of conditions and the following disclaimer in the
 *    documentation and/or other materials provided with the distribution.
 *
 * THIS SOFTWARE IS PROVIDED BY APPLE INC. AND ITS CONTRIBUTORS ``AS IS''
 * AND ANY EXPRESS OR IMPLIED WARRANTIES, INCLUDING, BUT NOT LIMITED TO,
 * THE IMPLIED WARRANTIES OF MERCHANTABILITY AND FITNESS FOR A PARTICULAR
 * PURPOSE ARE DISCLAIMED. IN NO EVENT SHALL APPLE INC. OR ITS CONTRIBUTORS
 * BE LIABLE FOR ANY DIRECT, INDIRECT, INCIDENTAL, SPECIAL, EXEMPLARY, OR
 * CONSEQUENTIAL DAMAGES (INCLUDING, BUT NOT LIMITED TO, PROCUREMENT OF
 * SUBSTITUTE GOODS OR SERVICES; LOSS OF USE, DATA, OR PROFITS; OR BUSINESS
 * INTERRUPTION) HOWEVER CAUSED AND ON ANY THEORY OF LIABILITY, WHETHER IN
 * CONTRACT, STRICT LIABILITY, OR TORT (INCLUDING NEGLIGENCE OR OTHERWISE)
 * ARISING IN ANY WAY OUT OF THE USE OF THIS SOFTWARE, EVEN IF ADVISED OF
 * THE POSSIBILITY OF SUCH DAMAGE.
 */

#include "config.h"
#include "NetworkResourceLoader.h"

#include "DataReference.h"
#include "FormDataReference.h"
#include "Logging.h"
#include "NetworkBlobRegistry.h"
#include "NetworkCache.h"
#include "NetworkConnectionToWebProcess.h"
#include "NetworkLoad.h"
#include "NetworkLoadChecker.h"
#include "NetworkProcess.h"
#include "NetworkProcessConnectionMessages.h"
#include "SessionTracker.h"
#include "WebCoreArgumentCoders.h"
#include "WebErrors.h"
#include "WebPageMessages.h"
#include "WebResourceLoaderMessages.h"
#include "WebsiteDataStoreParameters.h"
#include <JavaScriptCore/ConsoleTypes.h>
#include <WebCore/BlobDataFileReference.h>
#include <WebCore/CertificateInfo.h>
#include <WebCore/ContentSecurityPolicy.h>
#include <WebCore/DiagnosticLoggingKeys.h>
#include <WebCore/HTTPHeaderNames.h>
#include <WebCore/HTTPParsers.h>
#include <WebCore/NetworkLoadMetrics.h>
#include <WebCore/ProtectionSpace.h>
#include <WebCore/SameSiteInfo.h>
#include <WebCore/SecurityOrigin.h>
#include <WebCore/SharedBuffer.h>
#include <WebCore/SynchronousLoaderClient.h>
#include <wtf/RunLoop.h>

#if HAVE(CFNETWORK_STORAGE_PARTITIONING) && !RELEASE_LOG_DISABLED
#include <WebCore/NetworkStorageSession.h>
#endif

#if USE(QUICK_LOOK)
#include <WebCore/PreviewLoader.h>
#endif
<<<<<<< HEAD

using namespace WebCore;
=======
>>>>>>> 20415689

#define RELEASE_LOG_IF_ALLOWED(fmt, ...) RELEASE_LOG_IF(isAlwaysOnLoggingAllowed(), Network, "%p - NetworkResourceLoader::" fmt, this, ##__VA_ARGS__)
#define RELEASE_LOG_ERROR_IF_ALLOWED(fmt, ...) RELEASE_LOG_ERROR_IF(isAlwaysOnLoggingAllowed(), Network, "%p - NetworkResourceLoader::" fmt, this, ##__VA_ARGS__)

namespace WebKit {
using namespace WebCore;

struct NetworkResourceLoader::SynchronousLoadData {
    SynchronousLoadData(Messages::NetworkConnectionToWebProcess::PerformSynchronousLoad::DelayedReply&& reply)
        : delayedReply(WTFMove(reply))
    {
        ASSERT(delayedReply);
    }
    ResourceRequest currentRequest;
    Messages::NetworkConnectionToWebProcess::PerformSynchronousLoad::DelayedReply delayedReply;
    ResourceResponse response;
    ResourceError error;
};

static void sendReplyToSynchronousRequest(NetworkResourceLoader::SynchronousLoadData& data, const SharedBuffer* buffer)
{
    ASSERT(data.delayedReply);
    ASSERT(!data.response.isNull() || !data.error.isNull());

    Vector<char> responseBuffer;
    if (buffer && buffer->size())
        responseBuffer.append(buffer->data(), buffer->size());

    data.delayedReply(data.error, data.response, responseBuffer);
    data.delayedReply = nullptr;
}

NetworkResourceLoader::NetworkResourceLoader(NetworkResourceLoadParameters&& parameters, NetworkConnectionToWebProcess& connection, Messages::NetworkConnectionToWebProcess::PerformSynchronousLoad::DelayedReply&& synchronousReply)
    : m_parameters { WTFMove(parameters) }
    , m_connection { connection }
    , m_defersLoading { parameters.defersLoading }
    , m_isAllowedToAskUserForCredentials { m_parameters.clientCredentialPolicy == ClientCredentialPolicy::MayAskClientForCredentials }
    , m_bufferingTimer { *this, &NetworkResourceLoader::bufferingTimerFired }
    , m_cache { sessionID().isEphemeral() ? nullptr : NetworkProcess::singleton().cache() }
{
    ASSERT(RunLoop::isMain());
    // FIXME: This is necessary because of the existence of EmptyFrameLoaderClient in WebCore.
    //        Once bug 116233 is resolved, this ASSERT can just be "m_webPageID && m_webFrameID"
    ASSERT((m_parameters.webPageID && m_parameters.webFrameID) || m_parameters.clientCredentialPolicy == ClientCredentialPolicy::CannotAskClientForCredentials);

    if (originalRequest().httpBody()) {
        for (const auto& element : originalRequest().httpBody()->elements()) {
            if (element.m_type == FormDataElement::Type::EncodedBlob)
                m_fileReferences.appendVector(NetworkBlobRegistry::singleton().filesInBlob(connection, element.m_url));
        }
    }

    if (synchronousReply || parameters.shouldRestrictHTTPResponseAccess) {
        m_networkLoadChecker = std::make_unique<NetworkLoadChecker>(FetchOptions { m_parameters.options }, m_parameters.sessionID, m_parameters.webPageID, m_parameters.webFrameID, HTTPHeaderMap { m_parameters.originalRequestHeaders }, URL { m_parameters.request.url() }, m_parameters.sourceOrigin.copyRef(), m_parameters.preflightPolicy, originalRequest().httpReferrer(), shouldCaptureExtraNetworkLoadMetrics());
        if (m_parameters.cspResponseHeaders)
            m_networkLoadChecker->setCSPResponseHeaders(ContentSecurityPolicyResponseHeaders { m_parameters.cspResponseHeaders.value() });
#if ENABLE(CONTENT_EXTENSIONS)
        m_networkLoadChecker->setContentExtensionController(URL { m_parameters.mainDocumentURL }, m_parameters.userContentControllerIdentifier);
#endif
    }
    if (synchronousReply)
        m_synchronousLoadData = std::make_unique<SynchronousLoadData>(WTFMove(synchronousReply));
}

NetworkResourceLoader::~NetworkResourceLoader()
{
    ASSERT(RunLoop::isMain());
    ASSERT(!m_networkLoad);
    ASSERT(!isSynchronous() || !m_synchronousLoadData->delayedReply);
}

bool NetworkResourceLoader::canUseCache(const ResourceRequest& request) const
{
    if (!m_cache)
        return false;
    ASSERT(!sessionID().isEphemeral());

    if (!request.url().protocolIsInHTTPFamily())
        return false;
    if (originalRequest().cachePolicy() == WebCore::ResourceRequestCachePolicy::DoNotUseAnyCache)
        return false;

    return true;
}

bool NetworkResourceLoader::canUseCachedRedirect(const ResourceRequest& request) const
{
    if (!canUseCache(request))
        return false;
    // Limit cached redirects to avoid cycles and other trouble.
    // Networking layer follows over 30 redirects but caching that many seems unnecessary.
    static const unsigned maximumCachedRedirectCount { 5 };
    if (m_redirectCount > maximumCachedRedirectCount)
        return false;

    return true;
}

bool NetworkResourceLoader::isSynchronous() const
{
    return !!m_synchronousLoadData;
}

void NetworkResourceLoader::start()
{
    ASSERT(RunLoop::isMain());

    m_networkActivityTracker = m_connection->startTrackingResourceLoad(m_parameters.webPageID, m_parameters.identifier, isMainResource(), sessionID());

    if (m_defersLoading) {
        RELEASE_LOG_IF_ALLOWED("start: Loading is deferred (pageID = %" PRIu64 ", frameID = %" PRIu64 ", resourceID = %" PRIu64 ", isMainResource = %d, isSynchronous = %d)", m_parameters.webPageID, m_parameters.webFrameID, m_parameters.identifier, isMainResource(), isSynchronous());
        return;
    }

    ASSERT(!m_wasStarted);
    m_wasStarted = true;

    if (m_networkLoadChecker) {
        m_networkLoadChecker->check(ResourceRequest { originalRequest() }, this, [this] (auto&& result) {
            if (!result.has_value()) {
                if (!result.error().isCancellation())
                    this->didFailLoading(result.error());
                return;
            }
            if (this->canUseCache(this->originalRequest())) {
                RELEASE_LOG_IF_ALLOWED("start: Checking cache for resource (pageID = %" PRIu64 ", frameID = %" PRIu64 ", resourceID = %" PRIu64 ", isMainResource = %d, isSynchronous = %d)", m_parameters.webPageID, m_parameters.webFrameID, m_parameters.identifier, this->isMainResource(), this->isSynchronous());
                this->retrieveCacheEntry(this->originalRequest());
                return;
            }

            this->startNetworkLoad(WTFMove(result.value()), FirstLoad::Yes);
        });
        return;
    }
    // FIXME: Remove that code path once m_networkLoadChecker is used for all network loads.
    if (canUseCache(originalRequest())) {
        RELEASE_LOG_IF_ALLOWED("start: Checking cache for resource (pageID = %" PRIu64 ", frameID = %" PRIu64 ", resourceID = %" PRIu64 ", isMainResource = %d, isSynchronous = %d)", m_parameters.webPageID, m_parameters.webFrameID, m_parameters.identifier, isMainResource(), isSynchronous());
        retrieveCacheEntry(originalRequest());
        return;
    }

    startNetworkLoad(ResourceRequest { originalRequest() }, FirstLoad::Yes);
}

void NetworkResourceLoader::retrieveCacheEntry(const ResourceRequest& request)
{
    ASSERT(canUseCache(request));

    RefPtr<NetworkResourceLoader> loader(this);
    m_cache->retrieve(request, { m_parameters.webPageID, m_parameters.webFrameID }, [this, loader = WTFMove(loader), request = ResourceRequest { request }](auto entry, auto info) mutable {
        if (loader->hasOneRef()) {
            // The loader has been aborted and is only held alive by this lambda.
            return;
        }

        loader->logSlowCacheRetrieveIfNeeded(info);

        if (!entry) {
            RELEASE_LOG_IF_ALLOWED("retrieveCacheEntry: Resource not in cache (pageID = %" PRIu64 ", frameID = %" PRIu64 ", resourceID = %" PRIu64 ", isMainResource = %d, isSynchronous = %d)", m_parameters.webPageID, m_parameters.webFrameID, m_parameters.identifier, isMainResource(), isSynchronous());
            loader->startNetworkLoad(WTFMove(request), FirstLoad::Yes);
            return;
        }
        if (entry->redirectRequest()) {
            RELEASE_LOG_IF_ALLOWED("retrieveCacheEntry: Handling redirect (pageID = %" PRIu64 ", frameID = %" PRIu64 ", resourceID = %" PRIu64 ", isMainResource = %d, isSynchronous = %d)", m_parameters.webPageID, m_parameters.webFrameID, m_parameters.identifier, isMainResource(), isSynchronous());
            loader->dispatchWillSendRequestForCacheEntry(WTFMove(request), WTFMove(entry));
            return;
        }
        if (loader->m_parameters.needsCertificateInfo && !entry->response().certificateInfo()) {
            RELEASE_LOG_IF_ALLOWED("retrieveCacheEntry: Resource does not have required certificate (pageID = %" PRIu64 ", frameID = %" PRIu64 ", resourceID = %" PRIu64 ", isMainResource = %d, isSynchronous = %d)", m_parameters.webPageID, m_parameters.webFrameID, m_parameters.identifier, isMainResource(), isSynchronous());
            loader->startNetworkLoad(WTFMove(request), FirstLoad::Yes);
            return;
        }
        if (entry->needsValidation() || request.cachePolicy() == WebCore::ResourceRequestCachePolicy::RefreshAnyCacheData) {
            RELEASE_LOG_IF_ALLOWED("retrieveCacheEntry: Validating cache entry (pageID = %" PRIu64 ", frameID = %" PRIu64 ", resourceID = %" PRIu64 ", isMainResource = %d, isSynchronous = %d)", m_parameters.webPageID, m_parameters.webFrameID, m_parameters.identifier, isMainResource(), isSynchronous());
            loader->validateCacheEntry(WTFMove(entry));
            return;
        }
        RELEASE_LOG_IF_ALLOWED("retrieveCacheEntry: Retrieved resource from cache (pageID = %" PRIu64 ", frameID = %" PRIu64 ", resourceID = %" PRIu64 ", isMainResource = %d, isSynchronous = %d)", m_parameters.webPageID, m_parameters.webFrameID, m_parameters.identifier, isMainResource(), isSynchronous());
        loader->didRetrieveCacheEntry(WTFMove(entry));
    });
}

void NetworkResourceLoader::startNetworkLoad(ResourceRequest&& request, FirstLoad load)
{
    if (load == FirstLoad::Yes) {
        RELEASE_LOG_IF_ALLOWED("startNetworkLoad: (pageID = %" PRIu64 ", frameID = %" PRIu64 ", resourceID = %" PRIu64 ", isMainResource = %d, isSynchronous = %d)", m_parameters.webPageID, m_parameters.webFrameID, m_parameters.identifier, isMainResource(), isSynchronous());

        consumeSandboxExtensions();

        if (isSynchronous() || m_parameters.maximumBufferingTime > 0_s)
            m_bufferedData = SharedBuffer::create();

        if (canUseCache(request))
            m_bufferedDataForCache = SharedBuffer::create();
    }

    NetworkLoadParameters parameters = m_parameters;
    parameters.defersLoading = m_defersLoading;
    parameters.networkActivityTracker = m_networkActivityTracker;
    if (m_networkLoadChecker)
        parameters.storedCredentialsPolicy = m_networkLoadChecker->storedCredentialsPolicy();

    if (request.url().protocolIsBlob())
        parameters.blobFileReferences = NetworkBlobRegistry::singleton().filesInBlob(m_connection, originalRequest().url());

    auto* networkSession = SessionTracker::networkSession(parameters.sessionID);
    if (!networkSession && parameters.sessionID.isEphemeral()) {
        NetworkProcess::singleton().addWebsiteDataStore(WebsiteDataStoreParameters::privateSessionParameters(parameters.sessionID));
        networkSession = SessionTracker::networkSession(parameters.sessionID);
    }
    if (!networkSession) {
        WTFLogAlways("Attempted to create a NetworkLoad with a session (id=%" PRIu64 ") that does not exist.", parameters.sessionID.sessionID());
        RELEASE_LOG_ERROR_IF_ALLOWED("startNetworkLoad: Attempted to create a NetworkLoad with a session that does not exist (pageID = %" PRIu64 ", frameID = %" PRIu64 ", resourceID = %" PRIu64 ", sessionID=%" PRIu64 ")", m_parameters.webPageID, m_parameters.webFrameID, m_parameters.identifier, parameters.sessionID.sessionID());
        NetworkProcess::singleton().logDiagnosticMessage(m_parameters.webPageID, WebCore::DiagnosticLoggingKeys::internalErrorKey(), WebCore::DiagnosticLoggingKeys::invalidSessionIDKey(), WebCore::ShouldSample::No);
        didFailLoading(internalError(request.url()));
        return;
    }

    parameters.request = WTFMove(request);
    m_networkLoad = std::make_unique<NetworkLoad>(*this, WTFMove(parameters), *networkSession);

    RELEASE_LOG_IF_ALLOWED("startNetworkLoad: (pageID = %" PRIu64 ", frameID = %" PRIu64 ", resourceID = %" PRIu64 ", description = %{public}s)", m_parameters.webPageID, m_parameters.webFrameID, m_parameters.identifier, m_networkLoad->description().utf8().data());

    if (m_defersLoading) {
        RELEASE_LOG_IF_ALLOWED("startNetworkLoad: Created, but deferred (pageID = %" PRIu64 ", frameID = %" PRIu64 ", resourceID = %" PRIu64 ")",
            m_parameters.webPageID, m_parameters.webFrameID, m_parameters.identifier);
    }
}

void NetworkResourceLoader::setDefersLoading(bool defers)
{
    if (m_defersLoading == defers)
        return;
    m_defersLoading = defers;

    if (defers)
        RELEASE_LOG_IF_ALLOWED("setDefersLoading: Deferring resource load (pageID = %" PRIu64 ", frameID = %" PRIu64 ", resourceID = %" PRIu64 ")", m_parameters.webPageID, m_parameters.webFrameID, m_parameters.identifier);
    else
        RELEASE_LOG_IF_ALLOWED("setDefersLoading: Resuming deferred resource load (pageID = %" PRIu64 ", frameID = %" PRIu64 ", resourceID = %" PRIu64 ")", m_parameters.webPageID, m_parameters.webFrameID, m_parameters.identifier);

    if (m_networkLoad) {
        m_networkLoad->setDefersLoading(defers);
        return;
    }

    if (!m_defersLoading && !m_wasStarted)
        start();
    else
        RELEASE_LOG_IF_ALLOWED("setDefersLoading: defers = %d, but nothing to do (pageID = %" PRIu64 ", frameID = %" PRIu64 ", resourceID = %" PRIu64 ")", m_defersLoading, m_parameters.webPageID, m_parameters.webFrameID, m_parameters.identifier);
}

void NetworkResourceLoader::cleanup(LoadResult result)
{
    ASSERT(RunLoop::isMain());

    m_connection->stopTrackingResourceLoad(m_parameters.identifier,
        result == LoadResult::Success ? NetworkActivityTracker::CompletionCode::Success :
        result == LoadResult::Failure ? NetworkActivityTracker::CompletionCode::Failure :
        NetworkActivityTracker::CompletionCode::None);

    m_bufferingTimer.stop();

    invalidateSandboxExtensions();

    m_networkLoad = nullptr;

    // This will cause NetworkResourceLoader to be destroyed and therefore we do it last.
    m_connection->didCleanupResourceLoader(*this);
}

void NetworkResourceLoader::convertToDownload(DownloadID downloadID, const ResourceRequest& request, const ResourceResponse& response)
{
    // This can happen if the resource came from the disk cache.
    if (!m_networkLoad) {
        NetworkProcess::singleton().downloadManager().startDownload(m_connection.ptr(), m_parameters.sessionID, downloadID, request);
        abort();
        return;
    }

    NetworkProcess::singleton().downloadManager().convertNetworkLoadToDownload(downloadID, std::exchange(m_networkLoad, nullptr), WTFMove(m_fileReferences), request, response);
}

void NetworkResourceLoader::abort()
{
    ASSERT(RunLoop::isMain());

    RELEASE_LOG_IF_ALLOWED("abort: Canceling resource load (pageID = %" PRIu64 ", frameID = %" PRIu64 ", resourceID = %" PRIu64 ")",
        m_parameters.webPageID, m_parameters.webFrameID, m_parameters.identifier);

    if (m_networkLoad) {
        if (canUseCache(m_networkLoad->currentRequest())) {
            // We might already have used data from this incomplete load. Ensure older versions don't remain in the cache after cancel.
            if (!m_response.isNull())
                m_cache->remove(m_networkLoad->currentRequest());
        }
        m_networkLoad->cancel();
    }

    cleanup(LoadResult::Cancel);
}

bool NetworkResourceLoader::shouldInterruptLoadForXFrameOptions(const String& xFrameOptions, const URL& url)
{
    if (isMainFrameLoad())
        return false;

    switch (parseXFrameOptionsHeader(xFrameOptions)) {
    case XFrameOptionsNone:
    case XFrameOptionsAllowAll:
        return false;
    case XFrameOptionsDeny:
        return true;
    case XFrameOptionsSameOrigin: {
        auto origin = SecurityOrigin::create(url);
        auto topFrameOrigin = m_parameters.frameAncestorOrigins.last();
        if (!origin->isSameSchemeHostPort(*topFrameOrigin))
            return true;
        for (auto& ancestorOrigin : m_parameters.frameAncestorOrigins) {
            if (!origin->isSameSchemeHostPort(*ancestorOrigin))
                return true;
        }
        return false;
    }
    case XFrameOptionsConflict: {
        String errorMessage = "Multiple 'X-Frame-Options' headers with conflicting values ('" + xFrameOptions + "') encountered when loading '" + url.stringCenterEllipsizedToLength() + "'. Falling back to 'DENY'.";
        send(Messages::WebPage::AddConsoleMessage { m_parameters.webFrameID,  MessageSource::JS, MessageLevel::Error, errorMessage, identifier() }, m_parameters.webPageID);
        return true;
    }
    case XFrameOptionsInvalid: {
        String errorMessage = "Invalid 'X-Frame-Options' header encountered when loading '" + url.stringCenterEllipsizedToLength() + "': '" + xFrameOptions + "' is not a recognized directive. The header will be ignored.";
        send(Messages::WebPage::AddConsoleMessage { m_parameters.webFrameID,  MessageSource::JS, MessageLevel::Error, errorMessage, identifier() }, m_parameters.webPageID);
        return false;
    }
    }
    ASSERT_NOT_REACHED();
    return false;
}

bool NetworkResourceLoader::shouldInterruptLoadForCSPFrameAncestorsOrXFrameOptions(const ResourceResponse& response)
{
    ASSERT(isMainResource());

#if USE(QUICK_LOOK)
    if (PreviewLoader::shouldCreateForMIMEType(response.mimeType()))
        return false;
#endif

    auto url = response.url();
    ContentSecurityPolicy contentSecurityPolicy { URL { url }, this };
    contentSecurityPolicy.didReceiveHeaders(ContentSecurityPolicyResponseHeaders { response }, originalRequest().httpReferrer());
    if (!contentSecurityPolicy.allowFrameAncestors(m_parameters.frameAncestorOrigins, url))
        return true;
    String xFrameOptions = m_response.httpHeaderField(HTTPHeaderName::XFrameOptions);
    if (!xFrameOptions.isNull() && shouldInterruptLoadForXFrameOptions(xFrameOptions, response.url())) {
        String errorMessage = "Refused to display '" + response.url().stringCenterEllipsizedToLength() + "' in a frame because it set 'X-Frame-Options' to '" + xFrameOptions + "'.";
        send(Messages::WebPage::AddConsoleMessage { m_parameters.webFrameID,  MessageSource::Security, MessageLevel::Error, errorMessage, identifier() }, m_parameters.webPageID);
        return true;
    }
    return false;
}

auto NetworkResourceLoader::didReceiveResponse(ResourceResponse&& receivedResponse) -> ShouldContinueDidReceiveResponse
{
    RELEASE_LOG_IF_ALLOWED("didReceiveResponse: (pageID = %" PRIu64 ", frameID = %" PRIu64 ", resourceID = %" PRIu64 ", httpStatusCode = %d, length = %" PRId64 ")", m_parameters.webPageID, m_parameters.webFrameID, m_parameters.identifier, receivedResponse.httpStatusCode(), receivedResponse.expectedContentLength());

    m_response = WTFMove(receivedResponse);

    if (shouldCaptureExtraNetworkLoadMetrics() && m_networkLoadChecker) {
        auto information = m_networkLoadChecker->takeNetworkLoadInformation();
        information.response = m_response;
        m_connection->addNetworkLoadInformation(identifier(), WTFMove(information));
    }

    // For multipart/x-mixed-replace didReceiveResponseAsync gets called multiple times and buffering would require special handling.
    if (!isSynchronous() && m_response.isMultipart())
        m_bufferedData = nullptr;

    if (m_response.isMultipart())
        m_bufferedDataForCache = nullptr;

    if (m_cacheEntryForValidation) {
        bool validationSucceeded = m_response.httpStatusCode() == 304; // 304 Not Modified
        if (validationSucceeded) {
            m_cacheEntryForValidation = m_cache->update(originalRequest(), { m_parameters.webPageID, m_parameters.webFrameID }, *m_cacheEntryForValidation, m_response);
            // If the request was conditional then this revalidation was not triggered by the network cache and we pass the 304 response to WebCore.
            if (originalRequest().isConditional())
                m_cacheEntryForValidation = nullptr;
        } else
            m_cacheEntryForValidation = nullptr;
    }
    if (m_cacheEntryForValidation)
        return ShouldContinueDidReceiveResponse::Yes;

    if (isMainResource() && shouldInterruptLoadForCSPFrameAncestorsOrXFrameOptions(m_response)) {
        send(Messages::WebResourceLoader::StopLoadingAfterXFrameOptionsOrContentSecurityPolicyDenied { });
        return ShouldContinueDidReceiveResponse::No;
    }

    if (m_networkLoadChecker) {
        auto error = m_networkLoadChecker->validateResponse(m_response);
        if (!error.isNull()) {
            RunLoop::main().dispatch([protectedThis = makeRef(*this), error = WTFMove(error)] {
                if (protectedThis->m_networkLoad)
                    protectedThis->didFailLoading(error);
            });
            return ShouldContinueDidReceiveResponse::No;
        }
    }

    auto response = sanitizeResponseIfPossible(ResourceResponse { m_response }, ResourceResponse::SanitizationType::CrossOriginSafe);
    if (isSynchronous()) {
        m_synchronousLoadData->response = WTFMove(response);
        return ShouldContinueDidReceiveResponse::Yes;
    }

    // We wait to receive message NetworkResourceLoader::ContinueDidReceiveResponse before continuing a load for
    // a main resource because the embedding client must decide whether to allow the load.
    bool willWaitForContinueDidReceiveResponse = isMainResource();
    send(Messages::WebResourceLoader::DidReceiveResponse { response, willWaitForContinueDidReceiveResponse });
    return willWaitForContinueDidReceiveResponse ? ShouldContinueDidReceiveResponse::No : ShouldContinueDidReceiveResponse::Yes;
}

void NetworkResourceLoader::didReceiveBuffer(Ref<SharedBuffer>&& buffer, int reportedEncodedDataLength)
{
    if (!m_numBytesReceived) {
        RELEASE_LOG_IF_ALLOWED("didReceiveBuffer: Started receiving data (pageID = %" PRIu64 ", frameID = %" PRIu64 ", resourceID = %" PRIu64 ")", m_parameters.webPageID, m_parameters.webFrameID, m_parameters.identifier);
    }
    m_numBytesReceived += buffer->size();

    ASSERT(!m_cacheEntryForValidation);

    if (m_bufferedDataForCache) {
        // Prevent memory growth in case of streaming data.
        const size_t maximumCacheBufferSize = 10 * 1024 * 1024;
        if (m_bufferedDataForCache->size() + buffer->size() <= maximumCacheBufferSize)
            m_bufferedDataForCache->append(buffer.get());
        else
            m_bufferedDataForCache = nullptr;
    }
    // FIXME: At least on OS X Yosemite we always get -1 from the resource handle.
    unsigned encodedDataLength = reportedEncodedDataLength >= 0 ? reportedEncodedDataLength : buffer->size();

    m_bytesReceived += buffer->size();
    if (m_bufferedData) {
        m_bufferedData->append(buffer.get());
        m_bufferedDataEncodedDataLength += encodedDataLength;
        startBufferingTimerIfNeeded();
        return;
    }
    sendBuffer(buffer, encodedDataLength);
}

void NetworkResourceLoader::didFinishLoading(const NetworkLoadMetrics& networkLoadMetrics)
{
    RELEASE_LOG_IF_ALLOWED("didFinishLoading: (pageID = %" PRIu64 ", frameID = %" PRIu64 ", resourceID = %" PRIu64 ", length = %zd)", m_parameters.webPageID, m_parameters.webFrameID, m_parameters.identifier, m_numBytesReceived);

    if (shouldCaptureExtraNetworkLoadMetrics())
        m_connection->addNetworkLoadInformationMetrics(identifier(), networkLoadMetrics);

    if (m_cacheEntryForValidation) {
        // 304 Not Modified
        ASSERT(m_response.httpStatusCode() == 304);
        LOG(NetworkCache, "(NetworkProcess) revalidated");
        didRetrieveCacheEntry(WTFMove(m_cacheEntryForValidation));
        return;
    }

#if HAVE(CFNETWORK_STORAGE_PARTITIONING) && !RELEASE_LOG_DISABLED
    if (shouldLogCookieInformation())
        logCookieInformation();
#endif

    if (isSynchronous())
        sendReplyToSynchronousRequest(*m_synchronousLoadData, m_bufferedData.get());
    else {
        if (m_bufferedData && !m_bufferedData->isEmpty()) {
            // FIXME: Pass a real value or remove the encoded data size feature.
            sendBuffer(*m_bufferedData, -1);
        }
        send(Messages::WebResourceLoader::DidFinishResourceLoad(networkLoadMetrics));
    }

    tryStoreAsCacheEntry();

    cleanup(LoadResult::Success);
}

void NetworkResourceLoader::didFailLoading(const ResourceError& error)
{
    RELEASE_LOG_IF_ALLOWED("didFailLoading: (pageID = %" PRIu64 ", frameID = %" PRIu64 ", resourceID = %" PRIu64 ", isTimeout = %d, isCancellation = %d, isAccessControl = %d, errCode = %d)", m_parameters.webPageID, m_parameters.webFrameID, m_parameters.identifier, error.isTimeout(), error.isCancellation(), error.isAccessControl(), error.errorCode());

    if (shouldCaptureExtraNetworkLoadMetrics())
        m_connection->removeNetworkLoadInformation(identifier());

    ASSERT(!error.isNull());

    m_cacheEntryForValidation = nullptr;

    if (isSynchronous()) {
        m_synchronousLoadData->error = error;
        sendReplyToSynchronousRequest(*m_synchronousLoadData, nullptr);
    } else if (auto* connection = messageSenderConnection())
        connection->send(Messages::WebResourceLoader::DidFailResourceLoad(error), messageSenderDestinationID());

    cleanup(LoadResult::Failure);
}

void NetworkResourceLoader::didBlockAuthenticationChallenge()
{
    send(Messages::WebResourceLoader::DidBlockAuthenticationChallenge());
}

void NetworkResourceLoader::willSendRedirectedRequest(ResourceRequest&& request, ResourceRequest&& redirectRequest, ResourceResponse&& redirectResponse)
{
    ++m_redirectCount;

    if (redirectResponse.source() == ResourceResponse::Source::Network && canUseCachedRedirect(request))
        m_cache->storeRedirect(request, redirectResponse, redirectRequest);

    if (m_networkLoadChecker) {
        m_networkLoadChecker->storeRedirectionIfNeeded(request, redirectResponse);
        m_networkLoadChecker->checkRedirection(WTFMove(request), WTFMove(redirectRequest), WTFMove(redirectResponse), this, [protectedThis = makeRef(*this), this, storedCredentialsPolicy = m_networkLoadChecker->storedCredentialsPolicy()](auto&& result) mutable {
            if (!result.has_value()) {
                if (result.error().isCancellation())
                    return;

                this->didFailLoading(result.error());
                return;
            }

            if (m_parameters.options.redirect == FetchOptions::Redirect::Manual) {
                this->didFinishWithRedirectResponse(WTFMove(result->redirectResponse));
                return;
            }

            if (this->isSynchronous()) {
                if (storedCredentialsPolicy != m_networkLoadChecker->storedCredentialsPolicy()) {
                    // We need to restart the load to update the session according the new credential policy.
                    this->restartNetworkLoad(WTFMove(result->redirectRequest));
                    return;
                }

                // We do not support prompting for credentials for synchronous loads. If we ever change this policy then
                // we need to take care to prompt if and only if request and redirectRequest are not mixed content.
                this->continueWillSendRequest(WTFMove(result->redirectRequest), false);
                return;
            }

            m_shouldRestartLoad = storedCredentialsPolicy != m_networkLoadChecker->storedCredentialsPolicy();
            this->continueWillSendRedirectedRequest(WTFMove(result->request), WTFMove(result->redirectRequest), WTFMove(result->redirectResponse));
        });
        return;
    }
    continueWillSendRedirectedRequest(WTFMove(request), WTFMove(redirectRequest), WTFMove(redirectResponse));
}

void NetworkResourceLoader::continueWillSendRedirectedRequest(ResourceRequest&& request, ResourceRequest&& redirectRequest, ResourceResponse&& redirectResponse)
{
    ASSERT(!isSynchronous());

    send(Messages::WebResourceLoader::WillSendRequest(redirectRequest, sanitizeResponseIfPossible(WTFMove(redirectResponse), ResourceResponse::SanitizationType::Redirection)));
<<<<<<< HEAD
}

void NetworkResourceLoader::didFinishWithRedirectResponse(ResourceResponse&& redirectResponse)
{
    redirectResponse.setType(ResourceResponse::Type::Opaqueredirect);
    didReceiveResponse(WTFMove(redirectResponse));

    WebCore::NetworkLoadMetrics networkLoadMetrics;
    networkLoadMetrics.markComplete();
    networkLoadMetrics.responseBodyBytesReceived = 0;
    networkLoadMetrics.responseBodyDecodedSize = 0;
    send(Messages::WebResourceLoader::DidFinishResourceLoad { networkLoadMetrics });

    cleanup(LoadResult::Success);
}

ResourceResponse NetworkResourceLoader::sanitizeResponseIfPossible(ResourceResponse&& response, ResourceResponse::SanitizationType type)
{
    if (m_parameters.shouldRestrictHTTPResponseAccess)
        response.sanitizeHTTPHeaderFields(type);

    return WTFMove(response);
}

void NetworkResourceLoader::restartNetworkLoad(WebCore::ResourceRequest&& newRequest)
{
    if (m_networkLoad)
        m_networkLoad->cancel();
    if (m_networkLoadChecker)
        m_networkLoadChecker->prepareRedirectedRequest(newRequest);

    startNetworkLoad(WTFMove(newRequest), FirstLoad::No);
}

void NetworkResourceLoader::continueWillSendRequest(ResourceRequest&& newRequest, bool isAllowedToAskUserForCredentials)
{
=======
}

void NetworkResourceLoader::didFinishWithRedirectResponse(ResourceResponse&& redirectResponse)
{
    redirectResponse.setType(ResourceResponse::Type::Opaqueredirect);
    didReceiveResponse(WTFMove(redirectResponse));

    WebCore::NetworkLoadMetrics networkLoadMetrics;
    networkLoadMetrics.markComplete();
    networkLoadMetrics.responseBodyBytesReceived = 0;
    networkLoadMetrics.responseBodyDecodedSize = 0;
    send(Messages::WebResourceLoader::DidFinishResourceLoad { networkLoadMetrics });

    cleanup(LoadResult::Success);
}

ResourceResponse NetworkResourceLoader::sanitizeResponseIfPossible(ResourceResponse&& response, ResourceResponse::SanitizationType type)
{
    if (m_parameters.shouldRestrictHTTPResponseAccess)
        response.sanitizeHTTPHeaderFields(type);

    return WTFMove(response);
}

void NetworkResourceLoader::restartNetworkLoad(WebCore::ResourceRequest&& newRequest)
{
    if (m_networkLoad)
        m_networkLoad->cancel();
    if (m_networkLoadChecker)
        m_networkLoadChecker->prepareRedirectedRequest(newRequest);

    startNetworkLoad(WTFMove(newRequest), FirstLoad::No);
}

void NetworkResourceLoader::continueWillSendRequest(ResourceRequest&& newRequest, bool isAllowedToAskUserForCredentials)
{
>>>>>>> 20415689
    if (m_shouldRestartLoad) {
        m_shouldRestartLoad = false;
        restartNetworkLoad(WTFMove(newRequest));
        return;
    }

    if (m_networkLoadChecker) {
        // FIXME: We should be doing this check when receiving the redirection and not allow about protocol as per fetch spec.
        if (!newRequest.url().protocolIsInHTTPFamily() && !newRequest.url().isBlankURL() && m_redirectCount) {
            didFailLoading(ResourceError { String { }, 0, newRequest.url(), "Redirection to URL with a scheme that is not HTTP(S)"_s, ResourceError::Type::AccessControl });
            return;
        }
    }

    RELEASE_LOG_IF_ALLOWED("continueWillSendRequest: (pageID = %" PRIu64 ", frameID = %" PRIu64 ", resourceID = %" PRIu64 ")", m_parameters.webPageID, m_parameters.webFrameID, m_parameters.identifier);

    if (m_networkLoadChecker)
        m_networkLoadChecker->prepareRedirectedRequest(newRequest);

    m_isAllowedToAskUserForCredentials = isAllowedToAskUserForCredentials;

    // If there is a match in the network cache, we need to reuse the original cache policy and partition.
    newRequest.setCachePolicy(originalRequest().cachePolicy());
    newRequest.setCachePartition(originalRequest().cachePartition());

    if (m_isWaitingContinueWillSendRequestForCachedRedirect) {
        m_isWaitingContinueWillSendRequestForCachedRedirect = false;

        LOG(NetworkCache, "(NetworkProcess) Retrieving cached redirect");

        if (canUseCachedRedirect(newRequest))
            retrieveCacheEntry(newRequest);
        else
            startNetworkLoad(WTFMove(newRequest), FirstLoad::Yes);

        return;
    }

    if (m_networkLoad)
        m_networkLoad->continueWillSendRequest(WTFMove(newRequest));
}

void NetworkResourceLoader::continueDidReceiveResponse()
{
    if (m_cacheEntryWaitingForContinueDidReceiveResponse) {
        continueProcessingCachedEntryAfterDidReceiveResponse(WTFMove(m_cacheEntryWaitingForContinueDidReceiveResponse));
        return;
    }

    // FIXME: Remove this check once BlobResourceHandle implements didReceiveResponseAsync correctly.
    // Currently, it does not wait for response, so the load is likely to finish before continueDidReceiveResponse.
    if (m_networkLoad)
        m_networkLoad->continueDidReceiveResponse();
}

void NetworkResourceLoader::didSendData(unsigned long long bytesSent, unsigned long long totalBytesToBeSent)
{
    if (!isSynchronous())
        send(Messages::WebResourceLoader::DidSendData(bytesSent, totalBytesToBeSent));
}

void NetworkResourceLoader::startBufferingTimerIfNeeded()
{
    if (isSynchronous())
        return;
    if (m_bufferingTimer.isActive())
        return;
    m_bufferingTimer.startOneShot(m_parameters.maximumBufferingTime);
}

void NetworkResourceLoader::bufferingTimerFired()
{
    ASSERT(m_bufferedData);
    ASSERT(m_networkLoad);

    if (m_bufferedData->isEmpty())
        return;

    IPC::SharedBufferDataReference dataReference(m_bufferedData.get());
    size_t encodedLength = m_bufferedDataEncodedDataLength;

    m_bufferedData = SharedBuffer::create();
    m_bufferedDataEncodedDataLength = 0;

    send(Messages::WebResourceLoader::DidReceiveData(dataReference, encodedLength));
}

void NetworkResourceLoader::sendBuffer(SharedBuffer& buffer, size_t encodedDataLength)
{
    ASSERT(!isSynchronous());

    IPC::SharedBufferDataReference dataReference(&buffer);
    send(Messages::WebResourceLoader::DidReceiveData(dataReference, encodedDataLength));
}

void NetworkResourceLoader::tryStoreAsCacheEntry()
{
    if (!canUseCache(m_networkLoad->currentRequest()))
        return;
    if (!m_bufferedDataForCache)
        return;

    m_cache->store(m_networkLoad->currentRequest(), m_response, WTFMove(m_bufferedDataForCache), [loader = makeRef(*this)](auto& mappedBody) mutable {
#if ENABLE(SHAREABLE_RESOURCE)
        if (mappedBody.shareableResourceHandle.isNull())
            return;
        LOG(NetworkCache, "(NetworkProcess) sending DidCacheResource");
        loader->send(Messages::NetworkProcessConnection::DidCacheResource(loader->originalRequest(), mappedBody.shareableResourceHandle, loader->sessionID()));
#endif
    });
}

void NetworkResourceLoader::didRetrieveCacheEntry(std::unique_ptr<NetworkCache::Entry> entry)
{
    auto response = entry->response();

    if (isMainResource() && shouldInterruptLoadForCSPFrameAncestorsOrXFrameOptions(response)) {
        send(Messages::WebResourceLoader::StopLoadingAfterXFrameOptionsOrContentSecurityPolicyDenied { });
        return;
    }
    if (m_networkLoadChecker) {
        auto error = m_networkLoadChecker->validateResponse(response);
        if (!error.isNull()) {
            didFailLoading(error);
            return;
        }
    }

    response = sanitizeResponseIfPossible(WTFMove(response), ResourceResponse::SanitizationType::CrossOriginSafe);
    if (isSynchronous()) {
        m_synchronousLoadData->response = WTFMove(response);
        sendReplyToSynchronousRequest(*m_synchronousLoadData, entry->buffer());
        cleanup(LoadResult::Success);
        return;
    }

    bool needsContinueDidReceiveResponseMessage = isMainResource();
    send(Messages::WebResourceLoader::DidReceiveResponse { response, needsContinueDidReceiveResponseMessage });
<<<<<<< HEAD

    if (needsContinueDidReceiveResponseMessage)
        m_cacheEntryWaitingForContinueDidReceiveResponse = WTFMove(entry);
    else
        continueProcessingCachedEntryAfterDidReceiveResponse(WTFMove(entry));
}

=======

    if (needsContinueDidReceiveResponseMessage)
        m_cacheEntryWaitingForContinueDidReceiveResponse = WTFMove(entry);
    else
        continueProcessingCachedEntryAfterDidReceiveResponse(WTFMove(entry));
}

>>>>>>> 20415689
void NetworkResourceLoader::continueProcessingCachedEntryAfterDidReceiveResponse(std::unique_ptr<NetworkCache::Entry> entry)
{
    if (entry->sourceStorageRecord().bodyHash && !m_parameters.derivedCachedDataTypesToRetrieve.isEmpty()) {
        auto bodyHash = *entry->sourceStorageRecord().bodyHash;
        auto* entryPtr = entry.release();
        auto retrieveCount = m_parameters.derivedCachedDataTypesToRetrieve.size();

        for (auto& type : m_parameters.derivedCachedDataTypesToRetrieve) {
            NetworkCache::DataKey key { originalRequest().cachePartition(), type, bodyHash };
            m_cache->retrieveData(key, [loader = makeRef(*this), entryPtr, type, retrieveCount] (const uint8_t* data, size_t size) mutable {
                loader->m_retrievedDerivedDataCount++;
                bool retrievedAll = loader->m_retrievedDerivedDataCount == retrieveCount;
                std::unique_ptr<NetworkCache::Entry> entry(retrievedAll ? entryPtr : nullptr);
                if (loader->hasOneRef())
                    return;
                if (data) {
                    IPC::DataReference dataReference(data, size);
                    loader->send(Messages::WebResourceLoader::DidRetrieveDerivedData(type, dataReference));
                }
                if (retrievedAll) {
                    loader->sendResultForCacheEntry(WTFMove(entry));
                    loader->cleanup(LoadResult::Success);
                }
            });
        }
        return;
    }

    sendResultForCacheEntry(WTFMove(entry));

    cleanup(LoadResult::Success);
}

void NetworkResourceLoader::sendResultForCacheEntry(std::unique_ptr<NetworkCache::Entry> entry)
{
#if ENABLE(SHAREABLE_RESOURCE)
    if (!entry->shareableResourceHandle().isNull()) {
        send(Messages::WebResourceLoader::DidReceiveResource(entry->shareableResourceHandle()));
        return;
    }
#endif

#if HAVE(CFNETWORK_STORAGE_PARTITIONING) && !RELEASE_LOG_DISABLED
    if (shouldLogCookieInformation())
        logCookieInformation();
#endif

    WebCore::NetworkLoadMetrics networkLoadMetrics;
    networkLoadMetrics.markComplete();
    networkLoadMetrics.requestHeaderBytesSent = 0;
    networkLoadMetrics.requestBodyBytesSent = 0;
    networkLoadMetrics.responseHeaderBytesReceived = 0;
    networkLoadMetrics.responseBodyBytesReceived = 0;
    networkLoadMetrics.responseBodyDecodedSize = 0;

    sendBuffer(*entry->buffer(), entry->buffer()->size());
    send(Messages::WebResourceLoader::DidFinishResourceLoad(networkLoadMetrics));
}

void NetworkResourceLoader::validateCacheEntry(std::unique_ptr<NetworkCache::Entry> entry)
{
    ASSERT(!m_networkLoad);

    // If the request is already conditional then the revalidation was not triggered by the disk cache
    // and we should not overwrite the existing conditional headers.
    ResourceRequest revalidationRequest = originalRequest();
    if (!revalidationRequest.isConditional()) {
        String eTag = entry->response().httpHeaderField(HTTPHeaderName::ETag);
        String lastModified = entry->response().httpHeaderField(HTTPHeaderName::LastModified);
        if (!eTag.isEmpty())
            revalidationRequest.setHTTPHeaderField(HTTPHeaderName::IfNoneMatch, eTag);
        if (!lastModified.isEmpty())
            revalidationRequest.setHTTPHeaderField(HTTPHeaderName::IfModifiedSince, lastModified);
    }

    m_cacheEntryForValidation = WTFMove(entry);

    startNetworkLoad(WTFMove(revalidationRequest), FirstLoad::Yes);
}

void NetworkResourceLoader::dispatchWillSendRequestForCacheEntry(ResourceRequest&& request, std::unique_ptr<NetworkCache::Entry>&& entry)
{
    ASSERT(entry->redirectRequest());
    ASSERT(!m_isWaitingContinueWillSendRequestForCachedRedirect);

    LOG(NetworkCache, "(NetworkProcess) Executing cached redirect");

    m_isWaitingContinueWillSendRequestForCachedRedirect = true;
    willSendRedirectedRequest(WTFMove(request), ResourceRequest { *entry->redirectRequest() }, ResourceResponse { entry->response() });
}

IPC::Connection* NetworkResourceLoader::messageSenderConnection()
{
    return &connectionToWebProcess().connection();
}

void NetworkResourceLoader::consumeSandboxExtensions()
{
    ASSERT(!m_didConsumeSandboxExtensions);

    for (auto& extension : m_parameters.requestBodySandboxExtensions)
        extension->consume();

    if (auto& extension = m_parameters.resourceSandboxExtension)
        extension->consume();

    for (auto& fileReference : m_fileReferences)
        fileReference->prepareForFileAccess();

    m_didConsumeSandboxExtensions = true;
}

void NetworkResourceLoader::invalidateSandboxExtensions()
{
    if (m_didConsumeSandboxExtensions) {
        for (auto& extension : m_parameters.requestBodySandboxExtensions)
            extension->revoke();
        if (auto& extension = m_parameters.resourceSandboxExtension)
            extension->revoke();
        for (auto& fileReference : m_fileReferences)
            fileReference->revokeFileAccess();

        m_didConsumeSandboxExtensions = false;
    }

    m_fileReferences.clear();
}

bool NetworkResourceLoader::isAlwaysOnLoggingAllowed() const
{
<<<<<<< HEAD
    NetworkProcess::singleton().canAuthenticateAgainstProtectionSpace(protectionSpace, pageID(), frameID(), [this, protectedThis = makeRef(*this)] (bool result) {
        if (m_networkLoad)
            m_networkLoad->continueCanAuthenticateAgainstProtectionSpace(result);
    });
=======
    if (NetworkProcess::singleton().sessionIsControlledByAutomation(sessionID()))
        return true;

    return sessionID().isAlwaysOnLoggingAllowed();
}

bool NetworkResourceLoader::shouldCaptureExtraNetworkLoadMetrics() const
{
    return m_connection->captureExtraNetworkLoadMetricsEnabled();
}

#if HAVE(CFNETWORK_STORAGE_PARTITIONING) && !RELEASE_LOG_DISABLED
bool NetworkResourceLoader::shouldLogCookieInformation()
{
    return NetworkProcess::singleton().shouldLogCookieInformation();
}

static String escapeForJSON(String s)
{
    return s.replace('\\', "\\\\").replace('"', "\\\"");
}

static String escapeIDForJSON(const std::optional<uint64_t>& value)
{
    return value ? String::number(value.value()) : String("None");
};

void NetworkResourceLoader::logCookieInformation() const
{
    ASSERT(shouldLogCookieInformation());

    auto networkStorageSession = WebCore::NetworkStorageSession::storageSession(sessionID());
    ASSERT(networkStorageSession);

    logCookieInformation("NetworkResourceLoader", reinterpret_cast<const void*>(this), *networkStorageSession, originalRequest().firstPartyForCookies(), SameSiteInfo::create(originalRequest()), originalRequest().url(), originalRequest().httpReferrer(), frameID(), pageID(), identifier());
}

static void logBlockedCookieInformation(const String& label, const void* loggedObject, const WebCore::NetworkStorageSession& networkStorageSession, const WebCore::URL& firstParty, const SameSiteInfo& sameSiteInfo, const WebCore::URL& url, const String& referrer, std::optional<uint64_t> frameID, std::optional<uint64_t> pageID, std::optional<uint64_t> identifier)
{
    ASSERT(NetworkResourceLoader::shouldLogCookieInformation());

    auto escapedURL = escapeForJSON(url.string());
    auto escapedFirstParty = escapeForJSON(firstParty.string());
    auto escapedFrameID = escapeIDForJSON(frameID);
    auto escapedPageID = escapeIDForJSON(pageID);
    auto escapedIdentifier = escapeIDForJSON(identifier);
    auto escapedReferrer = escapeForJSON(referrer);

#define LOCAL_LOG_IF_ALLOWED(fmt, ...) RELEASE_LOG_IF(networkStorageSession.sessionID().isAlwaysOnLoggingAllowed(), Network, "%p - %s::" fmt, loggedObject, label.utf8().data(), ##__VA_ARGS__)
#define LOCAL_LOG(str, ...) \
    LOCAL_LOG_IF_ALLOWED("logCookieInformation: BLOCKED cookie access for pageID = %s, frameID = %s, resourceID = %s, firstParty = %s: " str, escapedPageID.utf8().data(), escapedFrameID.utf8().data(), escapedIdentifier.utf8().data(), escapedFirstParty.utf8().data(), ##__VA_ARGS__)

    LOCAL_LOG(R"({ "url": "%{public}s",)", escapedURL.utf8().data());
    LOCAL_LOG(R"(  "partition": "%{public}s",)", "BLOCKED");
    LOCAL_LOG(R"(  "hasStorageAccess": %{public}s,)", "false");
    LOCAL_LOG(R"(  "referer": "%{public}s",)", escapedReferrer.utf8().data());
    LOCAL_LOG(R"(  "isSameSite": "%{public}s",)", sameSiteInfo.isSameSite ? "true" : "false");
    LOCAL_LOG(R"(  "isTopSite": "%{public}s",)", sameSiteInfo.isTopSite ? "true" : "false");
    LOCAL_LOG(R"(  "cookies": [])");
    LOCAL_LOG(R"(  })");
#undef LOCAL_LOG
#undef LOCAL_LOG_IF_ALLOWED
}

static void logCookieInformationInternal(const String& label, const void* loggedObject, const WebCore::NetworkStorageSession& networkStorageSession, const WebCore::URL& firstParty, const WebCore::SameSiteInfo& sameSiteInfo, const WebCore::URL& url, const String& referrer, std::optional<uint64_t> frameID, std::optional<uint64_t> pageID, std::optional<uint64_t> identifier)
{
    ASSERT(NetworkResourceLoader::shouldLogCookieInformation());

    Vector<WebCore::Cookie> cookies;
    if (!networkStorageSession.getRawCookies(firstParty, sameSiteInfo, url, frameID, pageID, cookies))
        return;

    auto escapedURL = escapeForJSON(url.string());
    auto escapedPartition = escapeForJSON(emptyString());
    auto escapedReferrer = escapeForJSON(referrer);
    auto escapedFrameID = escapeIDForJSON(frameID);
    auto escapedPageID = escapeIDForJSON(pageID);
    auto escapedIdentifier = escapeIDForJSON(identifier);
    bool hasStorageAccess = (frameID && pageID) ? networkStorageSession.hasStorageAccess(url.string(), firstParty.string(), frameID.value(), pageID.value()) : false;

#define LOCAL_LOG_IF_ALLOWED(fmt, ...) RELEASE_LOG_IF(networkStorageSession.sessionID().isAlwaysOnLoggingAllowed(), Network, "%p - %s::" fmt, loggedObject, label.utf8().data(), ##__VA_ARGS__)
#define LOCAL_LOG(str, ...) \
    LOCAL_LOG_IF_ALLOWED("logCookieInformation: pageID = %s, frameID = %s, resourceID = %s: " str, escapedPageID.utf8().data(), escapedFrameID.utf8().data(), escapedIdentifier.utf8().data(), ##__VA_ARGS__)

    LOCAL_LOG(R"({ "url": "%{public}s",)", escapedURL.utf8().data());
    LOCAL_LOG(R"(  "partition": "%{public}s",)", escapedPartition.utf8().data());
    LOCAL_LOG(R"(  "hasStorageAccess": %{public}s,)", hasStorageAccess ? "true" : "false");
    LOCAL_LOG(R"(  "referer": "%{public}s",)", escapedReferrer.utf8().data());
    LOCAL_LOG(R"(  "isSameSite": "%{public}s",)", sameSiteInfo.isSameSite ? "true" : "false");
    LOCAL_LOG(R"(  "isTopSite": "%{public}s",)", sameSiteInfo.isTopSite ? "true" : "false");
    LOCAL_LOG(R"(  "cookies": [)");

    auto size = cookies.size();
    decltype(size) count = 0;
    for (const auto& cookie : cookies) {
        const char* trailingComma = ",";
        if (++count == size)
            trailingComma = "";

        auto escapedName = escapeForJSON(cookie.name);
        auto escapedValue = escapeForJSON(cookie.value);
        auto escapedDomain = escapeForJSON(cookie.domain);
        auto escapedPath = escapeForJSON(cookie.path);
        auto escapedComment = escapeForJSON(cookie.comment);
        auto escapedCommentURL = escapeForJSON(cookie.commentURL.string());
        // FIXME: Log Same-Site policy for each cookie. See <https://bugs.webkit.org/show_bug.cgi?id=184894>.

        LOCAL_LOG(R"(  { "name": "%{public}s",)", escapedName.utf8().data());
        LOCAL_LOG(R"(    "value": "%{public}s",)", escapedValue.utf8().data());
        LOCAL_LOG(R"(    "domain": "%{public}s",)", escapedDomain.utf8().data());
        LOCAL_LOG(R"(    "path": "%{public}s",)", escapedPath.utf8().data());
        LOCAL_LOG(R"(    "created": %f,)", cookie.created);
        LOCAL_LOG(R"(    "expires": %f,)", cookie.expires);
        LOCAL_LOG(R"(    "httpOnly": %{public}s,)", cookie.httpOnly ? "true" : "false");
        LOCAL_LOG(R"(    "secure": %{public}s,)", cookie.secure ? "true" : "false");
        LOCAL_LOG(R"(    "session": %{public}s,)", cookie.session ? "true" : "false");
        LOCAL_LOG(R"(    "comment": "%{public}s",)", escapedComment.utf8().data());
        LOCAL_LOG(R"(    "commentURL": "%{public}s")", escapedCommentURL.utf8().data());
        LOCAL_LOG(R"(  }%{public}s)", trailingComma);
    }
    LOCAL_LOG(R"(]})");
#undef LOCAL_LOG
#undef LOCAL_LOG_IF_ALLOWED
}

void NetworkResourceLoader::logCookieInformation(const String& label, const void* loggedObject, const NetworkStorageSession& networkStorageSession, const URL& firstParty, const SameSiteInfo& sameSiteInfo, const URL& url, const String& referrer, std::optional<uint64_t> frameID, std::optional<uint64_t> pageID, std::optional<uint64_t> identifier)
{
    ASSERT(shouldLogCookieInformation());

    if (networkStorageSession.shouldBlockCookies(firstParty, url, frameID, pageID))
        logBlockedCookieInformation(label, loggedObject, networkStorageSession, firstParty, sameSiteInfo, url, referrer, frameID, pageID, identifier);
    else
        logCookieInformationInternal(label, loggedObject, networkStorageSession, firstParty, sameSiteInfo, url, referrer, frameID, pageID, identifier);
>>>>>>> 20415689
}
#endif

void NetworkResourceLoader::addConsoleMessage(MessageSource messageSource, MessageLevel messageLevel, const String& message, unsigned long)
{
<<<<<<< HEAD
    if (NetworkProcess::singleton().sessionIsControlledByAutomation(sessionID()))
        return true;

    return sessionID().isAlwaysOnLoggingAllowed();
=======
    send(Messages::WebPage::AddConsoleMessage { m_parameters.webFrameID,  messageSource, messageLevel, message, identifier() }, m_parameters.webPageID);
>>>>>>> 20415689
}

void NetworkResourceLoader::sendCSPViolationReport(URL&& reportURL, Ref<FormData>&& report)
{
    send(Messages::WebPage::SendCSPViolationReport { m_parameters.webFrameID, WTFMove(reportURL), IPC::FormDataReference { WTFMove(report) } }, m_parameters.webPageID);
}

<<<<<<< HEAD
#if HAVE(CFNETWORK_STORAGE_PARTITIONING) && !RELEASE_LOG_DISABLED
bool NetworkResourceLoader::shouldLogCookieInformation()
{
    return NetworkProcess::singleton().shouldLogCookieInformation();
}

static String escapeForJSON(String s)
{
    return s.replace('\\', "\\\\").replace('"', "\\\"");
}

static String escapeIDForJSON(const std::optional<uint64_t>& value)
{
    return value ? String::number(value.value()) : String("None");
};

void NetworkResourceLoader::logCookieInformation() const
{
    ASSERT(shouldLogCookieInformation());

    auto networkStorageSession = WebCore::NetworkStorageSession::storageSession(sessionID());
    ASSERT(networkStorageSession);

    logCookieInformation("NetworkResourceLoader", reinterpret_cast<const void*>(this), *networkStorageSession, originalRequest().firstPartyForCookies(), SameSiteInfo::create(originalRequest()), originalRequest().url(), originalRequest().httpReferrer(), frameID(), pageID(), identifier());
}

static void logBlockedCookieInformation(const String& label, const void* loggedObject, const WebCore::NetworkStorageSession& networkStorageSession, const WebCore::URL& firstParty, const SameSiteInfo& sameSiteInfo, const WebCore::URL& url, const String& referrer, std::optional<uint64_t> frameID, std::optional<uint64_t> pageID, std::optional<uint64_t> identifier)
{
    ASSERT(NetworkResourceLoader::shouldLogCookieInformation());

    auto escapedURL = escapeForJSON(url.string());
    auto escapedFirstParty = escapeForJSON(firstParty.string());
    auto escapedFrameID = escapeIDForJSON(frameID);
    auto escapedPageID = escapeIDForJSON(pageID);
    auto escapedIdentifier = escapeIDForJSON(identifier);
    auto escapedReferrer = escapeForJSON(referrer);

#define LOCAL_LOG_IF_ALLOWED(fmt, ...) RELEASE_LOG_IF(networkStorageSession.sessionID().isAlwaysOnLoggingAllowed(), Network, "%p - %s::" fmt, loggedObject, label.utf8().data(), ##__VA_ARGS__)
#define LOCAL_LOG(str, ...) \
    LOCAL_LOG_IF_ALLOWED("logCookieInformation: BLOCKED cookie access for pageID = %s, frameID = %s, resourceID = %s, firstParty = %s: " str, escapedPageID.utf8().data(), escapedFrameID.utf8().data(), escapedIdentifier.utf8().data(), escapedFirstParty.utf8().data(), ##__VA_ARGS__)

    LOCAL_LOG(R"({ "url": "%{public}s",)", escapedURL.utf8().data());
    LOCAL_LOG(R"(  "partition": "%{public}s",)", "BLOCKED");
    LOCAL_LOG(R"(  "hasStorageAccess": %{public}s,)", "false");
    LOCAL_LOG(R"(  "referer": "%{public}s",)", escapedReferrer.utf8().data());
    LOCAL_LOG(R"(  "isSameSite": "%{public}s",)", sameSiteInfo.isSameSite ? "true" : "false");
    LOCAL_LOG(R"(  "isTopSite": "%{public}s",)", sameSiteInfo.isTopSite ? "true" : "false");
    LOCAL_LOG(R"(  "cookies": [])");
    LOCAL_LOG(R"(  })");
#undef LOCAL_LOG
#undef LOCAL_LOG_IF_ALLOWED
}

static void logCookieInformationInternal(const String& label, const void* loggedObject, const WebCore::NetworkStorageSession& networkStorageSession, const WebCore::URL& firstParty, const WebCore::SameSiteInfo& sameSiteInfo, const WebCore::URL& url, const String& referrer, std::optional<uint64_t> frameID, std::optional<uint64_t> pageID, std::optional<uint64_t> identifier)
{
    ASSERT(NetworkResourceLoader::shouldLogCookieInformation());

    Vector<WebCore::Cookie> cookies;
    if (!networkStorageSession.getRawCookies(firstParty, sameSiteInfo, url, frameID, pageID, cookies))
        return;

    auto escapedURL = escapeForJSON(url.string());
    auto escapedPartition = escapeForJSON(emptyString());
    auto escapedReferrer = escapeForJSON(referrer);
    auto escapedFrameID = escapeIDForJSON(frameID);
    auto escapedPageID = escapeIDForJSON(pageID);
    auto escapedIdentifier = escapeIDForJSON(identifier);
    bool hasStorageAccess = (frameID && pageID) ? networkStorageSession.hasStorageAccess(url.string(), firstParty.string(), frameID.value(), pageID.value()) : false;

#define LOCAL_LOG_IF_ALLOWED(fmt, ...) RELEASE_LOG_IF(networkStorageSession.sessionID().isAlwaysOnLoggingAllowed(), Network, "%p - %s::" fmt, loggedObject, label.utf8().data(), ##__VA_ARGS__)
#define LOCAL_LOG(str, ...) \
    LOCAL_LOG_IF_ALLOWED("logCookieInformation: pageID = %s, frameID = %s, resourceID = %s: " str, escapedPageID.utf8().data(), escapedFrameID.utf8().data(), escapedIdentifier.utf8().data(), ##__VA_ARGS__)

    LOCAL_LOG(R"({ "url": "%{public}s",)", escapedURL.utf8().data());
    LOCAL_LOG(R"(  "partition": "%{public}s",)", escapedPartition.utf8().data());
    LOCAL_LOG(R"(  "hasStorageAccess": %{public}s,)", hasStorageAccess ? "true" : "false");
    LOCAL_LOG(R"(  "referer": "%{public}s",)", escapedReferrer.utf8().data());
    LOCAL_LOG(R"(  "isSameSite": "%{public}s",)", sameSiteInfo.isSameSite ? "true" : "false");
    LOCAL_LOG(R"(  "isTopSite": "%{public}s",)", sameSiteInfo.isTopSite ? "true" : "false");
    LOCAL_LOG(R"(  "cookies": [)");

    auto size = cookies.size();
    decltype(size) count = 0;
    for (const auto& cookie : cookies) {
        const char* trailingComma = ",";
        if (++count == size)
            trailingComma = "";

        auto escapedName = escapeForJSON(cookie.name);
        auto escapedValue = escapeForJSON(cookie.value);
        auto escapedDomain = escapeForJSON(cookie.domain);
        auto escapedPath = escapeForJSON(cookie.path);
        auto escapedComment = escapeForJSON(cookie.comment);
        auto escapedCommentURL = escapeForJSON(cookie.commentURL.string());
        // FIXME: Log Same-Site policy for each cookie. See <https://bugs.webkit.org/show_bug.cgi?id=184894>.

        LOCAL_LOG(R"(  { "name": "%{public}s",)", escapedName.utf8().data());
        LOCAL_LOG(R"(    "value": "%{public}s",)", escapedValue.utf8().data());
        LOCAL_LOG(R"(    "domain": "%{public}s",)", escapedDomain.utf8().data());
        LOCAL_LOG(R"(    "path": "%{public}s",)", escapedPath.utf8().data());
        LOCAL_LOG(R"(    "created": %f,)", cookie.created);
        LOCAL_LOG(R"(    "expires": %f,)", cookie.expires);
        LOCAL_LOG(R"(    "httpOnly": %{public}s,)", cookie.httpOnly ? "true" : "false");
        LOCAL_LOG(R"(    "secure": %{public}s,)", cookie.secure ? "true" : "false");
        LOCAL_LOG(R"(    "session": %{public}s,)", cookie.session ? "true" : "false");
        LOCAL_LOG(R"(    "comment": "%{public}s",)", escapedComment.utf8().data());
        LOCAL_LOG(R"(    "commentURL": "%{public}s")", escapedCommentURL.utf8().data());
        LOCAL_LOG(R"(  }%{public}s)", trailingComma);
    }
    LOCAL_LOG(R"(]})");
#undef LOCAL_LOG
#undef LOCAL_LOG_IF_ALLOWED
}

void NetworkResourceLoader::logCookieInformation(const String& label, const void* loggedObject, const NetworkStorageSession& networkStorageSession, const URL& firstParty, const SameSiteInfo& sameSiteInfo, const URL& url, const String& referrer, std::optional<uint64_t> frameID, std::optional<uint64_t> pageID, std::optional<uint64_t> identifier)
{
    ASSERT(shouldLogCookieInformation());

    if (networkStorageSession.shouldBlockCookies(firstParty, url, frameID, pageID))
        logBlockedCookieInformation(label, loggedObject, networkStorageSession, firstParty, sameSiteInfo, url, referrer, frameID, pageID, identifier);
    else
        logCookieInformationInternal(label, loggedObject, networkStorageSession, firstParty, sameSiteInfo, url, referrer, frameID, pageID, identifier);
}
#endif

void NetworkResourceLoader::addConsoleMessage(MessageSource messageSource, MessageLevel messageLevel, const String& message, unsigned long)
{
    send(Messages::WebPage::AddConsoleMessage { m_parameters.webFrameID,  messageSource, messageLevel, message, identifier() }, m_parameters.webPageID);
}

void NetworkResourceLoader::sendCSPViolationReport(URL&& reportURL, Ref<FormData>&& report)
{
    send(Messages::WebPage::SendCSPViolationReport { m_parameters.webFrameID, WTFMove(reportURL), IPC::FormDataReference { WTFMove(report) } }, m_parameters.webPageID);
}

=======
>>>>>>> 20415689
void NetworkResourceLoader::enqueueSecurityPolicyViolationEvent(WebCore::SecurityPolicyViolationEvent::Init&& eventInit)
{
    send(Messages::WebPage::EnqueueSecurityPolicyViolationEvent { m_parameters.webFrameID, WTFMove(eventInit) }, m_parameters.webPageID);
}

void NetworkResourceLoader::logSlowCacheRetrieveIfNeeded(const NetworkCache::Cache::RetrieveInfo& info)
{
#if RELEASE_LOG_DISABLED
    UNUSED_PARAM(info);
#else
    if (!isAlwaysOnLoggingAllowed())
        return;
    auto duration = info.completionTime - info.startTime;
    if (duration < 1_s)
        return;
    RELEASE_LOG_IF_ALLOWED("logSlowCacheRetrieveIfNeeded: Took %.0fms, priority %d", duration.milliseconds(), info.priority);
    if (info.wasSpeculativeLoad)
        RELEASE_LOG_IF_ALLOWED("logSlowCacheRetrieveIfNeeded: Was speculative load");
    if (!info.storageTimings.startTime)
        return;
    RELEASE_LOG_IF_ALLOWED("logSlowCacheRetrieveIfNeeded: Storage retrieve time %.0fms", (info.storageTimings.completionTime - info.storageTimings.startTime).milliseconds());
    if (info.storageTimings.dispatchTime) {
        auto time = (info.storageTimings.dispatchTime - info.storageTimings.startTime).milliseconds();
        auto count = info.storageTimings.dispatchCountAtDispatch - info.storageTimings.dispatchCountAtStart;
        RELEASE_LOG_IF_ALLOWED("logSlowCacheRetrieveIfNeeded: Dispatch delay %.0fms, dispatched %lu resources first", time, count);
    }
    if (info.storageTimings.recordIOStartTime)
        RELEASE_LOG_IF_ALLOWED("logSlowCacheRetrieveIfNeeded: Record I/O time %.0fms", (info.storageTimings.recordIOEndTime - info.storageTimings.recordIOStartTime).milliseconds());
    if (info.storageTimings.blobIOStartTime)
        RELEASE_LOG_IF_ALLOWED("logSlowCacheRetrieveIfNeeded: Blob I/O time %.0fms", (info.storageTimings.blobIOEndTime - info.storageTimings.blobIOStartTime).milliseconds());
    if (info.storageTimings.synchronizationInProgressAtDispatch)
        RELEASE_LOG_IF_ALLOWED("logSlowCacheRetrieveIfNeeded: Synchronization was in progress");
    if (info.storageTimings.shrinkInProgressAtDispatch)
        RELEASE_LOG_IF_ALLOWED("logSlowCacheRetrieveIfNeeded: Shrink was in progress");
    if (info.storageTimings.wasCanceled)
        RELEASE_LOG_IF_ALLOWED("logSlowCacheRetrieveIfNeeded: Retrieve was canceled");
#endif
}

<<<<<<< HEAD
} // namespace WebKit
=======
} // namespace WebKit

#undef RELEASE_LOG_IF_ALLOWED
#undef RELEASE_LOG_ERROR_IF_ALLOWED
>>>>>>> 20415689
<|MERGE_RESOLUTION|>--- conflicted
+++ resolved
@@ -64,11 +64,6 @@
 #if USE(QUICK_LOOK)
 #include <WebCore/PreviewLoader.h>
 #endif
-<<<<<<< HEAD
-
-using namespace WebCore;
-=======
->>>>>>> 20415689
 
 #define RELEASE_LOG_IF_ALLOWED(fmt, ...) RELEASE_LOG_IF(isAlwaysOnLoggingAllowed(), Network, "%p - NetworkResourceLoader::" fmt, this, ##__VA_ARGS__)
 #define RELEASE_LOG_ERROR_IF_ALLOWED(fmt, ...) RELEASE_LOG_ERROR_IF(isAlwaysOnLoggingAllowed(), Network, "%p - NetworkResourceLoader::" fmt, this, ##__VA_ARGS__)
@@ -630,7 +625,6 @@
     ASSERT(!isSynchronous());
 
     send(Messages::WebResourceLoader::WillSendRequest(redirectRequest, sanitizeResponseIfPossible(WTFMove(redirectResponse), ResourceResponse::SanitizationType::Redirection)));
-<<<<<<< HEAD
 }
 
 void NetworkResourceLoader::didFinishWithRedirectResponse(ResourceResponse&& redirectResponse)
@@ -667,44 +661,6 @@
 
 void NetworkResourceLoader::continueWillSendRequest(ResourceRequest&& newRequest, bool isAllowedToAskUserForCredentials)
 {
-=======
-}
-
-void NetworkResourceLoader::didFinishWithRedirectResponse(ResourceResponse&& redirectResponse)
-{
-    redirectResponse.setType(ResourceResponse::Type::Opaqueredirect);
-    didReceiveResponse(WTFMove(redirectResponse));
-
-    WebCore::NetworkLoadMetrics networkLoadMetrics;
-    networkLoadMetrics.markComplete();
-    networkLoadMetrics.responseBodyBytesReceived = 0;
-    networkLoadMetrics.responseBodyDecodedSize = 0;
-    send(Messages::WebResourceLoader::DidFinishResourceLoad { networkLoadMetrics });
-
-    cleanup(LoadResult::Success);
-}
-
-ResourceResponse NetworkResourceLoader::sanitizeResponseIfPossible(ResourceResponse&& response, ResourceResponse::SanitizationType type)
-{
-    if (m_parameters.shouldRestrictHTTPResponseAccess)
-        response.sanitizeHTTPHeaderFields(type);
-
-    return WTFMove(response);
-}
-
-void NetworkResourceLoader::restartNetworkLoad(WebCore::ResourceRequest&& newRequest)
-{
-    if (m_networkLoad)
-        m_networkLoad->cancel();
-    if (m_networkLoadChecker)
-        m_networkLoadChecker->prepareRedirectedRequest(newRequest);
-
-    startNetworkLoad(WTFMove(newRequest), FirstLoad::No);
-}
-
-void NetworkResourceLoader::continueWillSendRequest(ResourceRequest&& newRequest, bool isAllowedToAskUserForCredentials)
-{
->>>>>>> 20415689
     if (m_shouldRestartLoad) {
         m_shouldRestartLoad = false;
         restartNetworkLoad(WTFMove(newRequest));
@@ -843,7 +799,6 @@
 
     bool needsContinueDidReceiveResponseMessage = isMainResource();
     send(Messages::WebResourceLoader::DidReceiveResponse { response, needsContinueDidReceiveResponseMessage });
-<<<<<<< HEAD
 
     if (needsContinueDidReceiveResponseMessage)
         m_cacheEntryWaitingForContinueDidReceiveResponse = WTFMove(entry);
@@ -851,15 +806,6 @@
         continueProcessingCachedEntryAfterDidReceiveResponse(WTFMove(entry));
 }
 
-=======
-
-    if (needsContinueDidReceiveResponseMessage)
-        m_cacheEntryWaitingForContinueDidReceiveResponse = WTFMove(entry);
-    else
-        continueProcessingCachedEntryAfterDidReceiveResponse(WTFMove(entry));
-}
-
->>>>>>> 20415689
 void NetworkResourceLoader::continueProcessingCachedEntryAfterDidReceiveResponse(std::unique_ptr<NetworkCache::Entry> entry)
 {
     if (entry->sourceStorageRecord().bodyHash && !m_parameters.derivedCachedDataTypesToRetrieve.isEmpty()) {
@@ -990,12 +936,6 @@
 
 bool NetworkResourceLoader::isAlwaysOnLoggingAllowed() const
 {
-<<<<<<< HEAD
-    NetworkProcess::singleton().canAuthenticateAgainstProtectionSpace(protectionSpace, pageID(), frameID(), [this, protectedThis = makeRef(*this)] (bool result) {
-        if (m_networkLoad)
-            m_networkLoad->continueCanAuthenticateAgainstProtectionSpace(result);
-    });
-=======
     if (NetworkProcess::singleton().sessionIsControlledByAutomation(sessionID()))
         return true;
 
@@ -1129,20 +1069,12 @@
         logBlockedCookieInformation(label, loggedObject, networkStorageSession, firstParty, sameSiteInfo, url, referrer, frameID, pageID, identifier);
     else
         logCookieInformationInternal(label, loggedObject, networkStorageSession, firstParty, sameSiteInfo, url, referrer, frameID, pageID, identifier);
->>>>>>> 20415689
 }
 #endif
 
 void NetworkResourceLoader::addConsoleMessage(MessageSource messageSource, MessageLevel messageLevel, const String& message, unsigned long)
 {
-<<<<<<< HEAD
-    if (NetworkProcess::singleton().sessionIsControlledByAutomation(sessionID()))
-        return true;
-
-    return sessionID().isAlwaysOnLoggingAllowed();
-=======
     send(Messages::WebPage::AddConsoleMessage { m_parameters.webFrameID,  messageSource, messageLevel, message, identifier() }, m_parameters.webPageID);
->>>>>>> 20415689
 }
 
 void NetworkResourceLoader::sendCSPViolationReport(URL&& reportURL, Ref<FormData>&& report)
@@ -1150,144 +1082,6 @@
     send(Messages::WebPage::SendCSPViolationReport { m_parameters.webFrameID, WTFMove(reportURL), IPC::FormDataReference { WTFMove(report) } }, m_parameters.webPageID);
 }
 
-<<<<<<< HEAD
-#if HAVE(CFNETWORK_STORAGE_PARTITIONING) && !RELEASE_LOG_DISABLED
-bool NetworkResourceLoader::shouldLogCookieInformation()
-{
-    return NetworkProcess::singleton().shouldLogCookieInformation();
-}
-
-static String escapeForJSON(String s)
-{
-    return s.replace('\\', "\\\\").replace('"', "\\\"");
-}
-
-static String escapeIDForJSON(const std::optional<uint64_t>& value)
-{
-    return value ? String::number(value.value()) : String("None");
-};
-
-void NetworkResourceLoader::logCookieInformation() const
-{
-    ASSERT(shouldLogCookieInformation());
-
-    auto networkStorageSession = WebCore::NetworkStorageSession::storageSession(sessionID());
-    ASSERT(networkStorageSession);
-
-    logCookieInformation("NetworkResourceLoader", reinterpret_cast<const void*>(this), *networkStorageSession, originalRequest().firstPartyForCookies(), SameSiteInfo::create(originalRequest()), originalRequest().url(), originalRequest().httpReferrer(), frameID(), pageID(), identifier());
-}
-
-static void logBlockedCookieInformation(const String& label, const void* loggedObject, const WebCore::NetworkStorageSession& networkStorageSession, const WebCore::URL& firstParty, const SameSiteInfo& sameSiteInfo, const WebCore::URL& url, const String& referrer, std::optional<uint64_t> frameID, std::optional<uint64_t> pageID, std::optional<uint64_t> identifier)
-{
-    ASSERT(NetworkResourceLoader::shouldLogCookieInformation());
-
-    auto escapedURL = escapeForJSON(url.string());
-    auto escapedFirstParty = escapeForJSON(firstParty.string());
-    auto escapedFrameID = escapeIDForJSON(frameID);
-    auto escapedPageID = escapeIDForJSON(pageID);
-    auto escapedIdentifier = escapeIDForJSON(identifier);
-    auto escapedReferrer = escapeForJSON(referrer);
-
-#define LOCAL_LOG_IF_ALLOWED(fmt, ...) RELEASE_LOG_IF(networkStorageSession.sessionID().isAlwaysOnLoggingAllowed(), Network, "%p - %s::" fmt, loggedObject, label.utf8().data(), ##__VA_ARGS__)
-#define LOCAL_LOG(str, ...) \
-    LOCAL_LOG_IF_ALLOWED("logCookieInformation: BLOCKED cookie access for pageID = %s, frameID = %s, resourceID = %s, firstParty = %s: " str, escapedPageID.utf8().data(), escapedFrameID.utf8().data(), escapedIdentifier.utf8().data(), escapedFirstParty.utf8().data(), ##__VA_ARGS__)
-
-    LOCAL_LOG(R"({ "url": "%{public}s",)", escapedURL.utf8().data());
-    LOCAL_LOG(R"(  "partition": "%{public}s",)", "BLOCKED");
-    LOCAL_LOG(R"(  "hasStorageAccess": %{public}s,)", "false");
-    LOCAL_LOG(R"(  "referer": "%{public}s",)", escapedReferrer.utf8().data());
-    LOCAL_LOG(R"(  "isSameSite": "%{public}s",)", sameSiteInfo.isSameSite ? "true" : "false");
-    LOCAL_LOG(R"(  "isTopSite": "%{public}s",)", sameSiteInfo.isTopSite ? "true" : "false");
-    LOCAL_LOG(R"(  "cookies": [])");
-    LOCAL_LOG(R"(  })");
-#undef LOCAL_LOG
-#undef LOCAL_LOG_IF_ALLOWED
-}
-
-static void logCookieInformationInternal(const String& label, const void* loggedObject, const WebCore::NetworkStorageSession& networkStorageSession, const WebCore::URL& firstParty, const WebCore::SameSiteInfo& sameSiteInfo, const WebCore::URL& url, const String& referrer, std::optional<uint64_t> frameID, std::optional<uint64_t> pageID, std::optional<uint64_t> identifier)
-{
-    ASSERT(NetworkResourceLoader::shouldLogCookieInformation());
-
-    Vector<WebCore::Cookie> cookies;
-    if (!networkStorageSession.getRawCookies(firstParty, sameSiteInfo, url, frameID, pageID, cookies))
-        return;
-
-    auto escapedURL = escapeForJSON(url.string());
-    auto escapedPartition = escapeForJSON(emptyString());
-    auto escapedReferrer = escapeForJSON(referrer);
-    auto escapedFrameID = escapeIDForJSON(frameID);
-    auto escapedPageID = escapeIDForJSON(pageID);
-    auto escapedIdentifier = escapeIDForJSON(identifier);
-    bool hasStorageAccess = (frameID && pageID) ? networkStorageSession.hasStorageAccess(url.string(), firstParty.string(), frameID.value(), pageID.value()) : false;
-
-#define LOCAL_LOG_IF_ALLOWED(fmt, ...) RELEASE_LOG_IF(networkStorageSession.sessionID().isAlwaysOnLoggingAllowed(), Network, "%p - %s::" fmt, loggedObject, label.utf8().data(), ##__VA_ARGS__)
-#define LOCAL_LOG(str, ...) \
-    LOCAL_LOG_IF_ALLOWED("logCookieInformation: pageID = %s, frameID = %s, resourceID = %s: " str, escapedPageID.utf8().data(), escapedFrameID.utf8().data(), escapedIdentifier.utf8().data(), ##__VA_ARGS__)
-
-    LOCAL_LOG(R"({ "url": "%{public}s",)", escapedURL.utf8().data());
-    LOCAL_LOG(R"(  "partition": "%{public}s",)", escapedPartition.utf8().data());
-    LOCAL_LOG(R"(  "hasStorageAccess": %{public}s,)", hasStorageAccess ? "true" : "false");
-    LOCAL_LOG(R"(  "referer": "%{public}s",)", escapedReferrer.utf8().data());
-    LOCAL_LOG(R"(  "isSameSite": "%{public}s",)", sameSiteInfo.isSameSite ? "true" : "false");
-    LOCAL_LOG(R"(  "isTopSite": "%{public}s",)", sameSiteInfo.isTopSite ? "true" : "false");
-    LOCAL_LOG(R"(  "cookies": [)");
-
-    auto size = cookies.size();
-    decltype(size) count = 0;
-    for (const auto& cookie : cookies) {
-        const char* trailingComma = ",";
-        if (++count == size)
-            trailingComma = "";
-
-        auto escapedName = escapeForJSON(cookie.name);
-        auto escapedValue = escapeForJSON(cookie.value);
-        auto escapedDomain = escapeForJSON(cookie.domain);
-        auto escapedPath = escapeForJSON(cookie.path);
-        auto escapedComment = escapeForJSON(cookie.comment);
-        auto escapedCommentURL = escapeForJSON(cookie.commentURL.string());
-        // FIXME: Log Same-Site policy for each cookie. See <https://bugs.webkit.org/show_bug.cgi?id=184894>.
-
-        LOCAL_LOG(R"(  { "name": "%{public}s",)", escapedName.utf8().data());
-        LOCAL_LOG(R"(    "value": "%{public}s",)", escapedValue.utf8().data());
-        LOCAL_LOG(R"(    "domain": "%{public}s",)", escapedDomain.utf8().data());
-        LOCAL_LOG(R"(    "path": "%{public}s",)", escapedPath.utf8().data());
-        LOCAL_LOG(R"(    "created": %f,)", cookie.created);
-        LOCAL_LOG(R"(    "expires": %f,)", cookie.expires);
-        LOCAL_LOG(R"(    "httpOnly": %{public}s,)", cookie.httpOnly ? "true" : "false");
-        LOCAL_LOG(R"(    "secure": %{public}s,)", cookie.secure ? "true" : "false");
-        LOCAL_LOG(R"(    "session": %{public}s,)", cookie.session ? "true" : "false");
-        LOCAL_LOG(R"(    "comment": "%{public}s",)", escapedComment.utf8().data());
-        LOCAL_LOG(R"(    "commentURL": "%{public}s")", escapedCommentURL.utf8().data());
-        LOCAL_LOG(R"(  }%{public}s)", trailingComma);
-    }
-    LOCAL_LOG(R"(]})");
-#undef LOCAL_LOG
-#undef LOCAL_LOG_IF_ALLOWED
-}
-
-void NetworkResourceLoader::logCookieInformation(const String& label, const void* loggedObject, const NetworkStorageSession& networkStorageSession, const URL& firstParty, const SameSiteInfo& sameSiteInfo, const URL& url, const String& referrer, std::optional<uint64_t> frameID, std::optional<uint64_t> pageID, std::optional<uint64_t> identifier)
-{
-    ASSERT(shouldLogCookieInformation());
-
-    if (networkStorageSession.shouldBlockCookies(firstParty, url, frameID, pageID))
-        logBlockedCookieInformation(label, loggedObject, networkStorageSession, firstParty, sameSiteInfo, url, referrer, frameID, pageID, identifier);
-    else
-        logCookieInformationInternal(label, loggedObject, networkStorageSession, firstParty, sameSiteInfo, url, referrer, frameID, pageID, identifier);
-}
-#endif
-
-void NetworkResourceLoader::addConsoleMessage(MessageSource messageSource, MessageLevel messageLevel, const String& message, unsigned long)
-{
-    send(Messages::WebPage::AddConsoleMessage { m_parameters.webFrameID,  messageSource, messageLevel, message, identifier() }, m_parameters.webPageID);
-}
-
-void NetworkResourceLoader::sendCSPViolationReport(URL&& reportURL, Ref<FormData>&& report)
-{
-    send(Messages::WebPage::SendCSPViolationReport { m_parameters.webFrameID, WTFMove(reportURL), IPC::FormDataReference { WTFMove(report) } }, m_parameters.webPageID);
-}
-
-=======
->>>>>>> 20415689
 void NetworkResourceLoader::enqueueSecurityPolicyViolationEvent(WebCore::SecurityPolicyViolationEvent::Init&& eventInit)
 {
     send(Messages::WebPage::EnqueueSecurityPolicyViolationEvent { m_parameters.webFrameID, WTFMove(eventInit) }, m_parameters.webPageID);
@@ -1327,11 +1121,7 @@
 #endif
 }
 
-<<<<<<< HEAD
 } // namespace WebKit
-=======
-} // namespace WebKit
 
 #undef RELEASE_LOG_IF_ALLOWED
-#undef RELEASE_LOG_ERROR_IF_ALLOWED
->>>>>>> 20415689
+#undef RELEASE_LOG_ERROR_IF_ALLOWED