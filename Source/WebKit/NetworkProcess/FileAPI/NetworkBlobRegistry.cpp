/*
 * Copyright (C) 2013-2016 Apple Inc. All rights reserved.
 *
 * Redistribution and use in source and binary forms, with or without
 * modification, are permitted provided that the following conditions
 * are met:
 * 1. Redistributions of source code must retain the above copyright
 *    notice, this list of conditions and the following disclaimer.
 * 2. Redistributions in binary form must reproduce the above copyright
 *    notice, this list of conditions and the following disclaimer in the
 *    documentation and/or other materials provided with the distribution.
 *
 * THIS SOFTWARE IS PROVIDED BY APPLE INC. AND ITS CONTRIBUTORS ``AS IS''
 * AND ANY EXPRESS OR IMPLIED WARRANTIES, INCLUDING, BUT NOT LIMITED TO,
 * THE IMPLIED WARRANTIES OF MERCHANTABILITY AND FITNESS FOR A PARTICULAR
 * PURPOSE ARE DISCLAIMED. IN NO EVENT SHALL APPLE INC. OR ITS CONTRIBUTORS
 * BE LIABLE FOR ANY DIRECT, INDIRECT, INCIDENTAL, SPECIAL, EXEMPLARY, OR
 * CONSEQUENTIAL DAMAGES (INCLUDING, BUT NOT LIMITED TO, PROCUREMENT OF
 * SUBSTITUTE GOODS OR SERVICES; LOSS OF USE, DATA, OR PROFITS; OR BUSINESS
 * INTERRUPTION) HOWEVER CAUSED AND ON ANY THEORY OF LIABILITY, WHETHER IN
 * CONTRACT, STRICT LIABILITY, OR TORT (INCLUDING NEGLIGENCE OR OTHERWISE)
 * ARISING IN ANY WAY OUT OF THE USE OF THIS SOFTWARE, EVEN IF ADVISED OF
 * THE POSSIBILITY OF SUCH DAMAGE.
 */

#include "config.h"
#include "NetworkBlobRegistry.h"

#include "BlobDataFileReferenceWithSandboxExtension.h"
#include "NetworkConnectionToWebProcess.h"
#include "SandboxExtension.h"
#include <WebCore/BlobPart.h>
#include <WebCore/BlobRegistryImpl.h>
#include <wtf/NeverDestroyed.h>
#include <wtf/RunLoop.h>

namespace WebKit {
using namespace WebCore;

NetworkBlobRegistry& NetworkBlobRegistry::singleton()
{
    ASSERT(RunLoop::isMain());
    static NeverDestroyed<NetworkBlobRegistry> registry;
    return registry;
}

NetworkBlobRegistry::NetworkBlobRegistry()
{
}

void NetworkBlobRegistry::registerFileBlobURL(NetworkConnectionToWebProcess* connection, const URL& url, const String& path, RefPtr<SandboxExtension>&& sandboxExtension, const String& contentType)
{
    blobRegistry().registerFileBlobURL(url, BlobDataFileReferenceWithSandboxExtension::create(path, WTFMove(sandboxExtension)), contentType);

    ASSERT(!m_blobsForConnection.get(connection).contains(url));
    BlobForConnectionMap::iterator mapIterator = m_blobsForConnection.find(connection);
    if (mapIterator == m_blobsForConnection.end())
        mapIterator = m_blobsForConnection.add(connection, HashSet<URL>()).iterator;
    mapIterator->value.add(url);
}

void NetworkBlobRegistry::registerBlobURL(NetworkConnectionToWebProcess* connection, const URL& url, Vector<WebCore::BlobPart>&& blobParts, const String& contentType)
{
    blobRegistry().registerBlobURL(url, WTFMove(blobParts), contentType);

    ASSERT(!m_blobsForConnection.get(connection).contains(url));
    BlobForConnectionMap::iterator mapIterator = m_blobsForConnection.find(connection);
    if (mapIterator == m_blobsForConnection.end())
        mapIterator = m_blobsForConnection.add(connection, HashSet<URL>()).iterator;
    mapIterator->value.add(url);
}

void NetworkBlobRegistry::registerBlobURL(NetworkConnectionToWebProcess* connection, const WebCore::URL& url, const WebCore::URL& srcURL, bool shouldBypassConnectionCheck)
{
    // The connection may not be registered if NetworkProcess prevously crashed for any reason.
    BlobForConnectionMap::iterator mapIterator = m_blobsForConnection.find(connection);
    if (mapIterator == m_blobsForConnection.end()) {
        if (!shouldBypassConnectionCheck)
            return;
        mapIterator = m_blobsForConnection.add(connection, HashSet<URL>()).iterator;
    }

    blobRegistry().registerBlobURL(url, srcURL);

    ASSERT(shouldBypassConnectionCheck || mapIterator->value.contains(srcURL));
    mapIterator->value.add(url);
}

void NetworkBlobRegistry::registerBlobURLOptionallyFileBacked(NetworkConnectionToWebProcess* connection, const URL& url, const URL& srcURL, const String& fileBackedPath, const String& contentType)
{
    auto fileReference = connection->getBlobDataFileReferenceForPath(fileBackedPath);
    ASSERT(fileReference);

    blobRegistry().registerBlobURLOptionallyFileBacked(url, srcURL, WTFMove(fileReference), contentType);

    ASSERT(!m_blobsForConnection.get(connection).contains(url));
    BlobForConnectionMap::iterator mapIterator = m_blobsForConnection.find(connection);
    if (mapIterator == m_blobsForConnection.end())
        mapIterator = m_blobsForConnection.add(connection, HashSet<URL>()).iterator;
    mapIterator->value.add(url);
}

void NetworkBlobRegistry::registerBlobURLForSlice(NetworkConnectionToWebProcess* connection, const WebCore::URL& url, const WebCore::URL& srcURL, int64_t start, int64_t end)
{
    // The connection may not be registered if NetworkProcess prevously crashed for any reason.
    BlobForConnectionMap::iterator mapIterator = m_blobsForConnection.find(connection);
    if (mapIterator == m_blobsForConnection.end())
        return;

    blobRegistry().registerBlobURLForSlice(url, srcURL, start, end);

    ASSERT(mapIterator->value.contains(srcURL));
    mapIterator->value.add(url);
}

void NetworkBlobRegistry::unregisterBlobURL(NetworkConnectionToWebProcess* connection, const WebCore::URL& url)
{
    // The connection may not be registered if NetworkProcess prevously crashed for any reason.
    BlobForConnectionMap::iterator mapIterator = m_blobsForConnection.find(connection);
    if (mapIterator == m_blobsForConnection.end())
        return;

    blobRegistry().unregisterBlobURL(url);

    mapIterator->value.remove(url);
}

uint64_t NetworkBlobRegistry::blobSize(NetworkConnectionToWebProcess* connection, const WebCore::URL& url)
{
    if (!m_blobsForConnection.contains(connection) || !m_blobsForConnection.find(connection)->value.contains(url))
        return 0;

    return blobRegistry().blobSize(url);
}

void NetworkBlobRegistry::writeBlobsToTemporaryFiles(const Vector<String>& blobURLs, Function<void(const Vector<String>&)>&& completionHandler)
{
    blobRegistry().writeBlobsToTemporaryFiles(blobURLs, WTFMove(completionHandler));
}

void NetworkBlobRegistry::writeBlobToFilePath(const URL& blobURL, const String& path, Function<void(bool success)>&& completionHandler)
{
    if (!blobRegistry().isBlobRegistryImpl()) {
        completionHandler(false);
        ASSERT_NOT_REACHED();
        return;
    }

    auto blobFiles = filesInBlob({ ParsedURLString, blobURL });
    for (auto& file : blobFiles)
        file->prepareForFileAccess();

    static_cast<BlobRegistryImpl&>(blobRegistry()).writeBlobToFilePath(blobURL, path, [blobFiles = WTFMove(blobFiles), completionHandler = WTFMove(completionHandler)] (bool success) {
        for (auto& file : blobFiles)
            file->revokeFileAccess();
        completionHandler(success);
    });
}

void NetworkBlobRegistry::connectionToWebProcessDidClose(NetworkConnectionToWebProcess* connection)
{
    if (!m_blobsForConnection.contains(connection))
        return;

    HashSet<URL>& blobsForConnection = m_blobsForConnection.find(connection)->value;
    for (HashSet<URL>::iterator iter = blobsForConnection.begin(), end = blobsForConnection.end(); iter != end; ++iter)
        blobRegistry().unregisterBlobURL(*iter);

    m_blobsForConnection.remove(connection);
}

Vector<RefPtr<BlobDataFileReference>> NetworkBlobRegistry::filesInBlob(NetworkConnectionToWebProcess& connection, const WebCore::URL& url)
{
    if (!m_blobsForConnection.contains(&connection) || !m_blobsForConnection.find(&connection)->value.contains(url))
        return { };
<<<<<<< HEAD

    return filesInBlob(url);
}

=======

    return filesInBlob(url);
}

>>>>>>> 20415689
Vector<RefPtr<BlobDataFileReference>> NetworkBlobRegistry::filesInBlob(const URL& url)
{
    ASSERT(blobRegistry().isBlobRegistryImpl());
    BlobData* blobData = static_cast<BlobRegistryImpl&>(blobRegistry()).getBlobDataFromURL(url);
    if (!blobData)
        return { };

    Vector<RefPtr<BlobDataFileReference>> result;
    for (const BlobDataItem& item : blobData->items()) {
        if (item.type() == BlobDataItem::Type::File)
            result.append(item.file());
    }

    return result;
}

}<|MERGE_RESOLUTION|>--- conflicted
+++ resolved
@@ -173,17 +173,10 @@
 {
     if (!m_blobsForConnection.contains(&connection) || !m_blobsForConnection.find(&connection)->value.contains(url))
         return { };
-<<<<<<< HEAD
 
     return filesInBlob(url);
 }
 
-=======
-
-    return filesInBlob(url);
-}
-
->>>>>>> 20415689
 Vector<RefPtr<BlobDataFileReference>> NetworkBlobRegistry::filesInBlob(const URL& url)
 {
     ASSERT(blobRegistry().isBlobRegistryImpl());
