/*
 * Copyright (C) 2015-2018 Apple Inc. All rights reserved.
 *
 * Redistribution and use in source and binary forms, with or without
 * modification, are permitted provided that the following conditions
 * are met:
 * 1. Redistributions of source code must retain the above copyright
 *    notice, this list of conditions and the following disclaimer.
 * 2. Redistributions in binary form must reproduce the above copyright
 *    notice, this list of conditions and the following disclaimer in the
 *    documentation and/or other materials provided with the distribution.
 *
 * THIS SOFTWARE IS PROVIDED BY APPLE INC. AND ITS CONTRIBUTORS ``AS IS''
 * AND ANY EXPRESS OR IMPLIED WARRANTIES, INCLUDING, BUT NOT LIMITED TO,
 * THE IMPLIED WARRANTIES OF MERCHANTABILITY AND FITNESS FOR A PARTICULAR
 * PURPOSE ARE DISCLAIMED. IN NO EVENT SHALL APPLE INC. OR ITS CONTRIBUTORS
 * BE LIABLE FOR ANY DIRECT, INDIRECT, INCIDENTAL, SPECIAL, EXEMPLARY, OR
 * CONSEQUENTIAL DAMAGES (INCLUDING, BUT NOT LIMITED TO, PROCUREMENT OF
 * SUBSTITUTE GOODS OR SERVICES; LOSS OF USE, DATA, OR PROFITS; OR BUSINESS
 * INTERRUPTION) HOWEVER CAUSED AND ON ANY THEORY OF LIABILITY, WHETHER IN
 * CONTRACT, STRICT LIABILITY, OR TORT (INCLUDING NEGLIGENCE OR OTHERWISE)
 * ARISING IN ANY WAY OUT OF THE USE OF THIS SOFTWARE, EVEN IF ADVISED OF
 * THE POSSIBILITY OF SUCH DAMAGE.
 */

#import "config.h"
#import "NetworkSessionCocoa.h"

#import "AuthenticationManager.h"
#import "DataReference.h"
#import "Download.h"
#import "LegacyCustomProtocolManager.h"
#import "Logging.h"
#import "NetworkLoad.h"
#import "NetworkProcess.h"
#import "NetworkSessionCreationParameters.h"
#import "SessionTracker.h"
#import <Foundation/NSURLSession.h>
#import <WebCore/Credential.h>
#import <WebCore/FormDataStreamMac.h>
#import <WebCore/FrameLoaderTypes.h>
#import <WebCore/NetworkStorageSession.h>
#import <WebCore/NotImplemented.h>
#import <WebCore/ResourceError.h>
#import <WebCore/ResourceRequest.h>
#import <WebCore/ResourceResponse.h>
#import <WebCore/SharedBuffer.h>
#import <WebCore/URL.h>
#import <WebCore/WebCoreURLResponse.h>
#import <pal/spi/cf/CFNetworkSPI.h>
#import <wtf/MainThread.h>
#import <wtf/NeverDestroyed.h>
#import <wtf/ProcessPrivilege.h>

using namespace WebKit;

#if (PLATFORM(MAC) && __MAC_OS_X_VERSION_MIN_REQUIRED >= 101300) || (PLATFORM(IOS) && __IPHONE_OS_VERSION_MIN_REQUIRED >= 110000)
@interface NSURLSessionConfiguration (WKStaging)
<<<<<<< HEAD
@property (nullable, copy) NSSet *_suppressedAutoAddedHTTPHeaders;
=======
@property (copy) NSSet *_suppressedAutoAddedHTTPHeaders;
>>>>>>> 20415689
#if (PLATFORM(MAC) && __MAC_OS_X_VERSION_MIN_REQUIRED >= 101400) || (PLATFORM(IOS) && __IPHONE_OS_VERSION_MIN_REQUIRED >= 120000)
// FIXME: Remove this once rdar://problem/40650244 is in a build.
@property (copy) NSDictionary *_socketStreamProperties;
#endif
@end
#endif

static NSURLSessionResponseDisposition toNSURLSessionResponseDisposition(WebCore::PolicyAction disposition)
{
    switch (disposition) {
    case WebCore::PolicyAction::Suspend:
        LOG_ERROR("PolicyAction::Suspend encountered - Treating as PolicyAction::Ignore for now");
        FALLTHROUGH;
    case WebCore::PolicyAction::Ignore:
        return NSURLSessionResponseCancel;
    case WebCore::PolicyAction::Use:
        return NSURLSessionResponseAllow;
    case WebCore::PolicyAction::Download:
        return NSURLSessionResponseBecomeDownload;
    }
}

static NSURLSessionAuthChallengeDisposition toNSURLSessionAuthChallengeDisposition(WebKit::AuthenticationChallengeDisposition disposition)
{
    switch (disposition) {
    case WebKit::AuthenticationChallengeDisposition::UseCredential:
        return NSURLSessionAuthChallengeUseCredential;
    case WebKit::AuthenticationChallengeDisposition::PerformDefaultHandling:
        return NSURLSessionAuthChallengePerformDefaultHandling;
    case WebKit::AuthenticationChallengeDisposition::Cancel:
        return NSURLSessionAuthChallengeCancelAuthenticationChallenge;
    case WebKit::AuthenticationChallengeDisposition::RejectProtectionSpace:
        return NSURLSessionAuthChallengeRejectProtectionSpace;
    }
}

static WebCore::NetworkLoadPriority toNetworkLoadPriority(float priority)
{
    if (priority <= NSURLSessionTaskPriorityLow)
        return WebCore::NetworkLoadPriority::Low;
    if (priority >= NSURLSessionTaskPriorityHigh)
        return WebCore::NetworkLoadPriority::High;
    return WebCore::NetworkLoadPriority::Medium;
}

@interface WKNetworkSessionDelegate : NSObject <NSURLSessionDataDelegate> {
    RefPtr<WebKit::NetworkSessionCocoa> _session;
    bool _withCredentials;
}

- (id)initWithNetworkSession:(WebKit::NetworkSessionCocoa&)session withCredentials:(bool)withCredentials;
- (void)sessionInvalidated;

@end

@implementation WKNetworkSessionDelegate

- (id)initWithNetworkSession:(WebKit::NetworkSessionCocoa&)session withCredentials:(bool)withCredentials
{
    self = [super init];
    if (!self)
        return nil;

    _session = &session;
    _withCredentials = withCredentials;

    return self;
}

- (void)sessionInvalidated
{
    _session = nullptr;
}

- (NetworkDataTaskCocoa*)existingTask:(NSURLSessionTask *)task
{
    if (!_session)
        return nullptr;

    if (!task)
        return nullptr;

    auto storedCredentialsPolicy = _withCredentials ? WebCore::StoredCredentialsPolicy::Use : WebCore::StoredCredentialsPolicy::DoNotUse;
    return _session->dataTaskForIdentifier(task.taskIdentifier, storedCredentialsPolicy);
}

- (void)URLSession:(NSURLSession *)session didBecomeInvalidWithError:(NSError *)error
{
    ASSERT(!_session);
}

- (void)URLSession:(NSURLSession *)session task:(NSURLSessionTask *)task didSendBodyData:(int64_t)bytesSent totalBytesSent:(int64_t)totalBytesSent totalBytesExpectedToSend:(int64_t)totalBytesExpectedToSend
{
    if (auto* networkDataTask = [self existingTask:task])
        networkDataTask->didSendData(totalBytesSent, totalBytesExpectedToSend);
}

- (void)URLSession:(NSURLSession *)session task:(NSURLSessionTask *)task needNewBodyStream:(void (^)(NSInputStream *bodyStream))completionHandler
{
    auto* networkDataTask = [self existingTask:task];
    if (!networkDataTask) {
        completionHandler(nil);
        return;
    }

    auto* body = networkDataTask->firstRequest().httpBody();
    if (!body) {
        completionHandler(nil);
        return;
    }

    completionHandler(WebCore::createHTTPBodyNSInputStream(*body).get());
}

#if USE(CFNETWORK_IGNORE_HSTS)
static NSURLRequest* downgradeRequest(NSURLRequest *request)
{
    NSMutableURLRequest *nsMutableRequest = [[request mutableCopy] autorelease];
    if ([nsMutableRequest.URL.scheme isEqualToString:@"https"]) {
        NSURLComponents *components = [NSURLComponents componentsWithURL:nsMutableRequest.URL resolvingAgainstBaseURL:NO];
        components.scheme = @"http";
        [nsMutableRequest setURL:components.URL];
        ASSERT([nsMutableRequest.URL.scheme isEqualToString:@"http"]);
        return nsMutableRequest;
    }

    ASSERT_NOT_REACHED();
    return request;
}

static bool schemeWasUpgradedDueToDynamicHSTS(NSURLRequest *request)
{
    return [request respondsToSelector:@selector(_schemeWasUpgradedDueToDynamicHSTS)]
        && [request _schemeWasUpgradedDueToDynamicHSTS];
}

static void setIgnoreHSTS(NSMutableURLRequest *request, bool ignoreHSTS)
{
    if ([request respondsToSelector:@selector(_setIgnoreHSTS:)])
        [request _setIgnoreHSTS:ignoreHSTS];
}

static bool ignoreHSTS(NSURLRequest *request)
{
    return [request respondsToSelector:@selector(_ignoreHSTS)]
        && [request _ignoreHSTS];
}
#endif

static NSURLRequest* updateIgnoreStrictTransportSecuritySettingIfNecessary(NSURLRequest *request, bool shouldIgnoreHSTS)
{
#if USE(CFNETWORK_IGNORE_HSTS)
    if ([request.URL.scheme isEqualToString:@"https"] && shouldIgnoreHSTS && ignoreHSTS(request)) {
        // The request was upgraded for some other reason than HSTS.
        // Don't ignore HSTS to avoid the risk of another downgrade.
        NSMutableURLRequest *nsMutableRequest = [[request mutableCopy] autorelease];
        setIgnoreHSTS(nsMutableRequest, false);
        return nsMutableRequest;
    }
    
    if ([request.URL.scheme isEqualToString:@"http"] && ignoreHSTS(request) != shouldIgnoreHSTS) {
        NSMutableURLRequest *nsMutableRequest = [[request mutableCopy] autorelease];
        setIgnoreHSTS(nsMutableRequest, shouldIgnoreHSTS);
        return nsMutableRequest;
    }
#else
    UNUSED_PARAM(shouldIgnoreHSTS);
#endif

    return request;
}

- (void)URLSession:(NSURLSession *)session task:(NSURLSessionTask *)task willPerformHTTPRedirection:(NSHTTPURLResponse *)response newRequest:(NSURLRequest *)request completionHandler:(void (^)(NSURLRequest *))completionHandler
{
    auto taskIdentifier = task.taskIdentifier;
    LOG(NetworkSession, "%llu willPerformHTTPRedirection from %s to %s", taskIdentifier, response.URL.absoluteString.UTF8String, request.URL.absoluteString.UTF8String);

    if (auto* networkDataTask = [self existingTask:task]) {
        auto completionHandlerCopy = Block_copy(completionHandler);

        bool shouldIgnoreHSTS = false;
#if USE(CFNETWORK_IGNORE_HSTS)
        shouldIgnoreHSTS = schemeWasUpgradedDueToDynamicHSTS(request) && WebCore::NetworkStorageSession::storageSession(_session->sessionID())->shouldBlockCookies(request, networkDataTask->frameID(), networkDataTask->pageID());
        if (shouldIgnoreHSTS) {
            request = downgradeRequest(request);
            ASSERT([request.URL.scheme isEqualToString:@"http"]);
            LOG(NetworkSession, "%llu Downgraded %s from https to http", taskIdentifier, request.URL.absoluteString.UTF8String);
        }
#endif

        networkDataTask->willPerformHTTPRedirection(response, request, [completionHandlerCopy, taskIdentifier, shouldIgnoreHSTS](auto&& request) {
#if !LOG_DISABLED
            LOG(NetworkSession, "%llu willPerformHTTPRedirection completionHandler (%s)", taskIdentifier, request.url().string().utf8().data());
#else
            UNUSED_PARAM(taskIdentifier);
#endif
            auto nsRequest = request.nsURLRequest(WebCore::HTTPBodyUpdatePolicy::UpdateHTTPBody);
            nsRequest = updateIgnoreStrictTransportSecuritySettingIfNecessary(nsRequest, shouldIgnoreHSTS);
            completionHandlerCopy(nsRequest);
            Block_release(completionHandlerCopy);
        });
    } else {
        LOG(NetworkSession, "%llu willPerformHTTPRedirection completionHandler (nil)", taskIdentifier);
        completionHandler(nil);
    }
}

- (void)URLSession:(NSURLSession *)session task:(NSURLSessionTask*)task _schemeUpgraded:(NSURLRequest*)request completionHandler:(void (^)(NSURLRequest*))completionHandler
{
    auto taskIdentifier = task.taskIdentifier;
    LOG(NetworkSession, "%llu _schemeUpgraded %s", taskIdentifier, request.URL.absoluteString.UTF8String);

    if (auto* networkDataTask = [self existingTask:task]) {
        bool shouldIgnoreHSTS = false;
#if USE(CFNETWORK_IGNORE_HSTS)
        shouldIgnoreHSTS = schemeWasUpgradedDueToDynamicHSTS(request) && WebCore::NetworkStorageSession::storageSession(_session->sessionID())->shouldBlockCookies(request, networkDataTask->frameID(), networkDataTask->pageID());
        if (shouldIgnoreHSTS) {
            request = downgradeRequest(request);
            ASSERT([request.URL.scheme isEqualToString:@"http"]);
            LOG(NetworkSession, "%llu Downgraded %s from https to http", taskIdentifier, request.URL.absoluteString.UTF8String);
        }
#endif

        auto completionHandlerCopy = Block_copy(completionHandler);
        networkDataTask->willPerformHTTPRedirection(WebCore::synthesizeRedirectResponseIfNecessary([task currentRequest], request, nil), request, [completionHandlerCopy, taskIdentifier, shouldIgnoreHSTS](auto&& request) {
#if !LOG_DISABLED
            LOG(NetworkSession, "%llu _schemeUpgraded completionHandler (%s)", taskIdentifier, request.url().string().utf8().data());
#else
            UNUSED_PARAM(taskIdentifier);
#endif
            auto nsRequest = request.nsURLRequest(WebCore::HTTPBodyUpdatePolicy::UpdateHTTPBody);
            nsRequest = updateIgnoreStrictTransportSecuritySettingIfNecessary(nsRequest, shouldIgnoreHSTS);
            completionHandlerCopy(nsRequest);
            Block_release(completionHandlerCopy);
        });
    } else {
        LOG(NetworkSession, "%llu _schemeUpgraded completionHandler (nil)", taskIdentifier);
        completionHandler(nil);
    }
}

- (void)URLSession:(NSURLSession *)session dataTask:(NSURLSessionDataTask *)dataTask willCacheResponse:(NSCachedURLResponse *)proposedResponse completionHandler:(void (^)(NSCachedURLResponse *cachedResponse))completionHandler
{
    if (!_session) {
        completionHandler(nil);
        return;
    }

    // FIXME: remove if <rdar://problem/20001985> is ever resolved.
    if ([proposedResponse.response respondsToSelector:@selector(allHeaderFields)]
        && [[(id)proposedResponse.response allHeaderFields] objectForKey:@"Content-Range"])
        completionHandler(nil);
    else
        completionHandler(proposedResponse);
}

- (void)URLSession:(NSURLSession *)session task:(NSURLSessionTask *)task didReceiveChallenge:(NSURLAuthenticationChallenge *)challenge completionHandler:(void (^)(NSURLSessionAuthChallengeDisposition disposition, NSURLCredential *credential))completionHandler
{
    if (!_session) {
        completionHandler(NSURLSessionAuthChallengeCancelAuthenticationChallenge, nil);
        return;
    }

    auto taskIdentifier = task.taskIdentifier;
    LOG(NetworkSession, "%llu didReceiveChallenge", taskIdentifier);
    
    // Proxy authentication is handled by CFNetwork internally. We can get here if the user cancels
    // CFNetwork authentication dialog, and we shouldn't ask the client to display another one in that case.
    if (challenge.protectionSpace.isProxy) {
        completionHandler(NSURLSessionAuthChallengeUseCredential, nil);
        return;
    }

<<<<<<< HEAD
    // Handle server trust evaluation at platform-level if requested, for performance reasons.
    if ([challenge.protectionSpace.authenticationMethod isEqualToString:NSURLAuthenticationMethodServerTrust] && !NetworkProcess::singleton().canHandleHTTPSServerTrustEvaluation()) {
        if (NetworkSessionCocoa::allowsSpecificHTTPSCertificateForHost(challenge))
            completionHandler(NSURLSessionAuthChallengeUseCredential, [NSURLCredential credentialForTrust:challenge.protectionSpace.serverTrust]);
        else
            completionHandler(NSURLSessionAuthChallengeRejectProtectionSpace, nil);
        return;
=======
    if ([challenge.protectionSpace.authenticationMethod isEqualToString:NSURLAuthenticationMethodServerTrust]) {
        if (NetworkSessionCocoa::allowsSpecificHTTPSCertificateForHost(challenge))
            return completionHandler(NSURLSessionAuthChallengeUseCredential, [NSURLCredential credentialForTrust:challenge.protectionSpace.serverTrust]);

        // Handle server trust evaluation at platform-level if requested, for performance reasons and to use ATS defaults.
        if (!NetworkProcess::singleton().canHandleHTTPSServerTrustEvaluation())
            return completionHandler(NSURLSessionAuthChallengeRejectProtectionSpace, nil);
>>>>>>> 20415689
    }

    if (auto* networkDataTask = [self existingTask:task]) {
        WebCore::AuthenticationChallenge authenticationChallenge(challenge);
        auto completionHandlerCopy = Block_copy(completionHandler);
        auto sessionID = _session->sessionID();
        auto challengeCompletionHandler = [completionHandlerCopy, sessionID, authenticationChallenge, taskIdentifier, partition = networkDataTask->partition()](WebKit::AuthenticationChallengeDisposition disposition, const WebCore::Credential& credential)
        {
#if !LOG_DISABLED
            LOG(NetworkSession, "%llu didReceiveChallenge completionHandler %d", taskIdentifier, disposition);
#else
            UNUSED_PARAM(taskIdentifier);
#endif
#if !USE(CREDENTIAL_STORAGE_WITH_NETWORK_SESSION)
            UNUSED_PARAM(sessionID);
            UNUSED_PARAM(authenticationChallenge);
#else
            if (credential.persistence() == WebCore::CredentialPersistenceForSession && authenticationChallenge.protectionSpace().isPasswordBased()) {

                WebCore::Credential nonPersistentCredential(credential.user(), credential.password(), WebCore::CredentialPersistenceNone);
                WebCore::URL urlToStore;
                if (authenticationChallenge.failureResponse().httpStatusCode() == 401)
                    urlToStore = authenticationChallenge.failureResponse().url();
                if (auto storageSession = WebCore::NetworkStorageSession::storageSession(sessionID))
                    storageSession->credentialStorage().set(partition, nonPersistentCredential, authenticationChallenge.protectionSpace(), urlToStore);
                else
                    ASSERT_NOT_REACHED();

                completionHandlerCopy(toNSURLSessionAuthChallengeDisposition(disposition), nonPersistentCredential.nsCredential());
            } else
#endif
                completionHandlerCopy(toNSURLSessionAuthChallengeDisposition(disposition), credential.nsCredential());
            Block_release(completionHandlerCopy);
        };
        networkDataTask->didReceiveChallenge(challenge, WTFMove(challengeCompletionHandler));
    } else {
        auto downloadID = _session->downloadID(taskIdentifier);
        if (downloadID.downloadID()) {
            if (auto* download = WebKit::NetworkProcess::singleton().downloadManager().download(downloadID)) {
                // Received an authentication challenge for a download being resumed.
                WebCore::AuthenticationChallenge authenticationChallenge { challenge };
                auto completionHandlerCopy = Block_copy(completionHandler);
                auto challengeCompletionHandler = [completionHandlerCopy, authenticationChallenge](WebKit::AuthenticationChallengeDisposition disposition, const WebCore::Credential& credential) {
                    completionHandlerCopy(toNSURLSessionAuthChallengeDisposition(disposition), credential.nsCredential());
                    Block_release(completionHandlerCopy);
                };
                download->didReceiveChallenge(challenge, WTFMove(challengeCompletionHandler));
                return;
            }
        }
        LOG(NetworkSession, "%llu didReceiveChallenge completionHandler (cancel)", taskIdentifier);
        completionHandler(NSURLSessionAuthChallengeCancelAuthenticationChallenge, nil);
    }
}

- (void)URLSession:(NSURLSession *)session task:(NSURLSessionTask *)task didCompleteWithError:(NSError *)error
{
    if (!_session)
        return;

    LOG(NetworkSession, "%llu didCompleteWithError %@", task.taskIdentifier, error);
    if (auto* networkDataTask = [self existingTask:task])
        networkDataTask->didCompleteWithError(error, networkDataTask->networkLoadMetrics());
    else if (error) {
        auto downloadID = _session->takeDownloadID(task.taskIdentifier);
        if (downloadID.downloadID()) {
            if (auto* download = WebKit::NetworkProcess::singleton().downloadManager().download(downloadID)) {
                NSData *resumeData = nil;
                if (id userInfo = error.userInfo) {
                    if ([userInfo isKindOfClass:[NSDictionary class]])
                        resumeData = userInfo[@"NSURLSessionDownloadTaskResumeData"];
                }
                
                if (resumeData && [resumeData isKindOfClass:[NSData class]])
                    download->didFail(error, { static_cast<const uint8_t*>(resumeData.bytes), resumeData.length });
                else
                    download->didFail(error, { });
            }
        }
    }
}

- (void)URLSession:(NSURLSession *)session task:(NSURLSessionTask *)task didFinishCollectingMetrics:(NSURLSessionTaskMetrics *)metrics
{
    LOG(NetworkSession, "%llu didFinishCollectingMetrics", task.taskIdentifier);
    if (auto* networkDataTask = [self existingTask:task]) {
        NSURLSessionTaskTransactionMetrics *m = metrics.transactionMetrics.lastObject;
        NSDate *fetchStartDate = m.fetchStartDate;
        NSTimeInterval domainLookupStartInterval = m.domainLookupStartDate ? [m.domainLookupStartDate timeIntervalSinceDate:fetchStartDate] : -1;
        NSTimeInterval domainLookupEndInterval = m.domainLookupEndDate ? [m.domainLookupEndDate timeIntervalSinceDate:fetchStartDate] : -1;
        NSTimeInterval connectStartInterval = m.connectStartDate ? [m.connectStartDate timeIntervalSinceDate:fetchStartDate] : -1;
        NSTimeInterval secureConnectionStartInterval = m.secureConnectionStartDate ? [m.secureConnectionStartDate timeIntervalSinceDate:fetchStartDate] : -1;
        NSTimeInterval connectEndInterval = m.connectEndDate ? [m.connectEndDate timeIntervalSinceDate:fetchStartDate] : -1;
        NSTimeInterval requestStartInterval = [m.requestStartDate timeIntervalSinceDate:fetchStartDate];
        NSTimeInterval responseStartInterval = [m.responseStartDate timeIntervalSinceDate:fetchStartDate];
        NSTimeInterval responseEndInterval = [m.responseEndDate timeIntervalSinceDate:fetchStartDate];

        auto& networkLoadMetrics = networkDataTask->networkLoadMetrics();
        networkLoadMetrics.domainLookupStart = Seconds(domainLookupStartInterval);
        networkLoadMetrics.domainLookupEnd = Seconds(domainLookupEndInterval);
        networkLoadMetrics.connectStart = Seconds(connectStartInterval);
        networkLoadMetrics.secureConnectionStart = Seconds(secureConnectionStartInterval);
        networkLoadMetrics.connectEnd = Seconds(connectEndInterval);
        networkLoadMetrics.requestStart = Seconds(requestStartInterval);
        networkLoadMetrics.responseStart = Seconds(responseStartInterval);
        networkLoadMetrics.responseEnd = Seconds(responseEndInterval);
        networkLoadMetrics.markComplete();
        networkLoadMetrics.protocol = String(m.networkProtocolName);

        if (networkDataTask->shouldCaptureExtraNetworkLoadMetrics()) {
            networkLoadMetrics.priority = toNetworkLoadPriority(task.priority);

#if (PLATFORM(MAC) && __MAC_OS_X_VERSION_MIN_REQUIRED >= 101300) || (PLATFORM(IOS) && __IPHONE_OS_VERSION_MIN_REQUIRED >= 110000)
            networkLoadMetrics.remoteAddress = String(m._remoteAddressAndPort);
            networkLoadMetrics.connectionIdentifier = String([m._connectionIdentifier UUIDString]);
#endif

            __block WebCore::HTTPHeaderMap requestHeaders;
            [m.request.allHTTPHeaderFields enumerateKeysAndObjectsUsingBlock:^(NSString *name, NSString *value, BOOL *) {
                requestHeaders.set(String(name), String(value));
            }];
            networkLoadMetrics.requestHeaders = WTFMove(requestHeaders);

#if (PLATFORM(MAC) && __MAC_OS_X_VERSION_MIN_REQUIRED >= 101300) || (PLATFORM(IOS) && __IPHONE_OS_VERSION_MIN_REQUIRED >= 110000)
            uint64_t requestHeaderBytesSent = 0;
            uint64_t responseHeaderBytesReceived = 0;
            uint64_t responseBodyBytesReceived = 0;
            uint64_t responseBodyDecodedSize = 0;

            for (NSURLSessionTaskTransactionMetrics *transactionMetrics in metrics.transactionMetrics) {
                requestHeaderBytesSent += transactionMetrics._requestHeaderBytesSent;
                responseHeaderBytesReceived += transactionMetrics._responseHeaderBytesReceived;
                responseBodyBytesReceived += transactionMetrics._responseBodyBytesReceived;
                responseBodyDecodedSize += transactionMetrics._responseBodyBytesDecoded ? transactionMetrics._responseBodyBytesDecoded : transactionMetrics._responseBodyBytesReceived;
            }

            networkLoadMetrics.requestHeaderBytesSent = requestHeaderBytesSent;
            networkLoadMetrics.requestBodyBytesSent = task.countOfBytesSent;
            networkLoadMetrics.responseHeaderBytesReceived = responseHeaderBytesReceived;
            networkLoadMetrics.responseBodyBytesReceived = responseBodyBytesReceived;
            networkLoadMetrics.responseBodyDecodedSize = responseBodyDecodedSize;
#endif
        }
    }
}

- (void)URLSession:(NSURLSession *)session dataTask:(NSURLSessionDataTask *)dataTask didReceiveResponse:(NSURLResponse *)response completionHandler:(void (^)(NSURLSessionResponseDisposition disposition))completionHandler
{
    auto taskIdentifier = dataTask.taskIdentifier;
    LOG(NetworkSession, "%llu didReceiveResponse", taskIdentifier);
    if (auto* networkDataTask = [self existingTask:dataTask]) {
        ASSERT(RunLoop::isMain());
        
        // Avoid MIME type sniffing if the response comes back as 304 Not Modified.
        int statusCode = [response respondsToSelector:@selector(statusCode)] ? [(id)response statusCode] : 0;
        if (statusCode != 304) {
            bool isMainResourceLoad = networkDataTask->firstRequest().requester() == WebCore::ResourceRequest::Requester::Main;
            WebCore::adjustMIMETypeIfNecessary(response._CFURLResponse, isMainResourceLoad);
        }

        WebCore::ResourceResponse resourceResponse(response);
        // Lazy initialization is not helpful in the WebKit2 case because we always end up initializing
        // all the fields when sending the response to the WebContent process over IPC.
        resourceResponse.disableLazyInitialization();

        // FIXME: This cannot be eliminated until other code no longer relies on ResourceResponse's
        // NetworkLoadMetrics. For example, PerformanceTiming.
        copyTimingData([dataTask _timingData], resourceResponse.deprecatedNetworkLoadMetrics());

        auto completionHandlerCopy = Block_copy(completionHandler);
        networkDataTask->didReceiveResponse(WTFMove(resourceResponse), [completionHandlerCopy, taskIdentifier](WebCore::PolicyAction policyAction) {
#if !LOG_DISABLED
            LOG(NetworkSession, "%llu didReceiveResponse completionHandler (%d)", taskIdentifier, policyAction);
#else
            UNUSED_PARAM(taskIdentifier);
#endif
            completionHandlerCopy(toNSURLSessionResponseDisposition(policyAction));
            Block_release(completionHandlerCopy);
        });
    } else {
        LOG(NetworkSession, "%llu didReceiveResponse completionHandler (cancel)", taskIdentifier);
        completionHandler(NSURLSessionResponseCancel);
    }
}

- (void)URLSession:(NSURLSession *)session dataTask:(NSURLSessionDataTask *)dataTask didReceiveData:(NSData *)data
{
    if (auto* networkDataTask = [self existingTask:dataTask])
        networkDataTask->didReceiveData(WebCore::SharedBuffer::create(data));
}

- (void)URLSession:(NSURLSession *)session downloadTask:(NSURLSessionDownloadTask *)downloadTask didFinishDownloadingToURL:(NSURL *)location
{
    if (!_session)
        return;

    auto downloadID = _session->takeDownloadID([downloadTask taskIdentifier]);
    if (auto* download = WebKit::NetworkProcess::singleton().downloadManager().download(downloadID))
        download->didFinish();
}

- (void)URLSession:(NSURLSession *)session downloadTask:(NSURLSessionDownloadTask *)downloadTask didWriteData:(int64_t)bytesWritten totalBytesWritten:(int64_t)totalBytesWritten totalBytesExpectedToWrite:(int64_t)totalBytesExpectedToWrite
{
    if (!_session)
        return;

    ASSERT_WITH_MESSAGE(![self existingTask:downloadTask], "The NetworkDataTask should be destroyed immediately after didBecomeDownloadTask returns");

    auto downloadID = _session->downloadID([downloadTask taskIdentifier]);
    if (auto* download = WebKit::NetworkProcess::singleton().downloadManager().download(downloadID))
        download->didReceiveData(bytesWritten);
}

- (void)URLSession:(NSURLSession *)session downloadTask:(NSURLSessionDownloadTask *)downloadTask didResumeAtOffset:(int64_t)fileOffset expectedTotalBytes:(int64_t)expectedTotalBytes
{
    if (!_session)
        return;

    notImplemented();
}

- (void)URLSession:(NSURLSession *)session dataTask:(NSURLSessionDataTask *)dataTask didBecomeDownloadTask:(NSURLSessionDownloadTask *)downloadTask
{
    if (auto* networkDataTask = [self existingTask:dataTask]) {
        Ref<NetworkDataTaskCocoa> protectedNetworkDataTask(*networkDataTask);
        auto downloadID = networkDataTask->pendingDownloadID();
        auto& downloadManager = WebKit::NetworkProcess::singleton().downloadManager();
        auto download = std::make_unique<WebKit::Download>(downloadManager, downloadID, downloadTask, _session->sessionID(), networkDataTask->suggestedFilename());
        networkDataTask->transferSandboxExtensionToDownload(*download);
        ASSERT(WebCore::FileSystem::fileExists(networkDataTask->pendingDownloadLocation()));
        download->didCreateDestination(networkDataTask->pendingDownloadLocation());
        downloadManager.dataTaskBecameDownloadTask(downloadID, WTFMove(download));

        _session->addDownloadID([downloadTask taskIdentifier], downloadID);
    }
}

@end

namespace WebKit {

#if !ASSERT_DISABLED
static bool sessionsCreated = false;
#endif

static NSURLSessionConfiguration *configurationForSessionID(const PAL::SessionID& session)
{
    if (session.isEphemeral()) {
        NSURLSessionConfiguration *configuration = [NSURLSessionConfiguration ephemeralSessionConfiguration];
        configuration._shouldSkipPreferredClientCertificateLookup = YES;
        return configuration;
    }
    return [NSURLSessionConfiguration defaultSessionConfiguration];
}

static RetainPtr<CFDataRef>& globalSourceApplicationAuditTokenData()
{
    static NeverDestroyed<RetainPtr<CFDataRef>> sourceApplicationAuditTokenData;
    return sourceApplicationAuditTokenData.get();
}

static String& globalSourceApplicationBundleIdentifier()
{
    static NeverDestroyed<String> sourceApplicationBundleIdentifier;
    return sourceApplicationBundleIdentifier.get();
}

static String& globalSourceApplicationSecondaryIdentifier()
{
    static NeverDestroyed<String> sourceApplicationSecondaryIdentifier;
    return sourceApplicationSecondaryIdentifier.get();
}

#if PLATFORM(IOS)
static String& globalCTDataConnectionServiceType()
{
    static NeverDestroyed<String> ctDataConnectionServiceType;
    return ctDataConnectionServiceType.get();
}
#endif
    
void NetworkSessionCocoa::setSourceApplicationAuditTokenData(RetainPtr<CFDataRef>&& data)
{
    ASSERT(!sessionsCreated);
    globalSourceApplicationAuditTokenData() = data;
}

void NetworkSessionCocoa::setSourceApplicationBundleIdentifier(const String& identifier)
{
    ASSERT(!sessionsCreated);
    globalSourceApplicationBundleIdentifier() = identifier;
}

void NetworkSessionCocoa::setSourceApplicationSecondaryIdentifier(const String& identifier)
{
    ASSERT(!sessionsCreated);
    globalSourceApplicationSecondaryIdentifier() = identifier;
}

#if PLATFORM(IOS)
void NetworkSessionCocoa::setCTDataConnectionServiceType(const String& type)
{
    ASSERT(!sessionsCreated);
    globalCTDataConnectionServiceType() = type;
}
#endif

Ref<NetworkSession> NetworkSessionCocoa::create(NetworkSessionCreationParameters&& parameters)
{
    return adoptRef(*new NetworkSessionCocoa(WTFMove(parameters)));
}

NetworkSessionCocoa::NetworkSessionCocoa(NetworkSessionCreationParameters&& parameters)
    : NetworkSession(parameters.sessionID)
    , m_boundInterfaceIdentifier(parameters.boundInterfaceIdentifier)
    , m_proxyConfiguration(parameters.proxyConfiguration)
{
    ASSERT(hasProcessPrivilege(ProcessPrivilege::CanAccessRawCookies));

    relaxAdoptionRequirement();

#if !ASSERT_DISABLED
    sessionsCreated = true;
#endif

    NSURLSessionConfiguration *configuration = configurationForSessionID(m_sessionID);

#if (PLATFORM(MAC) && __MAC_OS_X_VERSION_MIN_REQUIRED >= 101300) || (PLATFORM(IOS) && __IPHONE_OS_VERSION_MIN_REQUIRED >= 110000)
    // Without this, CFNetwork would sometimes add a Content-Type header to our requests (rdar://problem/34748470).
    if ([configuration respondsToSelector:@selector(_suppressedAutoAddedHTTPHeaders)])
        configuration._suppressedAutoAddedHTTPHeaders = [NSSet setWithObject:@"Content-Type"];
#endif

    if (parameters.allowsCellularAccess == AllowsCellularAccess::No)
        configuration.allowsCellularAccess = NO;

    // The WebKit network cache was already queried.
    configuration.URLCache = nil;

    if (auto& data = globalSourceApplicationAuditTokenData())
        configuration._sourceApplicationAuditTokenData = (__bridge NSData *)data.get();

    auto& sourceApplicationBundleIdentifier = globalSourceApplicationBundleIdentifier();
    if (!sourceApplicationBundleIdentifier.isEmpty()) {
        configuration._sourceApplicationBundleIdentifier = sourceApplicationBundleIdentifier;
        configuration._sourceApplicationAuditTokenData = nil;
    }

    auto& sourceApplicationSecondaryIdentifier = globalSourceApplicationSecondaryIdentifier();
    if (!sourceApplicationSecondaryIdentifier.isEmpty())
        configuration._sourceApplicationSecondaryIdentifier = sourceApplicationSecondaryIdentifier;

#if PLATFORM(IOS)
    auto& ctDataConnectionServiceType = globalCTDataConnectionServiceType();
    if (!ctDataConnectionServiceType.isEmpty())
        configuration._CTDataConnectionServiceType = ctDataConnectionServiceType;
#endif

#if ENABLE(LEGACY_CUSTOM_PROTOCOL_MANAGER)
    NetworkProcess::singleton().supplement<LegacyCustomProtocolManager>()->registerProtocolClass(configuration);
#endif

#if HAVE(TIMINGDATAOPTIONS)
    configuration._timingDataOptions = _TimingDataOptionsEnableW3CNavigationTiming;
#else
    setCollectsTimingData();
#endif

#if (PLATFORM(MAC) && __MAC_OS_X_VERSION_MIN_REQUIRED >= 101400) || (PLATFORM(IOS) && __IPHONE_OS_VERSION_MIN_REQUIRED >= 120000)
    // FIXME: Replace @"kCFStreamPropertyAutoErrorOnSystemChange" with a constant from the SDK once rdar://problem/40650244 is in a build.
    if (NetworkProcess::singleton().suppressesConnectionTerminationOnSystemChange())
        configuration._socketStreamProperties = @{ @"kCFStreamPropertyAutoErrorOnSystemChange" : @(NO) };
#endif

    auto* storageSession = WebCore::NetworkStorageSession::storageSession(parameters.sessionID);
    RELEASE_ASSERT(storageSession);
    if (CFHTTPCookieStorageRef storage = storageSession->cookieStorage().get())
        configuration.HTTPCookieStorage = [[[NSHTTPCookieStorage alloc] _initWithCFHTTPCookieStorage:storage] autorelease];

    m_sessionWithCredentialStorageDelegate = adoptNS([[WKNetworkSessionDelegate alloc] initWithNetworkSession:*this withCredentials:true]);
    m_sessionWithCredentialStorage = [NSURLSession sessionWithConfiguration:configuration delegate:static_cast<id>(m_sessionWithCredentialStorageDelegate.get()) delegateQueue:[NSOperationQueue mainQueue]];
    LOG(NetworkSession, "Created NetworkSession with cookieAcceptPolicy %lu", configuration.HTTPCookieStorage.cookieAcceptPolicy);

    configuration.URLCredentialStorage = nil;
    configuration._shouldSkipPreferredClientCertificateLookup = YES;
    // FIXME: https://bugs.webkit.org/show_bug.cgi?id=177394
    // configuration.HTTPCookieStorage = nil;
    // configuration.HTTPCookieAcceptPolicy = NSHTTPCookieAcceptPolicyNever;

    m_statelessSessionDelegate = adoptNS([[WKNetworkSessionDelegate alloc] initWithNetworkSession:*this withCredentials:false]);
    m_statelessSession = [NSURLSession sessionWithConfiguration:configuration delegate:static_cast<id>(m_statelessSessionDelegate.get()) delegateQueue:[NSOperationQueue mainQueue]];
}

NetworkSessionCocoa::~NetworkSessionCocoa()
{
}

void NetworkSessionCocoa::invalidateAndCancel()
{
    NetworkSession::invalidateAndCancel();

    [m_sessionWithCredentialStorage invalidateAndCancel];
    [m_statelessSession invalidateAndCancel];
    [m_sessionWithCredentialStorageDelegate sessionInvalidated];
    [m_statelessSessionDelegate sessionInvalidated];
}

void NetworkSessionCocoa::clearCredentials()
{
#if !USE(CREDENTIAL_STORAGE_WITH_NETWORK_SESSION)
    ASSERT(m_dataTaskMapWithCredentials.isEmpty());
    ASSERT(m_dataTaskMapWithoutState.isEmpty());
    ASSERT(m_downloadMap.isEmpty());
    // FIXME: Use resetWithCompletionHandler instead.
    m_sessionWithCredentialStorage = [NSURLSession sessionWithConfiguration:m_sessionWithCredentialStorage.get().configuration delegate:static_cast<id>(m_sessionWithCredentialStorageDelegate.get()) delegateQueue:[NSOperationQueue mainQueue]];
    m_statelessSession = [NSURLSession sessionWithConfiguration:m_statelessSession.get().configuration delegate:static_cast<id>(m_statelessSessionDelegate.get()) delegateQueue:[NSOperationQueue mainQueue]];
#endif
}

NetworkDataTaskCocoa* NetworkSessionCocoa::dataTaskForIdentifier(NetworkDataTaskCocoa::TaskIdentifier taskIdentifier, WebCore::StoredCredentialsPolicy storedCredentialsPolicy)
{
    ASSERT(RunLoop::isMain());
    if (storedCredentialsPolicy == WebCore::StoredCredentialsPolicy::Use)
        return m_dataTaskMapWithCredentials.get(taskIdentifier);
    return m_dataTaskMapWithoutState.get(taskIdentifier);
}

NSURLSessionDownloadTask* NetworkSessionCocoa::downloadTaskWithResumeData(NSData* resumeData)
{
    return [m_sessionWithCredentialStorage downloadTaskWithResumeData:resumeData];
}

void NetworkSessionCocoa::addDownloadID(NetworkDataTaskCocoa::TaskIdentifier taskIdentifier, DownloadID downloadID)
{
#ifndef NDEBUG
    ASSERT(!m_downloadMap.contains(taskIdentifier));
    for (auto idInMap : m_downloadMap.values())
        ASSERT(idInMap != downloadID);
#endif
    m_downloadMap.add(taskIdentifier, downloadID);
}

DownloadID NetworkSessionCocoa::downloadID(NetworkDataTaskCocoa::TaskIdentifier taskIdentifier)
{
    ASSERT(m_downloadMap.get(taskIdentifier).downloadID());
    return m_downloadMap.get(taskIdentifier);
}

DownloadID NetworkSessionCocoa::takeDownloadID(NetworkDataTaskCocoa::TaskIdentifier taskIdentifier)
{
    auto downloadID = m_downloadMap.take(taskIdentifier);
    return downloadID;
}

static bool certificatesMatch(SecTrustRef trust1, SecTrustRef trust2)
{
    if (!trust1 || !trust2)
        return false;

    CFIndex count1 = SecTrustGetCertificateCount(trust1);
    CFIndex count2 = SecTrustGetCertificateCount(trust2);
    if (count1 != count2)
        return false;

    for (CFIndex i = 0; i < count1; i++) {
        auto cert1 = SecTrustGetCertificateAtIndex(trust1, i);
        auto cert2 = SecTrustGetCertificateAtIndex(trust2, i);
        RELEASE_ASSERT(cert1);
        RELEASE_ASSERT(cert2);
        if (!CFEqual(cert1, cert2))
            return false;
    }

    return true;
}

bool NetworkSessionCocoa::allowsSpecificHTTPSCertificateForHost(const WebCore::AuthenticationChallenge& challenge)
{
    const String& host = challenge.protectionSpace().host();
    NSArray *certificates = [NSURLRequest allowsSpecificHTTPSCertificateForHost:host];
    if (!certificates)
        return false;

    bool requireServerCertificates = challenge.protectionSpace().authenticationScheme() == WebCore::ProtectionSpaceAuthenticationScheme::ProtectionSpaceAuthenticationSchemeServerTrustEvaluationRequested;
    RetainPtr<SecPolicyRef> policy = adoptCF(SecPolicyCreateSSL(requireServerCertificates, host.createCFString().get()));

    SecTrustRef trustRef = nullptr;
    if (SecTrustCreateWithCertificates((CFArrayRef)certificates, policy.get(), &trustRef) != noErr)
        return false;
    RetainPtr<SecTrustRef> trust = adoptCF(trustRef);

    return certificatesMatch(trust.get(), challenge.nsURLAuthenticationChallenge().protectionSpace.serverTrust);
}

}<|MERGE_RESOLUTION|>--- conflicted
+++ resolved
@@ -56,11 +56,7 @@
 
 #if (PLATFORM(MAC) && __MAC_OS_X_VERSION_MIN_REQUIRED >= 101300) || (PLATFORM(IOS) && __IPHONE_OS_VERSION_MIN_REQUIRED >= 110000)
 @interface NSURLSessionConfiguration (WKStaging)
-<<<<<<< HEAD
-@property (nullable, copy) NSSet *_suppressedAutoAddedHTTPHeaders;
-=======
 @property (copy) NSSet *_suppressedAutoAddedHTTPHeaders;
->>>>>>> 20415689
 #if (PLATFORM(MAC) && __MAC_OS_X_VERSION_MIN_REQUIRED >= 101400) || (PLATFORM(IOS) && __IPHONE_OS_VERSION_MIN_REQUIRED >= 120000)
 // FIXME: Remove this once rdar://problem/40650244 is in a build.
 @property (copy) NSDictionary *_socketStreamProperties;
@@ -334,15 +330,6 @@
         return;
     }
 
-<<<<<<< HEAD
-    // Handle server trust evaluation at platform-level if requested, for performance reasons.
-    if ([challenge.protectionSpace.authenticationMethod isEqualToString:NSURLAuthenticationMethodServerTrust] && !NetworkProcess::singleton().canHandleHTTPSServerTrustEvaluation()) {
-        if (NetworkSessionCocoa::allowsSpecificHTTPSCertificateForHost(challenge))
-            completionHandler(NSURLSessionAuthChallengeUseCredential, [NSURLCredential credentialForTrust:challenge.protectionSpace.serverTrust]);
-        else
-            completionHandler(NSURLSessionAuthChallengeRejectProtectionSpace, nil);
-        return;
-=======
     if ([challenge.protectionSpace.authenticationMethod isEqualToString:NSURLAuthenticationMethodServerTrust]) {
         if (NetworkSessionCocoa::allowsSpecificHTTPSCertificateForHost(challenge))
             return completionHandler(NSURLSessionAuthChallengeUseCredential, [NSURLCredential credentialForTrust:challenge.protectionSpace.serverTrust]);
@@ -350,7 +337,6 @@
         // Handle server trust evaluation at platform-level if requested, for performance reasons and to use ATS defaults.
         if (!NetworkProcess::singleton().canHandleHTTPSServerTrustEvaluation())
             return completionHandler(NSURLSessionAuthChallengeRejectProtectionSpace, nil);
->>>>>>> 20415689
     }
 
     if (auto* networkDataTask = [self existingTask:task]) {
