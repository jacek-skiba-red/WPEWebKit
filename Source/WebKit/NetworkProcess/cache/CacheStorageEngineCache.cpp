/*
 * Copyright (C) 2017 Apple Inc.  All rights reserved.
 *
 * Redistribution and use in source and binary forms, with or without
 * modification, are permitted provided that the following conditions
 * are met:
 * 1. Redistributions of source code must retain the above copyright
 *    notice, this list of conditions and the following disclaimer.
 * 2. Redistributions in binary form must reproduce the above copyright
 *    notice, this list of conditions and the following disclaimer in the
 *    documentation and/or other materials provided with the distribution.
 *
 * THIS SOFTWARE IS PROVIDED BY APPLE INC. ``AS IS'' AND ANY
 * EXPRESS OR IMPLIED WARRANTIES, INCLUDING, BUT NOT LIMITED TO, THE
 * IMPLIED WARRANTIES OF MERCHANTABILITY AND FITNESS FOR A PARTICULAR
 * PURPOSE ARE DISCLAIMED.  IN NO EVENT SHALL APPLE INC. OR
 * CONTRIBUTORS BE LIABLE FOR ANY DIRECT, INDIRECT, INCIDENTAL, SPECIAL,
 * EXEMPLARY, OR CONSEQUENTIAL DAMAGES (INCLUDING, BUT NOT LIMITED TO,
 * PROCUREMENT OF SUBSTITUTE GOODS OR SERVICES; LOSS OF USE, DATA, OR
 * PROFITS; OR BUSINESS INTERRUPTION) HOWEVER CAUSED AND ON ANY THEORY
 * OF LIABILITY, WHETHER IN CONTRACT, STRICT LIABILITY, OR TORT
 * (INCLUDING NEGLIGENCE OR OTHERWISE) ARISING IN ANY WAY OUT OF THE USE
 * OF THIS SOFTWARE, EVEN IF ADVISED OF THE POSSIBILITY OF SUCH DAMAGE.
 */

#include "config.h"
#include "CacheStorageEngine.h"

#include "CacheStorageEngineCaches.h"
#include "NetworkCacheCoders.h"
#include "NetworkCacheIOChannel.h"
#include "NetworkCacheKey.h"
#include "NetworkProcess.h"
#include "WebCoreArgumentCoders.h"
#include <WebCore/CacheQueryOptions.h>
#include <WebCore/HTTPParsers.h>
#include <pal/SessionID.h>
#include <wtf/MainThread.h>
#include <wtf/NeverDestroyed.h>
#include <wtf/UUID.h>
#include <wtf/persistence/PersistentCoders.h>
#include <wtf/persistence/PersistentDecoder.h>
#include <wtf/persistence/PersistentEncoder.h>
#include <wtf/text/StringBuilder.h>
#include <wtf/text/StringHash.h>

namespace WebKit {

namespace CacheStorage {

<<<<<<< HEAD
=======
using namespace WebCore;
using namespace WebCore::DOMCacheEngine;
using namespace NetworkCache;

>>>>>>> 20415689
static inline String computeKeyURL(const URL& url)
{
    URL keyURL { url };
    keyURL.removeQueryAndFragmentIdentifier();
    return keyURL.string();
}

static inline Vector<uint64_t> queryCache(const Vector<RecordInformation>* records, const ResourceRequest& request, const CacheQueryOptions& options)
{
    if (!records)
        return { };

    if (!options.ignoreMethod && request.httpMethod() != "GET")
        return { };

    Vector<uint64_t> results;
    for (const auto& record : *records) {
        if (WebCore::DOMCacheEngine::queryCacheMatch(request, record.url, record.hasVaryStar, record.varyHeaders, options))
            results.append(record.identifier);
    }
    return results;
}

static inline void updateVaryInformation(RecordInformation& recordInformation, const ResourceRequest& request, const ResourceResponse& response)
{
    auto varyValue = response.httpHeaderField(WebCore::HTTPHeaderName::Vary);
    if (varyValue.isNull()) {
        recordInformation.hasVaryStar = false;
        recordInformation.varyHeaders = { };
        return;
    }

    varyValue.split(',', [&](StringView view) {
        if (!recordInformation.hasVaryStar && stripLeadingAndTrailingHTTPSpaces(view) == "*")
            recordInformation.hasVaryStar = true;
        String headerName = view.toString();
        recordInformation.varyHeaders.add(headerName, request.httpHeaderField(headerName));
    });

    if (recordInformation.hasVaryStar)
        recordInformation.varyHeaders = { };
}

RecordInformation Cache::toRecordInformation(const Record& record)
{
    Key key { "record"_s, m_uniqueName, { }, createCanonicalUUIDString(), m_caches.salt() };
    RecordInformation recordInformation { WTFMove(key), MonotonicTime::now().secondsSinceEpoch().milliseconds(), record.identifier, 0 , record.responseBodySize, record.request.url(), false, { } };

    updateVaryInformation(recordInformation, record.request, record.response);

    return recordInformation;
}

Cache::Cache(Caches& caches, uint64_t identifier, State state, String&& name, String&& uniqueName)
    : m_caches(caches)
    , m_state(state)
    , m_identifier(identifier)
    , m_name(WTFMove(name))
    , m_uniqueName(WTFMove(uniqueName))
{
}

void Cache::dispose()
{
    m_caches.dispose(*this);
}

void Cache::clearMemoryRepresentation()
{
    m_records = { };
    m_nextRecordIdentifier = 0;
    m_state = State::Uninitialized;
}

static RecordInformation isolatedCopy(const RecordInformation& information)
{
    auto result = RecordInformation { information.key, information.insertionTime, information.identifier, information.updateResponseCounter, information.size, information.url.isolatedCopy(), information.hasVaryStar, { } };
    HashMap<String, String> varyHeaders;
    for (const auto& keyValue : information.varyHeaders)
        varyHeaders.set(keyValue.key.isolatedCopy(), keyValue.value.isolatedCopy());
    result.varyHeaders = WTFMove(varyHeaders);
    return result;
}

struct TraversalResult {
    uint64_t cacheIdentifier;
    HashMap<String, Vector<RecordInformation>> records;
    Vector<Key> failedRecords;
};

static TraversalResult isolatedCopy(TraversalResult&& result)
{
    HashMap<String, Vector<RecordInformation>> isolatedRecords;
    for (auto& keyValue : result.records) {
        auto& recordVector = keyValue.value;
        for (size_t cptr = 0; cptr < recordVector.size(); cptr++)
            recordVector[cptr] = isolatedCopy(recordVector[cptr]);

        isolatedRecords.set(keyValue.key.isolatedCopy(), WTFMove(recordVector));
    }

    // No need to isolate keys since they are isolated through the copy constructor
    return TraversalResult { result.cacheIdentifier, WTFMove(isolatedRecords), WTFMove(result.failedRecords) };
}

void Cache::open(CompletionCallback&& callback)
{
    if (m_state == State::Open) {
        callback(std::nullopt);
        return;
    }
    if (m_state == State::Opening) {
        m_pendingOpeningCallbacks.append(WTFMove(callback));
        return;
    }
    m_state = State::Opening;
    TraversalResult traversalResult { m_identifier, { }, { } };
    m_caches.readRecordsList(*this, [caches = makeRef(m_caches), callback = WTFMove(callback), traversalResult = WTFMove(traversalResult)](const auto* storageRecord, const auto&) mutable {
        if (!storageRecord) {
            RunLoop::main().dispatch([caches = WTFMove(caches), callback = WTFMove(callback), traversalResult = isolatedCopy(WTFMove(traversalResult)) ]() mutable {
                for (auto& key : traversalResult.failedRecords)
                    caches->removeCacheEntry(key);

                auto* cache = caches->find(traversalResult.cacheIdentifier);
                if (!cache) {
                    callback(Error::Internal);
                    return;
                }
                cache->m_records = WTFMove(traversalResult.records);
                cache->finishOpening(WTFMove(callback), std::nullopt);
            });
            return;
        }

        auto decoded = decodeRecordHeader(*storageRecord);
        if (!decoded) {
            traversalResult.failedRecords.append(storageRecord->key);
            return;
        }

        auto& record = decoded->record;
        auto insertionTime = decoded->insertionTime;

        RecordInformation recordInformation { storageRecord->key, insertionTime, 0, 0, record.responseBodySize, record.request.url(), false, { } };
        updateVaryInformation(recordInformation, record.request, record.response);

        auto& sameURLRecords = traversalResult.records.ensure(computeKeyURL(recordInformation.url), [] { return Vector<RecordInformation> { }; }).iterator->value;
        sameURLRecords.append(WTFMove(recordInformation));
    });
}

void Cache::finishOpening(CompletionCallback&& callback, std::optional<Error>&& error)
{
    Vector<std::reference_wrapper<RecordInformation>> records;
    for (auto& value : m_records.values()) {
        for (auto& record : value)
            records.append(record);
    }
    std::sort(records.begin(), records.end(), [&](const auto& a, const auto& b) {
        return a.get().insertionTime < b.get().insertionTime;
    });
    for (auto& record : records)
        record.get().identifier = ++m_nextRecordIdentifier;

    if (error) {
        m_state = State::Uninitialized;
        callback(error.value());
        auto callbacks = WTFMove(m_pendingOpeningCallbacks);
        for (auto& callback : callbacks)
            callback(error.value());
        return;
    }
    m_state = State::Open;

    callback(std::nullopt);
    auto callbacks = WTFMove(m_pendingOpeningCallbacks);
    for (auto& callback : callbacks)
        callback(std::nullopt);
}

class ReadRecordTaskCounter : public RefCounted<ReadRecordTaskCounter> {
public:
    using ReadRecordsCallback = WTF::Function<void(Vector<Record>&&, Vector<uint64_t>&&)>;
    static Ref<ReadRecordTaskCounter> create(ReadRecordsCallback&& callback) { return adoptRef(*new ReadRecordTaskCounter(WTFMove(callback))); }

    ~ReadRecordTaskCounter()
    {
        ASSERT(RunLoop::isMain());
        if (!m_callback)
            return;
        std::sort(m_records.begin(), m_records.end(), [&] (const auto& a, const auto& b) {
            return a.identifier < b.identifier;
        });
        m_callback(WTFMove(m_records), WTFMove(m_failedRecords));
    }

    void appendRecord(Expected<Record, Error>&& result, uint64_t recordIdentifier, uint64_t updateCounter)
    {
        ASSERT(RunLoop::isMain());
        if (!result.has_value()) {
            m_failedRecords.append(recordIdentifier);
            return;
        }
        result.value().identifier = recordIdentifier;
        result.value().updateResponseCounter = updateCounter;
        m_records.append(WTFMove(result.value()));
    }

private:
    explicit ReadRecordTaskCounter(ReadRecordsCallback&& callback)
        : m_callback(WTFMove(callback))
    {
    }

    ReadRecordsCallback m_callback;
    Vector<Record> m_records;
    Vector<uint64_t> m_failedRecords;
};

void Cache::retrieveRecord(const RecordInformation& record, Ref<ReadRecordTaskCounter>&& taskCounter)
{
    readRecordFromDisk(record, [caches = makeRef(m_caches), identifier = m_identifier, recordIdentifier = record.identifier, updateCounter = record.updateResponseCounter, taskCounter = WTFMove(taskCounter)](Expected<Record, Error>&& result) mutable {
        auto* cache = caches->find(identifier);
        if (!cache)
            return;
        taskCounter->appendRecord(WTFMove(result), recordIdentifier, updateCounter);
    });
}

void Cache::retrieveRecords(const URL& url, RecordsCallback&& callback)
{
    ASSERT(m_state == State::Open);

    auto taskCounter = ReadRecordTaskCounter::create([caches = makeRef(m_caches), identifier = m_identifier, callback = WTFMove(callback)](Vector<Record>&& records, Vector<uint64_t>&& failedRecordIdentifiers) mutable {
        auto* cache = caches->find(identifier);
        if (cache)
            cache->removeFromRecordList(failedRecordIdentifiers);
        callback(WTFMove(records));
    });

    if (url.isNull()) {
        for (auto& records : m_records.values()) {
            for (auto& record : records)
                retrieveRecord(record, taskCounter.copyRef());
        }
        return;
    }

    auto* records = recordsFromURL(url);
    if (!records)
        return;

    for (auto& record : *records)
        retrieveRecord(record, taskCounter.copyRef());
}

RecordInformation& Cache::addRecord(Vector<RecordInformation>* records, const Record& record)
{
    if (!records) {
        auto key = computeKeyURL(record.request.url());
        ASSERT(!m_records.contains(key));
        records = &m_records.set(key, Vector<RecordInformation> { }).iterator->value;
    }
    records->append(toRecordInformation(record));
    return records->last();
}

Vector<RecordInformation>* Cache::recordsFromURL(const URL& url)
{
    auto iterator = m_records.find(computeKeyURL(url));
    if (iterator == m_records.end())
        return nullptr;
    return &iterator->value;
}

const Vector<RecordInformation>* Cache::recordsFromURL(const URL& url) const
{
    auto iterator = m_records.find(computeKeyURL(url));
    if (iterator == m_records.end())
        return nullptr;
    return &iterator->value;
}

class AsynchronousPutTaskCounter : public RefCounted<AsynchronousPutTaskCounter> {
public:
    static Ref<AsynchronousPutTaskCounter> create(RecordIdentifiersCallback&& callback) { return adoptRef(*new AsynchronousPutTaskCounter(WTFMove(callback))); }
    ~AsynchronousPutTaskCounter()
    {
        ASSERT(RunLoop::isMain());
        if (!m_callback)
            return;
        if (m_error) {
            m_callback(makeUnexpected(m_error.value()));
            return;
        }
        m_callback(WTFMove(m_recordIdentifiers));
    }

    void setError(Error error)
    {
        ASSERT(RunLoop::isMain());
        if (m_error)
            return;

        m_error = error;
    }

    void addRecordIdentifier(uint64_t identifier)
    {
        m_recordIdentifiers.append(identifier);
    }

private:
    explicit AsynchronousPutTaskCounter(RecordIdentifiersCallback&& callback)
        : m_callback(WTFMove(callback))
    {
    }

    std::optional<Error> m_error;
    RecordIdentifiersCallback m_callback;
    Vector<uint64_t> m_recordIdentifiers;
};

void Cache::storeRecords(Vector<Record>&& records, RecordIdentifiersCallback&& callback)
{
    auto taskCounter = AsynchronousPutTaskCounter::create(WTFMove(callback));

    WebCore::CacheQueryOptions options;
    for (auto& record : records) {
        auto* sameURLRecords = recordsFromURL(record.request.url());
        auto matchingRecords = queryCache(sameURLRecords, record.request, options);

        auto position = !matchingRecords.isEmpty() ? sameURLRecords->findMatching([&](const auto& item) { return item.identifier == matchingRecords[0]; }) : notFound;

        if (position == notFound) {
            record.identifier = ++m_nextRecordIdentifier;
            taskCounter->addRecordIdentifier(record.identifier);

            auto& recordToWrite = addRecord(sameURLRecords, record);
            writeRecordToDisk(recordToWrite, WTFMove(record), taskCounter.copyRef(), 0);
        } else {
            auto& existingRecord = sameURLRecords->at(position);
            taskCounter->addRecordIdentifier(existingRecord.identifier);
            updateRecordToDisk(existingRecord, WTFMove(record), taskCounter.copyRef());
        }
    }
}

void Cache::put(Vector<Record>&& records, RecordIdentifiersCallback&& callback)
{
    ASSERT(m_state == State::Open);

    WebCore::CacheQueryOptions options;
    uint64_t spaceRequired = 0;

    for (auto& record : records) {
        auto* sameURLRecords = recordsFromURL(record.request.url());
        auto matchingRecords = queryCache(sameURLRecords, record.request, options);

        auto position = (sameURLRecords && !matchingRecords.isEmpty()) ? sameURLRecords->findMatching([&](const auto& item) { return item.identifier == matchingRecords[0]; }) : notFound;

        spaceRequired += record.responseBodySize;
        if (position != notFound)
            spaceRequired -= sameURLRecords->at(position).size;
    }

    if (m_caches.hasEnoughSpace(spaceRequired)) {
        storeRecords(WTFMove(records), WTFMove(callback));
        return;
    }

    m_caches.requestSpace(spaceRequired, [caches = makeRef(m_caches), identifier = m_identifier, records = WTFMove(records), callback = WTFMove(callback)](std::optional<DOMCacheEngine::Error>&& error) mutable {
        if (error) {
            callback(makeUnexpected(error.value()));
            return;
        }
        auto* cache = caches->find(identifier);
        if (!cache)
            return;

        cache->storeRecords(WTFMove(records), WTFMove(callback));
    });
}

void Cache::remove(WebCore::ResourceRequest&& request, WebCore::CacheQueryOptions&& options, RecordIdentifiersCallback&& callback)
{
    ASSERT(m_state == State::Open);

    auto* records = recordsFromURL(request.url());
    auto recordIdentifiers = queryCache(records, request, options);
    if (recordIdentifiers.isEmpty()) {
        callback({ });
        return;
    }

    records->removeAllMatching([this, &recordIdentifiers](auto& item) {
        bool shouldRemove = recordIdentifiers.findMatching([&item](auto identifier) { return identifier == item.identifier; }) != notFound;
        if (shouldRemove)
            this->removeRecordFromDisk(item);
        return shouldRemove;
    });

    callback(WTFMove(recordIdentifiers));
}

void Cache::removeFromRecordList(const Vector<uint64_t>& recordIdentifiers)
{
    if (recordIdentifiers.isEmpty())
        return;

    for (auto& records : m_records.values()) {
        auto* cache = this;
        records.removeAllMatching([cache, &recordIdentifiers](const auto& item) {
            return notFound != recordIdentifiers.findMatching([cache, &item](const auto& identifier) {
                if (item.identifier != identifier)
                    return false;
                cache->removeRecordFromDisk(item);
                return true;
            });
        });
    }
}

void Cache::writeRecordToDisk(const RecordInformation& recordInformation, Record&& record, Ref<AsynchronousPutTaskCounter>&& taskCounter, uint64_t previousRecordSize)
{
    m_caches.writeRecord(*this, recordInformation, WTFMove(record), previousRecordSize, [taskCounter = WTFMove(taskCounter)](std::optional<Error>&& error) {
        if (error)
            taskCounter->setError(error.value());
    });
}

void Cache::updateRecordToDisk(RecordInformation& existingRecord, Record&& record, Ref<AsynchronousPutTaskCounter>&& taskCounter)
{
    ++existingRecord.updateResponseCounter;
    readRecordFromDisk(existingRecord, [caches = makeRef(m_caches), identifier = m_identifier, recordIdentifier = existingRecord.identifier, record = WTFMove(record), taskCounter = WTFMove(taskCounter)](Expected<Record, Error>&& result) mutable {
        if (!result.has_value())
            return;

        auto* cache = caches->find(identifier);
        if (!cache)
            return;

        auto* sameURLRecords = cache->recordsFromURL(result.value().request.url());
        if (!sameURLRecords)
            return;

        auto position = sameURLRecords->findMatching([&] (const auto& item) { return item.identifier == recordIdentifier; });
        if (position == notFound)
            return;
        auto& recordInfo = sameURLRecords->at(position);
        auto previousSize = recordInfo.size;
        recordInfo.size = record.responseBodySize;

        auto& recordFromDisk = result.value();
        record.requestHeadersGuard = recordFromDisk.requestHeadersGuard;
        record.request = WTFMove(recordFromDisk.request);
        record.options = WTFMove(recordFromDisk.options);
        record.referrer = WTFMove(recordFromDisk.referrer);

        updateVaryInformation(recordInfo, record.request, record.response);

        cache->writeRecordToDisk(recordInfo, WTFMove(record), WTFMove(taskCounter), previousSize);
    });
}

void Cache::readRecordFromDisk(const RecordInformation& record, WTF::Function<void(Expected<Record, Error>&&)>&& callback)
{
    m_caches.readRecord(record.key, WTFMove(callback));
}

void Cache::removeRecordFromDisk(const RecordInformation& record)
{
    m_caches.removeRecord(record);
}

Storage::Record Cache::encode(const RecordInformation& recordInformation, const Record& record)
{
    WTF::Persistence::Encoder encoder;
    encoder << recordInformation.insertionTime;
    encoder << recordInformation.size;
    encoder << record.requestHeadersGuard;
    record.request.encodeWithoutPlatformData(encoder);
    record.options.encodePersistent(encoder);
    encoder << record.referrer;

    encoder << record.responseHeadersGuard;
    encoder << record.response;
    encoder << record.responseBodySize;

    encoder.encodeChecksum();

    Data header(encoder.buffer(), encoder.bufferSize());
    Data body;
    WTF::switchOn(record.responseBody, [](const Ref<WebCore::FormData>& formData) {
        // FIXME: Store form data body.
    }, [&](const Ref<WebCore::SharedBuffer>& buffer) {
        body = { reinterpret_cast<const uint8_t*>(buffer->data()), buffer->size() };
    }, [](const std::nullptr_t&) {
    });

    return { recordInformation.key, { }, header, body, { } };
}

std::optional<Cache::DecodedRecord> Cache::decodeRecordHeader(const Storage::Record& storage)
{
    WTF::Persistence::Decoder decoder(storage.header.data(), storage.header.size());

    Record record;

    double insertionTime;
    if (!decoder.decode(insertionTime))
        return std::nullopt;

    uint64_t size;
    if (!decoder.decode(size))
        return std::nullopt;

    if (!decoder.decode(record.requestHeadersGuard))
        return std::nullopt;

    if (!record.request.decodeWithoutPlatformData(decoder))
        return std::nullopt;

    if (!FetchOptions::decodePersistent(decoder, record.options))
        return std::nullopt;

    if (!decoder.decode(record.referrer))
        return std::nullopt;

    if (!decoder.decode(record.responseHeadersGuard))
        return std::nullopt;

    if (!decoder.decode(record.response))
        return std::nullopt;

    if (!decoder.decode(record.responseBodySize))
        return std::nullopt;

    if (!decoder.verifyChecksum())
        return std::nullopt;

    return DecodedRecord { insertionTime, size, WTFMove(record) };
}

std::optional<Record> Cache::decode(const Storage::Record& storage)
{
    auto result = decodeRecordHeader(storage);

    if (!result)
        return std::nullopt;

    auto record = WTFMove(result->record);
    record.responseBody = WebCore::SharedBuffer::create(storage.body.data(), storage.body.size());

    return WTFMove(record);
}

Vector<Key> Cache::keys() const
{
    Vector<Key> keys;
    for (auto& records : m_records.values()) {
        for (auto& record : records)
            keys.append(record.key);
    }
    return keys;
}

} // namespace CacheStorage

} // namespace WebKit<|MERGE_RESOLUTION|>--- conflicted
+++ resolved
@@ -48,13 +48,10 @@
 
 namespace CacheStorage {
 
-<<<<<<< HEAD
-=======
 using namespace WebCore;
 using namespace WebCore::DOMCacheEngine;
 using namespace NetworkCache;
 
->>>>>>> 20415689
 static inline String computeKeyURL(const URL& url)
 {
     URL keyURL { url };
