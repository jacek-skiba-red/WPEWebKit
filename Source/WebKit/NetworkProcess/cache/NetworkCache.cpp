--- conflicted
+++ resolved
@@ -47,11 +47,6 @@
 #include <notify.h>
 #endif
 
-<<<<<<< HEAD
-using namespace WebCore::FileSystem;
-
-=======
->>>>>>> 20415689
 namespace WebKit {
 namespace NetworkCache {
 
