--- conflicted
+++ resolved
@@ -69,14 +69,6 @@
 
     bool shouldCaptureExtraNetworkLoadMetrics() const final;
 
-<<<<<<< HEAD
-#if USE(PROTECTION_SPACE_AUTH_CALLBACK)
-    void continueCanAuthenticateAgainstProtectionSpace(bool);
-#endif
-=======
-    String description() const;
->>>>>>> 20415689
-
     String description() const;
 
 private:
@@ -99,11 +91,6 @@
     void notifyDidReceiveResponse(WebCore::ResourceResponse&&, ResponseCompletionHandler&&);
     void throttleDelayCompleted();
 
-<<<<<<< HEAD
-    void completeAuthenticationChallenge(ChallengeCompletionHandler&&);
-
-=======
->>>>>>> 20415689
     std::reference_wrapper<NetworkLoadClient> m_client;
     const NetworkLoadParameters m_parameters;
     CompletionHandler<void(WebCore::ResourceRequest&&)> m_redirectCompletionHandler;
