--- conflicted
+++ resolved
@@ -40,12 +40,6 @@
 #if USE(CURL)
 #include "NetworkSessionCurl.h"
 #endif
-<<<<<<< HEAD
-
-
-using namespace WebCore;
-=======
->>>>>>> 20415689
 
 namespace WebKit {
 using namespace WebCore;
@@ -85,16 +79,4 @@
         task->invalidateAndCancel();
 }
 
-<<<<<<< HEAD
-bool NetworkSession::allowsSpecificHTTPSCertificateForHost(const WebCore::AuthenticationChallenge& challenge)
-{
-#if PLATFORM(COCOA)
-    return NetworkSessionCocoa::allowsSpecificHTTPSCertificateForHost(challenge);
-#else
-    return false;
-#endif
-}
-
-=======
->>>>>>> 20415689
 } // namespace WebKit