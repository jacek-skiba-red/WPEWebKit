/*
 * Copyright (C) 2010 Apple Inc. All rights reserved.
 * Portions Copyright (c) 2010 Motorola Mobility, Inc.  All rights reserved.
 *
 * Redistribution and use in source and binary forms, with or without
 * modification, are permitted provided that the following conditions
 * are met:
 * 1. Redistributions of source code must retain the above copyright
 *    notice, this list of conditions and the following disclaimer.
 * 2. Redistributions in binary form must reproduce the above copyright
 *    notice, this list of conditions and the following disclaimer in the
 *    documentation and/or other materials provided with the distribution.
 *
 * THIS SOFTWARE IS PROVIDED BY APPLE INC. AND ITS CONTRIBUTORS ``AS IS''
 * AND ANY EXPRESS OR IMPLIED WARRANTIES, INCLUDING, BUT NOT LIMITED TO,
 * THE IMPLIED WARRANTIES OF MERCHANTABILITY AND FITNESS FOR A PARTICULAR
 * PURPOSE ARE DISCLAIMED. IN NO EVENT SHALL APPLE INC. OR ITS CONTRIBUTORS
 * BE LIABLE FOR ANY DIRECT, INDIRECT, INCIDENTAL, SPECIAL, EXEMPLARY, OR
 * CONSEQUENTIAL DAMAGES (INCLUDING, BUT NOT LIMITED TO, PROCUREMENT OF
 * SUBSTITUTE GOODS OR SERVICES; LOSS OF USE, DATA, OR PROFITS; OR BUSINESS
 * INTERRUPTION) HOWEVER CAUSED AND ON ANY THEORY OF LIABILITY, WHETHER IN
 * CONTRACT, STRICT LIABILITY, OR TORT (INCLUDING NEGLIGENCE OR OTHERWISE)
 * ARISING IN ANY WAY OUT OF THE USE OF THIS SOFTWARE, EVEN IF ADVISED OF
 * THE POSSIBILITY OF SUCH DAMAGE.
 */

#include "config.h"
#include "WebProcessMainUnix.h"

#include "ChildProcessMain.h"
#include "WebProcess.h"
#include <WebCore/PlatformDisplayWPE.h>
#include <glib.h>
#include <iostream>
#include <libsoup/soup.h>
#include <wpe/wpe.h>
<<<<<<< HEAD

using namespace WebCore;
=======
>>>>>>> 20415689

namespace WebKit {
using namespace WebCore;

class WebProcessMain final : public ChildProcessMainBase {
public:
    bool platformInitialize() override
    {
#if ENABLE(DEVELOPER_MODE)
        if (g_getenv("WEBKIT2_PAUSE_WEB_PROCESS_ON_LAUNCH"))
            WTF::sleep(30_s);
#endif

        // Required for GStreamer initialization.
        // FIXME: This should be probably called in other processes as well.
        g_set_prgname("WPEWebProcess");

        return true;
    }

    bool parseCommandLine(int argc, char** argv) override
    {
        ASSERT(argc == 5);
        if (argc < 5)
            return false;

        if (!ChildProcessMainBase::parseCommandLine(argc, argv))
            return false;

#if defined(WPE_BACKEND_CHECK_VERSION) && WPE_BACKEND_CHECK_VERSION(0, 2, 0)
        wpe_loader_init(argv[3]);
#endif

        int wpeFd = atoi(argv[4]);
        RunLoop::main().dispatch(
            [wpeFd] {
                RELEASE_ASSERT(is<PlatformDisplayWPE>(PlatformDisplay::sharedDisplay()));
                downcast<PlatformDisplayWPE>(PlatformDisplay::sharedDisplay()).initialize(wpeFd);
            });
        return true;
    }
};

int WebProcessMainUnix(int argc, char** argv)
{
    return ChildProcessMain<WebProcess, WebProcessMain>(argc, argv);
}

} // namespace WebKit<|MERGE_RESOLUTION|>--- conflicted
+++ resolved
@@ -34,11 +34,6 @@
 #include <iostream>
 #include <libsoup/soup.h>
 #include <wpe/wpe.h>
-<<<<<<< HEAD
-
-using namespace WebCore;
-=======
->>>>>>> 20415689
 
 namespace WebKit {
 using namespace WebCore;
