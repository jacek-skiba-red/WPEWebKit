/*
 * Copyright (C) 2014 Apple Inc. All rights reserved.
 *
 * Redistribution and use in source and binary forms, with or without
 * modification, are permitted provided that the following conditions
 * are met:
 * 1. Redistributions of source code must retain the above copyright
 *    notice, this list of conditions and the following disclaimer.
 * 2. Redistributions in binary form must reproduce the above copyright
 *    notice, this list of conditions and the following disclaimer in the
 *    documentation and/or other materials provided with the distribution.
 *
 * THIS SOFTWARE IS PROVIDED BY APPLE INC. ``AS IS'' AND ANY
 * EXPRESS OR IMPLIED WARRANTIES, INCLUDING, BUT NOT LIMITED TO, THE
 * IMPLIED WARRANTIES OF MERCHANTABILITY AND FITNESS FOR A PARTICULAR
 * PURPOSE ARE DISCLAIMED.  IN NO EVENT SHALL APPLE INC. OR
 * CONTRIBUTORS BE LIABLE FOR ANY DIRECT, INDIRECT, INCIDENTAL, SPECIAL,
 * EXEMPLARY, OR CONSEQUENTIAL DAMAGES (INCLUDING, BUT NOT LIMITED TO,
 * PROCUREMENT OF SUBSTITUTE GOODS OR SERVICES; LOSS OF USE, DATA, OR
 * PROFITS; OR BUSINESS INTERRUPTION) HOWEVER CAUSED AND ON ANY THEORY
 * OF LIABILITY, WHETHER IN CONTRACT, STRICT LIABILITY, OR TORT
 * (INCLUDING NEGLIGENCE OR OTHERWISE) ARISING IN ANY WAY OUT OF THE USE
 * OF THIS SOFTWARE, EVEN IF ADVISED OF THE POSSIBILITY OF SUCH DAMAGE. 
 */

#import "config.h"
#import "RemoteLayerTreeDisplayRefreshMonitor.h"

#if USE(REQUEST_ANIMATION_FRAME_DISPLAY_MONITOR)

<<<<<<< HEAD
using namespace WebCore;

=======
>>>>>>> 20415689
namespace WebKit {
using namespace WebCore;

RemoteLayerTreeDisplayRefreshMonitor::RemoteLayerTreeDisplayRefreshMonitor(PlatformDisplayID displayID, RemoteLayerTreeDrawingArea& drawingArea)
    : DisplayRefreshMonitor(displayID)
    , m_drawingArea(makeWeakPtr(drawingArea))
{
}

RemoteLayerTreeDisplayRefreshMonitor::~RemoteLayerTreeDisplayRefreshMonitor()
{
    if (m_drawingArea)
        m_drawingArea->willDestroyDisplayRefreshMonitor(this);
}

bool RemoteLayerTreeDisplayRefreshMonitor::requestRefreshCallback()
{
    if (!m_drawingArea || !isActive())
        return false;

    if (!isScheduled())
        static_cast<DrawingArea&>(*m_drawingArea.get()).scheduleCompositingLayerFlush();

    setIsActive(true);
    setIsScheduled(true);
    return true;
}

void RemoteLayerTreeDisplayRefreshMonitor::didUpdateLayers()
{
    setIsScheduled(false);

    if (!isPreviousFrameDone())
        return;

    setIsPreviousFrameDone(false);
    handleDisplayRefreshedNotificationOnMainThread(this);
}

}

#endif // USE(REQUEST_ANIMATION_FRAME_DISPLAY_MONITOR)<|MERGE_RESOLUTION|>--- conflicted
+++ resolved
@@ -28,11 +28,6 @@
 
 #if USE(REQUEST_ANIMATION_FRAME_DISPLAY_MONITOR)
 
-<<<<<<< HEAD
-using namespace WebCore;
-
-=======
->>>>>>> 20415689
 namespace WebKit {
 using namespace WebCore;
 
