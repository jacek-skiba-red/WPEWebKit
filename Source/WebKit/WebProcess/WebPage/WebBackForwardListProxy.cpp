/*
 * Copyright (C) 2010, 2011 Apple Inc. All rights reserved.
 *
 * Redistribution and use in source and binary forms, with or without
 * modification, are permitted provided that the following conditions
 * are met:
 * 1. Redistributions of source code must retain the above copyright
 *    notice, this list of conditions and the following disclaimer.
 * 2. Redistributions in binary form must reproduce the above copyright
 *    notice, this list of conditions and the following disclaimer in the
 *    documentation and/or other materials provided with the distribution.
 *
 * THIS SOFTWARE IS PROVIDED BY APPLE INC. AND ITS CONTRIBUTORS ``AS IS''
 * AND ANY EXPRESS OR IMPLIED WARRANTIES, INCLUDING, BUT NOT LIMITED TO,
 * THE IMPLIED WARRANTIES OF MERCHANTABILITY AND FITNESS FOR A PARTICULAR
 * PURPOSE ARE DISCLAIMED. IN NO EVENT SHALL APPLE INC. OR ITS CONTRIBUTORS
 * BE LIABLE FOR ANY DIRECT, INDIRECT, INCIDENTAL, SPECIAL, EXEMPLARY, OR
 * CONSEQUENTIAL DAMAGES (INCLUDING, BUT NOT LIMITED TO, PROCUREMENT OF
 * SUBSTITUTE GOODS OR SERVICES; LOSS OF USE, DATA, OR PROFITS; OR BUSINESS
 * INTERRUPTION) HOWEVER CAUSED AND ON ANY THEORY OF LIABILITY, WHETHER IN
 * CONTRACT, STRICT LIABILITY, OR TORT (INCLUDING NEGLIGENCE OR OTHERWISE)
 * ARISING IN ANY WAY OUT OF THE USE OF THIS SOFTWARE, EVEN IF ADVISED OF
 * THE POSSIBILITY OF SUCH DAMAGE.
 */

#include "config.h"
#include "WebBackForwardListProxy.h"

#include "Logging.h"
#include "SessionState.h"
#include "SessionStateConversion.h"
#include "WebCoreArgumentCoders.h"
#include "WebPage.h"
#include "WebPageProxyMessages.h"
#include "WebProcess.h"
#include "WebProcessProxyMessages.h"
#include <WebCore/Frame.h>
#include <WebCore/HistoryController.h>
#include <WebCore/HistoryItem.h>
#include <WebCore/PageCache.h>
#include <wtf/HashMap.h>
#include <wtf/NeverDestroyed.h>
#include <wtf/ProcessID.h>
<<<<<<< HEAD

using namespace WebCore;
=======
>>>>>>> 20415689

namespace WebKit {
using namespace WebCore;

// FIXME <rdar://problem/8819268>: This leaks all HistoryItems that go into these maps.
// We need to clear up the life time of these objects.

typedef HashMap<BackForwardItemIdentifier, RefPtr<HistoryItem>> IDToHistoryItemMap; // "ID" here is the item ID.
static IDToHistoryItemMap& idToHistoryItemMap()
{
    static NeverDestroyed<IDToHistoryItemMap> map;
    return map;
}

void WebBackForwardListProxy::addItemFromUIProcess(const BackForwardItemIdentifier& itemID, Ref<HistoryItem>&& item, uint64_t pageID, OverwriteExistingItem overwriteExistingItem)
{
    // This item/itemID pair should not already exist in our map.
    ASSERT_UNUSED(overwriteExistingItem, overwriteExistingItem == OverwriteExistingItem::Yes || !idToHistoryItemMap().contains(itemID));
    idToHistoryItemMap().set(itemID, item.ptr());
}

static void WK2NotifyHistoryItemChanged(HistoryItem* item)
{
    WebProcess::singleton().parentProcessConnection()->send(Messages::WebProcessProxy::UpdateBackForwardItem(toBackForwardListItemState(*item)), 0);
}

HistoryItem* WebBackForwardListProxy::itemForID(const BackForwardItemIdentifier& itemID)
{
    return idToHistoryItemMap().get(itemID);
}

void WebBackForwardListProxy::removeItem(const BackForwardItemIdentifier& itemID)
{
    RefPtr<HistoryItem> item = idToHistoryItemMap().take(itemID);
    if (!item)
        return;
        
    PageCache::singleton().remove(*item);
    WebCore::Page::clearPreviousItemFromAllPages(item.get());
}

WebBackForwardListProxy::WebBackForwardListProxy(WebPage* page)
    : m_page(page)
{
    WebCore::notifyHistoryItemChanged = WK2NotifyHistoryItemChanged;
}

void WebBackForwardListProxy::addItem(Ref<HistoryItem>&& item)
{
    if (!m_page)
        return;

    auto result = idToHistoryItemMap().add(item->identifier(), item.ptr());
    ASSERT_UNUSED(result, result.isNewEntry);

    LOG(BackForward, "(Back/Forward) WebProcess pid %i setting item %p for id %s with url %s", getCurrentProcessID(), item.ptr(), item->identifier().logString(), item->urlString().utf8().data());
    m_page->send(Messages::WebPageProxy::BackForwardAddItem(toBackForwardListItemState(item.get())));
}

void WebBackForwardListProxy::goToItem(HistoryItem* item)
{
    if (!m_page)
        return;

    SandboxExtension::Handle sandboxExtensionHandle;
    m_page->sendSync(Messages::WebPageProxy::BackForwardGoToItem(item->identifier()), Messages::WebPageProxy::BackForwardGoToItem::Reply(sandboxExtensionHandle));
    m_page->sandboxExtensionTracker().beginLoad(m_page->mainWebFrame(), WTFMove(sandboxExtensionHandle));
}

HistoryItem* WebBackForwardListProxy::itemAtIndex(int itemIndex)
{
    if (!m_page)
        return nullptr;

    std::optional<BackForwardItemIdentifier> itemID;
    if (!WebProcess::singleton().parentProcessConnection()->sendSync(Messages::WebPageProxy::BackForwardItemAtIndex(itemIndex), Messages::WebPageProxy::BackForwardItemAtIndex::Reply(itemID), m_page->pageID()))
        return nullptr;

    if (!itemID)
        return nullptr;

    return idToHistoryItemMap().get(*itemID);
}

int WebBackForwardListProxy::backListCount()
{
    if (!m_page)
        return 0;

    int backListCount = 0;
    if (!WebProcess::singleton().parentProcessConnection()->sendSync(Messages::WebPageProxy::BackForwardBackListCount(), Messages::WebPageProxy::BackForwardBackListCount::Reply(backListCount), m_page->pageID()))
        return 0;

    return backListCount;
}

int WebBackForwardListProxy::forwardListCount()
{
    if (!m_page)
        return 0;

    int forwardListCount = 0;
    if (!WebProcess::singleton().parentProcessConnection()->sendSync(Messages::WebPageProxy::BackForwardForwardListCount(), Messages::WebPageProxy::BackForwardForwardListCount::Reply(forwardListCount), m_page->pageID()))
        return 0;

    return forwardListCount;
}

void WebBackForwardListProxy::close()
{
    ASSERT(m_page);
    m_page = nullptr;
}

void WebBackForwardListProxy::clear()
{
    m_page->send(Messages::WebPageProxy::BackForwardClear());
}

} // namespace WebKit<|MERGE_RESOLUTION|>--- conflicted
+++ resolved
@@ -41,11 +41,6 @@
 #include <wtf/HashMap.h>
 #include <wtf/NeverDestroyed.h>
 #include <wtf/ProcessID.h>
-<<<<<<< HEAD
-
-using namespace WebCore;
-=======
->>>>>>> 20415689
 
 namespace WebKit {
 using namespace WebCore;
