/*
 * Copyright (C) 2011 Nokia Corporation and/or its subsidiary(-ies).
 * Copyright (C) 2013 Company 100, Inc. All rights reserved.
 *
 * Redistribution and use in source and binary forms, with or without
 * modification, are permitted provided that the following conditions
 * are met:
 * 1. Redistributions of source code must retain the above copyright
 *    notice, this list of conditions and the following disclaimer.
 * 2. Redistributions in binary form must reproduce the above copyright
 *    notice, this list of conditions and the following disclaimer in the
 *    documentation and/or other materials provided with the distribution.
 *
 * THIS SOFTWARE IS PROVIDED BY APPLE INC. AND ITS CONTRIBUTORS ``AS IS''
 * AND ANY EXPRESS OR IMPLIED WARRANTIES, INCLUDING, BUT NOT LIMITED TO,
 * THE IMPLIED WARRANTIES OF MERCHANTABILITY AND FITNESS FOR A PARTICULAR
 * PURPOSE ARE DISCLAIMED. IN NO EVENT SHALL APPLE INC. OR ITS CONTRIBUTORS
 * BE LIABLE FOR ANY DIRECT, INDIRECT, INCIDENTAL, SPECIAL, EXEMPLARY, OR
 * CONSEQUENTIAL DAMAGES (INCLUDING, BUT NOT LIMITED TO, PROCUREMENT OF
 * SUBSTITUTE GOODS OR SERVICES; LOSS OF USE, DATA, OR PROFITS; OR BUSINESS
 * INTERRUPTION) HOWEVER CAUSED AND ON ANY THEORY OF LIABILITY, WHETHER IN
 * CONTRACT, STRICT LIABILITY, OR TORT (INCLUDING NEGLIGENCE OR OTHERWISE)
 * ARISING IN ANY WAY OUT OF THE USE OF THIS SOFTWARE, EVEN IF ADVISED OF
 * THE POSSIBILITY OF SUCH DAMAGE.
 */

#include "config.h"
#include "CompositingCoordinator.h"

#if USE(COORDINATED_GRAPHICS)

#include "Extensions3DCache.h"
#include <WebCore/DOMWindow.h>
#include <WebCore/Document.h>
#include <WebCore/FrameView.h>
#include <WebCore/GraphicsContext.h>
#include <WebCore/InspectorController.h>
#include <WebCore/MainFrame.h>
#include <WebCore/NicosiaPaintingEngine.h>
#include <WebCore/Page.h>
#include <wtf/MemoryPressureHandler.h>
#include <wtf/SetForScope.h>

#if USE(GLIB_EVENT_LOOP)
#include <wtf/glib/RunLoopSourcePriority.h>
#endif

using namespace WebCore;

namespace WebKit {

CompositingCoordinator::CompositingCoordinator(Page* page, CompositingCoordinator::Client& client)
    : m_page(page)
    , m_client(client)
    , m_paintingEngine(Nicosia::PaintingEngine::create())
    , m_releaseInactiveAtlasesTimer(RunLoop::main(), this, &CompositingCoordinator::releaseInactiveAtlasesTimerFired)
{
#if USE(GLIB_EVENT_LOOP)
    m_releaseInactiveAtlasesTimer.setPriority(RunLoopSourcePriority::ReleaseUnusedResourcesTimer);
#endif
}

CompositingCoordinator::~CompositingCoordinator()
{
    m_isDestructing = true;

    purgeBackingStores();

    for (auto& registeredLayer : m_registeredLayers.values())
        registeredLayer->setCoordinator(nullptr);
}

void CompositingCoordinator::invalidate()
{
    m_rootLayer = nullptr;
    purgeBackingStores();
}

void CompositingCoordinator::setRootCompositingLayer(GraphicsLayer* graphicsLayer)
{
    if (m_rootCompositingLayer == graphicsLayer)
        return;

    if (m_rootCompositingLayer)
        m_rootCompositingLayer->removeFromParent();

    m_rootCompositingLayer = graphicsLayer;
    if (m_rootCompositingLayer)
        m_rootLayer->addChildAtIndex(m_rootCompositingLayer, 0);
}

void CompositingCoordinator::setViewOverlayRootLayer(GraphicsLayer* graphicsLayer)
{
    if (m_overlayCompositingLayer == graphicsLayer)
        return;

    if (m_overlayCompositingLayer)
        m_overlayCompositingLayer->removeFromParent();

    m_overlayCompositingLayer = graphicsLayer;
    if (m_overlayCompositingLayer)
        m_rootLayer->addChild(m_overlayCompositingLayer);
}

void CompositingCoordinator::sizeDidChange(const IntSize& newSize)
{
    m_rootLayer->setSize(newSize);
    notifyFlushRequired(m_rootLayer.get());
}

bool CompositingCoordinator::flushPendingLayerChanges()
{
    SetForScope<bool> protector(m_isFlushingLayerChanges, true);

    initializeRootCompositingLayerIfNeeded();

    m_rootLayer->flushCompositingStateForThisLayerOnly();
    m_client.didFlushRootLayer(m_visibleContentsRect);

    if (m_overlayCompositingLayer)
        m_overlayCompositingLayer->flushCompositingState(FloatRect(FloatPoint(), m_rootLayer->size()));

    bool didSync = m_page->mainFrame().view()->flushCompositingStateIncludingSubframes();

    auto& coordinatedLayer = downcast<CoordinatedGraphicsLayer>(*m_rootLayer);
    coordinatedLayer.updateContentBuffersIncludingSubLayers();
    coordinatedLayer.syncPendingStateChangesIncludingSubLayers();

    flushPendingImageBackingChanges();

    if (m_shouldSyncFrame) {
        didSync = true;

        if (m_rootCompositingLayer) {
            m_state.contentsSize = roundedIntSize(m_rootCompositingLayer->size());
            if (CoordinatedGraphicsLayer* contentsLayer = mainContentsLayer())
                m_state.coveredRect = contentsLayer->coverRect();
        }
        m_state.scrollPosition = m_visibleContentsRect.location();

        m_client.commitSceneState(m_state);

        if (!m_atlasesToRemove.isEmpty())
            m_client.releaseUpdateAtlases(m_atlasesToRemove);
        m_atlasesToRemove.clear();

        clearPendingStateChanges();
        m_shouldSyncFrame = false;
    }

    return didSync;
}

double CompositingCoordinator::timestamp() const
{
    auto* document = m_page->mainFrame().document();
    if (!document)
        return 0;
    return document->domWindow() ? document->domWindow()->nowTimestamp() : document->monotonicTimestamp();
}

void CompositingCoordinator::syncDisplayState()
{
    m_page->mainFrame().view()->updateLayoutAndStyleIfNeededRecursive();
}

double CompositingCoordinator::nextAnimationServiceTime() const
{
    // According to the requestAnimationFrame spec, rAF callbacks should not be faster than 60FPS.
    static const double MinimalTimeoutForAnimations = 1. / 60.;
    return std::max<double>(0., MinimalTimeoutForAnimations - timestamp() + m_lastAnimationServiceTime);
}

void CompositingCoordinator::clearPendingStateChanges()
{
    m_state.layersToCreate.clear();
    m_state.layersToUpdate.clear();
    m_state.layersToRemove.clear();

    m_state.imagesToCreate.clear();
    m_state.imagesToRemove.clear();
    m_state.imagesToUpdate.clear();
    m_state.imagesToClear.clear();

    m_state.updateAtlasesToCreate.clear();
}

void CompositingCoordinator::initializeRootCompositingLayerIfNeeded()
{
    if (m_didInitializeRootCompositingLayer)
        return;

    m_state.rootCompositingLayer = downcast<CoordinatedGraphicsLayer>(*m_rootLayer).id();
    m_didInitializeRootCompositingLayer = true;
    m_shouldSyncFrame = true;
}

void CompositingCoordinator::createRootLayer(const IntSize& size)
{
    ASSERT(!m_rootLayer);
    // Create a root layer.
    m_rootLayer = GraphicsLayer::create(this, *this);
#ifndef NDEBUG
    m_rootLayer->setName("CompositingCoordinator root layer");
#endif
    m_rootLayer->setDrawsContent(false);
    m_rootLayer->setSize(size);
}

void CompositingCoordinator::syncLayerState(CoordinatedLayerID id, CoordinatedGraphicsLayerState& state)
{
    m_shouldSyncFrame = true;
    m_state.layersToUpdate.append(std::make_pair(id, state));
}

Ref<CoordinatedImageBacking> CompositingCoordinator::createImageBackingIfNeeded(Image& image)
{
    CoordinatedImageBackingID imageID = CoordinatedImageBacking::getCoordinatedImageBackingID(&image);
    auto addResult = m_imageBackings.ensure(imageID, [this, &image] {
        return CoordinatedImageBacking::create(*this, image);
    });
    return *addResult.iterator->value;
}

void CompositingCoordinator::createImageBacking(CoordinatedImageBackingID imageID)
{
    m_state.imagesToCreate.append(imageID);
}

void CompositingCoordinator::updateImageBacking(CoordinatedImageBackingID imageID, RefPtr<Nicosia::Buffer>&& buffer)
{
    m_shouldSyncFrame = true;
    m_state.imagesToUpdate.append(std::make_pair(imageID, WTFMove(buffer)));
}

void CompositingCoordinator::clearImageBackingContents(CoordinatedImageBackingID imageID)
{
    m_shouldSyncFrame = true;
    m_state.imagesToClear.append(imageID);
}

void CompositingCoordinator::removeImageBacking(CoordinatedImageBackingID imageID)
{
    if (m_isPurging)
        return;

    ASSERT(m_imageBackings.contains(imageID));
    m_imageBackings.remove(imageID);

    m_state.imagesToRemove.append(imageID);

    size_t imageIDPosition = m_state.imagesToClear.find(imageID);
    if (imageIDPosition != notFound)
        m_state.imagesToClear.remove(imageIDPosition);
}

void CompositingCoordinator::flushPendingImageBackingChanges()
{
    for (auto& imageBacking : m_imageBackings.values())
        imageBacking->update();
}

void CompositingCoordinator::notifyFlushRequired(const GraphicsLayer*)
{
    if (!m_isDestructing && !isFlushingLayerChanges())
        m_client.notifyFlushRequired();
}

float CompositingCoordinator::deviceScaleFactor() const
{
    return m_page->deviceScaleFactor();
}

float CompositingCoordinator::pageScaleFactor() const
{
    return m_page->pageScaleFactor();
}

std::unique_ptr<GraphicsLayer> CompositingCoordinator::createGraphicsLayer(GraphicsLayer::Type layerType, GraphicsLayerClient& client)
{
    CoordinatedGraphicsLayer* layer = new CoordinatedGraphicsLayer(layerType, client);
    layer->setCoordinator(this);
    m_registeredLayers.add(layer->id(), layer);
    m_state.layersToCreate.append(layer->id());
    layer->setNeedsVisibleRectAdjustment();
    notifyFlushRequired(layer);
    return std::unique_ptr<GraphicsLayer>(layer);
}

void CompositingCoordinator::createUpdateAtlas(UpdateAtlas::ID id, Ref<Nicosia::Buffer>&& buffer)
{
    m_state.updateAtlasesToCreate.append(std::make_pair(id, WTFMove(buffer)));
}

void CompositingCoordinator::removeUpdateAtlas(UpdateAtlas::ID id)
{
    if (m_isPurging)
        return;
    m_atlasesToRemove.append(id);
}

FloatRect CompositingCoordinator::visibleContentsRect() const
{
    return m_visibleContentsRect;
}

CoordinatedGraphicsLayer* CompositingCoordinator::mainContentsLayer()
{
    if (!is<CoordinatedGraphicsLayer>(m_rootCompositingLayer))
        return nullptr;

    return downcast<CoordinatedGraphicsLayer>(*m_rootCompositingLayer).findFirstDescendantWithContentsRecursively();
}

void CompositingCoordinator::setVisibleContentsRect(const FloatRect& rect, const FloatPoint& trajectoryVector)
{
    // A zero trajectoryVector indicates that tiles all around the viewport are requested.
    if (CoordinatedGraphicsLayer* contentsLayer = mainContentsLayer())
        contentsLayer->setVisibleContentRectTrajectoryVector(trajectoryVector);

    bool contentsRectDidChange = rect != m_visibleContentsRect;
    if (contentsRectDidChange) {
        m_visibleContentsRect = rect;

        for (auto& registeredLayer : m_registeredLayers.values())
            registeredLayer->setNeedsVisibleRectAdjustment();
    }

    FrameView* view = m_page->mainFrame().view();
    if (view->useFixedLayout() && contentsRectDidChange) {
        // Round the rect instead of enclosing it to make sure that its size stays
        // the same while panning. This can have nasty effects on layout.
        view->setFixedVisibleContentRect(roundedIntRect(rect));
    }
}

void CompositingCoordinator::deviceOrPageScaleFactorChanged()
{
    m_rootLayer->deviceOrPageScaleFactorChanged();
}

void CompositingCoordinator::detachLayer(CoordinatedGraphicsLayer* layer)
{
    if (m_isPurging)
        return;

    m_registeredLayers.remove(layer->id());

    size_t index = m_state.layersToCreate.find(layer->id());
    if (index != notFound) {
        m_state.layersToCreate.remove(index);
        return;
    }

    m_state.layersToRemove.append(layer->id());
    notifyFlushRequired(layer);
}

void CompositingCoordinator::commitScrollOffset(uint32_t layerID, const WebCore::IntSize& offset)
{
    if (auto* layer = m_registeredLayers.get(layerID))
        layer->commitScrollOffset(offset);
}

void CompositingCoordinator::renderNextFrame()
{
    for (auto& atlas : m_updateAtlases)
        atlas->didSwapBuffers();
}

void CompositingCoordinator::purgeBackingStores()
{
    SetForScope<bool> purgingToggle(m_isPurging, true);

    for (auto& registeredLayer : m_registeredLayers.values())
        registeredLayer->purgeBackingStores();

    m_imageBackings.clear();
    m_updateAtlases.clear();
}

Ref<Nicosia::Buffer> CompositingCoordinator::getCoordinatedBuffer(const IntSize& size, Nicosia::Buffer::Flags flags, uint32_t& atlasID, IntRect& allocatedRect)
{
<<<<<<< HEAD
    if (Extensions3DCache::singleton().supportsUnpackSubimage()) {
        for (auto& updateAtlas : m_updateAtlases) {
            UpdateAtlas* atlas = updateAtlas.get();
            if (atlas->supportsAlpha() == (flags & CoordinatedSurface::SupportsAlpha)) {
                // This will be false if there is no available buffer space.
                if (atlas->paintOnAvailableBuffer(size, atlasID, offset, client))
                    return true;
            }
=======
    for (auto& atlas : m_updateAtlases) {
        if (atlas->supportsAlpha() == (flags & Nicosia::Buffer::SupportsAlpha)) {
            if (auto buffer = atlas->getCoordinatedBuffer(size, atlasID, allocatedRect))
                return *buffer;
>>>>>>> 106bd92a
        }

        static const int ScratchBufferDimension = 1024; // Must be a power of two.
        m_updateAtlases.append(std::make_unique<UpdateAtlas>(*this, IntSize(ScratchBufferDimension, ScratchBufferDimension), flags));
    } else {
        m_updateAtlases.append(std::make_unique<UpdateAtlas>(*this, size, flags));
    }

<<<<<<< HEAD
=======
    static const IntSize s_atlasSize { 1024, 1024 }; // This should be a square.
    m_updateAtlases.append(std::make_unique<UpdateAtlas>(*this, s_atlasSize, flags));
>>>>>>> 106bd92a
    scheduleReleaseInactiveAtlases();

    // Specified size should always fit into a newly-created UpdateAtlas and a non-null
    // CoordinatedBuffer value should be returned from UpdateAtlas::getCoordinatedBuffer().
    // We use a RELEASE_ASSERT() to stop any malfunctioning at the earliest point.
    auto buffer = m_updateAtlases.last()->getCoordinatedBuffer(size, atlasID, allocatedRect);
    RELEASE_ASSERT(buffer);
    return *buffer;
}

Nicosia::PaintingEngine& CompositingCoordinator::paintingEngine()
{
    return *m_paintingEngine;
}

const Seconds releaseInactiveAtlasesTimerInterval { 500_ms };

void CompositingCoordinator::scheduleReleaseInactiveAtlases()
{
    if (!m_releaseInactiveAtlasesTimer.isActive())
        m_releaseInactiveAtlasesTimer.startRepeating(releaseInactiveAtlasesTimerInterval);
}

void CompositingCoordinator::releaseInactiveAtlasesTimerFired()
{
    releaseAtlases(MemoryPressureHandler::singleton().isUnderMemoryPressure() ? ReleaseUnused : ReleaseInactive);
}

void CompositingCoordinator::releaseAtlases(ReleaseAtlasPolicy policy)
{
    // We always want to keep one atlas for root contents layer.
    std::unique_ptr<UpdateAtlas> atlasToKeepAnyway;
    bool foundActiveAtlasForRootContentsLayer = false;
    for (int i = m_updateAtlases.size() - 1;  i >= 0; --i) {
        UpdateAtlas* atlas = m_updateAtlases[i].get();
        bool inUse = atlas->isInUse();
        if (!inUse)
            atlas->addTimeInactive(releaseInactiveAtlasesTimerInterval.value());
        bool usableForRootContentsLayer = !atlas->supportsAlpha();
        if (atlas->isInactive() || (!inUse && policy == ReleaseUnused)) {
            if (!foundActiveAtlasForRootContentsLayer && !atlasToKeepAnyway && usableForRootContentsLayer)
                atlasToKeepAnyway = WTFMove(m_updateAtlases[i]);
            m_updateAtlases.remove(i);
        } else if (usableForRootContentsLayer)
            foundActiveAtlasForRootContentsLayer = true;
    }

    m_updateAtlases.shrinkToFit();

    if (m_updateAtlases.size() <= 1)
        m_releaseInactiveAtlasesTimer.stop();

    if (!m_atlasesToRemove.isEmpty())
        m_client.releaseUpdateAtlases(m_atlasesToRemove);
    m_atlasesToRemove.clear();
}

void CompositingCoordinator::clearUpdateAtlases()
{
    if (m_isPurging)
        return;

    m_releaseInactiveAtlasesTimer.stop();
    m_updateAtlases.clear();

    if (!m_atlasesToRemove.isEmpty())
        m_client.releaseUpdateAtlases(m_atlasesToRemove);
    m_atlasesToRemove.clear();
}

} // namespace WebKit

#endif // USE(COORDINATED_GRAPHICS)<|MERGE_RESOLUTION|>--- conflicted
+++ resolved
@@ -381,21 +381,12 @@
 
 Ref<Nicosia::Buffer> CompositingCoordinator::getCoordinatedBuffer(const IntSize& size, Nicosia::Buffer::Flags flags, uint32_t& atlasID, IntRect& allocatedRect)
 {
-<<<<<<< HEAD
     if (Extensions3DCache::singleton().supportsUnpackSubimage()) {
-        for (auto& updateAtlas : m_updateAtlases) {
-            UpdateAtlas* atlas = updateAtlas.get();
-            if (atlas->supportsAlpha() == (flags & CoordinatedSurface::SupportsAlpha)) {
-                // This will be false if there is no available buffer space.
-                if (atlas->paintOnAvailableBuffer(size, atlasID, offset, client))
-                    return true;
+        for (auto& atlas : m_updateAtlases) {
+            if (atlas->supportsAlpha() == (flags & Nicosia::Buffer::SupportsAlpha)) {
+	        if (auto buffer = atlas->getCoordinatedBuffer(size, atlasID, allocatedRect))
+                    return *buffer;
             }
-=======
-    for (auto& atlas : m_updateAtlases) {
-        if (atlas->supportsAlpha() == (flags & Nicosia::Buffer::SupportsAlpha)) {
-            if (auto buffer = atlas->getCoordinatedBuffer(size, atlasID, allocatedRect))
-                return *buffer;
->>>>>>> 106bd92a
         }
 
         static const int ScratchBufferDimension = 1024; // Must be a power of two.
@@ -404,11 +395,6 @@
         m_updateAtlases.append(std::make_unique<UpdateAtlas>(*this, size, flags));
     }
 
-<<<<<<< HEAD
-=======
-    static const IntSize s_atlasSize { 1024, 1024 }; // This should be a square.
-    m_updateAtlases.append(std::make_unique<UpdateAtlas>(*this, s_atlasSize, flags));
->>>>>>> 106bd92a
     scheduleReleaseInactiveAtlases();
 
     // Specified size should always fit into a newly-created UpdateAtlas and a non-null
