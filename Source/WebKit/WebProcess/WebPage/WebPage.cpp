--- conflicted
+++ resolved
@@ -280,12 +280,6 @@
 #include "WebCredentialsMessenger.h"
 #include <WebCore/AuthenticatorManager.h>
 #endif
-<<<<<<< HEAD
-
-using namespace JSC;
-using namespace WebCore;
-=======
->>>>>>> 20415689
 
 namespace WebKit {
 using namespace JSC;
@@ -629,11 +623,8 @@
     setViewportConfigurationViewLayoutSize(parameters.viewportConfigurationViewLayoutSize);
     setMaximumUnobscuredSize(parameters.maximumUnobscuredSize);
 #endif
-<<<<<<< HEAD
 
     m_page->settings().setLocalStorageQuota(parameters.localStorageQuota);
-=======
->>>>>>> 20415689
 }
 
 #if ENABLE(WEB_RTC)
@@ -1313,22 +1304,7 @@
     m_mainFrame->coreFrame()->loader().load(FrameLoadRequest(*m_mainFrame->coreFrame(), request, ShouldOpenExternalURLsPolicy::ShouldNotAllow, substituteData));
 }
 
-<<<<<<< HEAD
-void WebPage::loadStringImpl(uint64_t navigationID, const String& htmlString, const String& MIMEType, const URL& baseURL, const URL& unreachableURL, const UserData& userData)
-{
-    if (!htmlString.isNull() && htmlString.is8Bit()) {
-        auto sharedBuffer = SharedBuffer::create(reinterpret_cast<const char*>(htmlString.characters8()), htmlString.length() * sizeof(LChar));
-        loadDataImpl(navigationID, WTFMove(sharedBuffer), MIMEType, "latin1"_s, baseURL, unreachableURL, userData);
-    } else {
-        auto sharedBuffer = SharedBuffer::create(reinterpret_cast<const char*>(htmlString.characters16()), htmlString.length() * sizeof(UChar));
-        loadDataImpl(navigationID, WTFMove(sharedBuffer), MIMEType, "utf-16"_s, baseURL, unreachableURL, userData);
-    }
-}
-
-void WebPage::loadData(const LoadParameters& loadParameters)
-=======
 void WebPage::loadData(LoadParameters&& loadParameters)
->>>>>>> 20415689
 {
     platformDidReceiveLoadParameters(loadParameters);
 
@@ -1344,14 +1320,9 @@
     URL baseURL = loadParameters.baseURLString.isEmpty() ? blankURL() : URL(URL(), loadParameters.baseURLString);
     URL unreachableURL = loadParameters.unreachableURLString.isEmpty() ? URL() : URL(URL(), loadParameters.unreachableURLString);
     URL provisionalLoadErrorURL = loadParameters.provisionalLoadErrorURLString.isEmpty() ? URL() : URL(URL(), loadParameters.provisionalLoadErrorURLString);
-<<<<<<< HEAD
-    m_mainFrame->coreFrame()->loader().setProvisionalLoadErrorBeingHandledURL(provisionalLoadErrorURL);
-    loadStringImpl(0, loadParameters.string, "text/html"_s, baseURL, unreachableURL, loadParameters.userData);
-=======
     auto sharedBuffer = SharedBuffer::create(reinterpret_cast<const char*>(loadParameters.data.data()), loadParameters.data.size());
     m_mainFrame->coreFrame()->loader().setProvisionalLoadErrorBeingHandledURL(provisionalLoadErrorURL);    
     loadDataImpl(loadParameters.navigationID, WTFMove(sharedBuffer), loadParameters.MIMEType, loadParameters.encodingName, baseURL, unreachableURL, loadParameters.userData);
->>>>>>> 20415689
     m_mainFrame->coreFrame()->loader().setProvisionalLoadErrorBeingHandledURL({ });
 }
 
@@ -1363,18 +1334,10 @@
         return;
 
     const int singleClick = 1;
-<<<<<<< HEAD
-    RefPtr<MouseEvent> mouseEvent = MouseEvent::create(eventNames().clickEvent, true, true, MonotonicTime::now(), nullptr, singleClick, screenPoint.x(), screenPoint.y(), documentPoint.x(), documentPoint.y(),
-#if ENABLE(POINTER_LOCK)
-        0, 0,
-#endif
-        false, false, false, false, 0, 0, nullptr, 0, WebCore::NoTap, nullptr);
-=======
     // FIXME: Set modifier keys.
     // FIXME: This should probably set IsSimulated::Yes.
     RefPtr<MouseEvent> mouseEvent = MouseEvent::create(eventNames().clickEvent, Event::CanBubble::Yes, Event::IsCancelable::Yes,
         MonotonicTime::now(), nullptr, singleClick, screenPoint, documentPoint, { }, { }, 0, 0, nullptr, 0, WebCore::NoTap, nullptr);
->>>>>>> 20415689
 
     mainFrame->loader().urlSelected(mainFrameDocument->completeURL(url), emptyString(), mouseEvent.get(), LockHistory::No, LockBackForwardList::No, ShouldSendReferrer::MaybeSendReferrer, ShouldOpenExternalURLsPolicy::ShouldNotAllow);
 }
@@ -2819,19 +2782,11 @@
     }
 }
 
-<<<<<<< HEAD
-void WebPage::setActivityState(ActivityState::Flags activityState, ActivityStateChangeID activityStateChangeID, const Vector<CallbackID>& callbackIDs)
-{
-    LOG_WITH_STREAM(ActivityState, stream << "WebPage " << pageID() << " setActivityState to " << activityStateFlagsToString(activityState));
-
-    ActivityState::Flags changed = m_activityState ^ activityState;
-=======
 void WebPage::setActivityState(OptionSet<ActivityState::Flag> activityState, ActivityStateChangeID activityStateChangeID, const Vector<CallbackID>& callbackIDs)
 {
     LOG_WITH_STREAM(ActivityState, stream << "WebPage " << pageID() << " setActivityState to " << activityState);
 
     auto changed = m_activityState ^ activityState;
->>>>>>> 20415689
     m_activityState = activityState;
 
     if (changed)
@@ -3257,7 +3212,6 @@
 
     settings.setLayoutViewportHeightExpansionFactor(store.getDoubleValueForKey(WebPreferencesKey::layoutViewportHeightExpansionFactorKey()));
 
-<<<<<<< HEAD
     settings.setAllowRunningOfInsecureContent(store.getBoolValueForKey(WebPreferencesKey::allowRunningOfInsecureContentKey()));
     settings.setAllowDisplayOfInsecureContent(store.getBoolValueForKey(WebPreferencesKey::allowDisplayOfInsecureContentKey()));
     settings.setScrollToFocusedElementEnabled(store.getBoolValueForKey(WebPreferencesKey::scrollToFocusedElementEnabledKey()));
@@ -3269,12 +3223,6 @@
         m_drawingArea->updatePreferences(store);
 }
 
-=======
-    if (m_drawingArea)
-        m_drawingArea->updatePreferences(store);
-}
-
->>>>>>> 20415689
 #if ENABLE(DATA_DETECTION)
 void WebPage::setDataDetectionResults(NSArray *detectionResults)
 {
@@ -5246,7 +5194,6 @@
 }
 
 bool WebPage::canShowResponse(const WebCore::ResourceResponse& response) const
-<<<<<<< HEAD
 {
     return canShowMIMEType(response.mimeType(), [&](auto& mimeType, auto allowedPlugins) {
         return m_page->pluginData().supportsWebVisibleMimeTypeForURL(mimeType, allowedPlugins, response.url());
@@ -5262,23 +5209,6 @@
 
 bool WebPage::canShowMIMEType(const String& mimeType, const Function<bool(const String&, PluginData::AllowedPluginTypes)>& pluginsSupport) const
 {
-=======
-{
-    return canShowMIMEType(response.mimeType(), [&](auto& mimeType, auto allowedPlugins) {
-        return m_page->pluginData().supportsWebVisibleMimeTypeForURL(mimeType, allowedPlugins, response.url());
-    });
-}
-
-bool WebPage::canShowMIMEType(const String& mimeType) const
-{
-    return canShowMIMEType(mimeType, [&](auto& mimeType, auto allowedPlugins) {
-        return m_page->pluginData().supportsWebVisibleMimeType(mimeType, allowedPlugins);
-    });
-}
-
-bool WebPage::canShowMIMEType(const String& mimeType, const Function<bool(const String&, PluginData::AllowedPluginTypes)>& pluginsSupport) const
-{
->>>>>>> 20415689
     if (MIMETypeRegistry::canShowMIMEType(mimeType))
         return true;
 
@@ -6224,11 +6154,7 @@
 }
 #endif // ENABLE(APPLICATION_MANIFEST)
 
-<<<<<<< HEAD
 } // namespace WebKit
-=======
-} // namespace WebKit
 
 #undef RELEASE_LOG_IF_ALLOWED
-#undef RELEASE_LOG_ERROR_IF_ALLOWED
->>>>>>> 20415689
+#undef RELEASE_LOG_ERROR_IF_ALLOWED