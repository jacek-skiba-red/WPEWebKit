/*
 * Copyright (C) 2012, 2017 Igalia S.L.
 *
 * This library is free software; you can redistribute it and/or
 * modify it under the terms of the GNU Lesser General Public
 * License as published by the Free Software Foundation; either
 * version 2,1 of the License, or (at your option) any later version.
 *
 * This library is distributed in the hope that it will be useful,
 * but WITHOUT ANY WARRANTY; without even the implied warranty of
 * MERCHANTABILITY or FITNESS FOR A PARTICULAR PURPOSE.  See the GNU
 * Library General Public License for more details.
 *
 * You should have received a copy of the GNU Library General Public License
 * along with this library; see the file COPYING.LIB.  If not, write to
 * the Free Software Foundation, Inc., 51 Franklin Street, Fifth Floor,
 * Boston, MA 02110-1301, USA.
 */

#include "config.h"
#include "WebKitWebPage.h"

#include "APIArray.h"
#include "APIDictionary.h"
#include "APIError.h"
#include "APINumber.h"
#include "APIString.h"
#include "APIURLRequest.h"
#include "APIURLResponse.h"
#include "ImageOptions.h"
#include "InjectedBundle.h"
#include "WebContextMenuItem.h"
#include "WebImage.h"
#include "WebKitConsoleMessagePrivate.h"
#include "WebKitContextMenuPrivate.h"
#include "WebKitDOMDocumentPrivate.h"
#include "WebKitDOMElementPrivate.h"
#include "WebKitDOMNodePrivate.h"
#include "WebKitFramePrivate.h"
#include "WebKitPrivate.h"
#include "WebKitScriptWorldPrivate.h"
#include "WebKitURIRequestPrivate.h"
#include "WebKitURIResponsePrivate.h"
#include "WebKitUserMessagePrivate.h"
#include "WebKitWebEditorPrivate.h"
#include "WebKitWebHitTestResultPrivate.h"
#include "WebKitWebPagePrivate.h"
#include "WebKitWebProcessEnumTypes.h"
#include "WebPageProxyMessages.h"
#include "WebProcess.h"
#include <WebCore/ContextMenuContext.h>
#include <WebCore/Document.h>
#include <WebCore/DocumentLoader.h>
#include <WebCore/Frame.h>
#include <WebCore/FrameDestructionObserver.h>
#include <WebCore/FrameLoader.h>
#include <WebCore/FrameView.h>
#include <WebCore/HTMLFormElement.h>
#include <glib/gi18n-lib.h>
#include <wtf/NeverDestroyed.h>
#include <wtf/glib/WTFGType.h>
#include <wtf/text/CString.h>

using namespace WebKit;
using namespace WebCore;

/**
 * WebKitWebPage:
 *
 * A loaded web page.
 */

enum {
    DOCUMENT_LOADED,
    SEND_REQUEST,
    CONTEXT_MENU,
    CONSOLE_MESSAGE_SENT,
    FORM_CONTROLS_ASSOCIATED,
    FORM_CONTROLS_ASSOCIATED_FOR_FRAME,
    WILL_SUBMIT_FORM,
    USER_MESSAGE_RECEIVED,
    DID_START_PROVISIONAL_LOAD_FOR_FRAME,

    LAST_SIGNAL
};

enum {
    PROP_0,
    PROP_URI,
    N_PROPERTIES,
};

static GParamSpec* sObjProperties[N_PROPERTIES] = { nullptr, };

struct _WebKitWebPagePrivate {
    WebPage* webPage;

    CString uri;

    GRefPtr<WebKitWebEditor> webEditor;
};

static guint signals[LAST_SIGNAL] = { 0, };

WEBKIT_DEFINE_TYPE(WebKitWebPage, webkit_web_page, G_TYPE_OBJECT)

static void webFrameDestroyed(WebFrame*);

class WebKitFrameWrapper final: public FrameDestructionObserver {
    WTF_MAKE_FAST_ALLOCATED;
public:
    WebKitFrameWrapper(WebFrame& webFrame)
        : FrameDestructionObserver(webFrame.coreFrame())
        , m_webkitFrame(adoptGRef(webkitFrameCreate(&webFrame)))
    {
    }

    WebKitFrame* webkitFrame() const { return m_webkitFrame.get(); }

private:
    void frameDestroyed() override
    {
        FrameDestructionObserver::frameDestroyed();
        webFrameDestroyed(webkitFrameGetWebFrame(m_webkitFrame.get()));
    }

    GRefPtr<WebKitFrame> m_webkitFrame;
};

typedef HashMap<WebFrame*, std::unique_ptr<WebKitFrameWrapper>> WebFrameMap;

static WebFrameMap& webFrameMap()
{
    static NeverDestroyed<WebFrameMap> map;
    return map;
}

static WebKitFrame* webkitFrameGet(WebFrame* webFrame)
{
    auto wrapperPtr = webFrameMap().get(webFrame);
    if (wrapperPtr)
        return wrapperPtr->webkitFrame();

    return nullptr;
}

static WebKitFrame* webkitFrameGetOrCreate(WebFrame* webFrame)
{
    if (auto* webKitFrame = webkitFrameGet(webFrame))
        return webKitFrame;

    std::unique_ptr<WebKitFrameWrapper> wrapper = makeUnique<WebKitFrameWrapper>(*webFrame);
    auto wrapperPtr = wrapper.get();
    webFrameMap().set(webFrame, WTFMove(wrapper));

    return wrapperPtr->webkitFrame();
}

static void webFrameDestroyed(WebFrame* webFrame)
{
    webFrameMap().remove(webFrame);
}

static void webkitWebPageSetURI(WebKitWebPage* webPage, const CString& uri)
{
    if (webPage->priv->uri == uri)
        return;

    webPage->priv->uri = uri;
    g_object_notify_by_pspec(G_OBJECT(webPage), sObjProperties[PROP_URI]);
}

static void webkitWebPageDidSendConsoleMessage(WebKitWebPage* webPage, MessageSource source, MessageLevel level, const String& message, unsigned lineNumber, const String& sourceID)
{
    WebKitConsoleMessage consoleMessage(source, level, message, lineNumber, sourceID);
    g_signal_emit(webPage, signals[CONSOLE_MESSAGE_SENT], 0, &consoleMessage);
}

class PageLoaderClient final : public API::InjectedBundle::PageLoaderClient {
public:
    explicit PageLoaderClient(WebKitWebPage* webPage)
        : m_webPage(webPage)
    {
    }

private:
    static CString getDocumentLoaderURL(DocumentLoader* documentLoader)
    {
        ASSERT(documentLoader);
        if (!documentLoader->unreachableURL().isEmpty())
            return documentLoader->unreachableURL().string().utf8();

        return documentLoader->url().string().utf8();
    }

    void didStartProvisionalLoadForFrame(WebPage&, WebFrame& frame, RefPtr<API::Object>&) override
    {
        auto* webKitFrame = webkitFrameGet(&frame);
        if (!webKitFrame && !frame.isMainFrame())
            return;
<<<<<<< HEAD
        webkitWebPageSetURI(m_webPage, getDocumentLoaderURL(frame.coreFrame()->loader().provisionalDocumentLoader()));
        g_signal_emit(m_webPage, signals[DID_START_PROVISIONAL_LOAD_FOR_FRAME], 0, webkitFrameGetOrCreate(&frame));
=======

        const auto uri = getDocumentLoaderURL(frame.coreFrame()->loader().provisionalDocumentLoader());

        if (webKitFrame)
            webkitFrameSetURI(webKitFrame, uri);

        if (frame.isMainFrame())
            webkitWebPageSetURI(m_webPage, uri);
>>>>>>> 7224fc38
    }

    void didReceiveServerRedirectForProvisionalLoadForFrame(WebPage&, WebFrame& frame, RefPtr<API::Object>&) override
    {
        auto* webKitFrame = webkitFrameGet(&frame);
        if (!webKitFrame && !frame.isMainFrame())
            return;

        const auto uri = getDocumentLoaderURL(frame.coreFrame()->loader().provisionalDocumentLoader());

        if (webKitFrame)
            webkitFrameSetURI(webKitFrame, uri);

        if (frame.isMainFrame())
            webkitWebPageSetURI(m_webPage, uri);
    }

    void didSameDocumentNavigationForFrame(WebPage&, WebFrame& frame, SameDocumentNavigationType, RefPtr<API::Object>&) override
    {
        auto* webKitFrame = webkitFrameGet(&frame);
        if (!webKitFrame && !frame.isMainFrame())
            return;

        const auto uri = frame.coreFrame()->document()->url().string().utf8();

        if (webKitFrame)
            webkitFrameSetURI(webKitFrame, uri);

        if (frame.isMainFrame())
            webkitWebPageSetURI(m_webPage, uri);
    }

    void didCommitLoadForFrame(WebPage&, WebFrame& frame, RefPtr<API::Object>&) override
    {
        auto* webKitFrame = webkitFrameGet(&frame);
        if (!webKitFrame && !frame.isMainFrame())
            return;

        const auto uri = getDocumentLoaderURL(frame.coreFrame()->loader().documentLoader());

        if (webKitFrame)
            webkitFrameSetURI(webKitFrame, uri);

        if (frame.isMainFrame())
            webkitWebPageSetURI(m_webPage, uri);
    }

    void didFinishDocumentLoadForFrame(WebPage&, WebFrame& frame, RefPtr<API::Object>&) override
    {
        if (!frame.isMainFrame())
            return;
        g_signal_emit(m_webPage, signals[DOCUMENT_LOADED], 0);
    }

    void didClearWindowObjectForFrame(WebPage&, WebFrame& frame, DOMWrapperWorld& world) override
    {
        auto injectedWorld = InjectedBundleScriptWorld::getOrCreate(world);
        if (auto* wkWorld = webkitScriptWorldGet(injectedWorld.ptr()))
            webkitScriptWorldWindowObjectCleared(wkWorld, m_webPage, webkitFrameGetOrCreate(&frame));
    }

    void globalObjectIsAvailableForFrame(WebPage&, WebFrame& frame, DOMWrapperWorld& world) override
    {
        // Force the creation of the JavaScript context for existing WebKitScriptWorlds to
        // ensure WebKitScriptWorld::window-object-cleared signal is emitted.
        auto injectedWorld = InjectedBundleScriptWorld::getOrCreate(world);
        if (webkitScriptWorldGet(injectedWorld.ptr()))
            frame.jsContextForWorld(injectedWorld.ptr());
    }

    void serviceWorkerGlobalObjectIsAvailableForFrame(WebPage&, WebFrame&, DOMWrapperWorld&) override
    {
    }

    WebKitWebPage* m_webPage;
};


class PageResourceLoadClient final : public API::InjectedBundle::ResourceLoadClient {
public:
    explicit PageResourceLoadClient(WebKitWebPage* webPage)
        : m_webPage(webPage)
    {
    }

private:
    void didInitiateLoadForResource(WebPage& page, WebFrame& frame, WebCore::ResourceLoaderIdentifier identifier, const ResourceRequest& request, bool) override
    {
        API::Dictionary::MapType message;
        message.set(String::fromUTF8("Page"), &page);
        message.set(String::fromUTF8("Frame"), &frame);
        message.set(String::fromUTF8("Identifier"), API::UInt64::create(identifier.toUInt64()));
        message.set(String::fromUTF8("Request"), API::URLRequest::create(request));
        WebProcess::singleton().injectedBundle()->postMessage(String::fromUTF8("WebPage.DidInitiateLoadForResource"), API::Dictionary::create(WTFMove(message)).ptr());
    }

    void willSendRequestForFrame(WebPage& page, WebFrame&, WebCore::ResourceLoaderIdentifier identifier, ResourceRequest& resourceRequest, const ResourceResponse& redirectResourceResponse) override
    {
        GRefPtr<WebKitURIRequest> request = adoptGRef(webkitURIRequestCreateForResourceRequest(resourceRequest));
        GRefPtr<WebKitURIResponse> redirectResponse = !redirectResourceResponse.isNull() ? adoptGRef(webkitURIResponseCreateForResourceResponse(redirectResourceResponse)) : nullptr;

        gboolean returnValue;
        g_signal_emit(m_webPage, signals[SEND_REQUEST], 0, request.get(), redirectResponse.get(), &returnValue);
        if (returnValue) {
            resourceRequest = { };
            return;
        }

        webkitURIRequestGetResourceRequest(request.get(), resourceRequest);

        API::Dictionary::MapType message;
        message.set(String::fromUTF8("Page"), &page);
        message.set(String::fromUTF8("Identifier"), API::UInt64::create(identifier.toUInt64()));
        message.set(String::fromUTF8("Request"), API::URLRequest::create(resourceRequest));
        if (!redirectResourceResponse.isNull())
            message.set(String::fromUTF8("RedirectResponse"), API::URLResponse::create(redirectResourceResponse));
        WebProcess::singleton().injectedBundle()->postMessage(String::fromUTF8("WebPage.DidSendRequestForResource"), API::Dictionary::create(WTFMove(message)).ptr());
    }

    void didReceiveResponseForResource(WebPage& page, WebFrame&, WebCore::ResourceLoaderIdentifier identifier, const ResourceResponse& response) override
    {
        API::Dictionary::MapType message;
        message.set(String::fromUTF8("Page"), &page);
        message.set(String::fromUTF8("Identifier"), API::UInt64::create(identifier.toUInt64()));
        message.set(String::fromUTF8("Response"), API::URLResponse::create(response));
        WebProcess::singleton().injectedBundle()->postMessage(String::fromUTF8("WebPage.DidReceiveResponseForResource"), API::Dictionary::create(WTFMove(message)).ptr());

        // Post on the console as well to be consistent with the inspector.
        if (response.httpStatusCode() >= 400) {
            String errorMessage = makeString("Failed to load resource: the server responded with a status of ", response.httpStatusCode(), " (", response.httpStatusText(), ')');
            webkitWebPageDidSendConsoleMessage(m_webPage, MessageSource::Network, MessageLevel::Error, errorMessage, 0, response.url().string());
        }
    }

    void didReceiveContentLengthForResource(WebPage& page, WebFrame&, WebCore::ResourceLoaderIdentifier identifier, uint64_t contentLength) override
    {
        API::Dictionary::MapType message;
        message.set(String::fromUTF8("Page"), &page);
        message.set(String::fromUTF8("Identifier"), API::UInt64::create(identifier.toUInt64()));
        message.set(String::fromUTF8("ContentLength"), API::UInt64::create(contentLength));
        WebProcess::singleton().injectedBundle()->postMessage(String::fromUTF8("WebPage.DidReceiveContentLengthForResource"), API::Dictionary::create(WTFMove(message)).ptr());
    }

    void didFinishLoadForResource(WebPage& page, WebFrame&, WebCore::ResourceLoaderIdentifier identifier) override
    {
        API::Dictionary::MapType message;
        message.set(String::fromUTF8("Page"), &page);
        message.set(String::fromUTF8("Identifier"), API::UInt64::create(identifier.toUInt64()));
        WebProcess::singleton().injectedBundle()->postMessage(String::fromUTF8("WebPage.DidFinishLoadForResource"), API::Dictionary::create(WTFMove(message)).ptr());
    }

    void didFailLoadForResource(WebPage& page, WebFrame&, WebCore::ResourceLoaderIdentifier identifier, const ResourceError& error) override
    {
        API::Dictionary::MapType message;
        message.set(String::fromUTF8("Page"), &page);
        message.set(String::fromUTF8("Identifier"), API::UInt64::create(identifier.toUInt64()));
        message.set(String::fromUTF8("Error"), API::Error::create(error));
        WebProcess::singleton().injectedBundle()->postMessage(String::fromUTF8("WebPage.DidFailLoadForResource"), API::Dictionary::create(WTFMove(message)).ptr());

        // Post on the console as well to be consistent with the inspector.
        if (!error.isCancellation()) {
            auto errorDescription = error.localizedDescription();
            auto errorMessage = makeString("Failed to load resource", errorDescription.isEmpty() ? "" : ": ", errorDescription);
            webkitWebPageDidSendConsoleMessage(m_webPage, MessageSource::Network, MessageLevel::Error, errorMessage, 0, error.failingURL().string());
        }
    }

    WebKitWebPage* m_webPage;
};

class PageContextMenuClient final : public API::InjectedBundle::PageContextMenuClient {
public:
    explicit PageContextMenuClient(WebKitWebPage* webPage)
        : m_webPage(webPage)
    {
    }

private:
    bool getCustomMenuFromDefaultItems(WebPage&, const WebCore::HitTestResult& hitTestResult, const Vector<WebCore::ContextMenuItem>& defaultMenu, Vector<WebContextMenuItemData>& newMenu, const WebCore::ContextMenuContext& context, RefPtr<API::Object>& userData) override
    {
        if (context.type() != ContextMenuContext::Type::ContextMenu)
            return false;

        GRefPtr<WebKitContextMenu> contextMenu = adoptGRef(webkitContextMenuCreate(kitItems(defaultMenu)));
        GRefPtr<WebKitWebHitTestResult> webHitTestResult = adoptGRef(webkitWebHitTestResultCreate(hitTestResult));
        gboolean returnValue;
        g_signal_emit(m_webPage, signals[CONTEXT_MENU], 0, contextMenu.get(), webHitTestResult.get(), &returnValue);
        if (GVariant* variant = webkit_context_menu_get_user_data(contextMenu.get())) {
            GUniquePtr<gchar> dataString(g_variant_print(variant, TRUE));
            userData = API::String::create(String::fromUTF8(dataString.get()));
        }

        if (!returnValue)
            return false;

        webkitContextMenuPopulate(contextMenu.get(), newMenu);
        return true;
    }

    WebKitWebPage* m_webPage;
};

class PageUIClient final : public API::InjectedBundle::PageUIClient {
public:
    explicit PageUIClient(WebKitWebPage* webPage)
        : m_webPage(webPage)
    {
    }

private:
    void willAddMessageToConsole(WebPage*, MessageSource source, MessageLevel level, const String& message, unsigned lineNumber, unsigned /*columnNumber*/, const String& sourceID) override
    {
        webkitWebPageDidSendConsoleMessage(m_webPage, source, level, message, lineNumber, sourceID);
    }

    WebKitWebPage* m_webPage;
};

class PageFormClient final : public API::InjectedBundle::FormClient {
public:
    explicit PageFormClient(WebKitWebPage* webPage)
        : m_webPage(webPage)
    {
    }

    void willSubmitForm(WebPage*, HTMLFormElement* formElement, WebFrame* frame, WebFrame* sourceFrame, const Vector<std::pair<String, String>>& values, RefPtr<API::Object>&) override
    {
        fireFormSubmissionEvent(WEBKIT_FORM_SUBMISSION_WILL_COMPLETE, formElement, frame, sourceFrame, values);
    }

    void willSendSubmitEvent(WebPage*, HTMLFormElement* formElement, WebFrame* frame, WebFrame* sourceFrame, const Vector<std::pair<String, String>>& values) override
    {
        fireFormSubmissionEvent(WEBKIT_FORM_SUBMISSION_WILL_SEND_DOM_EVENT, formElement, frame, sourceFrame, values);
    }

    void didAssociateFormControls(WebPage*, const Vector<RefPtr<Element>>& elements, WebFrame* frame) override
    {
        GRefPtr<GPtrArray> formElements = adoptGRef(g_ptr_array_sized_new(elements.size()));
        for (size_t i = 0; i < elements.size(); ++i)
            g_ptr_array_add(formElements.get(), WebKit::kit(elements[i].get()));

        g_signal_emit(m_webPage, signals[FORM_CONTROLS_ASSOCIATED], 0, formElements.get());
        g_signal_emit(m_webPage, signals[FORM_CONTROLS_ASSOCIATED_FOR_FRAME], 0, formElements.get(), webkitFrameGetOrCreate(frame));
    }

    bool shouldNotifyOnFormChanges(WebPage*) override { return true; }

private:
    void fireFormSubmissionEvent(WebKitFormSubmissionStep step, HTMLFormElement* formElement, WebFrame* frame, WebFrame* sourceFrame, const Vector<std::pair<String, String>>& values)
    {
        WebKitFrame* webkitTargetFrame = webkitFrameGetOrCreate(frame);
        WebKitFrame* webkitSourceFrame = webkitFrameGetOrCreate(sourceFrame);

        GRefPtr<GPtrArray> textFieldNames = adoptGRef(g_ptr_array_new_full(values.size(), g_free));
        GRefPtr<GPtrArray> textFieldValues = adoptGRef(g_ptr_array_new_full(values.size(), g_free));
        for (auto& pair : values) {
            g_ptr_array_add(textFieldNames.get(), g_strdup(pair.first.utf8().data()));
            g_ptr_array_add(textFieldValues.get(), g_strdup(pair.second.utf8().data()));
        }

        g_signal_emit(m_webPage, signals[WILL_SUBMIT_FORM], 0, WEBKIT_DOM_ELEMENT(WebKit::kit(static_cast<Node*>(formElement))), step, webkitSourceFrame, webkitTargetFrame, textFieldNames.get(), textFieldValues.get());
    }

    WebKitWebPage* m_webPage;
};

static void webkitWebPageGetProperty(GObject* object, guint propId, GValue* value, GParamSpec* paramSpec)
{
    WebKitWebPage* webPage = WEBKIT_WEB_PAGE(object);

    switch (propId) {
    case PROP_URI:
        g_value_set_string(value, webkit_web_page_get_uri(webPage));
        break;
    default:
        G_OBJECT_WARN_INVALID_PROPERTY_ID(object, propId, paramSpec);
    }
}

static void webkit_web_page_class_init(WebKitWebPageClass* klass)
{
    GObjectClass* gObjectClass = G_OBJECT_CLASS(klass);

    gObjectClass->get_property = webkitWebPageGetProperty;

    /**
     * WebKitWebPage:uri:
     *
     * The current active URI of the #WebKitWebPage.
     */
    sObjProperties[PROP_URI] =
        g_param_spec_string(
            "uri",
            _("URI"),
            _("The current active URI of the web page"),
            0,
            WEBKIT_PARAM_READABLE);

    g_object_class_install_properties(gObjectClass, N_PROPERTIES, sObjProperties);

    /**
     * WebKitWebPage::document-loaded:
     * @web_page: the #WebKitWebPage on which the signal is emitted
     *
     * This signal is emitted when the DOM document of a #WebKitWebPage has been
     * loaded.
     *
     * You can wait for this signal to get the DOM document with
     * webkit_web_page_get_dom_document().
     */
    signals[DOCUMENT_LOADED] = g_signal_new(
        "document-loaded",
        G_TYPE_FROM_CLASS(klass),
        G_SIGNAL_RUN_LAST,
        0, 0, 0,
        g_cclosure_marshal_VOID__VOID,
        G_TYPE_NONE, 0);

    /**
     * WebKitWebPage::send-request:
     * @web_page: the #WebKitWebPage on which the signal is emitted
     * @request: a #WebKitURIRequest
     * @redirected_response: a #WebKitURIResponse, or %NULL
     *
     * This signal is emitted when @request is about to be sent to
     * the server. This signal can be used to modify the #WebKitURIRequest
     * that will be sent to the server. You can also cancel the resource load
     * operation by connecting to this signal and returning %TRUE.
     *
     * In case of a server redirection this signal is
     * emitted again with the @request argument containing the new
     * request to be sent to the server due to the redirection and the
     * @redirected_response parameter containing the response
     * received by the server for the initial request.
     *
     * Modifications to the #WebKitURIRequest and its associated
     * #SoupMessageHeaders will be taken into account when the request
     * is sent over the network.
     *
     * Returns: %TRUE to stop other handlers from being invoked for the event.
     *    %FALSE to continue emission of the event.
     */
    signals[SEND_REQUEST] = g_signal_new(
        "send-request",
        G_TYPE_FROM_CLASS(klass),
        G_SIGNAL_RUN_LAST,
        0,
        g_signal_accumulator_true_handled, nullptr,
        g_cclosure_marshal_generic,
        G_TYPE_BOOLEAN, 2,
        WEBKIT_TYPE_URI_REQUEST,
        WEBKIT_TYPE_URI_RESPONSE);

    /**
     * WebKitWebPage::context-menu:
     * @web_page: the #WebKitWebPage on which the signal is emitted
     * @context_menu: the proposed #WebKitContextMenu
     * @hit_test_result: a #WebKitWebHitTestResult
     *
     * Emitted before a context menu is displayed in the UI Process to
     * give the application a chance to customize the proposed menu,
     * build its own context menu or pass user data to the UI Process.
     * This signal is useful when the information available in the UI Process
     * is not enough to build or customize the context menu, for example, to
     * add menu entries depending on the #WebKitDOMNode at the coordinates of the
     * @hit_test_result. Otherwise, it's recommended to use #WebKitWebView::context-menu
     * signal instead.
     *
     * Returns: %TRUE if the proposed @context_menu has been modified, or %FALSE otherwise.
     *
     * Since: 2.8
     */
    signals[CONTEXT_MENU] = g_signal_new(
        "context-menu",
        G_TYPE_FROM_CLASS(klass),
        G_SIGNAL_RUN_LAST,
        0,
        g_signal_accumulator_true_handled, nullptr,
        g_cclosure_marshal_generic,
        G_TYPE_BOOLEAN, 2,
        WEBKIT_TYPE_CONTEXT_MENU,
        WEBKIT_TYPE_WEB_HIT_TEST_RESULT);

    /**
     * WebKitWebPage::console-message-sent:
     * @web_page: the #WebKitWebPage on which the signal is emitted
     * @console_message: the #WebKitConsoleMessage
     *
     * Emitted when a message is sent to the console. This can be a message
     * produced by the use of JavaScript console API, a JavaScript exception,
     * a security error or other errors, warnings, debug or log messages.
     * The @console_message contains information of the message.
     *
     * Since: 2.12
     */
    signals[CONSOLE_MESSAGE_SENT] = g_signal_new(
        "console-message-sent",
        G_TYPE_FROM_CLASS(klass),
        G_SIGNAL_RUN_LAST,
        0, 0, nullptr,
        g_cclosure_marshal_VOID__BOXED,
        G_TYPE_NONE, 1,
        WEBKIT_TYPE_CONSOLE_MESSAGE | G_SIGNAL_TYPE_STATIC_SCOPE);

    /**
     * WebKitWebPage::form-controls-associated:
     * @web_page: the #WebKitWebPage on which the signal is emitted
     * @elements: (element-type WebKitDOMElement) (transfer none): a #GPtrArray of
     *     #WebKitDOMElement with the list of forms in the page
     *
     * Emitted after form elements (or form associated elements) are associated to a particular web
     * page. This is useful to implement form auto filling for web pages where form fields are added
     * dynamically. This signal might be emitted multiple times for the same web page.
     *
     * Note that this signal could be also emitted when form controls are moved between forms. In
     * that case, the @elements array carries the list of those elements which have moved.
     *
     * Clients should take a reference to the members of the @elements array if it is desired to
     * keep them alive after the signal handler returns.
     *
     * Since: 2.16
     *
     * Deprecated: 2.26, use #WebKitWebPage::form-controls-associated-for-frame instead.
     */
    signals[FORM_CONTROLS_ASSOCIATED] = g_signal_new(
        "form-controls-associated",
        G_TYPE_FROM_CLASS(klass),
        static_cast<GSignalFlags>(G_SIGNAL_RUN_LAST | G_SIGNAL_DEPRECATED),
        0, 0, nullptr,
        g_cclosure_marshal_VOID__BOXED,
        G_TYPE_NONE, 1,
        G_TYPE_PTR_ARRAY);

    /**
     * WebKitWebPage::form-controls-associated-for-frame:
     * @web_page: the #WebKitWebPage on which the signal is emitted
     * @elements: (element-type WebKitDOMElement) (transfer none): a #GPtrArray of
     *     #WebKitDOMElement with the list of forms in the page
     * @frame: the #WebKitFrame
     *
     * Emitted after form elements (or form associated elements) are associated to a particular web
     * page. This is useful to implement form auto filling for web pages where form fields are added
     * dynamically. This signal might be emitted multiple times for the same web page.
     *
     * Note that this signal could be also emitted when form controls are moved between forms. In
     * that case, the @elements array carries the list of those elements which have moved.
     *
     * Clients should take a reference to the members of the @elements array if it is desired to
     * keep them alive after the signal handler returns.
     *
     * Since: 2.26
     */
    signals[FORM_CONTROLS_ASSOCIATED_FOR_FRAME] = g_signal_new(
        "form-controls-associated-for-frame",
        G_TYPE_FROM_CLASS(klass),
        G_SIGNAL_RUN_LAST,
        0, 0, nullptr,
        g_cclosure_marshal_generic,
        G_TYPE_NONE, 2,
        G_TYPE_PTR_ARRAY,
        WEBKIT_TYPE_FRAME);

    /**
     * WebKitWebPage::will-submit-form:
     * @web_page: the #WebKitWebPage on which the signal is emitted
     * @form: the #WebKitDOMElement to be submitted, which will always correspond to an HTMLFormElement
     * @step: a #WebKitFormSubmissionEventType indicating the current
     * stage of form submission
     * @source_frame: the #WebKitFrame containing the form to be
     * submitted
     * @target_frame: the #WebKitFrame containing the form's target,
     * which may be the same as @source_frame if no target was specified
     * @text_field_names: (element-type utf8) (transfer none): names of
     * the form's text fields
     * @text_field_values: (element-type utf8) (transfer none): values
     * of the form's text fields
     *
     * This signal is emitted to indicate various points during form
     * submission. @step indicates the current stage of form submission.
     *
     * If this signal is emitted with %WEBKIT_FORM_SUBMISSION_WILL_SEND_DOM_EVENT,
     * then the DOM submit event is about to be emitted. JavaScript code
     * may rely on the submit event to detect that the user has clicked
     * on a submit button, and to possibly cancel the form submission
     * before %WEBKIT_FORM_SUBMISSION_WILL_COMPLETE. However, beware
     * that, for historical reasons, the submit event is not emitted at
     * all if the form submission is triggered by JavaScript. For these
     * reasons, %WEBKIT_FORM_SUBMISSION_WILL_SEND_DOM_EVENT may not
     * be used to reliably detect whether a form will be submitted.
     * Instead, use it to detect if a user has clicked on a form's
     * submit button even if JavaScript later cancels the form
     * submission, or to read the values of the form's fields even if
     * JavaScript later clears certain fields before submitting. This
     * may be needed, for example, to implement a robust browser
     * password manager, as some misguided websites may use such
     * techniques to attempt to thwart password managers.
     *
     * If this signal is emitted with %WEBKIT_FORM_SUBMISSION_WILL_COMPLETE,
     * the form will imminently be submitted. It can no longer be
     * cancelled. This event always occurs immediately before a form is
     * submitted to its target, so use this event to reliably detect
     * when a form is submitted. This event occurs after
     * %WEBKIT_FORM_SUBMISSION_WILL_SEND_DOM_EVENT if that event is
     * emitted.
     *
     * Since: 2.20
     */
    signals[WILL_SUBMIT_FORM] = g_signal_new(
        "will-submit-form",
        G_TYPE_FROM_CLASS(klass),
        G_SIGNAL_RUN_LAST,
        0, 0, nullptr,
        g_cclosure_marshal_generic,
        G_TYPE_NONE, 6,
        WEBKIT_DOM_TYPE_ELEMENT,
        WEBKIT_TYPE_FORM_SUBMISSION_STEP,
        WEBKIT_TYPE_FRAME,
        WEBKIT_TYPE_FRAME,
        G_TYPE_PTR_ARRAY,
        G_TYPE_PTR_ARRAY);

    /**
     * WebKitWebPage::user-message-received:
     * @web_page: the #WebKitWebPage on which the signal is emitted
     * @message: the #WebKitUserMessage received
     *
     * This signal is emitted when a #WebKitUserMessage is received from the
     * #WebKitWebView corresponding to @web_page. You can reply to the message
     * using webkit_user_message_send_reply().
     *
     * You can handle the user message asynchronously by calling g_object_ref() on
     * @message and returning %TRUE. If the last reference of @message is removed
     * and the message has been replied, the operation in the #WebKitWebView will
     * finish with error %WEBKIT_USER_MESSAGE_UNHANDLED_MESSAGE.
     *
     * Returns: %TRUE if the message was handled, or %FALSE otherwise.
     *
     * Since: 2.28
     */
    signals[USER_MESSAGE_RECEIVED] = g_signal_new(
        "user-message-received",
        G_TYPE_FROM_CLASS(klass),
        G_SIGNAL_RUN_LAST,
        0,
        g_signal_accumulator_true_handled, nullptr,
        g_cclosure_marshal_generic,
        G_TYPE_BOOLEAN, 1,
        WEBKIT_TYPE_USER_MESSAGE);

    /**
     * WebKitWebPage::did-start-provisional-load-for-frame:
     * @web_page: the #WebKitWebPage on which the signal is emitted
     * @frame: the #WebKitFrame
     *
     */
    signals[DID_START_PROVISIONAL_LOAD_FOR_FRAME] = g_signal_new(
        "did-start-provisional-load-for-frame",
        G_TYPE_FROM_CLASS(klass),
        G_SIGNAL_RUN_LAST,
        0, 0, nullptr,
        g_cclosure_marshal_generic,
        G_TYPE_NONE, 1,
        WEBKIT_TYPE_FRAME);
}

WebPage* webkitWebPageGetPage(WebKitWebPage *webPage)
{
    return webPage->priv->webPage;
}

WebKitWebPage* webkitWebPageCreate(WebPage* webPage)
{
    WebKitWebPage* page = WEBKIT_WEB_PAGE(g_object_new(WEBKIT_TYPE_WEB_PAGE, NULL));
    page->priv->webPage = webPage;

    webPage->setInjectedBundleResourceLoadClient(makeUnique<PageResourceLoadClient>(page));
    webPage->setInjectedBundlePageLoaderClient(makeUnique<PageLoaderClient>(page));
    webPage->setInjectedBundleContextMenuClient(makeUnique<PageContextMenuClient>(page));
    webPage->setInjectedBundleUIClient(makeUnique<PageUIClient>(page));
    webPage->setInjectedBundleFormClient(makeUnique<PageFormClient>(page));

    return page;
}

void webkitWebPageDidReceiveMessage(WebKitWebPage* page, const String& messageName, API::Dictionary& message)
{
#if PLATFORM(GTK)
    if (messageName == "GetSnapshot"_s) {
        SnapshotOptions snapshotOptions = static_cast<SnapshotOptions>(static_cast<API::UInt64*>(message.get("SnapshotOptions"_s))->value());
        uint64_t callbackID = static_cast<API::UInt64*>(message.get("CallbackID"_s))->value();
        SnapshotRegion region = static_cast<SnapshotRegion>(static_cast<API::UInt64*>(message.get("SnapshotRegion"_s))->value());
        bool transparentBackground = static_cast<API::Boolean*>(message.get("TransparentBackground"_s))->value();

        RefPtr<WebImage> snapshotImage;
        WebPage* webPage = page->priv->webPage;
        if (WebCore::FrameView* frameView = webPage->mainFrameView()) {
            WebCore::IntRect snapshotRect;
            switch (region) {
            case SnapshotRegionVisible:
                snapshotRect = frameView->visibleContentRect();
                break;
            case SnapshotRegionFullDocument:
                snapshotRect = WebCore::IntRect(WebCore::IntPoint(0, 0), frameView->contentsSize());
                break;
            default:
                ASSERT_NOT_REACHED();
            }
            if (!snapshotRect.isEmpty()) {
                Color savedBackgroundColor;
                if (transparentBackground) {
                    savedBackgroundColor = frameView->baseBackgroundColor();
                    frameView->setBaseBackgroundColor(Color::transparentBlack);
                }
                snapshotImage = webPage->scaledSnapshotWithOptions(snapshotRect, 1, snapshotOptions | SnapshotOptionsShareable);
                if (transparentBackground)
                    frameView->setBaseBackgroundColor(savedBackgroundColor);
            }
        }

        API::Dictionary::MapType messageReply;
        messageReply.set("Page"_s, webPage);
        messageReply.set("CallbackID"_s, API::UInt64::create(callbackID));
        messageReply.set("Snapshot"_s, snapshotImage);
        WebProcess::singleton().injectedBundle()->postMessage("WebPage.DidGetSnapshot"_s, API::Dictionary::create(WTFMove(messageReply)).ptr());
    } else
#endif
        ASSERT_NOT_REACHED();
}

void webkitWebPageDidReceiveUserMessage(WebKitWebPage* webPage, UserMessage&& message, CompletionHandler<void(UserMessage&&)>&& completionHandler)
{
    // Sink the floating ref.
    GRefPtr<WebKitUserMessage> userMessage = webkitUserMessageCreate(WTFMove(message), WTFMove(completionHandler));
    gboolean returnValue;
    g_signal_emit(webPage, signals[USER_MESSAGE_RECEIVED], 0, userMessage.get(), &returnValue);
}

/**
 * webkit_web_page_get_dom_document:
 * @web_page: a #WebKitWebPage
 *
 * Get the #WebKitDOMDocument currently loaded in @web_page
 *
 * Returns: (transfer none): the #WebKitDOMDocument currently loaded, or %NULL
 *    if no document is currently loaded.
 */
WebKitDOMDocument* webkit_web_page_get_dom_document(WebKitWebPage* webPage)
{
    g_return_val_if_fail(WEBKIT_IS_WEB_PAGE(webPage), nullptr);

    if (auto* coreFrame = webPage->priv->webPage->mainFrame())
        return kit(coreFrame->document());

    return nullptr;
}

/**
 * webkit_web_page_get_id:
 * @web_page: a #WebKitWebPage
 *
 * Get the identifier of the #WebKitWebPage
 *
 * Returns: the identifier of @web_page
 */
guint64 webkit_web_page_get_id(WebKitWebPage* webPage)
{
    g_return_val_if_fail(WEBKIT_IS_WEB_PAGE(webPage), 0);

    return webPage->priv->webPage->identifier().toUInt64();
}

/**
 * webkit_web_page_get_uri:
 * @web_page: a #WebKitWebPage
 *
 * Returns the current active URI of @web_page.
 *
 * You can monitor the active URI by connecting to the notify::uri
 * signal of @web_page.
 *
 * Returns: the current active URI of @web_view or %NULL if nothing has been
 *    loaded yet.
 */
const gchar* webkit_web_page_get_uri(WebKitWebPage* webPage)
{
    g_return_val_if_fail(WEBKIT_IS_WEB_PAGE(webPage), 0);

    return webPage->priv->uri.data();
}

/**
 * webkit_web_page_get_main_frame:
 * @web_page: a #WebKitWebPage
 *
 * Returns the main frame of a #WebKitWebPage.
 *
 * Returns: (transfer none): the #WebKitFrame that is the main frame of @web_page
 *
 * Since: 2.2
 */
WebKitFrame* webkit_web_page_get_main_frame(WebKitWebPage* webPage)
{
    g_return_val_if_fail(WEBKIT_IS_WEB_PAGE(webPage), 0);

    return webkitFrameGetOrCreate(&webPage->priv->webPage->mainWebFrame());
}

/**
 * webkit_web_page_get_editor:
 * @web_page: a #WebKitWebPage
 *
 * Gets the #WebKitWebEditor of a #WebKitWebPage.
 *
 * Returns: (transfer none): the #WebKitWebEditor
 *
 * Since: 2.10
 */
WebKitWebEditor* webkit_web_page_get_editor(WebKitWebPage* webPage)
{
    g_return_val_if_fail(WEBKIT_IS_WEB_PAGE(webPage), nullptr);

    if (!webPage->priv->webEditor)
        webPage->priv->webEditor = adoptGRef(webkitWebEditorCreate(webPage));

    return webPage->priv->webEditor.get();
}

/**
 * webkit_web_page_send_message_to_view:
 * @web_page: a #WebKitWebPage
 * @message: a #WebKitUserMessage
 * @cancellable: (nullable): a #GCancellable or %NULL to ignore
 * @callback: (scope async): (nullable): A #GAsyncReadyCallback to call when the request is satisfied or %NULL
 * @user_data: (closure): the data to pass to callback function
 *
 * Send @message to the #WebKitWebView corresponding to @web_page. If @message is floating, it's consumed.
 *
 * If you don't expect any reply, or you simply want to ignore it, you can pass %NULL as @callback.
 * When the operation is finished, @callback will be called. You can then call
 * webkit_web_page_send_message_to_view_finish() to get the message reply.
 *
 * Since: 2.28
 */
void webkit_web_page_send_message_to_view(WebKitWebPage* webPage, WebKitUserMessage* message, GCancellable* cancellable, GAsyncReadyCallback callback, gpointer userData)
{
    g_return_if_fail(WEBKIT_IS_WEB_PAGE(webPage));
    g_return_if_fail(WEBKIT_IS_USER_MESSAGE(message));

    // We sink the reference in case of being floating.
    GRefPtr<WebKitUserMessage> adoptedMessage = message;
    if (!callback) {
        webPage->priv->webPage->send(Messages::WebPageProxy::SendMessageToWebView(webkitUserMessageGetMessage(message)));
        return;
    }

    GRefPtr<GTask> task = adoptGRef(g_task_new(webPage, cancellable, callback, userData));
    CompletionHandler<void(UserMessage&&)> completionHandler = [task = WTFMove(task)](UserMessage&& replyMessage) {
        switch (replyMessage.type) {
        case UserMessage::Type::Null:
            g_task_return_new_error(task.get(), G_IO_ERROR, G_IO_ERROR_CANCELLED, _("Operation was cancelled"));
            break;
        case UserMessage::Type::Message:
            g_task_return_pointer(task.get(), g_object_ref_sink(webkitUserMessageCreate(WTFMove(replyMessage))), static_cast<GDestroyNotify>(g_object_unref));
            break;
        case UserMessage::Type::Error:
            g_task_return_new_error(task.get(), WEBKIT_USER_MESSAGE_ERROR, replyMessage.errorCode, _("Message %s was not handled"), replyMessage.name.data());
            break;
        }
    };
    webPage->priv->webPage->sendWithAsyncReply(Messages::WebPageProxy::SendMessageToWebViewWithReply(webkitUserMessageGetMessage(message)), WTFMove(completionHandler));
}

/**
 * webkit_web_page_send_message_to_view_finish:
 * @web_page: a #WebKitWebPage
 * @result: a #GAsyncResult
 * @error: return location for error or %NULL to ignor
 *
 * Finish an asynchronous operation started with webkit_web_page_send_message_to_view().
 *
 * Returns: (transfer full): a #WebKitUserMessage with the reply or %NULL in case of error.
 *
 * Since: 2.28
 */
WebKitUserMessage* webkit_web_page_send_message_to_view_finish(WebKitWebPage* webPage, GAsyncResult* result, GError** error)
{
    g_return_val_if_fail(WEBKIT_IS_WEB_PAGE(webPage), nullptr);
    g_return_val_if_fail(g_task_is_valid(result, webPage), nullptr);

    return WEBKIT_USER_MESSAGE(g_task_propagate_pointer(G_TASK(result), error));
}<|MERGE_RESOLUTION|>--- conflicted
+++ resolved
@@ -198,10 +198,6 @@
         auto* webKitFrame = webkitFrameGet(&frame);
         if (!webKitFrame && !frame.isMainFrame())
             return;
-<<<<<<< HEAD
-        webkitWebPageSetURI(m_webPage, getDocumentLoaderURL(frame.coreFrame()->loader().provisionalDocumentLoader()));
-        g_signal_emit(m_webPage, signals[DID_START_PROVISIONAL_LOAD_FOR_FRAME], 0, webkitFrameGetOrCreate(&frame));
-=======
 
         const auto uri = getDocumentLoaderURL(frame.coreFrame()->loader().provisionalDocumentLoader());
 
@@ -210,7 +206,8 @@
 
         if (frame.isMainFrame())
             webkitWebPageSetURI(m_webPage, uri);
->>>>>>> 7224fc38
+
+        g_signal_emit(m_webPage, signals[DID_START_PROVISIONAL_LOAD_FOR_FRAME], 0, webKitFrame);
     }
 
     void didReceiveServerRedirectForProvisionalLoadForFrame(WebPage&, WebFrame& frame, RefPtr<API::Object>&) override
