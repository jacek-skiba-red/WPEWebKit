/*
 * Copyright (C) 2010-2016 Apple Inc. All rights reserved.
 *
 * Redistribution and use in source and binary forms, with or without
 * modification, are permitted provided that the following conditions
 * are met:
 * 1. Redistributions of source code must retain the above copyright
 *    notice, this list of conditions and the following disclaimer.
 * 2. Redistributions in binary form must reproduce the above copyright
 *    notice, this list of conditions and the following disclaimer in the
 *    documentation and/or other materials provided with the distribution.
 *
 * THIS SOFTWARE IS PROVIDED BY APPLE INC. AND ITS CONTRIBUTORS ``AS IS''
 * AND ANY EXPRESS OR IMPLIED WARRANTIES, INCLUDING, BUT NOT LIMITED TO,
 * THE IMPLIED WARRANTIES OF MERCHANTABILITY AND FITNESS FOR A PARTICULAR
 * PURPOSE ARE DISCLAIMED. IN NO EVENT SHALL APPLE INC. OR ITS CONTRIBUTORS
 * BE LIABLE FOR ANY DIRECT, INDIRECT, INCIDENTAL, SPECIAL, EXEMPLARY, OR
 * CONSEQUENTIAL DAMAGES (INCLUDING, BUT NOT LIMITED TO, PROCUREMENT OF
 * SUBSTITUTE GOODS OR SERVICES; LOSS OF USE, DATA, OR PROFITS; OR BUSINESS
 * INTERRUPTION) HOWEVER CAUSED AND ON ANY THEORY OF LIABILITY, WHETHER IN
 * CONTRACT, STRICT LIABILITY, OR TORT (INCLUDING NEGLIGENCE OR OTHERWISE)
 * ARISING IN ANY WAY OUT OF THE USE OF THIS SOFTWARE, EVEN IF ADVISED OF
 * THE POSSIBILITY OF SUCH DAMAGE.
 */

#include "config.h"
#include "InjectedBundle.h"

#include "APIArray.h"
#include "APIData.h"
#include "InjectedBundleScriptWorld.h"
#include "NetworkConnectionToWebProcessMessages.h"
#include "NetworkProcessConnection.h"
#include "NetworkSessionCreationParameters.h"
#include "NotificationPermissionRequestManager.h"
#include "SessionTracker.h"
#include "UserData.h"
#include "WebConnectionToUIProcess.h"
#include "WebCoreArgumentCoders.h"
#include "WebFrame.h"
#include "WebFrameNetworkingContext.h"
#include "WebPage.h"
#include "WebPageGroupProxy.h"
#include "WebPreferencesKeys.h"
#include "WebPreferencesStore.h"
#include "WebProcess.h"
#include "WebProcessCreationParameters.h"
#include "WebProcessMessages.h"
#include "WebProcessPoolMessages.h"
#include "WebUserContentController.h"
#include "WebsiteDataStoreParameters.h"
#include <JavaScriptCore/APICast.h>
#include <JavaScriptCore/Exception.h>
#include <JavaScriptCore/JSLock.h>
#include <WebCore/ApplicationCache.h>
#include <WebCore/ApplicationCacheStorage.h>
#include <WebCore/CommonVM.h>
#include <WebCore/Frame.h>
#include <WebCore/FrameLoader.h>
#include <WebCore/FrameView.h>
#include <WebCore/GCController.h>
#include <WebCore/GeolocationClient.h>
#include <WebCore/GeolocationController.h>
#include <WebCore/GeolocationPosition.h>
#include <WebCore/JSDOMConvertBufferSource.h>
#include <WebCore/JSDOMExceptionHandling.h>
#include <WebCore/JSDOMWindow.h>
#include <WebCore/JSNotification.h>
#include <WebCore/Page.h>
#include <WebCore/PageGroup.h>
#include <WebCore/PrintContext.h>
#include <WebCore/RuntimeEnabledFeatures.h>
#include <WebCore/SWContextManager.h>
#include <WebCore/ScriptController.h>
#include <WebCore/SecurityOrigin.h>
#include <WebCore/SecurityPolicy.h>
#include <WebCore/Settings.h>
#include <WebCore/UserGestureIndicator.h>
#include <WebCore/UserScript.h>
#include <WebCore/UserStyleSheet.h>
#include <pal/SessionID.h>
#include <wtf/ProcessPrivilege.h>

#if ENABLE(NOTIFICATIONS)
#include "WebNotificationManager.h"
#endif

namespace WebKit {
using namespace WebCore;
using namespace JSC;

<<<<<<< HEAD
namespace WebKit {

=======
>>>>>>> 20415689
RefPtr<InjectedBundle> InjectedBundle::create(WebProcessCreationParameters& parameters, API::Object* initializationUserData)
{
    auto bundle = adoptRef(*new InjectedBundle(parameters));

    bundle->m_sandboxExtension = SandboxExtension::create(WTFMove(parameters.injectedBundlePathExtensionHandle));
    if (!bundle->initialize(parameters, initializationUserData))
        return nullptr;

    return WTFMove(bundle);
}

InjectedBundle::InjectedBundle(const WebProcessCreationParameters& parameters)
    : m_path(parameters.injectedBundlePath)
    , m_platformBundle(0)
    , m_client(std::make_unique<API::InjectedBundle::Client>())
{
}

InjectedBundle::~InjectedBundle()
{
}

void InjectedBundle::setClient(std::unique_ptr<API::InjectedBundle::Client>&& client)
{
    if (!client)
        m_client = std::make_unique<API::InjectedBundle::Client>();
    else
        m_client = WTFMove(client);
}

void InjectedBundle::setServiceWorkerProxyCreationCallback(void (*callback)(uint64_t))
{
#if ENABLE(SERVICE_WORKER)
    SWContextManager::singleton().setServiceWorkerCreationCallback(callback);
#endif
}

void InjectedBundle::postMessage(const String& messageName, API::Object* messageBody)
{
    auto& webProcess = WebProcess::singleton();
    webProcess.parentProcessConnection()->send(Messages::WebProcessPool::HandleMessage(messageName, UserData(webProcess.transformObjectsToHandles(messageBody))), 0);
}

void InjectedBundle::postSynchronousMessage(const String& messageName, API::Object* messageBody, RefPtr<API::Object>& returnData)
{
    UserData returnUserData;

    auto& webProcess = WebProcess::singleton();
    if (!webProcess.parentProcessConnection()->sendSync(Messages::WebProcessPool::HandleSynchronousMessage(messageName, UserData(webProcess.transformObjectsToHandles(messageBody))),
        Messages::WebProcessPool::HandleSynchronousMessage::Reply(returnUserData), 0, Seconds::infinity(), IPC::SendSyncOption::DoNotProcessIncomingMessagesWhenWaitingForSyncReply))
        returnData = nullptr;
    else
        returnData = webProcess.transformHandlesToObjects(returnUserData.object());
}

WebConnection* InjectedBundle::webConnectionToUIProcess() const
{
    return WebProcess::singleton().webConnectionToUIProcess();
}

void InjectedBundle::overrideBoolPreferenceForTestRunner(WebPageGroupProxy* pageGroup, const String& preference, bool enabled)
{
    const HashSet<Page*>& pages = PageGroup::pageGroup(pageGroup->identifier())->pages();

    if (preference == "WebKitTabToLinksPreferenceKey") {
        WebPreferencesStore::overrideBoolValueForKey(WebPreferencesKey::tabsToLinksKey(), enabled);
        for (auto* page : pages)
            WebPage::fromCorePage(page)->setTabToLinksEnabled(enabled);
    }

    if (preference == "WebKit2AsynchronousPluginInitializationEnabled") {
        WebPreferencesStore::overrideBoolValueForKey(WebPreferencesKey::asynchronousPluginInitializationEnabledKey(), enabled);
        for (auto* page : pages)
            WebPage::fromCorePage(page)->setAsynchronousPluginInitializationEnabled(enabled);
    }

    if (preference == "WebKit2AsynchronousPluginInitializationEnabledForAllPlugins") {
        WebPreferencesStore::overrideBoolValueForKey(WebPreferencesKey::asynchronousPluginInitializationEnabledForAllPluginsKey(), enabled);
        for (auto* page : pages)
            WebPage::fromCorePage(page)->setAsynchronousPluginInitializationEnabledForAllPlugins(enabled);
    }

    if (preference == "WebKit2ArtificialPluginInitializationDelayEnabled") {
        WebPreferencesStore::overrideBoolValueForKey(WebPreferencesKey::artificialPluginInitializationDelayEnabledKey(), enabled);
        for (auto* page : pages)
            WebPage::fromCorePage(page)->setArtificialPluginInitializationDelayEnabled(enabled);
    }

#if ENABLE(SERVICE_CONTROLS)
    if (preference == "WebKitImageControlsEnabled") {
        WebPreferencesStore::overrideBoolValueForKey(WebPreferencesKey::imageControlsEnabledKey(), enabled);
        for (auto* page : pages)
            page->settings().setImageControlsEnabled(enabled);
        return;
    }
#endif

#if ENABLE(CSS_ANIMATIONS_LEVEL_2)
    if (preference == "WebKitCSSAnimationTriggersEnabled")
        RuntimeEnabledFeatures::sharedFeatures().setAnimationTriggersEnabled(enabled);
#endif

    if (preference == "WebKitWebAnimationsEnabled")
        RuntimeEnabledFeatures::sharedFeatures().setWebAnimationsEnabled(enabled);

    if (preference == "WebKitWebAnimationsCSSIntegrationEnabled")
        RuntimeEnabledFeatures::sharedFeatures().setWebAnimationsCSSIntegrationEnabled(enabled);

    if (preference == "WebKitCacheAPIEnabled")
        RuntimeEnabledFeatures::sharedFeatures().setCacheAPIEnabled(enabled);

#if ENABLE(STREAMS_API)
    if (preference == "WebKitReadableByteStreamAPIEnabled")
        RuntimeEnabledFeatures::sharedFeatures().setReadableByteStreamAPIEnabled(enabled);
    if (preference == "WebKitWritableStreamAPIEnabled")
        RuntimeEnabledFeatures::sharedFeatures().setWritableStreamAPIEnabled(enabled);
#endif

    if (preference == "WebKitInteractiveFormValidationEnabled")
        RuntimeEnabledFeatures::sharedFeatures().setInteractiveFormValidationEnabled(enabled);

#if ENABLE(WEBGL2)
    if (preference == "WebKitWebGL2Enabled")
        RuntimeEnabledFeatures::sharedFeatures().setWebGL2Enabled(enabled);
#endif

#if ENABLE(WEBGPU)
    if (preference == "WebKitWebGPUEnabled")
        RuntimeEnabledFeatures::sharedFeatures().setWebGPUEnabled(enabled);
#endif

    if (preference == "WebKitModernMediaControlsEnabled")
        RuntimeEnabledFeatures::sharedFeatures().setModernMediaControlsEnabled(enabled);

#if ENABLE(ENCRYPTED_MEDIA)
    if (preference == "WebKitEncryptedMediaAPIEnabled") {
        WebPreferencesStore::overrideBoolValueForKey(WebPreferencesKey::encryptedMediaAPIEnabledKey(), enabled);
        RuntimeEnabledFeatures::sharedFeatures().setEncryptedMediaAPIEnabled(enabled);
    }
#endif

#if ENABLE(MEDIA_STREAM)
    if (preference == "WebKitMediaDevicesEnabled")
        RuntimeEnabledFeatures::sharedFeatures().setMediaDevicesEnabled(enabled);
    if (preference == "WebKitScreenCaptureEnabled")
        RuntimeEnabledFeatures::sharedFeatures().setScreenCaptureEnabled(enabled);
#endif

#if ENABLE(WEB_RTC)
    if (preference == "WebKitWebRTCLegacyAPIEnabled")
        RuntimeEnabledFeatures::sharedFeatures().setWebRTCLegacyAPIEnabled(enabled);
    if (preference == "WebKitMDNSICECandidatesEnabled")
        RuntimeEnabledFeatures::sharedFeatures().setMDNSICECandidatesEnabled(enabled);
#endif

    if (preference == "WebKitIsSecureContextAttributeEnabled") {
        WebPreferencesStore::overrideBoolValueForKey(WebPreferencesKey::isSecureContextAttributeEnabledKey(), enabled);
        RuntimeEnabledFeatures::sharedFeatures().setIsSecureContextAttributeEnabled(enabled);
    }

    // Map the names used in LayoutTests with the names used in WebCore::Settings and WebPreferencesStore.
#define FOR_EACH_OVERRIDE_BOOL_PREFERENCE(macro) \
    macro(WebKitJavaEnabled, JavaEnabled, javaEnabled) \
    macro(WebKitJavaScriptEnabled, ScriptEnabled, javaScriptEnabled) \
    macro(WebKitPluginsEnabled, PluginsEnabled, pluginsEnabled) \
    macro(WebKitUsesPageCachePreferenceKey, UsesPageCache, usesPageCache) \
    macro(WebKitWebAudioEnabled, WebAudioEnabled, webAudioEnabled) \
    macro(WebKitWebGLEnabled, WebGLEnabled, webGLEnabled) \
    macro(WebKitXSSAuditorEnabled, XSSAuditorEnabled, xssAuditorEnabled) \
    macro(WebKitShouldRespectImageOrientation, ShouldRespectImageOrientation, shouldRespectImageOrientation) \
    macro(WebKitDisplayImagesKey, LoadsImagesAutomatically, loadsImagesAutomatically) \
    macro(WebKitVisualViewportEnabled, VisualViewportEnabled, visualViewportEnabled) \
    macro(WebKitLargeImageAsyncDecodingEnabled, LargeImageAsyncDecodingEnabled, largeImageAsyncDecodingEnabled) \
    macro(WebKitAnimatedImageAsyncDecodingEnabled, AnimatedImageAsyncDecodingEnabled, animatedImageAsyncDecodingEnabled) \
    \

#define OVERRIDE_PREFERENCE_AND_SET_IN_EXISTING_PAGES(TestRunnerName, SettingsName, WebPreferencesName) \
    if (preference == #TestRunnerName) { \
        WebPreferencesStore::overrideBoolValueForKey(WebPreferencesKey::WebPreferencesName##Key(), enabled); \
        for (HashSet<Page*>::iterator iter = pages.begin(); iter != pages.end(); ++iter) \
            (*iter)->settings().set##SettingsName(enabled); \
        return; \
    }

    FOR_EACH_OVERRIDE_BOOL_PREFERENCE(OVERRIDE_PREFERENCE_AND_SET_IN_EXISTING_PAGES)

    OVERRIDE_PREFERENCE_AND_SET_IN_EXISTING_PAGES(WebKitHiddenPageDOMTimerThrottlingEnabled, HiddenPageDOMTimerThrottlingEnabled, hiddenPageDOMTimerThrottlingEnabled)

#undef OVERRIDE_PREFERENCE_AND_SET_IN_EXISTING_PAGES
#undef FOR_EACH_OVERRIDE_BOOL_PREFERENCE
}

void InjectedBundle::setAllowUniversalAccessFromFileURLs(WebPageGroupProxy* pageGroup, bool enabled)
{
    const HashSet<Page*>& pages = PageGroup::pageGroup(pageGroup->identifier())->pages();
    for (HashSet<Page*>::iterator iter = pages.begin(); iter != pages.end(); ++iter)
        (*iter)->settings().setAllowUniversalAccessFromFileURLs(enabled);
}

void InjectedBundle::setAllowFileAccessFromFileURLs(WebPageGroupProxy* pageGroup, bool enabled)
{
    const HashSet<Page*>& pages = PageGroup::pageGroup(pageGroup->identifier())->pages();
    for (HashSet<Page*>::iterator iter = pages.begin(); iter != pages.end(); ++iter)
        (*iter)->settings().setAllowFileAccessFromFileURLs(enabled);
}

void InjectedBundle::setNeedsStorageAccessFromFileURLsQuirk(WebPageGroupProxy* pageGroup, bool needsQuirk)
{
    const HashSet<Page*>& pages = PageGroup::pageGroup(pageGroup->identifier())->pages();
    for (auto page : pages)
        page->settings().setNeedsStorageAccessFromFileURLsQuirk(needsQuirk);
}

void InjectedBundle::setMinimumLogicalFontSize(WebPageGroupProxy* pageGroup, int size)
{
    const HashSet<Page*>& pages = PageGroup::pageGroup(pageGroup->identifier())->pages();
    for (HashSet<Page*>::iterator iter = pages.begin(); iter != pages.end(); ++iter)
        (*iter)->settings().setMinimumLogicalFontSize(size);
}

void InjectedBundle::setFrameFlatteningEnabled(WebPageGroupProxy* pageGroup, bool enabled)
{
    const HashSet<Page*>& pages = PageGroup::pageGroup(pageGroup->identifier())->pages();
    for (HashSet<Page*>::iterator iter = pages.begin(); iter != pages.end(); ++iter)
        (*iter)->settings().setFrameFlattening(enabled ? FrameFlattening::FullyEnabled : FrameFlattening::Disabled);
}

void InjectedBundle::setAsyncFrameScrollingEnabled(WebPageGroupProxy* pageGroup, bool enabled)
{
    const HashSet<Page*>& pages = PageGroup::pageGroup(pageGroup->identifier())->pages();
    for (HashSet<Page*>::iterator iter = pages.begin(); iter != pages.end(); ++iter)
        (*iter)->settings().setAsyncFrameScrollingEnabled(enabled);
}

void InjectedBundle::setJavaScriptCanAccessClipboard(WebPageGroupProxy* pageGroup, bool enabled)
{
    const HashSet<Page*>& pages = PageGroup::pageGroup(pageGroup->identifier())->pages();
    for (HashSet<Page*>::iterator iter = pages.begin(); iter != pages.end(); ++iter)
        (*iter)->settings().setJavaScriptCanAccessClipboard(enabled);
}

void InjectedBundle::setPrivateBrowsingEnabled(WebPageGroupProxy* pageGroup, bool enabled)
{
    ASSERT(!hasProcessPrivilege(ProcessPrivilege::CanAccessRawCookies));
    if (enabled) {
        WebProcess::singleton().ensureLegacyPrivateBrowsingSessionInNetworkProcess();
        WebFrameNetworkingContext::ensureWebsiteDataStoreSession(WebsiteDataStoreParameters::legacyPrivateSessionParameters());
    } else
        SessionTracker::destroySession(PAL::SessionID::legacyPrivateSessionID());

    const HashSet<Page*>& pages = PageGroup::pageGroup(pageGroup->identifier())->pages();
    for (HashSet<Page*>::iterator iter = pages.begin(); iter != pages.end(); ++iter)
        (*iter)->enableLegacyPrivateBrowsing(enabled);
}

void InjectedBundle::setUseDashboardCompatibilityMode(WebPageGroupProxy* pageGroup, bool enabled)
{
#if ENABLE(DASHBOARD_SUPPORT)
    for (auto& page : PageGroup::pageGroup(pageGroup->identifier())->pages())
        page->settings().setUsesDashboardBackwardCompatibilityMode(enabled);
#endif
}

void InjectedBundle::setPopupBlockingEnabled(WebPageGroupProxy* pageGroup, bool enabled)
{
    const HashSet<Page*>& pages = PageGroup::pageGroup(pageGroup->identifier())->pages();
    HashSet<Page*>::const_iterator end = pages.end();
    for (HashSet<Page*>::const_iterator iter = pages.begin(); iter != end; ++iter)
        (*iter)->settings().setJavaScriptCanOpenWindowsAutomatically(!enabled);
}

void InjectedBundle::setAuthorAndUserStylesEnabled(WebPageGroupProxy* pageGroup, bool enabled)
{
    const HashSet<Page*>& pages = PageGroup::pageGroup(pageGroup->identifier())->pages();
    for (HashSet<Page*>::iterator iter = pages.begin(); iter != pages.end(); ++iter)
        (*iter)->settings().setAuthorAndUserStylesEnabled(enabled);
}

void InjectedBundle::setSpatialNavigationEnabled(WebPageGroupProxy* pageGroup, bool enabled)
{
    const HashSet<Page*>& pages = PageGroup::pageGroup(pageGroup->identifier())->pages();
    for (HashSet<Page*>::iterator iter = pages.begin(); iter != pages.end(); ++iter)
        (*iter)->settings().setSpatialNavigationEnabled(enabled);
}

void InjectedBundle::addOriginAccessWhitelistEntry(const String& sourceOrigin, const String& destinationProtocol, const String& destinationHost, bool allowDestinationSubdomains)
{
    SecurityPolicy::addOriginAccessWhitelistEntry(SecurityOrigin::createFromString(sourceOrigin).get(), destinationProtocol, destinationHost, allowDestinationSubdomains);
    WebProcess::singleton().ensureNetworkProcessConnection().connection().send(Messages::NetworkConnectionToWebProcess::AddOriginAccessWhitelistEntry { sourceOrigin, destinationProtocol, destinationHost, allowDestinationSubdomains }, 0);

}

void InjectedBundle::removeOriginAccessWhitelistEntry(const String& sourceOrigin, const String& destinationProtocol, const String& destinationHost, bool allowDestinationSubdomains)
{
    SecurityPolicy::removeOriginAccessWhitelistEntry(SecurityOrigin::createFromString(sourceOrigin).get(), destinationProtocol, destinationHost, allowDestinationSubdomains);
    WebProcess::singleton().ensureNetworkProcessConnection().connection().send(Messages::NetworkConnectionToWebProcess::RemoveOriginAccessWhitelistEntry { sourceOrigin, destinationProtocol, destinationHost, allowDestinationSubdomains }, 0);
}

void InjectedBundle::resetOriginAccessWhitelists()
{
    SecurityPolicy::resetOriginAccessWhitelists();
    WebProcess::singleton().ensureNetworkProcessConnection().connection().send(Messages::NetworkConnectionToWebProcess::ResetOriginAccessWhitelists { }, 0);
}

void InjectedBundle::setAsynchronousSpellCheckingEnabled(WebPageGroupProxy* pageGroup, bool enabled)
{
    const HashSet<Page*>& pages = PageGroup::pageGroup(pageGroup->identifier())->pages();
    for (HashSet<Page*>::iterator iter = pages.begin(); iter != pages.end(); ++iter)
        (*iter)->settings().setAsynchronousSpellCheckingEnabled(enabled);
}

int InjectedBundle::numberOfPages(WebFrame* frame, double pageWidthInPixels, double pageHeightInPixels)
{
    Frame* coreFrame = frame ? frame->coreFrame() : 0;
    if (!coreFrame)
        return -1;
    if (!pageWidthInPixels)
        pageWidthInPixels = coreFrame->view()->width();
    if (!pageHeightInPixels)
        pageHeightInPixels = coreFrame->view()->height();

    return PrintContext::numberOfPages(*coreFrame, FloatSize(pageWidthInPixels, pageHeightInPixels));
}

int InjectedBundle::pageNumberForElementById(WebFrame* frame, const String& id, double pageWidthInPixels, double pageHeightInPixels)
{
    Frame* coreFrame = frame ? frame->coreFrame() : 0;
    if (!coreFrame)
        return -1;

    Element* element = coreFrame->document()->getElementById(id);
    if (!element)
        return -1;

    if (!pageWidthInPixels)
        pageWidthInPixels = coreFrame->view()->width();
    if (!pageHeightInPixels)
        pageHeightInPixels = coreFrame->view()->height();

    return PrintContext::pageNumberForElement(element, FloatSize(pageWidthInPixels, pageHeightInPixels));
}

String InjectedBundle::pageSizeAndMarginsInPixels(WebFrame* frame, int pageIndex, int width, int height, int marginTop, int marginRight, int marginBottom, int marginLeft)
{
    Frame* coreFrame = frame ? frame->coreFrame() : 0;
    if (!coreFrame)
        return String();

    return PrintContext::pageSizeAndMarginsInPixels(coreFrame, pageIndex, width, height, marginTop, marginRight, marginBottom, marginLeft);
}

bool InjectedBundle::isPageBoxVisible(WebFrame* frame, int pageIndex)
{
    Frame* coreFrame = frame ? frame->coreFrame() : 0;
    if (!coreFrame)
        return false;

    return PrintContext::isPageBoxVisible(coreFrame, pageIndex);
}

bool InjectedBundle::isProcessingUserGesture()
{
    return UserGestureIndicator::processingUserGesture();
}

void InjectedBundle::addUserScript(WebPageGroupProxy* pageGroup, InjectedBundleScriptWorld* scriptWorld, String&& source, String&& url, API::Array* whitelist, API::Array* blacklist, WebCore::UserScriptInjectionTime injectionTime, WebCore::UserContentInjectedFrames injectedFrames)
{
    // url is not from URL::string(), i.e. it has not already been parsed by URL, so we have to use the relative URL constructor for URL instead of the ParsedURLStringTag version.
    UserScript userScript { WTFMove(source), URL(URL(), url), whitelist ? whitelist->toStringVector() : Vector<String>(), blacklist ? blacklist->toStringVector() : Vector<String>(), injectionTime, injectedFrames };

    pageGroup->userContentController().addUserScript(*scriptWorld, WTFMove(userScript));
}

void InjectedBundle::addUserStyleSheet(WebPageGroupProxy* pageGroup, InjectedBundleScriptWorld* scriptWorld, const String& source, const String& url, API::Array* whitelist, API::Array* blacklist, WebCore::UserContentInjectedFrames injectedFrames)
{
    // url is not from URL::string(), i.e. it has not already been parsed by URL, so we have to use the relative URL constructor for URL instead of the ParsedURLStringTag version.
    UserStyleSheet userStyleSheet{ source, URL(URL(), url), whitelist ? whitelist->toStringVector() : Vector<String>(), blacklist ? blacklist->toStringVector() : Vector<String>(), injectedFrames, UserStyleUserLevel };

    pageGroup->userContentController().addUserStyleSheet(*scriptWorld, WTFMove(userStyleSheet));
}

void InjectedBundle::removeUserScript(WebPageGroupProxy* pageGroup, InjectedBundleScriptWorld* scriptWorld, const String& url)
{
    // url is not from URL::string(), i.e. it has not already been parsed by URL, so we have to use the relative URL constructor for URL instead of the ParsedURLStringTag version.
    pageGroup->userContentController().removeUserScriptWithURL(*scriptWorld, URL(URL(), url));
}

void InjectedBundle::removeUserStyleSheet(WebPageGroupProxy* pageGroup, InjectedBundleScriptWorld* scriptWorld, const String& url)
{
    // url is not from URL::string(), i.e. it has not already been parsed by URL, so we have to use the relative URL constructor for URL instead of the ParsedURLStringTag version.
    pageGroup->userContentController().removeUserStyleSheetWithURL(*scriptWorld, URL(URL(), url));
}

void InjectedBundle::removeUserScripts(WebPageGroupProxy* pageGroup, InjectedBundleScriptWorld* scriptWorld)
{
    pageGroup->userContentController().removeUserScripts(*scriptWorld);
}

void InjectedBundle::removeUserStyleSheets(WebPageGroupProxy* pageGroup, InjectedBundleScriptWorld* scriptWorld)
{
    pageGroup->userContentController().removeUserStyleSheets(*scriptWorld);
}

void InjectedBundle::removeAllUserContent(WebPageGroupProxy* pageGroup)
{
    pageGroup->userContentController().removeAllUserContent();
}

void InjectedBundle::garbageCollectJavaScriptObjects()
{
    GCController::singleton().garbageCollectNow();
}

void InjectedBundle::garbageCollectJavaScriptObjectsOnAlternateThreadForDebugging(bool waitUntilDone)
{
    GCController::singleton().garbageCollectOnAlternateThreadForDebugging(waitUntilDone);
}

size_t InjectedBundle::javaScriptObjectsCount()
{
    JSLockHolder lock(commonVM());
    return commonVM().heap.objectCount();
}

void InjectedBundle::reportException(JSContextRef context, JSValueRef exception)
{
    if (!context || !exception)
        return;

    JSC::ExecState* execState = toJS(context);
    JSLockHolder lock(execState);

    // Make sure the context has a DOMWindow global object, otherwise this context didn't originate from a Page.
    JSC::JSGlobalObject* globalObject = execState->lexicalGlobalObject();
    if (!toJSDOMWindow(globalObject->vm(), globalObject))
        return;

    WebCore::reportException(execState, toJS(execState, exception));
}

void InjectedBundle::didCreatePage(WebPage* page)
{
    m_client->didCreatePage(*this, *page);
}

void InjectedBundle::willDestroyPage(WebPage* page)
{
    m_client->willDestroyPage(*this, *page);
}

void InjectedBundle::didInitializePageGroup(WebPageGroupProxy* pageGroup)
{
    m_client->didInitializePageGroup(*this, *pageGroup);
}

void InjectedBundle::didReceiveMessage(const String& messageName, API::Object* messageBody)
{
    m_client->didReceiveMessage(*this, messageName, messageBody);
}

void InjectedBundle::didReceiveMessageToPage(WebPage* page, const String& messageName, API::Object* messageBody)
{
    m_client->didReceiveMessageToPage(*this, *page, messageName, messageBody);
}

void InjectedBundle::setUserStyleSheetLocation(WebPageGroupProxy* pageGroup, const String& location)
{
    const HashSet<Page*>& pages = PageGroup::pageGroup(pageGroup->identifier())->pages();
    for (HashSet<Page*>::iterator iter = pages.begin(); iter != pages.end(); ++iter)
        (*iter)->settings().setUserStyleSheetLocation(URL(URL(), location));
}

void InjectedBundle::setWebNotificationPermission(WebPage* page, const String& originString, bool allowed)
{
#if ENABLE(NOTIFICATIONS)
    page->notificationPermissionRequestManager()->setPermissionLevelForTesting(originString, allowed);
#else
    UNUSED_PARAM(page);
    UNUSED_PARAM(originString);
    UNUSED_PARAM(allowed);
#endif
}

void InjectedBundle::removeAllWebNotificationPermissions(WebPage* page)
{
#if ENABLE(NOTIFICATIONS)
    page->notificationPermissionRequestManager()->removeAllPermissionsForTesting();
#else
    UNUSED_PARAM(page);
#endif
}

uint64_t InjectedBundle::webNotificationID(JSContextRef jsContext, JSValueRef jsNotification)
{
#if ENABLE(NOTIFICATIONS)
    WebCore::Notification* notification = JSNotification::toWrapped(toJS(jsContext)->vm(), toJS(toJS(jsContext), jsNotification));
    if (!notification)
        return 0;
    return WebProcess::singleton().supplement<WebNotificationManager>()->notificationIDForTesting(notification);
#else
    UNUSED_PARAM(jsContext);
    UNUSED_PARAM(jsNotification);
    return 0;
#endif
}

// FIXME Get rid of this function and move it into WKBundle.cpp.
Ref<API::Data> InjectedBundle::createWebDataFromUint8Array(JSContextRef context, JSValueRef data)
{
    JSC::ExecState* execState = toJS(context);
    JSLockHolder lock(execState);
    RefPtr<Uint8Array> arrayData = WebCore::toUnsharedUint8Array(execState->vm(), toJS(execState, data));
    return API::Data::create(static_cast<unsigned char*>(arrayData->baseAddress()), arrayData->byteLength());
}

void InjectedBundle::setTabKeyCyclesThroughElements(WebPage* page, bool enabled)
{
    page->corePage()->setTabKeyCyclesThroughElements(enabled);
}

void InjectedBundle::setCSSAnimationTriggersEnabled(bool enabled)
{
#if ENABLE(CSS_ANIMATIONS_LEVEL_2)
    RuntimeEnabledFeatures::sharedFeatures().setAnimationTriggersEnabled(enabled);
#else
    UNUSED_PARAM(enabled);
#endif
}

void InjectedBundle::setWebAnimationsEnabled(bool enabled)
{
    RuntimeEnabledFeatures::sharedFeatures().setWebAnimationsEnabled(enabled);
}

void InjectedBundle::setWebAnimationsCSSIntegrationEnabled(bool enabled)
{
    RuntimeEnabledFeatures::sharedFeatures().setWebAnimationsCSSIntegrationEnabled(enabled);
}

} // namespace WebKit<|MERGE_RESOLUTION|>--- conflicted
+++ resolved
@@ -89,11 +89,6 @@
 using namespace WebCore;
 using namespace JSC;
 
-<<<<<<< HEAD
-namespace WebKit {
-
-=======
->>>>>>> 20415689
 RefPtr<InjectedBundle> InjectedBundle::create(WebProcessCreationParameters& parameters, API::Object* initializationUserData)
 {
     auto bundle = adoptRef(*new InjectedBundle(parameters));
