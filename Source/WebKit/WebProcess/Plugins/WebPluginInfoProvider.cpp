--- conflicted
+++ resolved
@@ -42,11 +42,6 @@
 #if PLATFORM(MAC)
 #include <WebCore/StringUtilities.h>
 #endif
-<<<<<<< HEAD
-
-using namespace WebCore;
-=======
->>>>>>> 20415689
 
 namespace WebKit {
 using namespace WebCore;
