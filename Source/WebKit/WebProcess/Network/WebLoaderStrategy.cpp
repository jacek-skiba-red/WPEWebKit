--- conflicted
+++ resolved
@@ -465,14 +465,11 @@
     NetworkCache::DataKey key { partition, type, bodyHash };
     IPC::SharedBufferDataReference dataReference { &data };
     WebProcess::singleton().networkConnection().connection().send(Messages::NetworkConnectionToWebProcess::StoreDerivedDataToCache(key, dataReference), 0);
-<<<<<<< HEAD
-=======
 #else
     UNUSED_PARAM(bodyHash);
     UNUSED_PARAM(type);
     UNUSED_PARAM(partition);
     UNUSED_PARAM(data);
->>>>>>> c80db0a1
 #endif
 }
 
