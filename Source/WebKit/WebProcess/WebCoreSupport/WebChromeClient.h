--- conflicted
+++ resolved
@@ -350,14 +350,12 @@
 
     void didInvalidateDocumentMarkerRects() final;
 
-<<<<<<< HEAD
-    virtual uint64_t nativeWindowID() const override;
-=======
 #if HAVE(CFNETWORK_STORAGE_PARTITIONING)
     void hasStorageAccess(String&& subFrameHost, String&& topFrameHost, uint64_t frameID, uint64_t pageID, WTF::CompletionHandler<void (bool)>&&) final;
     void requestStorageAccess(String&& subFrameHost, String&& topFrameHost, uint64_t frameID, uint64_t pageID, WTF::CompletionHandler<void (bool)>&&) final;
 #endif
->>>>>>> 106bd92a
+
+    virtual uint64_t nativeWindowID() const override;
 
     String m_cachedToolTip;
     mutable RefPtr<WebFrame> m_cachedFrameSetLargestFrame;
