--- conflicted
+++ resolved
@@ -693,28 +693,25 @@
     static std::optional<WebCore::MediaSelectionOption> decode(Decoder&);
 };
 
-<<<<<<< HEAD
+template<> struct ArgumentCoder<WebCore::PromisedBlobInfo> {
+    static void encode(Encoder&, const WebCore::PromisedBlobInfo&);
+    static bool decode(Decoder&, WebCore::PromisedBlobInfo&);
+};
+
+#if ENABLE(ATTACHMENT_ELEMENT)
+
+template<> struct ArgumentCoder<WebCore::AttachmentInfo> {
+    static void encode(Encoder&, const WebCore::AttachmentInfo&);
+    static bool decode(Decoder&, WebCore::AttachmentInfo&);
+};
+
+#endif
+
 template<> struct ArgumentCoder<WebCore::Proxy> {
     static void encode(Encoder&, const WebCore::Proxy&);
     static std::optional<WebCore::Proxy> decode(Decoder&);
 };
 
-=======
-template<> struct ArgumentCoder<WebCore::PromisedBlobInfo> {
-    static void encode(Encoder&, const WebCore::PromisedBlobInfo&);
-    static bool decode(Decoder&, WebCore::PromisedBlobInfo&);
-};
-
-#if ENABLE(ATTACHMENT_ELEMENT)
-
-template<> struct ArgumentCoder<WebCore::AttachmentInfo> {
-    static void encode(Encoder&, const WebCore::AttachmentInfo&);
-    static bool decode(Decoder&, WebCore::AttachmentInfo&);
-};
-
-#endif
-
->>>>>>> 106bd92a
 } // namespace IPC
 
 namespace WTF {
