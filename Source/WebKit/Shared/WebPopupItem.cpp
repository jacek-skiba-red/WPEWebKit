/*
 * Copyright (C) 2010, 2011 Apple Inc. All rights reserved.
 *
 * Redistribution and use in source and binary forms, with or without
 * modification, are permitted provided that the following conditions
 * are met:
 * 1. Redistributions of source code must retain the above copyright
 *    notice, this list of conditions and the following disclaimer.
 * 2. Redistributions in binary form must reproduce the above copyright
 *    notice, this list of conditions and the following disclaimer in the
 *    documentation and/or other materials provided with the distribution.
 *
 * THIS SOFTWARE IS PROVIDED BY APPLE INC. AND ITS CONTRIBUTORS ``AS IS''
 * AND ANY EXPRESS OR IMPLIED WARRANTIES, INCLUDING, BUT NOT LIMITED TO,
 * THE IMPLIED WARRANTIES OF MERCHANTABILITY AND FITNESS FOR A PARTICULAR
 * PURPOSE ARE DISCLAIMED. IN NO EVENT SHALL APPLE INC. OR ITS CONTRIBUTORS
 * BE LIABLE FOR ANY DIRECT, INDIRECT, INCIDENTAL, SPECIAL, EXEMPLARY, OR
 * CONSEQUENTIAL DAMAGES (INCLUDING, BUT NOT LIMITED TO, PROCUREMENT OF
 * SUBSTITUTE GOODS OR SERVICES; LOSS OF USE, DATA, OR PROFITS; OR BUSINESS
 * INTERRUPTION) HOWEVER CAUSED AND ON ANY THEORY OF LIABILITY, WHETHER IN
 * CONTRACT, STRICT LIABILITY, OR TORT (INCLUDING NEGLIGENCE OR OTHERWISE)
 * ARISING IN ANY WAY OUT OF THE USE OF THIS SOFTWARE, EVEN IF ADVISED OF
 * THE POSSIBILITY OF SUCH DAMAGE.
 */

#include "config.h"

#include "WebPopupItem.h"

#include "ArgumentCoders.h"

namespace WebKit {

WebPopupItem::WebPopupItem()
    : m_type(Item)
<<<<<<< HEAD
    , m_textDirection(TextDirection::LTR)
=======
    , m_textDirection(WebCore::TextDirection::LTR)
>>>>>>> 20415689
    , m_hasTextDirectionOverride(false)
    , m_isEnabled(true)
    , m_isSelected(false)
{
}

WebPopupItem::WebPopupItem(Type type)
    : m_type(type)
<<<<<<< HEAD
    , m_textDirection(TextDirection::LTR)
=======
    , m_textDirection(WebCore::TextDirection::LTR)
>>>>>>> 20415689
    , m_hasTextDirectionOverride(false)
    , m_isEnabled(true)
    , m_isLabel(false)
    , m_isSelected(false)
{
}

WebPopupItem::WebPopupItem(Type type, const String& text, WebCore::TextDirection textDirection, bool hasTextDirectionOverride, const String& toolTip, const String& accessibilityText, bool isEnabled, bool isLabel, bool isSelected)
    : m_type(type)
    , m_text(text)
    , m_textDirection(textDirection)
    , m_hasTextDirectionOverride(hasTextDirectionOverride)
    , m_toolTip(toolTip)
    , m_accessibilityText(accessibilityText)
    , m_isEnabled(isEnabled)
    , m_isLabel(isLabel)
    , m_isSelected(isSelected)
{
}

void WebPopupItem::encode(IPC::Encoder& encoder) const
{
    encoder.encodeEnum(m_type);
    encoder << m_text;
    encoder.encodeEnum(m_textDirection);
    encoder << m_hasTextDirectionOverride;
    encoder << m_toolTip;
    encoder << m_accessibilityText;
    encoder << m_isEnabled;
    encoder << m_isLabel;
    encoder << m_isSelected;
}

std::optional<WebPopupItem> WebPopupItem::decode(IPC::Decoder& decoder)
{
    Type type;
    if (!decoder.decodeEnum(type))
        return std::nullopt;

    String text;
    if (!decoder.decode(text))
        return std::nullopt;
    
    WebCore::TextDirection textDirection;
    if (!decoder.decodeEnum(textDirection))
        return std::nullopt;

    bool hasTextDirectionOverride;
    if (!decoder.decode(hasTextDirectionOverride))
        return std::nullopt;

    String toolTip;
    if (!decoder.decode(toolTip))
        return std::nullopt;

    String accessibilityText;
    if (!decoder.decode(accessibilityText))
        return std::nullopt;

    bool isEnabled;
    if (!decoder.decode(isEnabled))
        return std::nullopt;

    bool isLabel;
    if (!decoder.decode(isLabel))
        return std::nullopt;

    bool isSelected;
    if (!decoder.decode(isSelected))
        return std::nullopt;

    return {{ type, text, textDirection, hasTextDirectionOverride, toolTip, accessibilityText, isEnabled, isLabel, isSelected }};
}

} // namespace WebKit<|MERGE_RESOLUTION|>--- conflicted
+++ resolved
@@ -33,11 +33,7 @@
 
 WebPopupItem::WebPopupItem()
     : m_type(Item)
-<<<<<<< HEAD
-    , m_textDirection(TextDirection::LTR)
-=======
     , m_textDirection(WebCore::TextDirection::LTR)
->>>>>>> 20415689
     , m_hasTextDirectionOverride(false)
     , m_isEnabled(true)
     , m_isSelected(false)
@@ -46,11 +42,7 @@
 
 WebPopupItem::WebPopupItem(Type type)
     : m_type(type)
-<<<<<<< HEAD
-    , m_textDirection(TextDirection::LTR)
-=======
     , m_textDirection(WebCore::TextDirection::LTR)
->>>>>>> 20415689
     , m_hasTextDirectionOverride(false)
     , m_isEnabled(true)
     , m_isLabel(false)
