--- conflicted
+++ resolved
@@ -20,11 +20,8 @@
     Platform/win/ModuleWin.cpp
     Platform/win/SharedMemoryWin.cpp
 
-<<<<<<< HEAD
-=======
     Shared/Plugins/Netscape/NetscapePluginModuleNone.cpp
 
->>>>>>> 20415689
     Shared/win/ChildProcessMainWin.cpp
     Shared/win/NativeWebKeyboardEventWin.cpp
     Shared/win/NativeWebMouseEventWin.cpp
@@ -39,17 +36,12 @@
     UIProcess/DefaultUndoController.cpp
     UIProcess/DrawingAreaProxyImpl.cpp
     UIProcess/LegacySessionStateCodingNone.cpp
-<<<<<<< HEAD
-    UIProcess/WebResourceLoadStatisticsStore.cpp
-    UIProcess/WebResourceLoadStatisticsTelemetry.cpp
-=======
     UIProcess/WebGrammarDetail.cpp
     UIProcess/WebResourceLoadStatisticsStore.cpp
     UIProcess/WebResourceLoadStatisticsTelemetry.cpp
     UIProcess/WebViewportAttributes.cpp
 
     UIProcess/API/C/WKViewportAttributes.cpp
->>>>>>> 20415689
 
     UIProcess/API/C/win/WKView.cpp
 
@@ -75,10 +67,7 @@
 
     WebProcess/MediaCache/WebMediaKeyStorageManager.cpp
 
-<<<<<<< HEAD
-=======
     WebProcess/Plugins/Netscape/NetscapePluginNone.cpp
->>>>>>> 20415689
     WebProcess/Plugins/Netscape/win/PluginProxyWin.cpp
 
     WebProcess/WebCoreSupport/win/WebContextMenuClientWin.cpp
@@ -87,10 +76,7 @@
     WebProcess/WebPage/AcceleratedDrawingArea.cpp
     WebProcess/WebPage/AcceleratedSurface.cpp
     WebProcess/WebPage/DrawingAreaImpl.cpp
-<<<<<<< HEAD
-=======
     WebProcess/WebPage/LayerTreeHost.cpp
->>>>>>> 20415689
 
     WebProcess/WebPage/CoordinatedGraphics/CompositingCoordinator.cpp
     WebProcess/WebPage/CoordinatedGraphics/CoordinatedLayerTreeHost.cpp
