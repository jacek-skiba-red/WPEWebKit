--- conflicted
+++ resolved
@@ -717,26 +717,10 @@
         PUBLIC JavaScriptCore
     )
 else ()
-<<<<<<< HEAD
-    if (JavaScriptCore_LIBRARY_TYPE STREQUAL "STATIC")
-        set(JSC_WHOLE_ARCHIVE -Wl,--whole-archive JavaScriptCore -Wl,--no-whole-archive)
-
-        set(WebKit2_LIBRARIES
-            WebCore
-            ${JSC_WHOLE_ARCHIVE}
-        )
-    else ()
-        set(WebKit2_LIBRARIES
-            WebCore
-            JavaScriptCore
-        )
-    endif ()
-=======
     set(WebKit_LIBRARIES
         WebCore
         JavaScriptCore
     )
->>>>>>> f4d18573
 endif ()
 
 set(PluginProcess_LIBRARIES
@@ -930,12 +914,7 @@
 endif ()
 
 add_executable(WebProcess ${WebProcess_SOURCES})
-<<<<<<< HEAD
-add_webkit2_prefix_header(WebProcess)
-target_include_directories(WebProcess PUBLIC ${WebProcess_INCLUDE_DIRECTORIES})
-=======
 ADD_WEBKIT_PREFIX_HEADER(WebProcess)
->>>>>>> f4d18573
 target_link_libraries(WebProcess ${WebProcess_LIBRARIES})
 
 if (WebKit_WebProcess_OUTPUT_NAME)
@@ -943,12 +922,7 @@
 endif ()
 
 add_executable(NetworkProcess ${NetworkProcess_SOURCES})
-<<<<<<< HEAD
-add_webkit2_prefix_header(NetworkProcess)
-target_include_directories(NetworkProcess PUBLIC ${NetworkProcess_INCLUDE_DIRECTORIES})
-=======
 ADD_WEBKIT_PREFIX_HEADER(NetworkProcess)
->>>>>>> f4d18573
 target_link_libraries(NetworkProcess ${NetworkProcess_LIBRARIES})
 
 if (WebKit_NetworkProcess_OUTPUT_NAME)
