--- conflicted
+++ resolved
@@ -1,4 +1,3 @@
-<<<<<<< HEAD
 2019-01-24  Carlos Garcia Campos  <cgarcia@igalia.com>
 
         [GTK][WPE] Support JPEG 2000 images
@@ -10,7 +9,7 @@
 
         * Source/cmake/OptionsGTK.cmake:
         * Source/cmake/OptionsWPE.cmake:
-=======
+
 2018-08-27  Keith Rollin  <krollin@apple.com>
 
         Build system support for LTO
@@ -72,7 +71,6 @@
 
         * .gitignore: Include LocalOverrides.xcconfig.
         * Makefile.shared: Add support for WK_LTO_MODE on the command line.
->>>>>>> f7205cd1
 
 2019-02-25  Miguel Gomez  <magomez@igalia.com>
 
