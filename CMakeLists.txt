cmake_minimum_required(VERSION 3.3)
project(WebKit)

add_definitions(-DMETROLOGICAL=1)
<<<<<<< HEAD

# This should be removed once we require CMake 3.3.
if (POLICY CMP0058)
    cmake_policy(SET CMP0058 NEW)
endif ()
=======
>>>>>>> 64c46ac9

set(CMAKE_MODULE_PATH "${CMAKE_SOURCE_DIR}/Source/cmake")

set(ENABLE_WEBCORE ON)

if (NOT DEFINED ENABLE_WEBKIT)
    set(ENABLE_WEBKIT ON)
endif ()

if (NOT DEFINED ENABLE_TOOLS AND EXISTS "${CMAKE_SOURCE_DIR}/Tools")
    set(ENABLE_TOOLS ON)
endif ()

# -----------------------------------------------------------------------------
# Determine which port will be built
# -----------------------------------------------------------------------------
set(ALL_PORTS
    AppleWin
    Efl
    GTK
    JSCOnly
    Mac
    WPE
    WinCairo
)
set(PORT "NOPORT" CACHE STRING "choose which WebKit port to build (one of ${ALL_PORTS})")

list(FIND ALL_PORTS ${PORT} RET)
if (${RET} EQUAL -1)
    message(FATAL_ERROR "Please choose which WebKit port to build (one of ${ALL_PORTS})")
endif ()

string(TOLOWER ${PORT} WEBKIT_PORT_DIR)

# -----------------------------------------------------------------------------
# Determine the compiler
# -----------------------------------------------------------------------------
if (${CMAKE_CXX_COMPILER_ID} STREQUAL "Clang" OR ${CMAKE_CXX_COMPILER_ID} STREQUAL "AppleClang")
    set(COMPILER_IS_CLANG ON)
endif ()

if (${CMAKE_CXX_COMPILER_ID} STREQUAL "GNU")
    if (${CMAKE_CXX_COMPILER_VERSION} VERSION_LESS "5.0.0")
        message(FATAL_ERROR "GCC 5.0.0 is required to build WebKitGTK+, use a newer GCC version or clang")
    endif ()
endif ()

if (CMAKE_COMPILER_IS_GNUCXX OR COMPILER_IS_CLANG)
    set(COMPILER_IS_GCC_OR_CLANG ON)
endif ()

if (MSVC AND COMPILER_IS_CLANG)
    set(COMPILER_IS_CLANG_CL ON)
endif ()

# -----------------------------------------------------------------------------
# Determine the target processor
# -----------------------------------------------------------------------------
# Use MSVC_CXX_ARCHITECTURE_ID instead of CMAKE_SYSTEM_PROCESSOR when defined,
# since the later one just resolves to the host processor on Windows.
if (MSVC_CXX_ARCHITECTURE_ID)
    string(TOLOWER ${MSVC_CXX_ARCHITECTURE_ID} LOWERCASE_CMAKE_SYSTEM_PROCESSOR)
else ()
    string(TOLOWER ${CMAKE_SYSTEM_PROCESSOR} LOWERCASE_CMAKE_SYSTEM_PROCESSOR)
endif ()
if (LOWERCASE_CMAKE_SYSTEM_PROCESSOR MATCHES "^arm")
    set(WTF_CPU_ARM 1)
elseif (LOWERCASE_CMAKE_SYSTEM_PROCESSOR MATCHES "^aarch64")
    set(WTF_CPU_ARM64 1)
elseif (LOWERCASE_CMAKE_SYSTEM_PROCESSOR MATCHES "alpha*")
    set(WTF_CPU_ALPHA 1)
elseif (LOWERCASE_CMAKE_SYSTEM_PROCESSOR MATCHES "^mips")
    set(WTF_CPU_MIPS 1)
elseif (LOWERCASE_CMAKE_SYSTEM_PROCESSOR MATCHES "sh4")
    set(WTF_CPU_SH4 1)
elseif (LOWERCASE_CMAKE_SYSTEM_PROCESSOR MATCHES "(x64|x86_64|amd64)")
    set(WTF_CPU_X86_64 1)
elseif (LOWERCASE_CMAKE_SYSTEM_PROCESSOR MATCHES "(i[3-6]86|x86)")
    set(WTF_CPU_X86 1)
elseif (LOWERCASE_CMAKE_SYSTEM_PROCESSOR MATCHES "ppc")
    set(WTF_CPU_PPC 1)
elseif (LOWERCASE_CMAKE_SYSTEM_PROCESSOR MATCHES "ppc64")
    set(WTF_CPU_PPC64 1)
elseif (LOWERCASE_CMAKE_SYSTEM_PROCESSOR MATCHES "ppc64le")
    set(WTF_CPU_PPC64LE 1)
elseif (LOWERCASE_CMAKE_SYSTEM_PROCESSOR MATCHES "parisc*")
    set(WTF_CPU_HPPA 1)
elseif (LOWERCASE_CMAKE_SYSTEM_PROCESSOR MATCHES "s390")
    set(WTF_CPU_S390 1)
elseif (LOWERCASE_CMAKE_SYSTEM_PROCESSOR MATCHES "s390x")
    set(WTF_CPU_S390X 1)
else ()
    message(FATAL_ERROR "Unknown CPU '${LOWERCASE_CMAKE_SYSTEM_PROCESSOR}'")
endif ()

# -----------------------------------------------------------------------------
# Determine the operating system
# -----------------------------------------------------------------------------
if (UNIX)
    if (APPLE)
        set(WTF_OS_MAC_OS_X 1)
    else ()
        set(WTF_OS_UNIX 1)
    endif ()
elseif (CMAKE_SYSTEM_NAME MATCHES "Windows")
    set(WTF_OS_WINDOWS 1)
else ()
    message(FATAL_ERROR "Unknown OS '${CMAKE_SYSTEM_NAME}'")
endif ()

# -----------------------------------------------------------------------------
# Default library types
# -----------------------------------------------------------------------------
option(SHARED_CORE "build WebCore as a shared library")

if (SHARED_CORE)
    set(WebCore_LIBRARY_TYPE SHARED)
else ()
    set(WebCore_LIBRARY_TYPE STATIC)
endif ()

set(WTF_LIBRARY_TYPE STATIC)
set(JavaScriptCore_LIBRARY_TYPE SHARED)
set(PAL_LIBRARY_TYPE STATIC)
set(WebKitLegacy_LIBRARY_TYPE SHARED)
set(WebKit_LIBRARY_TYPE SHARED)
set(WebCoreTestSupport_LIBRARY_TYPE STATIC)

set(CMAKE_POSITION_INDEPENDENT_CODE True)

# -----------------------------------------------------------------------------
# Install JavaScript shell
# -----------------------------------------------------------------------------
option(SHOULD_INSTALL_JS_SHELL "generate an installation rule to install the built JavaScript shell")

# -----------------------------------------------------------------------------
# Default output directories, which can be overwritten by ports
#------------------------------------------------------------------------------
set(CMAKE_ARCHIVE_OUTPUT_DIRECTORY ${CMAKE_BINARY_DIR}/lib)
set(CMAKE_LIBRARY_OUTPUT_DIRECTORY ${CMAKE_BINARY_DIR}/lib)
set(CMAKE_RUNTIME_OUTPUT_DIRECTORY ${CMAKE_BINARY_DIR}/bin)

# -----------------------------------------------------------------------------
# Common configuration
#------------------------------------------------------------------------------
include(WebKitCommon)

# -----------------------------------------------------------------------------
# Enable API unit tests and create a target for the test runner
# -----------------------------------------------------------------------------
if (ENABLE_API_TESTS)
    enable_testing()
endif ()

# -----------------------------------------------------------------------------
# Add module directories
# -----------------------------------------------------------------------------
add_subdirectory(Source)

# -----------------------------------------------------------------------------
# Add tools
# -----------------------------------------------------------------------------
if (ENABLE_TOOLS)
    add_subdirectory(Tools)
endif ()

# -----------------------------------------------------------------------------
# Print the features list last, for maximum visibility.
# -----------------------------------------------------------------------------
PRINT_WEBKIT_OPTIONS()<|MERGE_RESOLUTION|>--- conflicted
+++ resolved
@@ -2,14 +2,6 @@
 project(WebKit)
 
 add_definitions(-DMETROLOGICAL=1)
-<<<<<<< HEAD
-
-# This should be removed once we require CMake 3.3.
-if (POLICY CMP0058)
-    cmake_policy(SET CMP0058 NEW)
-endif ()
-=======
->>>>>>> 64c46ac9
 
 set(CMAKE_MODULE_PATH "${CMAKE_SOURCE_DIR}/Source/cmake")
 
