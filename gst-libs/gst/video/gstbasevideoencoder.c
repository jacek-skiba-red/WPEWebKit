/* GStreamer
 * Copyright (C) 2008 David Schleef <ds@schleef.org>
 * Copyright (C) 2011 Mark Nauwelaerts <mark.nauwelaerts@collabora.co.uk>.
 * Copyright (C) 2011 Nokia Corporation. All rights reserved.
 *   Contact: Stefan Kost <stefan.kost@nokia.com>
 *
 * This library is free software; you can redistribute it and/or
 * modify it under the terms of the GNU Library General Public
 * License as published by the Free Software Foundation; either
 * version 2 of the License, or (at your option) any later version.
 *
 * This library is distributed in the hope that it will be useful,
 * but WITHOUT ANY WARRANTY; without even the implied warranty of
 * MERCHANTABILITY or FITNESS FOR A PARTICULAR PURPOSE.  See the GNU
 * Library General Public License for more details.
 *
 * You should have received a copy of the GNU Library General Public
 * License along with this library; if not, write to the
 * Free Software Foundation, Inc., 59 Temple Place - Suite 330,
 * Boston, MA 02111-1307, USA.
 */

/**
 * SECTION:gstbasevideoencoder
 * @short_description: Base class for video encoders
 * @see_also: #GstBaseTransform
 *
 * This base class is for video encoders turning raw video into
 * encoded video data.
 *
 * GstBaseVideoEncoder and subclass should cooperate as follows.
 * <orderedlist>
 * <listitem>
 *   <itemizedlist><title>Configuration</title>
 *   <listitem><para>
 *     Initially, GstBaseVideoEncoder calls @start when the encoder element
 *     is activated, which allows subclass to perform any global setup.
 *   </para></listitem>
 *   <listitem><para>
 *     GstBaseVideoEncoder calls @set_format to inform subclass of the format
 *     of input video data that it is about to receive.  Subclass should
 *     setup for encoding and configure base class as appropriate
 *     (e.g. latency). While unlikely, it might be called more than once,
 *     if changing input parameters require reconfiguration.  Baseclass
 *     will ensure that processing of current configuration is finished.
 *   </para></listitem>
 *   <listitem><para>
 *     GstBaseVideoEncoder calls @stop at end of all processing.
 *   </para></listitem>
 *   </itemizedlist>
 * </listitem>
 * <listitem>
 *   <itemizedlist>
 *   <title>Data processing</title>
 *     <listitem><para>
 *       Base class collects input data and metadata into a frame and hands
 *       this to subclass' @handle_frame.
 *     </para></listitem>
 *     <listitem><para>
 *       If codec processing results in encoded data, subclass should call
 *       @gst_base_video_encoder_finish_frame to have encoded data pushed
 *       downstream.
 *     </para></listitem>
 *     <listitem><para>
 *       If implemented, baseclass calls subclass @shape_output which then sends
 *       data downstream in desired form.  Otherwise, it is sent as-is.
 *     </para></listitem>
 *     <listitem><para>
 *       GstBaseVideoEncoderClass will handle both srcpad and sinkpad events.
 *       Sink events will be passed to subclass if @event callback has been
 *       provided.
 *     </para></listitem>
 *   </itemizedlist>
 * </listitem>
 * <listitem>
 *   <itemizedlist><title>Shutdown phase</title>
 *   <listitem><para>
 *     GstBaseVideoEncoder class calls @stop to inform the subclass that data
 *     parsing will be stopped.
 *   </para></listitem>
 *   </itemizedlist>
 * </listitem>
 * </orderedlist>
 *
 * Subclass is responsible for providing pad template caps for
 * source and sink pads. The pads need to be named "sink" and "src". It should
 * also be able to provide fixed src pad caps in @getcaps by the time it calls
 * @gst_base_video_encoder_finish_frame.
 *
 * Things that subclass need to take care of:
 * <itemizedlist>
 *   <listitem><para>Provide pad templates</para></listitem>
 *   <listitem><para>
 *      Provide source pad caps before pushing the first buffer
 *   </para></listitem>
 *   <listitem><para>
 *      Accept data in @handle_frame and provide encoded results to
 *      @gst_base_video_encoder_finish_frame.
 *   </para></listitem>
 * </itemizedlist>
 *
 */

#ifdef HAVE_CONFIG_H
#include "config.h"
#endif

#include "gstbasevideoencoder.h"
#include "gstbasevideoutils.h"

#include <string.h>

GST_DEBUG_CATEGORY (basevideoencoder_debug);
#define GST_CAT_DEFAULT basevideoencoder_debug

typedef struct _ForcedKeyUnitEvent ForcedKeyUnitEvent;
struct _ForcedKeyUnitEvent
{
  GstClockTime running_time;
  gboolean pending;             /* TRUE if this was requested already */
  gboolean all_headers;
  guint count;
};

static void
forced_key_unit_event_free (ForcedKeyUnitEvent * evt)
{
  g_slice_free (ForcedKeyUnitEvent, evt);
}

static ForcedKeyUnitEvent *
forced_key_unit_event_new (GstClockTime running_time, gboolean all_headers,
    guint count)
{
  ForcedKeyUnitEvent *evt = g_slice_new0 (ForcedKeyUnitEvent);

  evt->running_time = running_time;
  evt->all_headers = all_headers;
  evt->count = count;

  return evt;
}

static void gst_base_video_encoder_finalize (GObject * object);

static GstCaps *gst_base_video_encoder_sink_getcaps (GstPad * pad,
    GstCaps * filter);
static gboolean gst_base_video_encoder_src_event (GstPad * pad,
    GstObject * parent, GstEvent * event);
static gboolean gst_base_video_encoder_sink_event (GstPad * pad,
    GstObject * parent, GstEvent * event);
static gboolean gst_base_video_encoder_sink_query (GstPad * pad,
    GstObject * parent, GstQuery * query);
static GstFlowReturn gst_base_video_encoder_chain (GstPad * pad,
    GstObject * parent, GstBuffer * buf);
static GstStateChangeReturn gst_base_video_encoder_change_state (GstElement *
    element, GstStateChange transition);
static gboolean gst_base_video_encoder_src_query (GstPad * pad,
    GstObject * parent, GstQuery * query);

<<<<<<< HEAD
#define gst_base_video_encoder_parent_class parent_class
G_DEFINE_TYPE_WITH_CODE (GstBaseVideoEncoder, gst_base_video_encoder,
    GST_TYPE_BASE_VIDEO_CODEC, G_IMPLEMENT_INTERFACE (GST_TYPE_PRESET, NULL);
    );
=======
static void
_do_init (GType object_type)
{
  const GInterfaceInfo preset_interface_info = {
    NULL,                       /* interface_init */
    NULL,                       /* interface_finalize */
    NULL                        /* interface_data */
  };

  g_type_add_interface_static (object_type, GST_TYPE_PRESET,
      &preset_interface_info);
}

GST_BOILERPLATE_FULL (GstBaseVideoEncoder, gst_base_video_encoder,
    GstBaseVideoCodec, GST_TYPE_BASE_VIDEO_CODEC, _do_init);

static void
gst_base_video_encoder_base_init (gpointer g_class)
{
  GST_DEBUG_CATEGORY_INIT (basevideoencoder_debug, "basevideoencoder", 0,
      "Base Video Encoder");

}
>>>>>>> d4651888

static void
gst_base_video_encoder_class_init (GstBaseVideoEncoderClass * klass)
{
  GObjectClass *gobject_class;
  GstElementClass *gstelement_class;

  GST_DEBUG_CATEGORY_INIT (basevideoencoder_debug, "basevideoencoder", 0,
      "Base Video Encoder");

  gobject_class = G_OBJECT_CLASS (klass);
  gstelement_class = GST_ELEMENT_CLASS (klass);

  gobject_class->finalize = gst_base_video_encoder_finalize;

  gstelement_class->change_state =
      GST_DEBUG_FUNCPTR (gst_base_video_encoder_change_state);
}

static void
gst_base_video_encoder_reset (GstBaseVideoEncoder * base_video_encoder)
{
  GST_BASE_VIDEO_CODEC_STREAM_LOCK (base_video_encoder);

  base_video_encoder->presentation_frame_number = 0;
  base_video_encoder->distance_from_sync = 0;

  g_list_foreach (base_video_encoder->force_key_unit,
      (GFunc) forced_key_unit_event_free, NULL);
  g_list_free (base_video_encoder->force_key_unit);
  base_video_encoder->force_key_unit = NULL;

  base_video_encoder->drained = TRUE;
  base_video_encoder->min_latency = 0;
  base_video_encoder->max_latency = 0;

  gst_buffer_replace (&base_video_encoder->headers, NULL);

  g_list_foreach (base_video_encoder->current_frame_events,
      (GFunc) gst_event_unref, NULL);
  g_list_free (base_video_encoder->current_frame_events);
  base_video_encoder->current_frame_events = NULL;

  GST_BASE_VIDEO_CODEC_STREAM_UNLOCK (base_video_encoder);
}

static void
gst_base_video_encoder_init (GstBaseVideoEncoder * base_video_encoder)
{
  GstPad *pad;

  GST_DEBUG_OBJECT (base_video_encoder, "gst_base_video_encoder_init");

  pad = GST_BASE_VIDEO_CODEC_SINK_PAD (base_video_encoder);

  gst_pad_set_chain_function (pad,
      GST_DEBUG_FUNCPTR (gst_base_video_encoder_chain));
  gst_pad_set_event_function (pad,
      GST_DEBUG_FUNCPTR (gst_base_video_encoder_sink_event));
  gst_pad_set_query_function (pad,
      GST_DEBUG_FUNCPTR (gst_base_video_encoder_sink_query));

  pad = GST_BASE_VIDEO_CODEC_SRC_PAD (base_video_encoder);

  gst_pad_set_query_function (pad,
      GST_DEBUG_FUNCPTR (gst_base_video_encoder_src_query));
  gst_pad_set_event_function (pad,
      GST_DEBUG_FUNCPTR (gst_base_video_encoder_src_event));

  base_video_encoder->at_eos = FALSE;
  base_video_encoder->headers = NULL;

  /* encoder is expected to do so */
  base_video_encoder->sink_clipping = TRUE;
}

void
gst_base_video_encoder_set_headers (GstBaseVideoEncoder * base_video_encoder,
    GstBuffer * headers)
{
  GST_DEBUG_OBJECT (base_video_encoder, "new headers %p", headers);
  gst_buffer_replace (&base_video_encoder->headers, headers);
}

static gboolean
gst_base_video_encoder_drain (GstBaseVideoEncoder * enc)
{
  GstBaseVideoCodec *codec;
  GstBaseVideoEncoderClass *enc_class;
  gboolean ret = TRUE;

  codec = GST_BASE_VIDEO_CODEC (enc);
  enc_class = GST_BASE_VIDEO_ENCODER_GET_CLASS (enc);

  GST_DEBUG_OBJECT (enc, "draining");

  if (enc->drained) {
    GST_DEBUG_OBJECT (enc, "already drained");
    return TRUE;
  }

  if (enc_class->reset) {
    GST_DEBUG_OBJECT (enc, "requesting subclass to finish");
    ret = enc_class->reset (enc);
  }
  /* everything should be away now */
  if (codec->frames) {
    /* not fatal/impossible though if subclass/codec eats stuff */
<<<<<<< HEAD
    g_list_foreach (codec->frames, (GFunc) gst_video_frame_state_unref, NULL);
=======
    g_list_foreach (codec->frames, (GFunc) gst_video_frame_unref, NULL);
>>>>>>> d4651888
    g_list_free (codec->frames);
    codec->frames = NULL;
  }

  return ret;
}

static gboolean
gst_base_video_encoder_sink_setcaps (GstBaseVideoEncoder * base_video_encoder,
    GstCaps * caps)
{
  GstBaseVideoEncoderClass *base_video_encoder_class;
  GstBaseVideoCodec *codec = GST_BASE_VIDEO_CODEC (base_video_encoder);
  GstVideoInfo *info, tmp_info;
  GstVideoState *state, tmp_state;
  gboolean ret = FALSE;
  gboolean changed = TRUE;

  GST_DEBUG_OBJECT (base_video_encoder, "setcaps %" GST_PTR_FORMAT, caps);

  base_video_encoder_class =
      GST_BASE_VIDEO_ENCODER_GET_CLASS (base_video_encoder);

  /* subclass should do something here ... */
  g_return_val_if_fail (base_video_encoder_class->set_format != NULL, FALSE);

  GST_BASE_VIDEO_CODEC_STREAM_LOCK (base_video_encoder);

  /* Get GstVideoInfo from upstream caps */
  info = &codec->info;
  if (!gst_video_info_from_caps (&tmp_info, caps))
    goto exit;

  state = &codec->state;
  memset (&tmp_state, 0, sizeof (tmp_state));

  tmp_state.caps = gst_caps_ref (caps);

  /* Check if input caps changed */
  if (info->finfo) {
    /* Check if anything changed */
    changed = GST_VIDEO_INFO_FORMAT (&tmp_info) != GST_VIDEO_INFO_FORMAT (info);
    changed |= GST_VIDEO_INFO_FLAGS (&tmp_info) != GST_VIDEO_INFO_FLAGS (info);
    changed |= GST_VIDEO_INFO_WIDTH (&tmp_info) != GST_VIDEO_INFO_WIDTH (info);
    changed |=
        GST_VIDEO_INFO_HEIGHT (&tmp_info) != GST_VIDEO_INFO_HEIGHT (info);
    changed |= GST_VIDEO_INFO_SIZE (&tmp_info) != GST_VIDEO_INFO_SIZE (info);
    changed |= GST_VIDEO_INFO_VIEWS (&tmp_info) != GST_VIDEO_INFO_VIEWS (info);
    changed |= GST_VIDEO_INFO_FPS_N (&tmp_info) != GST_VIDEO_INFO_FPS_N (info);
    changed |= GST_VIDEO_INFO_FPS_D (&tmp_info) != GST_VIDEO_INFO_FPS_D (info);
    changed |= GST_VIDEO_INFO_PAR_N (&tmp_info) != GST_VIDEO_INFO_PAR_N (info);
    changed |= GST_VIDEO_INFO_PAR_D (&tmp_info) != GST_VIDEO_INFO_PAR_D (info);
  }

  /* Copy over info from input GstVideoInfo into output GstVideoFrameState */
  tmp_state.format = GST_VIDEO_INFO_FORMAT (&tmp_info);
  tmp_state.bytes_per_picture = tmp_info.size;
  tmp_state.width = tmp_info.width;
  tmp_state.height = tmp_info.height;
  tmp_state.fps_n = tmp_info.fps_n;
  tmp_state.fps_d = tmp_info.fps_d;
  tmp_state.par_n = tmp_info.par_n;
  tmp_state.par_d = tmp_info.par_d;
  tmp_state.clean_width = tmp_info.width;
  tmp_state.clean_height = tmp_info.height;
  tmp_state.clean_offset_left = 0;
  tmp_state.clean_offset_top = 0;
  /* FIXME (Edward): We need flags in GstVideoInfo to know whether
   * interlaced field was present in input caps */
  tmp_state.have_interlaced = tmp_state.interlaced =
      GST_VIDEO_INFO_FLAG_IS_SET (&tmp_info, GST_VIDEO_FLAG_INTERLACED);
  tmp_state.top_field_first =
      GST_VIDEO_INFO_FLAG_IS_SET (&tmp_info, GST_VIDEO_FLAG_TFF);

  if (changed) {
    /* arrange draining pending frames */
    gst_base_video_encoder_drain (base_video_encoder);

    /* and subclass should be ready to configure format at any time around */
    if (base_video_encoder_class->set_format)
      ret =
          base_video_encoder_class->set_format (base_video_encoder, &tmp_info);
    if (ret) {
      gst_caps_replace (&state->caps, NULL);
      *state = tmp_state;
      *info = tmp_info;
    }
  } else {
    /* no need to stir things up */
    GST_DEBUG_OBJECT (base_video_encoder,
        "new video format identical to configured format");
    gst_caps_unref (tmp_state.caps);
    ret = TRUE;
  }

exit:
  GST_BASE_VIDEO_CODEC_STREAM_UNLOCK (base_video_encoder);

  if (!ret) {
    GST_WARNING_OBJECT (base_video_encoder, "rejected caps %" GST_PTR_FORMAT,
        caps);
  }

  return ret;
}

static GstCaps *
gst_base_video_encoder_sink_getcaps (GstPad * pad, GstCaps * filter)
{
  GstBaseVideoEncoder *base_video_encoder;
  const GstCaps *templ_caps;
  GstCaps *allowed;
  GstCaps *fcaps, *filter_caps;
  gint i, j;

  base_video_encoder = GST_BASE_VIDEO_ENCODER (gst_pad_get_parent (pad));

  /* FIXME: Allow subclass to override this? */

  /* Allow downstream to specify width/height/framerate/PAR constraints
   * and forward them upstream for video converters to handle
   */
  templ_caps =
      gst_pad_get_pad_template_caps (GST_BASE_VIDEO_CODEC_SINK_PAD
      (base_video_encoder));
  allowed =
      gst_pad_get_allowed_caps (GST_BASE_VIDEO_CODEC_SRC_PAD
      (base_video_encoder));
  if (!allowed || gst_caps_is_empty (allowed) || gst_caps_is_any (allowed)) {
    fcaps = gst_caps_copy (templ_caps);
    goto done;
  }

  GST_LOG_OBJECT (base_video_encoder, "template caps %" GST_PTR_FORMAT,
      templ_caps);
  GST_LOG_OBJECT (base_video_encoder, "allowed caps %" GST_PTR_FORMAT, allowed);

  filter_caps = gst_caps_new_empty ();

  for (i = 0; i < gst_caps_get_size (templ_caps); i++) {
    GQuark q_name =
        gst_structure_get_name_id (gst_caps_get_structure (templ_caps, i));

    for (j = 0; j < gst_caps_get_size (allowed); j++) {
      const GstStructure *allowed_s = gst_caps_get_structure (allowed, j);
      const GValue *val;
      GstStructure *s;

      s = gst_structure_new_id_empty (q_name);
      if ((val = gst_structure_get_value (allowed_s, "width")))
        gst_structure_set_value (s, "width", val);
      if ((val = gst_structure_get_value (allowed_s, "height")))
        gst_structure_set_value (s, "height", val);
      if ((val = gst_structure_get_value (allowed_s, "framerate")))
        gst_structure_set_value (s, "framerate", val);
      if ((val = gst_structure_get_value (allowed_s, "pixel-aspect-ratio")))
        gst_structure_set_value (s, "pixel-aspect-ratio", val);

      gst_caps_merge_structure (filter_caps, s);
    }
  }

  GST_LOG_OBJECT (base_video_encoder, "filtered caps (first) %" GST_PTR_FORMAT,
      filter_caps);

  fcaps = gst_caps_intersect (filter_caps, templ_caps);
  gst_caps_unref (filter_caps);

  if (filter) {
    GST_LOG_OBJECT (base_video_encoder, "intersecting with %" GST_PTR_FORMAT,
        filter);
    filter_caps = gst_caps_intersect (fcaps, filter);
    gst_caps_unref (fcaps);
    fcaps = filter_caps;
  }

done:

  gst_caps_replace (&allowed, NULL);

  GST_LOG_OBJECT (base_video_encoder, "Returning caps %" GST_PTR_FORMAT, fcaps);

  g_object_unref (base_video_encoder);
  return fcaps;
}

static gboolean
gst_base_video_encoder_sink_query (GstPad * pad, GstObject * parent,
    GstQuery * query)
{
  gboolean res = FALSE;

  switch (GST_QUERY_TYPE (query)) {
    case GST_QUERY_CAPS:
    {
      GstCaps *filter, *caps;

      gst_query_parse_caps (query, &filter);
      caps = gst_base_video_encoder_sink_getcaps (pad, filter);
      gst_query_set_caps_result (query, caps);
      gst_caps_unref (caps);
      res = TRUE;
      break;
    }
    default:
      res = gst_pad_query_default (pad, parent, query);
      break;
  }
  return res;
}

static void
gst_base_video_encoder_finalize (GObject * object)
{
  GstBaseVideoEncoder *base_video_encoder;

  GST_DEBUG_OBJECT (object, "finalize");

  base_video_encoder = GST_BASE_VIDEO_ENCODER (object);
  gst_buffer_replace (&base_video_encoder->headers, NULL);

  G_OBJECT_CLASS (parent_class)->finalize (object);
}

static gboolean
gst_base_video_encoder_sink_eventfunc (GstBaseVideoEncoder * base_video_encoder,
    GstEvent * event)
{
  GstBaseVideoEncoderClass *base_video_encoder_class;
  gboolean ret = FALSE;

  base_video_encoder_class =
      GST_BASE_VIDEO_ENCODER_GET_CLASS (base_video_encoder);

  switch (GST_EVENT_TYPE (event)) {
    case GST_EVENT_CAPS:
    {
      GstCaps *caps;

      gst_event_parse_caps (event, &caps);
      ret = gst_base_video_encoder_sink_setcaps (base_video_encoder, caps);
      gst_event_unref (event);
    }
      break;
    case GST_EVENT_EOS:
    {
      GstFlowReturn flow_ret;

      GST_BASE_VIDEO_CODEC_STREAM_LOCK (base_video_encoder);
      base_video_encoder->at_eos = TRUE;

      if (base_video_encoder_class->finish) {
        flow_ret = base_video_encoder_class->finish (base_video_encoder);
      } else {
        flow_ret = GST_FLOW_OK;
      }

      ret = (flow_ret == GST_BASE_VIDEO_ENCODER_FLOW_DROPPED);
      GST_BASE_VIDEO_CODEC_STREAM_UNLOCK (base_video_encoder);
      break;
    }
    case GST_EVENT_SEGMENT:
    {
      const GstSegment *segment;

      GST_BASE_VIDEO_CODEC_STREAM_LOCK (base_video_encoder);
      gst_event_parse_segment (event, &segment);

      GST_DEBUG_OBJECT (base_video_encoder, "newseg rate %g, applied rate %g, "
          "format %d, start = %" GST_TIME_FORMAT ", stop = %" GST_TIME_FORMAT
          ", pos = %" GST_TIME_FORMAT, segment->rate, segment->applied_rate,
          segment->format, GST_TIME_ARGS (segment->start),
          GST_TIME_ARGS (segment->stop), GST_TIME_ARGS (segment->position));

      if (segment->format != GST_FORMAT_TIME) {
        GST_DEBUG_OBJECT (base_video_encoder, "received non TIME newsegment");
        GST_BASE_VIDEO_CODEC_STREAM_UNLOCK (base_video_encoder);
        break;
      }

      base_video_encoder->at_eos = FALSE;

      gst_segment_copy_into (segment, &GST_BASE_VIDEO_CODEC
          (base_video_encoder)->segment);
      GST_BASE_VIDEO_CODEC_STREAM_UNLOCK (base_video_encoder);
      break;
    }
    case GST_EVENT_CUSTOM_DOWNSTREAM:
    {
      if (gst_video_event_is_force_key_unit (event)) {
        GstClockTime running_time;
        gboolean all_headers;
        guint count;

        if (gst_video_event_parse_downstream_force_key_unit (event,
                NULL, NULL, &running_time, &all_headers, &count)) {
          ForcedKeyUnitEvent *fevt;

          GST_OBJECT_LOCK (base_video_encoder);
          fevt = forced_key_unit_event_new (running_time, all_headers, count);
          base_video_encoder->force_key_unit =
              g_list_append (base_video_encoder->force_key_unit, fevt);
          GST_OBJECT_UNLOCK (base_video_encoder);

          GST_DEBUG_OBJECT (base_video_encoder,
              "force-key-unit event: running-time %" GST_TIME_FORMAT
              ", all_headers %d, count %u",
              GST_TIME_ARGS (running_time), all_headers, count);
        }
        gst_event_unref (event);
        ret = TRUE;
      }
      break;
    }
    default:
      break;
  }

  return ret;
}

static gboolean
gst_base_video_encoder_sink_event (GstPad * pad, GstObject * parent,
    GstEvent * event)
{
  GstBaseVideoEncoder *enc;
  GstBaseVideoEncoderClass *klass;
  gboolean handled = FALSE;
  gboolean ret = TRUE;

  enc = GST_BASE_VIDEO_ENCODER (parent);
  klass = GST_BASE_VIDEO_ENCODER_GET_CLASS (enc);

  GST_DEBUG_OBJECT (enc, "received event %d, %s", GST_EVENT_TYPE (event),
      GST_EVENT_TYPE_NAME (event));

  if (klass->event)
    handled = klass->event (enc, event);

  if (!handled)
    handled = gst_base_video_encoder_sink_eventfunc (enc, event);

  if (!handled) {
    /* Forward non-serialized events and EOS/FLUSH_STOP immediately.
     * For EOS this is required because no buffer or serialized event
     * will come after EOS and nothing could trigger another
     * _finish_frame() call.   *
     * If the subclass handles sending of EOS manually it can return
     * _DROPPED from ::finish() and all other subclasses should have
     * decoded/flushed all remaining data before this
     *
     * For FLUSH_STOP this is required because it is expected
     * to be forwarded immediately and no buffers are queued anyway.
     */
    if (!GST_EVENT_IS_SERIALIZED (event)
        || GST_EVENT_TYPE (event) == GST_EVENT_EOS
        || GST_EVENT_TYPE (event) == GST_EVENT_FLUSH_STOP) {
      ret = gst_pad_push_event (enc->base_video_codec.srcpad, event);
    } else {
      GST_BASE_VIDEO_CODEC_STREAM_LOCK (enc);
      enc->current_frame_events =
          g_list_prepend (enc->current_frame_events, event);
      GST_BASE_VIDEO_CODEC_STREAM_UNLOCK (enc);
    }
  }

  GST_DEBUG_OBJECT (enc, "event handled");

  return ret;
}

static gboolean
gst_base_video_encoder_src_event (GstPad * pad, GstObject * parent,
    GstEvent * event)
{
  GstBaseVideoEncoder *base_video_encoder;
  gboolean ret = FALSE;

  base_video_encoder = GST_BASE_VIDEO_ENCODER (parent);

  GST_LOG_OBJECT (base_video_encoder, "handling event: %" GST_PTR_FORMAT,
      event);

  switch (GST_EVENT_TYPE (event)) {
    case GST_EVENT_CUSTOM_UPSTREAM:
    {
      if (gst_video_event_is_force_key_unit (event)) {
        GstClockTime running_time;
        gboolean all_headers;
        guint count;

        if (gst_video_event_parse_upstream_force_key_unit (event,
                &running_time, &all_headers, &count)) {
          ForcedKeyUnitEvent *fevt;

          GST_OBJECT_LOCK (base_video_encoder);
          fevt = forced_key_unit_event_new (running_time, all_headers, count);
          base_video_encoder->force_key_unit =
              g_list_append (base_video_encoder->force_key_unit, fevt);
          GST_OBJECT_UNLOCK (base_video_encoder);

          GST_DEBUG_OBJECT (base_video_encoder,
              "force-key-unit event: running-time %" GST_TIME_FORMAT
              ", all_headers %d, count %u",
              GST_TIME_ARGS (running_time), all_headers, count);
        }
        gst_event_unref (event);
        ret = TRUE;
      } else {
        ret =
            gst_pad_push_event (GST_BASE_VIDEO_CODEC_SINK_PAD
            (base_video_encoder), event);
      }
      break;
    }
    default:
      ret =
          gst_pad_push_event (GST_BASE_VIDEO_CODEC_SINK_PAD
          (base_video_encoder), event);
      break;
  }

  return ret;
}

static gboolean
gst_base_video_encoder_src_query (GstPad * pad, GstObject * parent,
    GstQuery * query)
{
  GstBaseVideoEncoder *enc;
  gboolean res;

  enc = GST_BASE_VIDEO_ENCODER (parent);

  GST_LOG_OBJECT (enc, "handling query: %" GST_PTR_FORMAT, query);

  switch (GST_QUERY_TYPE (query)) {
    case GST_QUERY_CONVERT:
    {
      GstBaseVideoCodec *codec = GST_BASE_VIDEO_CODEC (enc);
      GstFormat src_fmt, dest_fmt;
      gint64 src_val, dest_val;

      gst_query_parse_convert (query, &src_fmt, &src_val, &dest_fmt, &dest_val);
      res = gst_base_video_encoded_video_convert (&codec->state,
          codec->bytes, codec->time, src_fmt, src_val, &dest_fmt, &dest_val);
      if (!res)
        goto error;
      gst_query_set_convert (query, src_fmt, src_val, dest_fmt, dest_val);
      break;
    }
    case GST_QUERY_LATENCY:
    {
      gboolean live;
      GstClockTime min_latency, max_latency;

      res = gst_pad_peer_query (GST_BASE_VIDEO_CODEC_SINK_PAD (enc), query);
      if (res) {
        gst_query_parse_latency (query, &live, &min_latency, &max_latency);
        GST_DEBUG_OBJECT (enc, "Peer latency: live %d, min %"
            GST_TIME_FORMAT " max %" GST_TIME_FORMAT, live,
            GST_TIME_ARGS (min_latency), GST_TIME_ARGS (max_latency));

        GST_OBJECT_LOCK (enc);
        min_latency += enc->min_latency;
        if (max_latency != GST_CLOCK_TIME_NONE) {
          max_latency += enc->max_latency;
        }
        GST_OBJECT_UNLOCK (enc);

        gst_query_set_latency (query, live, min_latency, max_latency);
      }
    }
      break;
    default:
      res = gst_pad_query_default (pad, parent, query);
  }
  return res;

  /* ERRORS */
error:
  {
    GST_DEBUG_OBJECT (enc, "query failed");
    return res;
  }
}

static GstFlowReturn
gst_base_video_encoder_chain (GstPad * pad, GstObject * parent, GstBuffer * buf)
{
  GstBaseVideoEncoder *base_video_encoder;
  GstBaseVideoEncoderClass *klass;
  GstVideoFrameState *frame;
  GstFlowReturn ret = GST_FLOW_OK;

  base_video_encoder = GST_BASE_VIDEO_ENCODER (parent);
  klass = GST_BASE_VIDEO_ENCODER_GET_CLASS (base_video_encoder);

  g_return_val_if_fail (klass->handle_frame != NULL, GST_FLOW_ERROR);

  GST_BASE_VIDEO_CODEC_STREAM_LOCK (base_video_encoder);

  GST_LOG_OBJECT (base_video_encoder,
      "received buffer of size %" G_GSIZE_FORMAT " with ts %" GST_TIME_FORMAT
      ", duration %" GST_TIME_FORMAT, gst_buffer_get_size (buf),
      GST_TIME_ARGS (GST_BUFFER_TIMESTAMP (buf)),
      GST_TIME_ARGS (GST_BUFFER_DURATION (buf)));

  if (base_video_encoder->at_eos) {
    ret = GST_FLOW_UNEXPECTED;
    goto done;
  }

  if (base_video_encoder->sink_clipping) {
    guint64 start = GST_BUFFER_TIMESTAMP (buf);
    guint64 stop = start + GST_BUFFER_DURATION (buf);
    guint64 clip_start;
    guint64 clip_stop;

    if (!gst_segment_clip (&GST_BASE_VIDEO_CODEC (base_video_encoder)->segment,
            GST_FORMAT_TIME, start, stop, &clip_start, &clip_stop)) {
      GST_DEBUG_OBJECT (base_video_encoder,
          "clipping to segment dropped frame");
      goto done;
    }
  }

  if (G_UNLIKELY (GST_BUFFER_FLAG_IS_SET (buf, GST_BUFFER_FLAG_DISCONT))) {
    GST_LOG_OBJECT (base_video_encoder, "marked discont");
    GST_BASE_VIDEO_CODEC (base_video_encoder)->discont = TRUE;
  }

  frame =
      gst_base_video_codec_new_frame (GST_BASE_VIDEO_CODEC
      (base_video_encoder));
  frame->events = base_video_encoder->current_frame_events;
  base_video_encoder->current_frame_events = NULL;
  frame->sink_buffer = buf;
  frame->presentation_timestamp = GST_BUFFER_TIMESTAMP (buf);
  frame->presentation_duration = GST_BUFFER_DURATION (buf);
  frame->presentation_frame_number =
      base_video_encoder->presentation_frame_number;
  base_video_encoder->presentation_frame_number++;

  GST_OBJECT_LOCK (base_video_encoder);
  if (base_video_encoder->force_key_unit) {
    ForcedKeyUnitEvent *fevt = NULL;
    GstClockTime running_time;
    GList *l;

    running_time = gst_segment_to_running_time (&GST_BASE_VIDEO_CODEC
        (base_video_encoder)->segment, GST_FORMAT_TIME,
        GST_BUFFER_TIMESTAMP (buf));

    for (l = base_video_encoder->force_key_unit; l; l = l->next) {
      ForcedKeyUnitEvent *tmp = l->data;

      /* Skip pending keyunits */
      if (tmp->pending)
        continue;

      /* Simple case, keyunit ASAP */
      if (tmp->running_time == GST_CLOCK_TIME_NONE) {
        fevt = tmp;
        break;
      }

      /* Event for before this frame */
      if (tmp->running_time <= running_time) {
        fevt = tmp;
        break;
      }
    }

    if (fevt) {
      GST_DEBUG_OBJECT (base_video_encoder,
          "Forcing a key unit at running time %" GST_TIME_FORMAT,
          GST_TIME_ARGS (running_time));
      frame->force_keyframe = TRUE;
      frame->force_keyframe_headers = fevt->all_headers;
      fevt->pending = TRUE;
    }
  }
  GST_OBJECT_UNLOCK (base_video_encoder);

  GST_BASE_VIDEO_CODEC (base_video_encoder)->frames =
      g_list_append (GST_BASE_VIDEO_CODEC (base_video_encoder)->frames, frame);

  /* new data, more finish needed */
  base_video_encoder->drained = FALSE;

  GST_LOG_OBJECT (base_video_encoder, "passing frame pfn %d to subclass",
      frame->presentation_frame_number);

  ret = klass->handle_frame (base_video_encoder, frame);

done:
  GST_BASE_VIDEO_CODEC_STREAM_UNLOCK (base_video_encoder);

  return ret;
}

static GstStateChangeReturn
gst_base_video_encoder_change_state (GstElement * element,
    GstStateChange transition)
{
  GstBaseVideoEncoder *base_video_encoder;
  GstBaseVideoEncoderClass *base_video_encoder_class;
  GstStateChangeReturn ret;

  base_video_encoder = GST_BASE_VIDEO_ENCODER (element);
  base_video_encoder_class = GST_BASE_VIDEO_ENCODER_GET_CLASS (element);

  switch (transition) {
    case GST_STATE_CHANGE_READY_TO_PAUSED:
      gst_base_video_encoder_reset (base_video_encoder);
      if (base_video_encoder_class->start) {
        if (!base_video_encoder_class->start (base_video_encoder))
          goto start_error;
      }
      break;
    default:
      break;
  }

  ret = GST_ELEMENT_CLASS (parent_class)->change_state (element, transition);

  switch (transition) {
    case GST_STATE_CHANGE_PAUSED_TO_READY:
      gst_base_video_encoder_reset (base_video_encoder);
      if (base_video_encoder_class->stop) {
        if (!base_video_encoder_class->stop (base_video_encoder))
          goto stop_error;
      }
      break;
    default:
      break;
  }

  return ret;

start_error:
  GST_WARNING_OBJECT (base_video_encoder, "failed to start");
  return GST_STATE_CHANGE_FAILURE;

stop_error:
  GST_WARNING_OBJECT (base_video_encoder, "failed to stop");
  return GST_STATE_CHANGE_FAILURE;
}

/**
 * gst_base_video_encoder_finish_frame:
 * @base_video_encoder: a #GstBaseVideoEncoder
 * @frame: an encoded #GstVideoFrameState 
 *
 * @frame must have a valid encoded data buffer, whose metadata fields
 * are then appropriately set according to frame data or no buffer at
 * all if the frame should be dropped.
 * It is subsequently pushed downstream or provided to @shape_output.
 * In any case, the frame is considered finished and released.
 *
 * Returns: a #GstFlowReturn resulting from sending data downstream
 */
GstFlowReturn
gst_base_video_encoder_finish_frame (GstBaseVideoEncoder * base_video_encoder,
    GstVideoFrameState * frame)
{
  GstFlowReturn ret = GST_FLOW_OK;
  GstBaseVideoEncoderClass *base_video_encoder_class;
  GList *l;
  GstBuffer *headers = NULL;

  base_video_encoder_class =
      GST_BASE_VIDEO_ENCODER_GET_CLASS (base_video_encoder);

  GST_LOG_OBJECT (base_video_encoder,
      "finish frame fpn %d", frame->presentation_frame_number);

  GST_BASE_VIDEO_CODEC_STREAM_LOCK (base_video_encoder);

  /* Push all pending events that arrived before this frame */
  for (l = base_video_encoder->base_video_codec.frames; l; l = l->next) {
    GstVideoFrameState *tmp = l->data;

    if (tmp->events) {
      GList *k;

      for (k = g_list_last (tmp->events); k; k = k->prev)
        gst_pad_push_event (GST_BASE_VIDEO_CODEC_SRC_PAD (base_video_encoder),
            k->data);
      g_list_free (tmp->events);
      tmp->events = NULL;
    }

    if (tmp == frame)
      break;
  }

  /* no buffer data means this frame is skipped/dropped */
  if (!frame->src_buffer) {
    GST_DEBUG_OBJECT (base_video_encoder, "skipping frame %" GST_TIME_FORMAT,
        GST_TIME_ARGS (frame->presentation_timestamp));
    goto done;
  }

  if (frame->is_sync_point && base_video_encoder->force_key_unit) {
    GstClockTime stream_time, running_time;
    GstEvent *ev;
    ForcedKeyUnitEvent *fevt = NULL;
    GList *l;

    running_time = gst_segment_to_running_time (&GST_BASE_VIDEO_CODEC
        (base_video_encoder)->segment, GST_FORMAT_TIME,
        frame->presentation_timestamp);

    GST_OBJECT_LOCK (base_video_encoder);
<<<<<<< HEAD
    if (base_video_encoder->force_keyunit_event) {
      ev = base_video_encoder->force_keyunit_event;
      base_video_encoder->force_keyunit_event = NULL;
    } else {
      ev = gst_event_new_custom (GST_EVENT_CUSTOM_DOWNSTREAM,
          gst_structure_new_empty ("GstForceKeyUnit"));
    }
    GST_OBJECT_UNLOCK (base_video_encoder);

    gst_structure_set (gst_event_writable_structure (ev),
        "timestamp", G_TYPE_UINT64, frame->presentation_timestamp,
        "stream-time", G_TYPE_UINT64, stream_time,
        "running-time", G_TYPE_UINT64, running_time, NULL);
=======
    for (l = base_video_encoder->force_key_unit; l; l = l->next) {
      ForcedKeyUnitEvent *tmp = l->data;

      /* Skip non-pending keyunits */
      if (!tmp->pending)
        continue;

      /* Simple case, keyunit ASAP */
      if (tmp->running_time == GST_CLOCK_TIME_NONE) {
        fevt = tmp;
        break;
      }

      /* Event for before this frame */
      if (tmp->running_time <= running_time) {
        fevt = tmp;
        break;
      }
    }

    if (fevt) {
      base_video_encoder->force_key_unit =
          g_list_remove (base_video_encoder->force_key_unit, fevt);
    }
    GST_OBJECT_UNLOCK (base_video_encoder);

    if (fevt) {
      stream_time =
          gst_segment_to_stream_time (&GST_BASE_VIDEO_CODEC
          (base_video_encoder)->segment, GST_FORMAT_TIME,
          frame->presentation_timestamp);
>>>>>>> d4651888

      ev = gst_video_event_new_downstream_force_key_unit
          (frame->presentation_timestamp, stream_time, running_time,
          fevt->all_headers, fevt->count);

      gst_pad_push_event (GST_BASE_VIDEO_CODEC_SRC_PAD (base_video_encoder),
          ev);

      if (fevt->all_headers) {
        if (base_video_encoder->headers) {
          headers = gst_buffer_ref (base_video_encoder->headers);
          headers = gst_buffer_make_metadata_writable (headers);
        }
      }

      GST_DEBUG_OBJECT (base_video_encoder,
          "Forced key unit: running-time %" GST_TIME_FORMAT
          ", all_headers %d, count %u",
          GST_TIME_ARGS (running_time), fevt->all_headers, fevt->count);
      forced_key_unit_event_free (fevt);
    }
  }

  if (frame->is_sync_point) {
    base_video_encoder->distance_from_sync = 0;
    GST_BUFFER_FLAG_UNSET (frame->src_buffer, GST_BUFFER_FLAG_DELTA_UNIT);
  } else {
    GST_BUFFER_FLAG_SET (frame->src_buffer, GST_BUFFER_FLAG_DELTA_UNIT);
  }

  frame->distance_from_sync = base_video_encoder->distance_from_sync;
  base_video_encoder->distance_from_sync++;

  frame->decode_frame_number = frame->system_frame_number - 1;
  if (frame->decode_frame_number < 0) {
    frame->decode_timestamp = 0;
  } else {
    frame->decode_timestamp = gst_util_uint64_scale (frame->decode_frame_number,
        GST_SECOND * GST_BASE_VIDEO_CODEC (base_video_encoder)->state.fps_d,
        GST_BASE_VIDEO_CODEC (base_video_encoder)->state.fps_n);
  }

  GST_BUFFER_TIMESTAMP (frame->src_buffer) = frame->presentation_timestamp;
  GST_BUFFER_DURATION (frame->src_buffer) = frame->presentation_duration;
  GST_BUFFER_OFFSET (frame->src_buffer) = frame->decode_timestamp;

  if (G_UNLIKELY (headers)) {
    GST_BUFFER_TIMESTAMP (headers) = frame->presentation_timestamp;
    GST_BUFFER_DURATION (headers) = 0;
    GST_BUFFER_OFFSET (headers) = frame->decode_timestamp;
  }

  /* update rate estimate */
  GST_BASE_VIDEO_CODEC (base_video_encoder)->bytes +=
      gst_buffer_get_size (frame->src_buffer);
  if (GST_CLOCK_TIME_IS_VALID (frame->presentation_duration)) {
    GST_BASE_VIDEO_CODEC (base_video_encoder)->time +=
        frame->presentation_duration;
  } else {
    /* better none than nothing valid */
    GST_BASE_VIDEO_CODEC (base_video_encoder)->time = GST_CLOCK_TIME_NONE;
  }

  if (G_UNLIKELY (GST_BASE_VIDEO_CODEC (base_video_encoder)->discont)) {
    GST_LOG_OBJECT (base_video_encoder, "marking discont");
    GST_BUFFER_FLAG_SET (frame->src_buffer, GST_BUFFER_FLAG_DISCONT);
    GST_BASE_VIDEO_CODEC (base_video_encoder)->discont = FALSE;
  }

<<<<<<< HEAD
=======
  gst_buffer_set_caps (GST_BUFFER (frame->src_buffer),
      GST_PAD_CAPS (GST_BASE_VIDEO_CODEC_SRC_PAD (base_video_encoder)));

  if (G_UNLIKELY (headers)) {
    gst_buffer_set_caps (headers,
        GST_PAD_CAPS (GST_BASE_VIDEO_CODEC_SRC_PAD (base_video_encoder)));
    gst_pad_push (GST_BASE_VIDEO_CODEC_SRC_PAD (base_video_encoder), headers);
  }

>>>>>>> d4651888
  if (base_video_encoder_class->shape_output) {
    ret = base_video_encoder_class->shape_output (base_video_encoder, frame);
  } else {
    ret =
        gst_pad_push (GST_BASE_VIDEO_CODEC_SRC_PAD (base_video_encoder),
        frame->src_buffer);
  }
  frame->src_buffer = NULL;

done:
  /* handed out */
  GST_BASE_VIDEO_CODEC (base_video_encoder)->frames =
      g_list_remove (GST_BASE_VIDEO_CODEC (base_video_encoder)->frames, frame);

<<<<<<< HEAD
  gst_video_frame_state_unref (frame);
=======
  gst_video_frame_unref (frame);
>>>>>>> d4651888

  GST_BASE_VIDEO_CODEC_STREAM_UNLOCK (base_video_encoder);

  return ret;
}

/**
 * gst_base_video_encoder_get_state:
 * @base_video_encoder: a #GstBaseVideoEncoder
 *
 * Returns: #GstVideoState describing format of video data.
 */
const GstVideoState *
gst_base_video_encoder_get_state (GstBaseVideoEncoder * base_video_encoder)
{
  return &GST_BASE_VIDEO_CODEC (base_video_encoder)->state;
}

/**
 * gst_base_video_encoder_set_latency:
 * @base_video_encoder: a #GstBaseVideoEncoder
 * @min_latency: minimum latency
 * @max_latency: maximum latency
 *
 * Informs baseclass of encoding latency.
 */
void
gst_base_video_encoder_set_latency (GstBaseVideoEncoder * base_video_encoder,
    GstClockTime min_latency, GstClockTime max_latency)
{
  g_return_if_fail (min_latency >= 0);
  g_return_if_fail (max_latency >= min_latency);

  GST_OBJECT_LOCK (base_video_encoder);
  base_video_encoder->min_latency = min_latency;
  base_video_encoder->max_latency = max_latency;
  GST_OBJECT_UNLOCK (base_video_encoder);

  gst_element_post_message (GST_ELEMENT_CAST (base_video_encoder),
      gst_message_new_latency (GST_OBJECT_CAST (base_video_encoder)));
}

/**
 * gst_base_video_encoder_set_latency_fields:
 * @base_video_encoder: a #GstBaseVideoEncoder
 * @fields: latency in fields
 *
 * Informs baseclass of encoding latency in terms of fields (both min
 * and max latency).
 */
void
gst_base_video_encoder_set_latency_fields (GstBaseVideoEncoder *
    base_video_encoder, int n_fields)
{
  gint64 latency;

  /* 0 numerator is used for "don't know" */
  if (GST_BASE_VIDEO_CODEC (base_video_encoder)->state.fps_n == 0)
    return;

  latency = gst_util_uint64_scale (n_fields,
      GST_BASE_VIDEO_CODEC (base_video_encoder)->state.fps_d * GST_SECOND,
      2 * GST_BASE_VIDEO_CODEC (base_video_encoder)->state.fps_n);

  gst_base_video_encoder_set_latency (base_video_encoder, latency, latency);

}

/**
 * gst_base_video_encoder_get_oldest_frame:
 * @base_video_encoder: a #GstBaseVideoEncoder
 *
 * Returns: oldest unfinished pending #GstVideoFrameState
 */
GstVideoFrameState *
gst_base_video_encoder_get_oldest_frame (GstBaseVideoEncoder *
    base_video_encoder)
{
  GList *g;

  GST_BASE_VIDEO_CODEC_STREAM_LOCK (base_video_encoder);
  g = g_list_first (GST_BASE_VIDEO_CODEC (base_video_encoder)->frames);
  GST_BASE_VIDEO_CODEC_STREAM_UNLOCK (base_video_encoder);

  if (g == NULL)
    return NULL;
  return (GstVideoFrameState *) (g->data);
}

/* FIXME there could probably be more of these;
 * get by presentation_number, by presentation_time ? */<|MERGE_RESOLUTION|>--- conflicted
+++ resolved
@@ -158,36 +158,9 @@
 static gboolean gst_base_video_encoder_src_query (GstPad * pad,
     GstObject * parent, GstQuery * query);
 
-<<<<<<< HEAD
 #define gst_base_video_encoder_parent_class parent_class
 G_DEFINE_TYPE_WITH_CODE (GstBaseVideoEncoder, gst_base_video_encoder,
-    GST_TYPE_BASE_VIDEO_CODEC, G_IMPLEMENT_INTERFACE (GST_TYPE_PRESET, NULL);
-    );
-=======
-static void
-_do_init (GType object_type)
-{
-  const GInterfaceInfo preset_interface_info = {
-    NULL,                       /* interface_init */
-    NULL,                       /* interface_finalize */
-    NULL                        /* interface_data */
-  };
-
-  g_type_add_interface_static (object_type, GST_TYPE_PRESET,
-      &preset_interface_info);
-}
-
-GST_BOILERPLATE_FULL (GstBaseVideoEncoder, gst_base_video_encoder,
-    GstBaseVideoCodec, GST_TYPE_BASE_VIDEO_CODEC, _do_init);
-
-static void
-gst_base_video_encoder_base_init (gpointer g_class)
-{
-  GST_DEBUG_CATEGORY_INIT (basevideoencoder_debug, "basevideoencoder", 0,
-      "Base Video Encoder");
-
-}
->>>>>>> d4651888
+    GST_TYPE_BASE_VIDEO_CODEC, G_IMPLEMENT_INTERFACE (GST_TYPE_PRESET, NULL););
 
 static void
 gst_base_video_encoder_class_init (GstBaseVideoEncoderClass * klass)
@@ -296,11 +269,7 @@
   /* everything should be away now */
   if (codec->frames) {
     /* not fatal/impossible though if subclass/codec eats stuff */
-<<<<<<< HEAD
     g_list_foreach (codec->frames, (GFunc) gst_video_frame_state_unref, NULL);
-=======
-    g_list_foreach (codec->frames, (GFunc) gst_video_frame_unref, NULL);
->>>>>>> d4651888
     g_list_free (codec->frames);
     codec->frames = NULL;
   }
@@ -515,11 +484,9 @@
 static void
 gst_base_video_encoder_finalize (GObject * object)
 {
-  GstBaseVideoEncoder *base_video_encoder;
-
+  GstBaseVideoEncoder *base_video_encoder = (GstBaseVideoEncoder *) object;
   GST_DEBUG_OBJECT (object, "finalize");
 
-  base_video_encoder = GST_BASE_VIDEO_ENCODER (object);
   gst_buffer_replace (&base_video_encoder->headers, NULL);
 
   G_OBJECT_CLASS (parent_class)->finalize (object);
@@ -1016,22 +983,9 @@
         (base_video_encoder)->segment, GST_FORMAT_TIME,
         frame->presentation_timestamp);
 
+    /* re-use upstream event if any so it also conveys any additional
+     * info upstream arranged in there */
     GST_OBJECT_LOCK (base_video_encoder);
-<<<<<<< HEAD
-    if (base_video_encoder->force_keyunit_event) {
-      ev = base_video_encoder->force_keyunit_event;
-      base_video_encoder->force_keyunit_event = NULL;
-    } else {
-      ev = gst_event_new_custom (GST_EVENT_CUSTOM_DOWNSTREAM,
-          gst_structure_new_empty ("GstForceKeyUnit"));
-    }
-    GST_OBJECT_UNLOCK (base_video_encoder);
-
-    gst_structure_set (gst_event_writable_structure (ev),
-        "timestamp", G_TYPE_UINT64, frame->presentation_timestamp,
-        "stream-time", G_TYPE_UINT64, stream_time,
-        "running-time", G_TYPE_UINT64, running_time, NULL);
-=======
     for (l = base_video_encoder->force_key_unit; l; l = l->next) {
       ForcedKeyUnitEvent *tmp = l->data;
 
@@ -1063,7 +1017,6 @@
           gst_segment_to_stream_time (&GST_BASE_VIDEO_CODEC
           (base_video_encoder)->segment, GST_FORMAT_TIME,
           frame->presentation_timestamp);
->>>>>>> d4651888
 
       ev = gst_video_event_new_downstream_force_key_unit
           (frame->presentation_timestamp, stream_time, running_time,
@@ -1075,7 +1028,7 @@
       if (fevt->all_headers) {
         if (base_video_encoder->headers) {
           headers = gst_buffer_ref (base_video_encoder->headers);
-          headers = gst_buffer_make_metadata_writable (headers);
+          headers = gst_buffer_make_writable (headers);
         }
       }
 
@@ -1088,6 +1041,7 @@
   }
 
   if (frame->is_sync_point) {
+    GST_LOG_OBJECT (base_video_encoder, "key frame");
     base_video_encoder->distance_from_sync = 0;
     GST_BUFFER_FLAG_UNSET (frame->src_buffer, GST_BUFFER_FLAG_DELTA_UNIT);
   } else {
@@ -1133,18 +1087,6 @@
     GST_BASE_VIDEO_CODEC (base_video_encoder)->discont = FALSE;
   }
 
-<<<<<<< HEAD
-=======
-  gst_buffer_set_caps (GST_BUFFER (frame->src_buffer),
-      GST_PAD_CAPS (GST_BASE_VIDEO_CODEC_SRC_PAD (base_video_encoder)));
-
-  if (G_UNLIKELY (headers)) {
-    gst_buffer_set_caps (headers,
-        GST_PAD_CAPS (GST_BASE_VIDEO_CODEC_SRC_PAD (base_video_encoder)));
-    gst_pad_push (GST_BASE_VIDEO_CODEC_SRC_PAD (base_video_encoder), headers);
-  }
-
->>>>>>> d4651888
   if (base_video_encoder_class->shape_output) {
     ret = base_video_encoder_class->shape_output (base_video_encoder, frame);
   } else {
@@ -1159,11 +1101,7 @@
   GST_BASE_VIDEO_CODEC (base_video_encoder)->frames =
       g_list_remove (GST_BASE_VIDEO_CODEC (base_video_encoder)->frames, frame);
 
-<<<<<<< HEAD
   gst_video_frame_state_unref (frame);
-=======
-  gst_video_frame_unref (frame);
->>>>>>> d4651888
 
   GST_BASE_VIDEO_CODEC_STREAM_UNLOCK (base_video_encoder);
 
