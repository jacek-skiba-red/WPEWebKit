/* GStreamer
 * Copyright (C) 2008 David Schleef <ds@schleef.org>
 * Copyright (C) 2011 Mark Nauwelaerts <mark.nauwelaerts@collabora.co.uk>.
 * Copyright (C) 2011 Nokia Corporation. All rights reserved.
 *   Contact: Stefan Kost <stefan.kost@nokia.com>
 *
 * This library is free software; you can redistribute it and/or
 * modify it under the terms of the GNU Library General Public
 * License as published by the Free Software Foundation; either
 * version 2 of the License, or (at your option) any later version.
 *
 * This library is distributed in the hope that it will be useful,
 * but WITHOUT ANY WARRANTY; without even the implied warranty of
 * MERCHANTABILITY or FITNESS FOR A PARTICULAR PURPOSE.  See the GNU
 * Library General Public License for more details.
 *
 * You should have received a copy of the GNU Library General Public
 * License along with this library; if not, write to the
 * Free Software Foundation, Inc., 59 Temple Place - Suite 330,
 * Boston, MA 02111-1307, USA.
 */

#ifndef _GST_BASE_VIDEO_DECODER_H_
#define _GST_BASE_VIDEO_DECODER_H_

#ifndef GST_USE_UNSTABLE_API
#warning "GstBaseVideoDecoder is unstable API and may change in future."
#warning "You can define GST_USE_UNSTABLE_API to avoid this warning."
#endif

#include <gst/video/gstbasevideocodec.h>

G_BEGIN_DECLS

#define GST_TYPE_BASE_VIDEO_DECODER \
  (gst_base_video_decoder_get_type())
#define GST_BASE_VIDEO_DECODER(obj) \
  (G_TYPE_CHECK_INSTANCE_CAST((obj),GST_TYPE_BASE_VIDEO_DECODER,GstBaseVideoDecoder))
#define GST_BASE_VIDEO_DECODER_CLASS(klass) \
  (G_TYPE_CHECK_CLASS_CAST((klass),GST_TYPE_BASE_VIDEO_DECODER,GstBaseVideoDecoderClass))
#define GST_BASE_VIDEO_DECODER_GET_CLASS(obj) \
  (G_TYPE_INSTANCE_GET_CLASS((obj),GST_TYPE_BASE_VIDEO_DECODER,GstBaseVideoDecoderClass))
#define GST_IS_BASE_VIDEO_DECODER(obj) \
  (G_TYPE_CHECK_INSTANCE_TYPE((obj),GST_TYPE_BASE_VIDEO_DECODER))
#define GST_IS_BASE_VIDEO_DECODER_CLASS(obj) \
  (G_TYPE_CHECK_CLASS_TYPE((klass),GST_TYPE_BASE_VIDEO_DECODER))

/**
 * GST_BASE_VIDEO_DECODER_SINK_NAME:
 *
 * The name of the templates for the sink pad.
 */
#define GST_BASE_VIDEO_DECODER_SINK_NAME    "sink"
/**
 * GST_BASE_VIDEO_DECODER_SRC_NAME:
 *
 * The name of the templates for the source pad.
 */
#define GST_BASE_VIDEO_DECODER_SRC_NAME     "src"

/**
 * GST_BASE_VIDEO_DECODER_FLOW_NEED_DATA:
 *
 * Returned while parsing to indicate more data is needed.
 **/
#define GST_BASE_VIDEO_DECODER_FLOW_NEED_DATA GST_FLOW_CUSTOM_SUCCESS

/**
 * GST_BASE_VIDEO_DECODER_FLOW_DROPPED:
 *
 * Returned when the event/buffer should be dropped.
 */
#define GST_BASE_VIDEO_DECODER_FLOW_DROPPED GST_FLOW_CUSTOM_SUCCESS_1

typedef struct _GstBaseVideoDecoder GstBaseVideoDecoder;
typedef struct _GstBaseVideoDecoderClass GstBaseVideoDecoderClass;


/* do not use this one, use macro below */
GstFlowReturn _gst_base_video_decoder_error (GstBaseVideoDecoder *dec, gint weight,
                                             GQuark domain, gint code,
                                             gchar *txt, gchar *debug,
                                             const gchar *file, const gchar *function,
                                             gint line);

/**
 * GST_BASE_VIDEO_DECODER_ERROR:
 * @el:     the base video decoder element that generates the error
 * @weight: element defined weight of the error, added to error count
 * @domain: like CORE, LIBRARY, RESOURCE or STREAM (see #gstreamer-GstGError)
 * @code:   error code defined for that domain (see #gstreamer-GstGError)
 * @text:   the message to display (format string and args enclosed in
 *          parentheses)
 * @debug:  debugging information for the message (format string and args
 *          enclosed in parentheses)
 * @ret:    variable to receive return value
 *
 * Utility function that video decoder elements can use in case they encountered
 * a data processing error that may be fatal for the current "data unit" but
 * need not prevent subsequent decoding.  Such errors are counted and if there
 * are too many, as configured in the context's max_errors, the pipeline will
 * post an error message and the application will be requested to stop further
 * media processing.  Otherwise, it is considered a "glitch" and only a warning
 * is logged. In either case, @ret is set to the proper value to
 * return to upstream/caller (indicating either GST_FLOW_ERROR or GST_FLOW_OK).
 */
#define GST_BASE_VIDEO_DECODER_ERROR(el, w, domain, code, text, debug, ret) \
G_STMT_START {                                                              \
  gchar *__txt = _gst_element_error_printf text;                            \
  gchar *__dbg = _gst_element_error_printf debug;                           \
  GstBaseVideoDecoder *dec = GST_BASE_VIDEO_DECODER (el);                   \
  ret = _gst_base_video_decoder_error (dec, w, GST_ ## domain ## _ERROR,    \
      GST_ ## domain ## _ERROR_ ## code, __txt, __dbg, __FILE__,            \
      GST_FUNCTION, __LINE__);                                              \
} G_STMT_END


/**
 * GstBaseVideoDecoder:
 *
 * The opaque #GstBaseVideoDecoder data structure.
 */
struct _GstBaseVideoDecoder
{
  /*< private >*/
  GstBaseVideoCodec base_video_codec;

  /*< protected >*/
  gboolean          sink_clipping;
  gboolean          do_byte_time;
  gboolean          packetized;
  gint              max_errors;

  /* parse tracking */
  /* input data */
  GstAdapter       *input_adapter;
  /* assembles current frame */
  GstAdapter       *output_adapter;

  /*< private >*/
  /* FIXME move to real private part ?
   * (and introduce a context ?) */
  /* ... being tracked here;
   * only available during parsing */
  /* FIXME remove and add parameter to method */
  GstVideoFrameState *current_frame;
  /* events that should apply to the current frame */
  GList            *current_frame_events;
  /* relative offset of input data */
  guint64           input_offset;
  /* relative offset of frame */
  guint64           frame_offset;
  /* tracking ts and offsets */
  GList            *timestamps;
  /* whether parsing is in sync */
  gboolean          have_sync;

  /* maybe sort-of protected ? */

  /* combine to yield (presentation) ts */
  GstClockTime      timestamp_offset;
  int               field_index;

  /* last outgoing ts */
  GstClockTime      last_timestamp;
  gint              error_count;

  /* reverse playback */
  /* collect input */
  GList            *gather;
  /* to-be-parsed */
  GList            *parse;
  /* collected parsed frames */
  GList            *parse_gather;
  /* frames to be handled == decoded */
  GList            *decode;
  /* collected output */
  GList            *queued;
  gboolean          process;

  /* no comment ... */
  guint64           base_picture_number;
  int               reorder_depth;
  int               distance_from_sync;

  /* Raw video bufferpool */
  GstBufferPool *pool;
  /* Indicates whether downstream can handle
   * GST_META_API_VIDEO_CROP */
  gboolean use_cropping;

  /* qos messages: frames dropped/processed */
  guint             dropped;
  guint             processed;

  /* FIXME before moving to base */
  void             *padding[GST_PADDING_LARGE];
};

/**
 * GstBaseVideoDecoderClass:
 * @start:          Optional.
 *                  Called when the element starts processing.
 *                  Allows opening external resources.
 * @stop:           Optional.
 *                  Called when the element stops processing.
 *                  Allows closing external resources.
 * @set_format:     Notifies subclass of incoming data format (caps).
 * @scan_for_sync:  Optional.
 *                  Allows subclass to obtain sync for subsequent parsing
 *                  by custom means (above an beyond scanning for specific
 *                  marker and mask).
 * @parse_data:     Required for non-packetized input.
 *                  Allows chopping incoming data into manageable units (frames)
 *                  for subsequent decoding.
 * @reset:          Optional.
 *                  Allows subclass (codec) to perform post-seek semantics reset.
 * @handle_frame:   Provides input data frame to subclass.
 * @finish:         Optional.
 *                  Called to request subclass to dispatch any pending remaining
 *                  data (e.g. at EOS).
 *
 * Subclasses can override any of the available virtual methods or not, as
 * needed. At minimum @handle_frame needs to be overridden, and @set_format
 * and likely as well.  If non-packetized input is supported or expected,
 * @parse needs to be overridden as well.
 */
struct _GstBaseVideoDecoderClass
{
  /*< private >*/
  GstBaseVideoCodecClass base_video_codec_class;

  /*< public >*/
  gboolean      (*start)          (GstBaseVideoDecoder *coder);

  gboolean      (*stop)           (GstBaseVideoDecoder *coder);

  int           (*scan_for_sync)  (GstBaseVideoDecoder *decoder, gboolean at_eos,
                                   int offset, int n);

  GstFlowReturn (*parse_data)     (GstBaseVideoDecoder *decoder, gboolean at_eos);

  gboolean      (*set_format)     (GstBaseVideoDecoder *coder, GstVideoState * state);

  gboolean      (*reset)          (GstBaseVideoDecoder *coder);

  GstFlowReturn (*finish)         (GstBaseVideoDecoder *coder);

  GstFlowReturn (*handle_frame)   (GstBaseVideoDecoder *coder, GstVideoFrameState *frame);


  /*< private >*/
  guint32       capture_mask;
  guint32       capture_pattern;

  /* FIXME before moving to base */
  void         *padding[GST_PADDING_LARGE];
};

void             gst_base_video_decoder_class_set_capture_pattern (GstBaseVideoDecoderClass *base_video_decoder_class,
                                    guint32 mask, guint32 pattern);

<<<<<<< HEAD
GstVideoFrameState   *gst_base_video_decoder_get_frame (GstBaseVideoDecoder *coder,
                                    int frame_number);
GstVideoFrameState   *gst_base_video_decoder_get_oldest_frame (GstBaseVideoDecoder *coder);
=======
GstVideoFrame   *gst_base_video_decoder_get_frame (GstBaseVideoDecoder *base_video_decoder,
                                    int frame_number);
GstVideoFrame   *gst_base_video_decoder_get_oldest_frame (GstBaseVideoDecoder *base_video_decoder);
>>>>>>> d84d9894

void             gst_base_video_decoder_add_to_frame (GstBaseVideoDecoder *base_video_decoder,
                                    int n_bytes);
void             gst_base_video_decoder_lost_sync (GstBaseVideoDecoder *base_video_decoder);
GstFlowReturn    gst_base_video_decoder_have_frame (GstBaseVideoDecoder *base_video_decoder);

void             gst_base_video_decoder_set_sync_point (GstBaseVideoDecoder *base_video_decoder);
gboolean         gst_base_video_decoder_set_src_caps (GstBaseVideoDecoder *base_video_decoder);
GstBuffer       *gst_base_video_decoder_alloc_src_buffer (GstBaseVideoDecoder * base_video_decoder);
GstFlowReturn    gst_base_video_decoder_alloc_src_frame (GstBaseVideoDecoder *base_video_decoder,
                                    GstVideoFrameState *frame);
GstVideoState   *gst_base_video_decoder_get_state (GstBaseVideoDecoder *base_video_decoder);
GstClockTimeDiff gst_base_video_decoder_get_max_decode_time (
                                    GstBaseVideoDecoder *base_video_decoder,
                                    GstVideoFrameState *frame);
GstFlowReturn    gst_base_video_decoder_finish_frame (GstBaseVideoDecoder *base_video_decoder,
                                    GstVideoFrameState *frame);
GstFlowReturn    gst_base_video_decoder_drop_frame (GstBaseVideoDecoder *dec,
                                    GstVideoFrameState *frame);

GType            gst_base_video_decoder_get_type (void);

G_END_DECLS

#endif
<|MERGE_RESOLUTION|>--- conflicted
+++ resolved
@@ -260,15 +260,9 @@
 void             gst_base_video_decoder_class_set_capture_pattern (GstBaseVideoDecoderClass *base_video_decoder_class,
                                     guint32 mask, guint32 pattern);
 
-<<<<<<< HEAD
 GstVideoFrameState   *gst_base_video_decoder_get_frame (GstBaseVideoDecoder *coder,
                                     int frame_number);
 GstVideoFrameState   *gst_base_video_decoder_get_oldest_frame (GstBaseVideoDecoder *coder);
-=======
-GstVideoFrame   *gst_base_video_decoder_get_frame (GstBaseVideoDecoder *base_video_decoder,
-                                    int frame_number);
-GstVideoFrame   *gst_base_video_decoder_get_oldest_frame (GstBaseVideoDecoder *base_video_decoder);
->>>>>>> d84d9894
 
 void             gst_base_video_decoder_add_to_frame (GstBaseVideoDecoder *base_video_decoder,
                                     int n_bytes);
