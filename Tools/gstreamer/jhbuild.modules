<?xml version="1.0"?>
<!DOCTYPE moduleset SYSTEM "moduleset.dtd">
<?xml-stylesheet type="text/xsl" href="moduleset.xsl"?>
<moduleset>

  <metamodule id="webkit-gstreamer-testing-dependencies">
    <dependencies>
      <dep package="gstreamer"/>
      <dep package="gst-plugins-base"/>
      <dep package="gst-plugins-good"/>
      <dep package="gst-plugins-bad"/>
      <dep package="gst-libav"/>
      <dep package="gstreamer-vaapi"/>
    </dependencies>
  </metamodule>

  <!-- Please use http/https to access repositories to be friendly to users stuck behind firewalls. -->
  <repository type="tarball" name="gstreamer"
      href="http://gstreamer.freedesktop.org/src/"/>
  <repository type="tarball" name="github-tarball"
      href="https://github.com/"/>
  <repository type="git" name="chromium.googlesource.com"
      href="https://chromium.googlesource.com/webm/"/>

  <autotools id="orc" autogenargs="--disable-gtk-doc" autogen-sh="configure">
    <branch module="orc/orc-${version}.tar.xz" version="0.4.28"
            repo="gstreamer"
            hash="sha256:bfcd7c6563b05672386c4eedfc4c0d4a0a12b4b4775b74ec6deb88fc2bcd83ce"/>
  </autotools>

  <autotools id="openh264" supports-non-srcdir-builds="no" autogen-sh="pseudo-configure">
    <branch module="cisco/openh264/archive/v${version}.tar.gz" version="1.5.0"
            checkoutdir="openh264-${version}" repo="github-tarball">
      <patch file="openh264-configure.patch" strip="0"/>
    </branch>
  </autotools>

  <autotools id="libvpx"
    autogen-template="%(srcdir)s/configure --prefix=%(prefix)s --enable-pic --as=yasm --disable-unit-tests --size-limit=16384x16384 --enable-postproc --enable-multi-res-encoding --enable-temporal-denoising --enable-vp9-temporal-denoising --enable-vp9-postproc --enable-shared">
    <branch repo="chromium.googlesource.com" checkoutdir="libvpx" tag="v1.7.0"/>
  </autotools>

  <autotools id="gstreamer" autogen-sh="configure" autogenargs="--disable-gtk-doc --disable-introspection --disable-examples --disable-tests">
    <dependencies>
      <dep package="orc"/>
    </dependencies>
    <branch hash="sha:28d82b0d261544a9bf85b429399929e4986eb00efcf1ce16cc71d269a4c3186c" module="gstreamer/gstreamer-${version}.tar.xz" repo="gstreamer" version="1.14.1">
    </branch>
  </autotools>

  <autotools id="gst-plugins-base"
             autogen-sh="configure"
             autogenargs="--disable-examples --disable-gtk-doc --disable-introspection">
    <if condition-set="wpe">
      <autogenargs value="--disable-pango"/>
    </if>
    <dependencies>
      <dep package="gstreamer"/>
    </dependencies>
    <branch hash="sha:1026c7c3082d825d9b5d034c1a6dd8a4ebab60eb3738b0a0afde4ad2dc0b0db5" module="gst-plugins-base/gst-plugins-base-${version}.tar.xz" repo="gstreamer" version="1.14.1" >
      <patch file="gst-plugins-base-0001-parsebin-Post-STREAM_COLLECTION-on-EVENT_STREAM_COLL.patch" strip="1"/> <!-- Merged as 89d0e9cc92a86aa0227ee87406737b6d31670aea -->
    </branch>
  </autotools>

  <autotools id="gst-plugins-good" autogen-sh="configure" autogenargs="--disable-examples --disable-gtk-doc --disable-introspection">
    <dependencies>
      <dep package="gst-plugins-base"/>
      <dep package="libvpx"/>
    </dependencies>

    <branch hash="sha:34ec062ddb766a32377532e039781f4a16fbc3e8b449e642605bacab26a99172" module="gst-plugins-good/gst-plugins-good-${version}.tar.xz" repo="gstreamer" version="1.14.1">
      <patch file="gst-plugins-good-0002-qtdemux-add-context-for-a-preferred-protection.patch" strip="1" /> <!-- Merged as ee4b45da24cb7465b416c230597f8efc7b2c45cb -->
      <patch file="gst-plugins-good-0003-qtdemux-also-push-buffers-without-encryption-info-in.patch" strip="1" /> <!-- Merged as 844423ff99e281fc831303b92861ed43ce5c1518 -->
      <patch file="gst-plugins-good-0001-qtdemux-Do-not-run-the-preferred-decryptor-context-q.patch" strip="1" /> <!-- Merged as 3e063703b3a51b8aaa7f75f36c4660c583a60e93 -->
      <patch file="gst-plugins-good-0002-qtdemux-Do-not-unref-a-NULL-stream_tags.patch" strip="1" /> <!-- Merged as 43a540b1cd9f162d3dae5d50e36703dfaf558a3e -->
      <patch file="gst-plugins-good-0003-qtdemux-Clarify-field-name-about-stream-encryption-s.patch" strip="1" /> <!-- Merged as 0fbde2a07928ba79b7a4ddb4585f6b1de36a74bb -->
<<<<<<< HEAD
=======
      <patch file="gst-plugins-good-0007-matroskademux-Allow-Matroska-headers-to-be-read-more.patch" strip="1" /> <!-- Merged as 9dc7859184d4b7ad1dd7e2b54704e994dbace329 (to be shipped in 1.14.4) -->
      <patch file="gst-plugins-good-0008-matroskademux-Refactor-track-parsing-out-from-adding.patch" strip="1" /> <!-- Merged as f279bc5336dda19741a5996a108da42dd3201366 (to be shipped in 1.14.4) -->
      <patch file="gst-plugins-good-0009-matroskademux-Parse-successive-Tracks-elements.patch" strip="1" /> <!-- Merged as 0e60076a390fd3ef53d350940b2c695ff7bbe008 (to be shipped in 1.14.4) -->
      <patch file="gst-plugins-good-0010-matroskademux-Emit-no-more-pads-after-parsing-Tracks.patch" strip="1" /> <!-- Merged as 7ceefec7141069b4adf4451a874766f8760c66d6 (to be shipped in 1.14.4) -->
>>>>>>> 20415689
    </branch>
  </autotools>

  <autotools id="gst-plugins-bad" autogen-sh="configure" autogenargs="--disable-examples --disable-gtk-doc --disable-introspection">
    <dependencies>
      <dep package="graphene"/>
      <dep package="gst-plugins-base"/>
      <dep package="openh264"/>
    </dependencies>
    <branch hash="sha:2a77c6908032aafdf2cd2e5823fec948f16a25c2d1497a953828d762dc20d61a" module="gst-plugins-bad/gst-plugins-bad-${version}.tar.xz" repo="gstreamer" version="1.14.1" />
  </autotools>

  <autotools id="gst-libav" autogen-sh="configure" autogenargs="--with-libav-extra-configure='--disable-yasm' --disable-gtk-doc">
    <dependencies>
      <dep package="gst-plugins-base"/>
    </dependencies>
    <branch hash="sha:eff80a02d2f2fb9f34b67e9a26e9954d3218c7aa18e863f2a47805fa7066029d" module="gst-libav/gst-libav-${version}.tar.xz" repo="gstreamer" version="1.14.1" />
  </autotools>

  <autotools id="gstreamer-vaapi" autogen-sh="configure" autogenargs="--disable-examples --disable-gtk-doc">
    <branch hash="sha:585c3ddb0c39220de0a33e5d0ed6196a108b8407ec3538d7c64617713b4434e8" module="gstreamer-vaapi/gstreamer-vaapi-${version}.tar.xz" repo="gstreamer" version="1.14.1" />
    <dependencies>
      <dep package="gstreamer"/>
      <dep package="gst-plugins-base"/>
      <dep package="gst-plugins-bad"/>
      <dep package="libva"/>
    </dependencies>
   </autotools>

   <autotools id="libva" autogenargs="--enable-va-messaging=no">
     <branch module="intel/libva/releases/download/${version}/libva-${version}.tar.bz2" version="2.1.0"
             hash="sha:f3fa953a11d3210c3a4ee79031abdbe0863d5ce13d9b3f93f315f1eec60a4b0f"
            checkoutdir="libva-${version}" repo="github-tarball"/>
   </autotools>


</moduleset><|MERGE_RESOLUTION|>--- conflicted
+++ resolved
@@ -74,13 +74,10 @@
       <patch file="gst-plugins-good-0001-qtdemux-Do-not-run-the-preferred-decryptor-context-q.patch" strip="1" /> <!-- Merged as 3e063703b3a51b8aaa7f75f36c4660c583a60e93 -->
       <patch file="gst-plugins-good-0002-qtdemux-Do-not-unref-a-NULL-stream_tags.patch" strip="1" /> <!-- Merged as 43a540b1cd9f162d3dae5d50e36703dfaf558a3e -->
       <patch file="gst-plugins-good-0003-qtdemux-Clarify-field-name-about-stream-encryption-s.patch" strip="1" /> <!-- Merged as 0fbde2a07928ba79b7a4ddb4585f6b1de36a74bb -->
-<<<<<<< HEAD
-=======
       <patch file="gst-plugins-good-0007-matroskademux-Allow-Matroska-headers-to-be-read-more.patch" strip="1" /> <!-- Merged as 9dc7859184d4b7ad1dd7e2b54704e994dbace329 (to be shipped in 1.14.4) -->
       <patch file="gst-plugins-good-0008-matroskademux-Refactor-track-parsing-out-from-adding.patch" strip="1" /> <!-- Merged as f279bc5336dda19741a5996a108da42dd3201366 (to be shipped in 1.14.4) -->
       <patch file="gst-plugins-good-0009-matroskademux-Parse-successive-Tracks-elements.patch" strip="1" /> <!-- Merged as 0e60076a390fd3ef53d350940b2c695ff7bbe008 (to be shipped in 1.14.4) -->
       <patch file="gst-plugins-good-0010-matroskademux-Emit-no-more-pads-after-parsing-Tracks.patch" strip="1" /> <!-- Merged as 7ceefec7141069b4adf4451a874766f8760c66d6 (to be shipped in 1.14.4) -->
->>>>>>> 20415689
     </branch>
   </autotools>
 
