/*
 * Copyright (C) 2010-2017 Apple Inc. All rights reserved.
 *
 * Redistribution and use in source and binary forms, with or without
 * modification, are permitted provided that the following conditions
 * are met:
 * 1. Redistributions of source code must retain the above copyright
 *    notice, this list of conditions and the following disclaimer.
 * 2. Redistributions in binary form must reproduce the above copyright
 *    notice, this list of conditions and the following disclaimer in the
 *    documentation and/or other materials provided with the distribution.
 *
 * THIS SOFTWARE IS PROVIDED BY APPLE INC. AND ITS CONTRIBUTORS ``AS IS''
 * AND ANY EXPRESS OR IMPLIED WARRANTIES, INCLUDING, BUT NOT LIMITED TO,
 * THE IMPLIED WARRANTIES OF MERCHANTABILITY AND FITNESS FOR A PARTICULAR
 * PURPOSE ARE DISCLAIMED. IN NO EVENT SHALL APPLE INC. OR ITS CONTRIBUTORS
 * BE LIABLE FOR ANY DIRECT, INDIRECT, INCIDENTAL, SPECIAL, EXEMPLARY, OR
 * CONSEQUENTIAL DAMAGES (INCLUDING, BUT NOT LIMITED TO, PROCUREMENT OF
 * SUBSTITUTE GOODS OR SERVICES; LOSS OF USE, DATA, OR PROFITS; OR BUSINESS
 * INTERRUPTION) HOWEVER CAUSED AND ON ANY THEORY OF LIABILITY, WHETHER IN
 * CONTRACT, STRICT LIABILITY, OR TORT (INCLUDING NEGLIGENCE OR OTHERWISE)
 * ARISING IN ANY WAY OUT OF THE USE OF THIS SOFTWARE, EVEN IF ADVISED OF
 * THE POSSIBILITY OF SUCH DAMAGE.
 */

#include "config.h"
#include "TestRunner.h"

#include "InjectedBundle.h"
#include "InjectedBundlePage.h"
#include "JSTestRunner.h"
#include "PlatformWebView.h"
#include "StringFunctions.h"
#include "TestController.h"
#include <JavaScriptCore/JSCTestRunnerUtils.h>
#include <WebCore/ResourceLoadObserver.h>
#include <WebKit/WKBundle.h>
#include <WebKit/WKBundleBackForwardList.h>
#include <WebKit/WKBundleFrame.h>
#include <WebKit/WKBundleFramePrivate.h>
#include <WebKit/WKBundleInspector.h>
#include <WebKit/WKBundleNodeHandlePrivate.h>
#include <WebKit/WKBundlePage.h>
#include <WebKit/WKBundlePagePrivate.h>
#include <WebKit/WKBundlePrivate.h>
#include <WebKit/WKBundleScriptWorld.h>
#include <WebKit/WKData.h>
#include <WebKit/WKPagePrivate.h>
#include <WebKit/WKRetainPtr.h>
#include <WebKit/WKSerializedScriptValue.h>
#include <WebKit/WebKit2_C.h>
#include <wtf/HashMap.h>
#include <wtf/StdLibExtras.h>
#include <wtf/text/CString.h>
#include <wtf/text/StringBuilder.h>

namespace WTR {

Ref<TestRunner> TestRunner::create()
{
    return adoptRef(*new TestRunner);
}

TestRunner::TestRunner()
    : m_shouldDumpAllFrameScrollPositions(false)
    , m_shouldDumpBackForwardListsForAllWindows(false)
    , m_shouldAllowEditing(true)
    , m_shouldCloseExtraWindows(false)
    , m_dumpEditingCallbacks(false)
    , m_dumpStatusCallbacks(false)
    , m_dumpTitleChanges(false)
    , m_dumpSelectionRect(false)
    , m_dumpFullScreenCallbacks(false)
    , m_dumpProgressFinishedCallback(false)
    , m_dumpResourceLoadCallbacks(false)
    , m_dumpResourceResponseMIMETypes(false)
    , m_dumpWillCacheResponse(false)
    , m_dumpApplicationCacheDelegateCallbacks(false)
    , m_dumpDatabaseCallbacks(false)
    , m_disallowIncreaseForApplicationCacheQuota(false)
    , m_testRepaint(false)
    , m_testRepaintSweepHorizontally(false)
    , m_isPrinting(false)
    , m_willSendRequestReturnsNull(false)
    , m_willSendRequestReturnsNullOnRedirect(false)
    , m_shouldStopProvisionalFrameLoads(false)
    , m_policyDelegateEnabled(false)
    , m_policyDelegatePermissive(false)
    , m_globalFlag(false)
    , m_customFullScreenBehavior(false)
    , m_timeout(30000)
    , m_databaseDefaultQuota(-1)
    , m_databaseMaxQuota(-1)
    , m_userStyleSheetEnabled(false)
    , m_userStyleSheetLocation(adoptWK(WKStringCreateWithUTF8CString("")))
#if PLATFORM(GTK) || PLATFORM(WPE)
    , m_waitToDumpWatchdogTimer(RunLoop::main(), this, &TestRunner::waitToDumpWatchdogTimerFired)
#endif
{
    platformInitialize();
}

TestRunner::~TestRunner()
{
}

JSClassRef TestRunner::wrapperClass()
{
    return JSTestRunner::testRunnerClass();
}

void TestRunner::display()
{
    WKBundlePageRef page = InjectedBundle::singleton().page()->page();
    WKBundlePageForceRepaint(page);
}

void TestRunner::displayAndTrackRepaints()
{
    WKBundlePageRef page = InjectedBundle::singleton().page()->page();
    WKBundlePageForceRepaint(page);
    WKBundlePageSetTracksRepaints(page, true);
    WKBundlePageResetTrackedRepaints(page);
}

bool TestRunner::shouldDumpPixels() const
{
    WKRetainPtr<WKStringRef> messageName(AdoptWK, WKStringCreateWithUTF8CString("GetDumpPixels"));
    WKTypeRef result = 0;
    WKBundlePostSynchronousMessage(InjectedBundle::singleton().bundle(), messageName.get(), 0, &result);
    ASSERT(WKGetTypeID(result) == WKBooleanGetTypeID());
    return WKBooleanGetValue(static_cast<WKBooleanRef>(result));
}

void TestRunner::setDumpPixels(bool dumpPixels)
{
    WKRetainPtr<WKStringRef> messageName(AdoptWK, WKStringCreateWithUTF8CString("SetDumpPixels"));
    WKRetainPtr<WKBooleanRef> messageBody(AdoptWK, WKBooleanCreate(dumpPixels));
    WKBundlePostSynchronousMessage(InjectedBundle::singleton().bundle(), messageName.get(), messageBody.get(), nullptr);
}

void TestRunner::dumpAsText(bool dumpPixels)
{
    if (whatToDump() < WhatToDump::MainFrameText)
        setWhatToDump(WhatToDump::MainFrameText);
    setDumpPixels(dumpPixels);
}
    
WhatToDump TestRunner::whatToDump() const
{
    WKRetainPtr<WKStringRef> messageName(AdoptWK, WKStringCreateWithUTF8CString("GetWhatToDump"));
    WKTypeRef result = 0;
    WKBundlePostSynchronousMessage(InjectedBundle::singleton().bundle(), messageName.get(), 0, &result);
    ASSERT(WKGetTypeID(result) == WKUInt64GetTypeID());
    auto uint64value = WKUInt64GetValue(static_cast<WKUInt64Ref>(result));
    return static_cast<WhatToDump>(uint64value);
}

void TestRunner::setWhatToDump(WhatToDump whatToDump)
{
    WKRetainPtr<WKStringRef> messageName(AdoptWK, WKStringCreateWithUTF8CString("SetWhatToDump"));
    WKRetainPtr<WKUInt64Ref> messageBody(AdoptWK, WKUInt64Create(static_cast<uint64_t>(whatToDump)));
    WKBundlePostSynchronousMessage(InjectedBundle::singleton().bundle(), messageName.get(), messageBody.get(), nullptr);
}

void TestRunner::setCustomPolicyDelegate(bool enabled, bool permissive)
{
    m_policyDelegateEnabled = enabled;
    m_policyDelegatePermissive = permissive;

    InjectedBundle::singleton().setCustomPolicyDelegate(enabled, permissive);
}

void TestRunner::waitForPolicyDelegate()
{
    setCustomPolicyDelegate(true);
    waitUntilDone();
}

void TestRunner::waitUntilDownloadFinished()
{
    m_shouldFinishAfterDownload = true;
    waitUntilDone();
}

void TestRunner::waitUntilDone()
{
    auto& injectedBundle = InjectedBundle::singleton();
    RELEASE_ASSERT(injectedBundle.isTestRunning());

    setWaitUntilDone(true);
    // FIXME: Watchdog timer should be moved to UI process in order to take the elapsed time in anotehr process into account.
    if (injectedBundle.useWaitToDumpWatchdogTimer())
        initializeWaitToDumpWatchdogTimerIfNeeded();
}

void TestRunner::setWaitUntilDone(bool value)
{
    WKRetainPtr<WKStringRef> messsageName(AdoptWK, WKStringCreateWithUTF8CString("SetWaitUntilDone"));
    WKRetainPtr<WKBooleanRef> messageBody(AdoptWK, WKBooleanCreate(value));
    WKBundlePostSynchronousMessage(InjectedBundle::singleton().bundle(), messsageName.get(), messageBody.get(), nullptr);
}

bool TestRunner::shouldWaitUntilDone() const
{
    WKRetainPtr<WKStringRef> messsageName(AdoptWK, WKStringCreateWithUTF8CString("GetWaitUntilDone"));
    WKTypeRef result = 0;
    WKBundlePostSynchronousMessage(InjectedBundle::singleton().bundle(), messsageName.get(), 0, &result);
    ASSERT(WKGetTypeID(result) == WKBooleanGetTypeID());
    return WKBooleanGetValue(static_cast<WKBooleanRef>(result));
}

void TestRunner::waitToDumpWatchdogTimerFired()
{
    invalidateWaitToDumpWatchdogTimer();
    auto& injectedBundle = InjectedBundle::singleton();
#if PLATFORM(COCOA)
    char buffer[1024];
    snprintf(buffer, sizeof(buffer), "#PID UNRESPONSIVE - %s (pid %d)\n", getprogname(), getpid());
    injectedBundle.outputText(buffer);
#endif
    injectedBundle.outputText("FAIL: Timed out waiting for notifyDone to be called\n\n");
    injectedBundle.done();
}

void TestRunner::notifyDone()
{
    auto& injectedBundle = InjectedBundle::singleton();
    if (!injectedBundle.isTestRunning())
        return;

    if (shouldWaitUntilDone() && !injectedBundle.topLoadingFrame())
        injectedBundle.page()->dump();

    // We don't call invalidateWaitToDumpWatchdogTimer() here, even if we continue to wait for a load to finish.
    // The test is still subject to timeout checking - it is better to detect an async timeout inside WebKitTestRunner
    // than to let webkitpy do that, because WebKitTestRunner will dump partial results.

    setWaitUntilDone(false);
}

void TestRunner::forceImmediateCompletion()
{
    auto& injectedBundle = InjectedBundle::singleton();
    if (!injectedBundle.isTestRunning())
        return;

    if (shouldWaitUntilDone() && injectedBundle.page())
        injectedBundle.page()->dump();

    setWaitUntilDone(false);
}

void TestRunner::setShouldDumpFrameLoadCallbacks(bool value)
{
    WKRetainPtr<WKStringRef> messsageName(AdoptWK, WKStringCreateWithUTF8CString("SetDumpFrameLoadCallbacks"));
    WKRetainPtr<WKBooleanRef> messageBody(AdoptWK, WKBooleanCreate(value));
    WKBundlePostSynchronousMessage(InjectedBundle::singleton().bundle(), messsageName.get(), messageBody.get(), nullptr);
}

bool TestRunner::shouldDumpFrameLoadCallbacks()
{
    WKRetainPtr<WKStringRef> messsageName(AdoptWK, WKStringCreateWithUTF8CString("GetDumpFrameLoadCallbacks"));
    WKTypeRef result = 0;
    WKBundlePostSynchronousMessage(InjectedBundle::singleton().bundle(), messsageName.get(), 0, &result);
    ASSERT(WKGetTypeID(result) == WKBooleanGetTypeID());
    return WKBooleanGetValue(static_cast<WKBooleanRef>(result));
}

unsigned TestRunner::imageCountInGeneralPasteboard() const
{
    return InjectedBundle::singleton().imageCountInGeneralPasteboard();
}

void TestRunner::addUserScript(JSStringRef source, bool runAtStart, bool allFrames)
{
    WKRetainPtr<WKStringRef> sourceWK = toWK(source);

    WKBundlePageAddUserScript(InjectedBundle::singleton().page()->page(), sourceWK.get(),
        (runAtStart ? kWKInjectAtDocumentStart : kWKInjectAtDocumentEnd),
        (allFrames ? kWKInjectInAllFrames : kWKInjectInTopFrameOnly));
}

void TestRunner::addUserStyleSheet(JSStringRef source, bool allFrames)
{
    WKRetainPtr<WKStringRef> sourceWK = toWK(source);

    WKBundlePageAddUserStyleSheet(InjectedBundle::singleton().page()->page(), sourceWK.get(),
        (allFrames ? kWKInjectInAllFrames : kWKInjectInTopFrameOnly));
}

void TestRunner::keepWebHistory()
{
    InjectedBundle::singleton().postSetAddsVisitedLinks(true);
}

void TestRunner::execCommand(JSStringRef name, JSStringRef showUI, JSStringRef value)
{
    WKBundlePageExecuteEditingCommand(InjectedBundle::singleton().page()->page(), toWK(name).get(), toWK(value).get());
}

bool TestRunner::findString(JSStringRef target, JSValueRef optionsArrayAsValue)
{
    WKFindOptions options = 0;

    auto& injectedBundle = InjectedBundle::singleton();
    WKBundleFrameRef mainFrame = WKBundlePageGetMainFrame(injectedBundle.page()->page());
    JSContextRef context = WKBundleFrameGetJavaScriptContext(mainFrame);
    JSRetainPtr<JSStringRef> lengthPropertyName(Adopt, JSStringCreateWithUTF8CString("length"));
    JSObjectRef optionsArray = JSValueToObject(context, optionsArrayAsValue, 0);
    JSValueRef lengthValue = JSObjectGetProperty(context, optionsArray, lengthPropertyName.get(), 0);
    if (!JSValueIsNumber(context, lengthValue))
        return false;

    size_t length = static_cast<size_t>(JSValueToNumber(context, lengthValue, 0));
    for (size_t i = 0; i < length; ++i) {
        JSValueRef value = JSObjectGetPropertyAtIndex(context, optionsArray, i, 0);
        if (!JSValueIsString(context, value))
            continue;

        JSRetainPtr<JSStringRef> optionName(Adopt, JSValueToStringCopy(context, value, 0));

        if (JSStringIsEqualToUTF8CString(optionName.get(), "CaseInsensitive"))
            options |= kWKFindOptionsCaseInsensitive;
        else if (JSStringIsEqualToUTF8CString(optionName.get(), "AtWordStarts"))
            options |= kWKFindOptionsAtWordStarts;
        else if (JSStringIsEqualToUTF8CString(optionName.get(), "TreatMedialCapitalAsWordStart"))
            options |= kWKFindOptionsTreatMedialCapitalAsWordStart;
        else if (JSStringIsEqualToUTF8CString(optionName.get(), "Backwards"))
            options |= kWKFindOptionsBackwards;
        else if (JSStringIsEqualToUTF8CString(optionName.get(), "WrapAround"))
            options |= kWKFindOptionsWrapAround;
        else if (JSStringIsEqualToUTF8CString(optionName.get(), "StartInSelection")) {
            // FIXME: No kWKFindOptionsStartInSelection.
        }
    }

    return WKBundlePageFindString(injectedBundle.page()->page(), toWK(target).get(), options);
}

void TestRunner::clearAllDatabases()
{
    WKBundleClearAllDatabases(InjectedBundle::singleton().bundle());

    WKRetainPtr<WKStringRef> messageName(AdoptWK, WKStringCreateWithUTF8CString("DeleteAllIndexedDatabases"));
    WKRetainPtr<WKBooleanRef> messageBody(AdoptWK, WKBooleanCreate(true));

    WKBundlePostSynchronousMessage(InjectedBundle::singleton().bundle(), messageName.get(), messageBody.get(), nullptr);
}

void TestRunner::setDatabaseQuota(uint64_t quota)
{
    return WKBundleSetDatabaseQuota(InjectedBundle::singleton().bundle(), quota);
}

void TestRunner::clearAllApplicationCaches()
{
    WKBundlePageClearApplicationCache(InjectedBundle::singleton().page()->page());
}

void TestRunner::clearApplicationCacheForOrigin(JSStringRef origin)
{
    WKBundlePageClearApplicationCacheForOrigin(InjectedBundle::singleton().page()->page(), toWK(origin).get());
}

void TestRunner::setAppCacheMaximumSize(uint64_t size)
{
    WKBundlePageSetAppCacheMaximumSize(InjectedBundle::singleton().page()->page(), size);
}

long long TestRunner::applicationCacheDiskUsageForOrigin(JSStringRef origin)
{
    return WKBundlePageGetAppCacheUsageForOrigin(InjectedBundle::singleton().page()->page(), toWK(origin).get());
}

void TestRunner::disallowIncreaseForApplicationCacheQuota()
{
    m_disallowIncreaseForApplicationCacheQuota = true;
}

static inline JSValueRef stringArrayToJS(JSContextRef context, WKArrayRef strings)
{
    const size_t count = WKArrayGetSize(strings);

    JSValueRef arrayResult = JSObjectMakeArray(context, 0, 0, 0);
    JSObjectRef arrayObj = JSValueToObject(context, arrayResult, 0);
    for (size_t i = 0; i < count; ++i) {
        WKStringRef stringRef = static_cast<WKStringRef>(WKArrayGetItemAtIndex(strings, i));
        JSRetainPtr<JSStringRef> stringJS = toJS(stringRef);
        JSObjectSetPropertyAtIndex(context, arrayObj, i, JSValueMakeString(context, stringJS.get()), 0);
    }

    return arrayResult;
}

JSValueRef TestRunner::originsWithApplicationCache()
{
    WKBundlePageRef page = InjectedBundle::singleton().page()->page();

    WKRetainPtr<WKArrayRef> origins(AdoptWK, WKBundlePageCopyOriginsWithApplicationCache(page));

    WKBundleFrameRef mainFrame = WKBundlePageGetMainFrame(page);
    JSContextRef context = WKBundleFrameGetJavaScriptContext(mainFrame);

    return stringArrayToJS(context, origins.get());
}

bool TestRunner::isCommandEnabled(JSStringRef name)
{
    return WKBundlePageIsEditingCommandEnabled(InjectedBundle::singleton().page()->page(), toWK(name).get());
}

void TestRunner::setCanOpenWindows(bool)
{
    // The test plugins/get-url-with-blank-target.html requires that the embedding client forbid
    // opening windows (by omitting a call to this function) so as to test that NPN_GetURL()
    // with a blank target will return an error.
    //
    // It is not clear if we should implement this functionality or remove it and plugins/get-url-with-blank-target.html
    // per the remark in <https://trac.webkit.org/changeset/64504/trunk/LayoutTests/platform/mac-wk2/Skipped>.
    // For now, just ignore this setting.
}

void TestRunner::setXSSAuditorEnabled(bool enabled)
{
    WKRetainPtr<WKStringRef> key(AdoptWK, WKStringCreateWithUTF8CString("WebKitXSSAuditorEnabled"));
    auto& injectedBundle = InjectedBundle::singleton();
    WKBundleOverrideBoolPreferenceForTestRunner(injectedBundle.bundle(), injectedBundle.pageGroup(), key.get(), enabled);
}

void TestRunner::setMediaDevicesEnabled(bool enabled)
{
    WKRetainPtr<WKStringRef> key(AdoptWK, WKStringCreateWithUTF8CString("WebKitMediaDevicesEnabled"));
    auto& injectedBundle = InjectedBundle::singleton();
    WKBundleOverrideBoolPreferenceForTestRunner(injectedBundle.bundle(), injectedBundle.pageGroup(), key.get(), enabled);
}

void TestRunner::setMDNSICECandidatesEnabled(bool enabled)
{
    WKRetainPtr<WKStringRef> key(AdoptWK, WKStringCreateWithUTF8CString("WebKitMDNSICECandidatesEnabled"));
    auto& injectedBundle = InjectedBundle::singleton();
    WKBundleOverrideBoolPreferenceForTestRunner(injectedBundle.bundle(), injectedBundle.pageGroup(), key.get(), enabled);
}

void TestRunner::setCustomUserAgent(JSStringRef userAgent)
{
    WKRetainPtr<WKStringRef> messageName(AdoptWK, WKStringCreateWithUTF8CString("SetCustomUserAgent"));
    WKBundlePostSynchronousMessage(InjectedBundle::singleton().bundle(), messageName.get(), toWK(userAgent).get(), nullptr);
}

void TestRunner::setWebRTCLegacyAPIEnabled(bool enabled)
{
    WKRetainPtr<WKStringRef> key(AdoptWK, WKStringCreateWithUTF8CString("WebKitWebRTCLegacyAPIEnabled"));
    auto& injectedBundle = InjectedBundle::singleton();
    WKBundleOverrideBoolPreferenceForTestRunner(injectedBundle.bundle(), injectedBundle.pageGroup(), key.get(), enabled);
}

void TestRunner::setModernMediaControlsEnabled(bool enabled)
{
    WKRetainPtr<WKStringRef> key(AdoptWK, WKStringCreateWithUTF8CString("WebKitModernMediaControlsEnabled"));
    auto& injectedBundle = InjectedBundle::singleton();
    WKBundleOverrideBoolPreferenceForTestRunner(injectedBundle.bundle(), injectedBundle.pageGroup(), key.get(), enabled);
}

void TestRunner::setWebGL2Enabled(bool enabled)
{
    WKRetainPtr<WKStringRef> key(AdoptWK, WKStringCreateWithUTF8CString("WebKitWebGL2Enabled"));
    auto& injectedBundle = InjectedBundle::singleton();
    WKBundleOverrideBoolPreferenceForTestRunner(injectedBundle.bundle(), injectedBundle.pageGroup(), key.get(), enabled);
}

void TestRunner::setWebGPUEnabled(bool enabled)
{
    WKRetainPtr<WKStringRef> key(AdoptWK, WKStringCreateWithUTF8CString("WebKitWebGPUEnabled"));
    auto& injectedBundle = InjectedBundle::singleton();
    WKBundleOverrideBoolPreferenceForTestRunner(injectedBundle.bundle(), injectedBundle.pageGroup(), key.get(), enabled);
}

void TestRunner::setWritableStreamAPIEnabled(bool enabled)
{
    WKRetainPtr<WKStringRef> key(AdoptWK, WKStringCreateWithUTF8CString("WebKitWritableStreamAPIEnabled"));
    auto& injectedBundle = InjectedBundle::singleton();
    WKBundleOverrideBoolPreferenceForTestRunner(injectedBundle.bundle(), injectedBundle.pageGroup(), key.get(), enabled);
}

void TestRunner::setReadableByteStreamAPIEnabled(bool enabled)
{
    WKRetainPtr<WKStringRef> key(AdoptWK, WKStringCreateWithUTF8CString("WebKitReadableByteStreamAPIEnabled"));
    auto& injectedBundle = InjectedBundle::singleton();
    WKBundleOverrideBoolPreferenceForTestRunner(injectedBundle.bundle(), injectedBundle.pageGroup(), key.get(), enabled);
}

void TestRunner::setEncryptedMediaAPIEnabled(bool enabled)
{
    WKRetainPtr<WKStringRef> key(AdoptWK, WKStringCreateWithUTF8CString("WebKitEncryptedMediaAPIEnabled"));
    auto& injectedBundle = InjectedBundle::singleton();
    WKBundleOverrideBoolPreferenceForTestRunner(injectedBundle.bundle(), injectedBundle.pageGroup(), key.get(), enabled);
}

void TestRunner::setAllowsAnySSLCertificate(bool enabled)
{
    auto& injectedBundle = InjectedBundle::singleton();
    injectedBundle.setAllowsAnySSLCertificate(enabled);

    WKRetainPtr<WKStringRef> messageName(AdoptWK, WKStringCreateWithUTF8CString("SetAllowsAnySSLCertificate"));
    WKRetainPtr<WKBooleanRef> messageBody(AdoptWK, WKBooleanCreate(enabled));
    WKBundlePagePostSynchronousMessageForTesting(injectedBundle.page()->page(), messageName.get(), messageBody.get(), nullptr);
}

void TestRunner::setAllowUniversalAccessFromFileURLs(bool enabled)
{
    auto& injectedBundle = InjectedBundle::singleton();
    WKBundleSetAllowUniversalAccessFromFileURLs(injectedBundle.bundle(), injectedBundle.pageGroup(), enabled);
}

void TestRunner::setAllowFileAccessFromFileURLs(bool enabled)
{
    auto& injectedBundle = InjectedBundle::singleton();
    WKBundleSetAllowFileAccessFromFileURLs(injectedBundle.bundle(), injectedBundle.pageGroup(), enabled);
}

void TestRunner::setNeedsStorageAccessFromFileURLsQuirk(bool needsQuirk)
{
    auto& injectedBundle = InjectedBundle::singleton();
    WKBundleSetAllowStorageAccessFromFileURLS(injectedBundle.bundle(), injectedBundle.pageGroup(), needsQuirk);
}
    
void TestRunner::setPluginsEnabled(bool enabled)
{
    WKRetainPtr<WKStringRef> key(AdoptWK, WKStringCreateWithUTF8CString("WebKitPluginsEnabled"));
    auto& injectedBundle = InjectedBundle::singleton();
    WKBundleOverrideBoolPreferenceForTestRunner(injectedBundle.bundle(), injectedBundle.pageGroup(), key.get(), enabled);
}

void TestRunner::setJavaScriptCanAccessClipboard(bool enabled)
{
    auto& injectedBundle = InjectedBundle::singleton();
    WKBundleSetJavaScriptCanAccessClipboard(injectedBundle.bundle(), injectedBundle.pageGroup(), enabled);
}

void TestRunner::setPrivateBrowsingEnabled(bool enabled)
{
    auto& injectedBundle = InjectedBundle::singleton();
    WKBundleSetPrivateBrowsingEnabled(injectedBundle.bundle(), injectedBundle.pageGroup(), enabled);
}

void TestRunner::setUseDashboardCompatibilityMode(bool enabled)
{
#if ENABLE(DASHBOARD_SUPPORT)
    auto& injectedBundle = InjectedBundle::singleton();
    WKBundleSetUseDashboardCompatibilityMode(injectedBundle.bundle(), injectedBundle.pageGroup(), enabled);
#else
    UNUSED_PARAM(enabled);
#endif
}
    
void TestRunner::setPopupBlockingEnabled(bool enabled)
{
    auto& injectedBundle = InjectedBundle::singleton();
    WKBundleSetPopupBlockingEnabled(injectedBundle.bundle(), injectedBundle.pageGroup(), enabled);
}

void TestRunner::setAuthorAndUserStylesEnabled(bool enabled)
{
    auto& injectedBundle = InjectedBundle::singleton();
    WKBundleSetAuthorAndUserStylesEnabled(injectedBundle.bundle(), injectedBundle.pageGroup(), enabled);
}

void TestRunner::addOriginAccessWhitelistEntry(JSStringRef sourceOrigin, JSStringRef destinationProtocol, JSStringRef destinationHost, bool allowDestinationSubdomains)
{
    WKBundleAddOriginAccessWhitelistEntry(InjectedBundle::singleton().bundle(), toWK(sourceOrigin).get(), toWK(destinationProtocol).get(), toWK(destinationHost).get(), allowDestinationSubdomains);
}

void TestRunner::removeOriginAccessWhitelistEntry(JSStringRef sourceOrigin, JSStringRef destinationProtocol, JSStringRef destinationHost, bool allowDestinationSubdomains)
{
    WKBundleRemoveOriginAccessWhitelistEntry(InjectedBundle::singleton().bundle(), toWK(sourceOrigin).get(), toWK(destinationProtocol).get(), toWK(destinationHost).get(), allowDestinationSubdomains);
}

bool TestRunner::isPageBoxVisible(int pageIndex)
{
    auto& injectedBundle = InjectedBundle::singleton();
    WKBundleFrameRef mainFrame = WKBundlePageGetMainFrame(injectedBundle.page()->page());
    return WKBundleIsPageBoxVisible(injectedBundle.bundle(), mainFrame, pageIndex);
}

void TestRunner::setValueForUser(JSContextRef context, JSValueRef element, JSStringRef value)
{
    if (!element || !JSValueIsObject(context, element))
        return;

    WKRetainPtr<WKBundleNodeHandleRef> nodeHandle(AdoptWK, WKBundleNodeHandleCreate(context, const_cast<JSObjectRef>(element)));
    WKBundleNodeHandleSetHTMLInputElementValueForUser(nodeHandle.get(), toWK(value).get());
}

void TestRunner::setAudioResult(JSContextRef context, JSValueRef data)
{
    auto& injectedBundle = InjectedBundle::singleton();
    // FIXME (123058): Use a JSC API to get buffer contents once such is exposed.
    WKRetainPtr<WKDataRef> audioData(AdoptWK, WKBundleCreateWKDataFromUInt8Array(injectedBundle.bundle(), context, data));
    injectedBundle.setAudioResult(audioData.get());
    setWhatToDump(WhatToDump::Audio);
    setDumpPixels(false);
}

unsigned TestRunner::windowCount()
{
    return InjectedBundle::singleton().pageCount();
}

void TestRunner::clearBackForwardList()
{
    WKBundleBackForwardListClear(WKBundlePageGetBackForwardList(InjectedBundle::singleton().page()->page()));
}

// Object Creation

void TestRunner::makeWindowObject(JSContextRef context, JSObjectRef windowObject, JSValueRef* exception)
{
    setProperty(context, windowObject, "testRunner", this, kJSPropertyAttributeReadOnly | kJSPropertyAttributeDontDelete, exception);
}

void TestRunner::showWebInspector()
{
    WKBundleInspectorShow(WKBundlePageGetInspector(InjectedBundle::singleton().page()->page()));
}

void TestRunner::closeWebInspector()
{
    WKBundleInspectorClose(WKBundlePageGetInspector(InjectedBundle::singleton().page()->page()));
}

void TestRunner::evaluateInWebInspector(JSStringRef script)
{
    WKRetainPtr<WKStringRef> scriptWK = toWK(script);
    WKBundleInspectorEvaluateScriptForTest(WKBundlePageGetInspector(InjectedBundle::singleton().page()->page()), scriptWK.get());
}

typedef WTF::HashMap<unsigned, WKRetainPtr<WKBundleScriptWorldRef> > WorldMap;
static WorldMap& worldMap()
{
    static WorldMap& map = *new WorldMap;
    return map;
}

unsigned TestRunner::worldIDForWorld(WKBundleScriptWorldRef world)
{
    WorldMap::const_iterator end = worldMap().end();
    for (WorldMap::const_iterator it = worldMap().begin(); it != end; ++it) {
        if (it->value == world)
            return it->key;
    }

    return 0;
}

void TestRunner::evaluateScriptInIsolatedWorld(JSContextRef context, unsigned worldID, JSStringRef script)
{
    // A worldID of 0 always corresponds to a new world. Any other worldID corresponds to a world
    // that is created once and cached forever.
    WKRetainPtr<WKBundleScriptWorldRef> world;
    if (!worldID)
        world.adopt(WKBundleScriptWorldCreateWorld());
    else {
        WKRetainPtr<WKBundleScriptWorldRef>& worldSlot = worldMap().add(worldID, nullptr).iterator->value;
        if (!worldSlot)
            worldSlot.adopt(WKBundleScriptWorldCreateWorld());
        world = worldSlot;
    }

    WKBundleFrameRef frame = WKBundleFrameForJavaScriptContext(context);
    if (!frame)
        frame = WKBundlePageGetMainFrame(InjectedBundle::singleton().page()->page());

    JSGlobalContextRef jsContext = WKBundleFrameGetJavaScriptContextForWorld(frame, world.get());
    JSEvaluateScript(jsContext, script, 0, 0, 0, 0); 
}

void TestRunner::setPOSIXLocale(JSStringRef locale)
{
    char localeBuf[32];
    JSStringGetUTF8CString(locale, localeBuf, sizeof(localeBuf));
    setlocale(LC_ALL, localeBuf);
}

void TestRunner::setTextDirection(JSStringRef direction)
{
    WKBundleFrameRef mainFrame = WKBundlePageGetMainFrame(InjectedBundle::singleton().page()->page());
    return WKBundleFrameSetTextDirection(mainFrame, toWK(direction).get());
}
    
void TestRunner::setShouldStayOnPageAfterHandlingBeforeUnload(bool shouldStayOnPage)
{
    InjectedBundle::singleton().postNewBeforeUnloadReturnValue(!shouldStayOnPage);
}

void TestRunner::setDefersLoading(bool shouldDeferLoading)
{
    WKBundlePageSetDefersLoading(InjectedBundle::singleton().page()->page(), shouldDeferLoading);
}

bool TestRunner::didReceiveServerRedirectForProvisionalNavigation() const
{
    WKRetainPtr<WKStringRef> messageName(AdoptWK, WKStringCreateWithUTF8CString("DidReceiveServerRedirectForProvisionalNavigation"));
    WKTypeRef returnData = 0;

    WKBundlePagePostSynchronousMessageForTesting(InjectedBundle::singleton().page()->page(), messageName.get(), 0, &returnData);
    return WKBooleanGetValue(static_cast<WKBooleanRef>(returnData));
}

void TestRunner::clearDidReceiveServerRedirectForProvisionalNavigation()
{
    WKRetainPtr<WKStringRef> messageName(AdoptWK, WKStringCreateWithUTF8CString("ClearDidReceiveServerRedirectForProvisionalNavigation"));
    WKBundlePagePostSynchronousMessageForTesting(InjectedBundle::singleton().page()->page(), messageName.get(), 0, nullptr);
}

void TestRunner::setPageVisibility(JSStringRef state)
{
    InjectedBundle::singleton().setHidden(JSStringIsEqualToUTF8CString(state, "hidden") || JSStringIsEqualToUTF8CString(state, "prerender"));
}

void TestRunner::resetPageVisibility()
{
    InjectedBundle::singleton().setHidden(false);
}

typedef WTF::HashMap<unsigned, JSValueRef> CallbackMap;
static CallbackMap& callbackMap()
{
    static CallbackMap& map = *new CallbackMap;
    return map;
}

enum {
    AddChromeInputFieldCallbackID = 1,
    RemoveChromeInputFieldCallbackID,
    FocusWebViewCallbackID,
    SetBackingScaleFactorCallbackID,
    DidBeginSwipeCallbackID,
    WillEndSwipeCallbackID,
    DidEndSwipeCallbackID,
    DidRemoveSwipeSnapshotCallbackID,
    SetStatisticsDebugModeCallbackID,
    SetStatisticsPrevalentResourceForDebugModeCallbackID,
    SetStatisticsLastSeenCallbackID,
    SetStatisticsPrevalentResourceCallbackID,
    SetStatisticsVeryPrevalentResourceCallbackID,
    SetStatisticsHasHadUserInteractionCallbackID,
    StatisticsDidModifyDataRecordsCallbackID,
    StatisticsDidScanDataRecordsCallbackID,
    StatisticsDidRunTelemetryCallbackID,
    StatisticsDidClearThroughWebsiteDataRemovalCallbackID,
    StatisticsDidResetToConsistentStateCallbackID,
    StatisticsDidSetBlockCookiesForHostCallbackID,
    AllStorageAccessEntriesCallbackID,
    DidRemoveAllSessionCredentialsCallbackID,
    GetApplicationManifestCallbackID,
    TextDidChangeInTextFieldCallbackID,
    TextFieldDidBeginEditingCallbackID,
    TextFieldDidEndEditingCallbackID,
    FirstUIScriptCallbackID = 100
};

static void cacheTestRunnerCallback(unsigned index, JSValueRef callback)
{
    if (!callback)
        return;

    if (callbackMap().contains(index)) {
        InjectedBundle::singleton().outputText(String::format("FAIL: Tried to install a second TestRunner callback for the same event (id %d)\n\n", index));
        return;
    }

    WKBundleFrameRef mainFrame = WKBundlePageGetMainFrame(InjectedBundle::singleton().page()->page());
    JSContextRef context = WKBundleFrameGetJavaScriptContext(mainFrame);
    JSValueProtect(context, callback);
    callbackMap().add(index, callback);
}

static void callTestRunnerCallback(unsigned index, size_t argumentCount = 0, const JSValueRef arguments[] = nullptr)
{
    if (!callbackMap().contains(index))
        return;
    WKBundleFrameRef mainFrame = WKBundlePageGetMainFrame(InjectedBundle::singleton().page()->page());
    JSContextRef context = WKBundleFrameGetJavaScriptContext(mainFrame);
    JSObjectRef callback = JSValueToObject(context, callbackMap().take(index), 0);
    JSObjectCallAsFunction(context, callback, JSContextGetGlobalObject(context), argumentCount, arguments, 0);
    JSValueUnprotect(context, callback);
}

void TestRunner::clearTestRunnerCallbacks()
{
    for (auto& iter : callbackMap()) {
        WKBundleFrameRef mainFrame = WKBundlePageGetMainFrame(InjectedBundle::singleton().page()->page());
        JSContextRef context = WKBundleFrameGetJavaScriptContext(mainFrame);
        JSObjectRef callback = JSValueToObject(context, iter.value, 0);
        JSValueUnprotect(context, callback);
    }

    callbackMap().clear();
}

void TestRunner::accummulateLogsForChannel(JSStringRef)
{
    // FIXME: Implement getting the call to all processes.
}

void TestRunner::addChromeInputField(JSValueRef callback)
{
    cacheTestRunnerCallback(AddChromeInputFieldCallbackID, callback);
    InjectedBundle::singleton().postAddChromeInputField();
}

void TestRunner::removeChromeInputField(JSValueRef callback)
{
    cacheTestRunnerCallback(RemoveChromeInputFieldCallbackID, callback);
    InjectedBundle::singleton().postRemoveChromeInputField();
}

void TestRunner::focusWebView(JSValueRef callback)
{
    cacheTestRunnerCallback(FocusWebViewCallbackID, callback);
    InjectedBundle::singleton().postFocusWebView();
}

void TestRunner::setBackingScaleFactor(double backingScaleFactor, JSValueRef callback)
{
    cacheTestRunnerCallback(SetBackingScaleFactorCallbackID, callback);
    InjectedBundle::singleton().postSetBackingScaleFactor(backingScaleFactor);
}

void TestRunner::setWindowIsKey(bool isKey)
{
    InjectedBundle::singleton().postSetWindowIsKey(isKey);
}

void TestRunner::setViewSize(double width, double height)
{
    InjectedBundle::singleton().postSetViewSize(width, height);
}

void TestRunner::callAddChromeInputFieldCallback()
{
    callTestRunnerCallback(AddChromeInputFieldCallbackID);
}

void TestRunner::callRemoveChromeInputFieldCallback()
{
    callTestRunnerCallback(RemoveChromeInputFieldCallbackID);
}

void TestRunner::callFocusWebViewCallback()
{
    callTestRunnerCallback(FocusWebViewCallbackID);
}

void TestRunner::callSetBackingScaleFactorCallback()
{
    callTestRunnerCallback(SetBackingScaleFactorCallbackID);
}

static inline bool toBool(JSStringRef value)
{
    return JSStringIsEqualToUTF8CString(value, "true") || JSStringIsEqualToUTF8CString(value, "1");
}

void TestRunner::overridePreference(JSStringRef preference, JSStringRef value)
{
    auto& injectedBundle = InjectedBundle::singleton();
    // FIXME: handle non-boolean preferences.
    WKBundleOverrideBoolPreferenceForTestRunner(injectedBundle.bundle(), injectedBundle.pageGroup(), toWK(preference).get(), toBool(value));
}

void TestRunner::setAlwaysAcceptCookies(bool accept)
{
    WKRetainPtr<WKStringRef> messageName(AdoptWK, WKStringCreateWithUTF8CString("SetAlwaysAcceptCookies"));

    WKRetainPtr<WKBooleanRef> messageBody(AdoptWK, WKBooleanCreate(accept));

    WKBundlePostSynchronousMessage(InjectedBundle::singleton().bundle(), messageName.get(), messageBody.get(), nullptr);
}

double TestRunner::preciseTime()
{
    return WallTime::now().secondsSinceEpoch().seconds();
}

void TestRunner::setUserStyleSheetEnabled(bool enabled)
{
    m_userStyleSheetEnabled = enabled;

    WKRetainPtr<WKStringRef> emptyUrl = adoptWK(WKStringCreateWithUTF8CString(""));
    WKStringRef location = enabled ? m_userStyleSheetLocation.get() : emptyUrl.get();
    auto& injectedBundle = InjectedBundle::singleton();
    WKBundleSetUserStyleSheetLocation(injectedBundle.bundle(), injectedBundle.pageGroup(), location);
}

void TestRunner::setUserStyleSheetLocation(JSStringRef location)
{
    m_userStyleSheetLocation = adoptWK(WKStringCreateWithJSString(location));

    if (m_userStyleSheetEnabled)
        setUserStyleSheetEnabled(true);
}

void TestRunner::setSpatialNavigationEnabled(bool enabled)
{
    auto& injectedBundle = InjectedBundle::singleton();
    WKBundleSetSpatialNavigationEnabled(injectedBundle.bundle(), injectedBundle.pageGroup(), enabled);
}

void TestRunner::setTabKeyCyclesThroughElements(bool enabled)
{
    auto& injectedBundle = InjectedBundle::singleton();
    WKBundleSetTabKeyCyclesThroughElements(injectedBundle.bundle(), injectedBundle.page()->page(), enabled);
}

void TestRunner::setSerializeHTTPLoads()
{
    // WK2 doesn't reorder loads.
}

void TestRunner::dispatchPendingLoadRequests()
{
    // WK2 doesn't keep pending requests.
}

void TestRunner::setCacheModel(int model)
{
    InjectedBundle::singleton().setCacheModel(model);
}

void TestRunner::setAsynchronousSpellCheckingEnabled(bool enabled)
{
    auto& injectedBundle = InjectedBundle::singleton();
    WKBundleSetAsynchronousSpellCheckingEnabled(injectedBundle.bundle(), injectedBundle.pageGroup(), enabled);
}

void TestRunner::grantWebNotificationPermission(JSStringRef origin)
{
    WKRetainPtr<WKStringRef> originWK = toWK(origin);
    auto& injectedBundle = InjectedBundle::singleton();
    WKBundleSetWebNotificationPermission(injectedBundle.bundle(), injectedBundle.page()->page(), originWK.get(), true);
}

void TestRunner::denyWebNotificationPermission(JSStringRef origin)
{
    WKRetainPtr<WKStringRef> originWK = toWK(origin);
    auto& injectedBundle = InjectedBundle::singleton();
    WKBundleSetWebNotificationPermission(injectedBundle.bundle(), injectedBundle.page()->page(), originWK.get(), false);
}

void TestRunner::removeAllWebNotificationPermissions()
{
    auto& injectedBundle = InjectedBundle::singleton();
    WKBundleRemoveAllWebNotificationPermissions(injectedBundle.bundle(), injectedBundle.page()->page());
}

void TestRunner::simulateWebNotificationClick(JSValueRef notification)
{
    auto& injectedBundle = InjectedBundle::singleton();
    WKBundleFrameRef mainFrame = WKBundlePageGetMainFrame(injectedBundle.page()->page());
    JSContextRef context = WKBundleFrameGetJavaScriptContext(mainFrame);
    uint64_t notificationID = WKBundleGetWebNotificationID(injectedBundle.bundle(), context, notification);
    injectedBundle.postSimulateWebNotificationClick(notificationID);
}

void TestRunner::setGeolocationPermission(bool enabled)
{
    // FIXME: this should be done by frame.
    InjectedBundle::singleton().setGeolocationPermission(enabled);
}

bool TestRunner::isGeolocationProviderActive()
{
    return InjectedBundle::singleton().isGeolocationProviderActive();
}

void TestRunner::setMockGeolocationPosition(double latitude, double longitude, double accuracy, JSValueRef jsAltitude, JSValueRef jsAltitudeAccuracy, JSValueRef jsHeading, JSValueRef jsSpeed, JSValueRef jsFloorLevel)
{
    auto& injectedBundle = InjectedBundle::singleton();
    WKBundleFrameRef mainFrame = WKBundlePageGetMainFrame(injectedBundle.page()->page());
    JSContextRef context = WKBundleFrameGetJavaScriptContext(mainFrame);

    bool providesAltitude = false;
    double altitude = 0.;
    if (!JSValueIsUndefined(context, jsAltitude)) {
        providesAltitude = true;
        altitude = JSValueToNumber(context, jsAltitude, 0);
    }

    bool providesAltitudeAccuracy = false;
    double altitudeAccuracy = 0.;
    if (!JSValueIsUndefined(context, jsAltitudeAccuracy)) {
        providesAltitudeAccuracy = true;
        altitudeAccuracy = JSValueToNumber(context, jsAltitudeAccuracy, 0);
    }

    bool providesHeading = false;
    double heading = 0.;
    if (!JSValueIsUndefined(context, jsHeading)) {
        providesHeading = true;
        heading = JSValueToNumber(context, jsHeading, 0);
    }

    bool providesSpeed = false;
    double speed = 0.;
    if (!JSValueIsUndefined(context, jsSpeed)) {
        providesSpeed = true;
        speed = JSValueToNumber(context, jsSpeed, 0);
    }

    bool providesFloorLevel = false;
    double floorLevel = 0.;
    if (!JSValueIsUndefined(context, jsFloorLevel)) {
        providesFloorLevel = true;
        floorLevel = JSValueToNumber(context, jsFloorLevel, 0);
    }

    injectedBundle.setMockGeolocationPosition(latitude, longitude, accuracy, providesAltitude, altitude, providesAltitudeAccuracy, altitudeAccuracy, providesHeading, heading, providesSpeed, speed, providesFloorLevel, floorLevel);
}

void TestRunner::setMockGeolocationPositionUnavailableError(JSStringRef message)
{
    WKRetainPtr<WKStringRef> messageWK = toWK(message);
    InjectedBundle::singleton().setMockGeolocationPositionUnavailableError(messageWK.get());
}

void TestRunner::setUserMediaPermission(bool enabled)
{
    // FIXME: this should be done by frame.
    InjectedBundle::singleton().setUserMediaPermission(enabled);
}

void TestRunner::resetUserMediaPermission()
{
    // FIXME: this should be done by frame.
    InjectedBundle::singleton().resetUserMediaPermission();
}

void TestRunner::setUserMediaPersistentPermissionForOrigin(bool permission, JSStringRef origin, JSStringRef parentOrigin)
{
    WKRetainPtr<WKStringRef> originWK = toWK(origin);
    WKRetainPtr<WKStringRef> parentOriginWK = toWK(parentOrigin);
    InjectedBundle::singleton().setUserMediaPersistentPermissionForOrigin(permission, originWK.get(), parentOriginWK.get());
}

unsigned TestRunner::userMediaPermissionRequestCountForOrigin(JSStringRef origin, JSStringRef parentOrigin) const
{
    WKRetainPtr<WKStringRef> originWK = toWK(origin);
    WKRetainPtr<WKStringRef> parentOriginWK = toWK(parentOrigin);
    return InjectedBundle::singleton().userMediaPermissionRequestCountForOrigin(originWK.get(), parentOriginWK.get());
}

void TestRunner::resetUserMediaPermissionRequestCountForOrigin(JSStringRef origin, JSStringRef parentOrigin)
{
    WKRetainPtr<WKStringRef> originWK = toWK(origin);
    WKRetainPtr<WKStringRef> parentOriginWK = toWK(parentOrigin);
    InjectedBundle::singleton().resetUserMediaPermissionRequestCountForOrigin(originWK.get(), parentOriginWK.get());
}

bool TestRunner::callShouldCloseOnWebView()
{
    WKBundleFrameRef mainFrame = WKBundlePageGetMainFrame(InjectedBundle::singleton().page()->page());
    return WKBundleFrameCallShouldCloseOnWebView(mainFrame);
}

void TestRunner::queueBackNavigation(unsigned howFarBackward)
{
    InjectedBundle::singleton().queueBackNavigation(howFarBackward);
}

void TestRunner::queueForwardNavigation(unsigned howFarForward)
{
    InjectedBundle::singleton().queueForwardNavigation(howFarForward);
}

void TestRunner::queueLoad(JSStringRef url, JSStringRef target, bool shouldOpenExternalURLs)
{
    auto& injectedBundle = InjectedBundle::singleton();
    WKRetainPtr<WKURLRef> baseURLWK(AdoptWK, WKBundleFrameCopyURL(WKBundlePageGetMainFrame(injectedBundle.page()->page())));
    WKRetainPtr<WKURLRef> urlWK(AdoptWK, WKURLCreateWithBaseURL(baseURLWK.get(), toWTFString(toWK(url)).utf8().data()));
    WKRetainPtr<WKStringRef> urlStringWK(AdoptWK, WKURLCopyString(urlWK.get()));

    injectedBundle.queueLoad(urlStringWK.get(), toWK(target).get(), shouldOpenExternalURLs);
}

void TestRunner::queueLoadHTMLString(JSStringRef content, JSStringRef baseURL, JSStringRef unreachableURL)
{
    WKRetainPtr<WKStringRef> contentWK = toWK(content);
    WKRetainPtr<WKStringRef> baseURLWK = baseURL ? toWK(baseURL) : WKRetainPtr<WKStringRef>();
    WKRetainPtr<WKStringRef> unreachableURLWK = unreachableURL ? toWK(unreachableURL) : WKRetainPtr<WKStringRef>();

    InjectedBundle::singleton().queueLoadHTMLString(contentWK.get(), baseURLWK.get(), unreachableURLWK.get());
}

void TestRunner::queueReload()
{
    InjectedBundle::singleton().queueReload();
}

void TestRunner::queueLoadingScript(JSStringRef script)
{
    WKRetainPtr<WKStringRef> scriptWK = toWK(script);
    InjectedBundle::singleton().queueLoadingScript(scriptWK.get());
}

void TestRunner::queueNonLoadingScript(JSStringRef script)
{
    WKRetainPtr<WKStringRef> scriptWK = toWK(script);
    InjectedBundle::singleton().queueNonLoadingScript(scriptWK.get());
}

void TestRunner::setRejectsProtectionSpaceAndContinueForAuthenticationChallenges(bool value)
{
    WKRetainPtr<WKStringRef> messageName(AdoptWK, WKStringCreateWithUTF8CString("SetRejectsProtectionSpaceAndContinueForAuthenticationChallenges"));
    WKRetainPtr<WKBooleanRef> messageBody(AdoptWK, WKBooleanCreate(value));
    WKBundlePagePostMessage(InjectedBundle::singleton().page()->page(), messageName.get(), messageBody.get());
}
    
void TestRunner::setHandlesAuthenticationChallenges(bool handlesAuthenticationChallenges)
{
    WKRetainPtr<WKStringRef> messageName(AdoptWK, WKStringCreateWithUTF8CString("SetHandlesAuthenticationChallenges"));
    WKRetainPtr<WKBooleanRef> messageBody(AdoptWK, WKBooleanCreate(handlesAuthenticationChallenges));
    WKBundlePagePostMessage(InjectedBundle::singleton().page()->page(), messageName.get(), messageBody.get());
}

void TestRunner::setShouldLogCanAuthenticateAgainstProtectionSpace(bool value)
{
    WKRetainPtr<WKStringRef> messageName(AdoptWK, WKStringCreateWithUTF8CString("SetShouldLogCanAuthenticateAgainstProtectionSpace"));
    WKRetainPtr<WKBooleanRef> messageBody(AdoptWK, WKBooleanCreate(value));
    WKBundlePagePostMessage(InjectedBundle::singleton().page()->page(), messageName.get(), messageBody.get());
}

void TestRunner::setShouldLogDownloadCallbacks(bool value)
{
    WKRetainPtr<WKStringRef> messageName(AdoptWK, WKStringCreateWithUTF8CString("SetShouldLogDownloadCallbacks"));
    WKRetainPtr<WKBooleanRef> messageBody(AdoptWK, WKBooleanCreate(value));
    WKBundlePagePostMessage(InjectedBundle::singleton().page()->page(), messageName.get(), messageBody.get());
}

void TestRunner::setAuthenticationUsername(JSStringRef username)
{
    WKRetainPtr<WKStringRef> messageName(AdoptWK, WKStringCreateWithUTF8CString("SetAuthenticationUsername"));
    WKRetainPtr<WKStringRef> messageBody(AdoptWK, WKStringCreateWithJSString(username));
    WKBundlePagePostMessage(InjectedBundle::singleton().page()->page(), messageName.get(), messageBody.get());
}

void TestRunner::setAuthenticationPassword(JSStringRef password)
{
    WKRetainPtr<WKStringRef> messageName(AdoptWK, WKStringCreateWithUTF8CString("SetAuthenticationPassword"));
    WKRetainPtr<WKStringRef> messageBody(AdoptWK, WKStringCreateWithJSString(password));
    WKBundlePagePostMessage(InjectedBundle::singleton().page()->page(), messageName.get(), messageBody.get());
}

bool TestRunner::secureEventInputIsEnabled() const
{
    WKRetainPtr<WKStringRef> messageName(AdoptWK, WKStringCreateWithUTF8CString("SecureEventInputIsEnabled"));
    WKTypeRef returnData = 0;

    WKBundlePagePostSynchronousMessageForTesting(InjectedBundle::singleton().page()->page(), messageName.get(), 0, &returnData);
    return WKBooleanGetValue(static_cast<WKBooleanRef>(returnData));
}

void TestRunner::setBlockAllPlugins(bool shouldBlock)
{
    WKRetainPtr<WKStringRef> messageName(AdoptWK, WKStringCreateWithUTF8CString("SetBlockAllPlugins"));
    WKRetainPtr<WKBooleanRef> messageBody(AdoptWK, WKBooleanCreate(shouldBlock));
    WKBundlePagePostMessage(InjectedBundle::singleton().page()->page(), messageName.get(), messageBody.get());
}

void TestRunner::setPluginSupportedMode(JSStringRef mode)
{
    WKRetainPtr<WKStringRef> messageName(AdoptWK, WKStringCreateWithUTF8CString("SetPluginSupportedMode"));
    WKRetainPtr<WKStringRef> messageBody(AdoptWK, WKStringCreateWithJSString(mode));
    WKBundlePagePostMessage(InjectedBundle::singleton().page()->page(), messageName.get(), messageBody.get());
}

JSValueRef TestRunner::failNextNewCodeBlock()
{
    WKBundleFrameRef mainFrame = WKBundlePageGetMainFrame(InjectedBundle::singleton().page()->page());
    JSContextRef context = WKBundleFrameGetJavaScriptContext(mainFrame);
    return JSC::failNextNewCodeBlock(context);
}

JSValueRef TestRunner::numberOfDFGCompiles(JSValueRef theFunction)
{
    WKBundleFrameRef mainFrame = WKBundlePageGetMainFrame(InjectedBundle::singleton().page()->page());
    JSContextRef context = WKBundleFrameGetJavaScriptContext(mainFrame);
    return JSC::numberOfDFGCompiles(context, theFunction);
}

JSValueRef TestRunner::neverInlineFunction(JSValueRef theFunction)
{
    WKBundleFrameRef mainFrame = WKBundlePageGetMainFrame(InjectedBundle::singleton().page()->page());
    JSContextRef context = WKBundleFrameGetJavaScriptContext(mainFrame);
    return JSC::setNeverInline(context, theFunction);
}

void TestRunner::setShouldDecideNavigationPolicyAfterDelay(bool value)
{
    m_shouldDecideNavigationPolicyAfterDelay = value;
    WKRetainPtr<WKStringRef> messageName(AdoptWK, WKStringCreateWithUTF8CString("SetShouldDecideNavigationPolicyAfterDelay"));
    WKRetainPtr<WKBooleanRef> messageBody(AdoptWK, WKBooleanCreate(value));
    WKBundlePagePostMessage(InjectedBundle::singleton().page()->page(), messageName.get(), messageBody.get());
}

void TestRunner::setShouldDecideResponsePolicyAfterDelay(bool value)
{
    m_shouldDecideResponsePolicyAfterDelay = value;
    WKRetainPtr<WKStringRef> messageName(AdoptWK, WKStringCreateWithUTF8CString("SetShouldDecideResponsePolicyAfterDelay"));
    WKRetainPtr<WKBooleanRef> messageBody(AdoptWK, WKBooleanCreate(value));
    WKBundlePagePostMessage(InjectedBundle::singleton().page()->page(), messageName.get(), messageBody.get());
}

void TestRunner::setNavigationGesturesEnabled(bool value)
{
    WKRetainPtr<WKStringRef> messageName(AdoptWK, WKStringCreateWithUTF8CString("SetNavigationGesturesEnabled"));
    WKRetainPtr<WKBooleanRef> messageBody(AdoptWK, WKBooleanCreate(value));
    WKBundlePagePostMessage(InjectedBundle::singleton().page()->page(), messageName.get(), messageBody.get());
}

void TestRunner::setIgnoresViewportScaleLimits(bool value)
{
    WKRetainPtr<WKStringRef> messageName(AdoptWK, WKStringCreateWithUTF8CString("SetIgnoresViewportScaleLimits"));
    WKRetainPtr<WKBooleanRef> messageBody(AdoptWK, WKBooleanCreate(value));
    WKBundlePagePostMessage(InjectedBundle::singleton().page()->page(), messageName.get(), messageBody.get());
}

void TestRunner::setShouldDownloadUndisplayableMIMETypes(bool value)
{
    WKRetainPtr<WKStringRef> messageName(AdoptWK, WKStringCreateWithUTF8CString("SetShouldDownloadUndisplayableMIMETypes"));
    WKRetainPtr<WKBooleanRef> messageBody(AdoptWK, WKBooleanCreate(value));
    WKBundlePagePostMessage(InjectedBundle::singleton().page()->page(), messageName.get(), messageBody.get());
}

void TestRunner::terminateNetworkProcess()
{
    WKRetainPtr<WKStringRef> messageName(AdoptWK, WKStringCreateWithUTF8CString("TerminateNetworkProcess"));
    WKBundlePagePostSynchronousMessageForTesting(InjectedBundle::singleton().page()->page(), messageName.get(), nullptr, nullptr);
}

void TestRunner::terminateServiceWorkerProcess()
{
    WKRetainPtr<WKStringRef> messageName(AdoptWK, WKStringCreateWithUTF8CString("TerminateServiceWorkerProcess"));
    WKBundlePagePostSynchronousMessageForTesting(InjectedBundle::singleton().page()->page(), messageName.get(), nullptr, nullptr);
}

void TestRunner::terminateStorageProcess()
{
    WKRetainPtr<WKStringRef> messageName(AdoptWK, WKStringCreateWithUTF8CString("TerminateStorageProcess"));
    WKBundlePagePostSynchronousMessageForTesting(InjectedBundle::singleton().page()->page(), messageName.get(), nullptr, nullptr);
}

void TestRunner::terminateServiceWorkerProcess()
{
    WKRetainPtr<WKStringRef> messageName(AdoptWK, WKStringCreateWithUTF8CString("TerminateServiceWorkerProcess"));
    WKBundlePagePostMessage(InjectedBundle::singleton().page()->page(), messageName.get(), nullptr);
}

void TestRunner::terminateStorageProcess()
{
    WKRetainPtr<WKStringRef> messageName(AdoptWK, WKStringCreateWithUTF8CString("TerminateStorageProcess"));
    WKBundlePagePostMessage(InjectedBundle::singleton().page()->page(), messageName.get(), nullptr);
}

static unsigned nextUIScriptCallbackID()
{
    static unsigned callbackID = FirstUIScriptCallbackID;
    return callbackID++;
}

void TestRunner::runUIScript(JSStringRef script, JSValueRef callback)
{
    unsigned callbackID = nextUIScriptCallbackID();
    cacheTestRunnerCallback(callbackID, callback);

    WKRetainPtr<WKStringRef> messageName(AdoptWK, WKStringCreateWithUTF8CString("RunUIProcessScript"));

    WKRetainPtr<WKMutableDictionaryRef> testDictionary(AdoptWK, WKMutableDictionaryCreate());

    WKRetainPtr<WKStringRef> scriptKey(AdoptWK, WKStringCreateWithUTF8CString("Script"));
    WKRetainPtr<WKStringRef> scriptValue(AdoptWK, WKStringCreateWithJSString(script));

    WKRetainPtr<WKStringRef> callbackIDKey(AdoptWK, WKStringCreateWithUTF8CString("CallbackID"));
    WKRetainPtr<WKUInt64Ref> callbackIDValue = adoptWK(WKUInt64Create(callbackID));

    WKDictionarySetItem(testDictionary.get(), scriptKey.get(), scriptValue.get());
    WKDictionarySetItem(testDictionary.get(), callbackIDKey.get(), callbackIDValue.get());

    WKBundlePagePostMessage(InjectedBundle::singleton().page()->page(), messageName.get(), testDictionary.get());
}

void TestRunner::runUIScriptCallback(unsigned callbackID, JSStringRef result)
{
    WKBundleFrameRef mainFrame = WKBundlePageGetMainFrame(InjectedBundle::singleton().page()->page());
    JSContextRef context = WKBundleFrameGetJavaScriptContext(mainFrame);

    JSValueRef resultValue = JSValueMakeString(context, result);
    callTestRunnerCallback(callbackID, 1, &resultValue);
}

void TestRunner::installDidBeginSwipeCallback(JSValueRef callback)
{
    cacheTestRunnerCallback(DidBeginSwipeCallbackID, callback);
}

void TestRunner::installWillEndSwipeCallback(JSValueRef callback)
{
    cacheTestRunnerCallback(WillEndSwipeCallbackID, callback);
}

void TestRunner::installDidEndSwipeCallback(JSValueRef callback)
{
    cacheTestRunnerCallback(DidEndSwipeCallbackID, callback);
}

void TestRunner::installDidRemoveSwipeSnapshotCallback(JSValueRef callback)
{
    cacheTestRunnerCallback(DidRemoveSwipeSnapshotCallbackID, callback);
}

void TestRunner::callDidBeginSwipeCallback()
{
    callTestRunnerCallback(DidBeginSwipeCallbackID);
}

void TestRunner::callWillEndSwipeCallback()
{
    callTestRunnerCallback(WillEndSwipeCallbackID);
}

void TestRunner::callDidEndSwipeCallback()
{
    callTestRunnerCallback(DidEndSwipeCallbackID);
}

void TestRunner::callDidRemoveSwipeSnapshotCallback()
{
    callTestRunnerCallback(DidRemoveSwipeSnapshotCallbackID);
}

void TestRunner::setStatisticsDebugMode(bool value, JSValueRef completionHandler)
<<<<<<< HEAD
{
    cacheTestRunnerCallback(SetStatisticsDebugModeCallbackID, completionHandler);

    WKRetainPtr<WKStringRef> messageName(AdoptWK, WKStringCreateWithUTF8CString("SetStatisticsDebugMode"));
    WKRetainPtr<WKBooleanRef> messageBody(AdoptWK, WKBooleanCreate(value));
    WKBundlePostSynchronousMessage(InjectedBundle::singleton().bundle(), messageName.get(), messageBody.get(), nullptr);

}

void TestRunner::statisticsCallDidSetDebugModeCallback()
{
    callTestRunnerCallback(SetStatisticsDebugModeCallbackID);
}

void TestRunner::setStatisticsPrevalentResourceForDebugMode(JSStringRef hostName, JSValueRef completionHandler)
{
=======
{
    cacheTestRunnerCallback(SetStatisticsDebugModeCallbackID, completionHandler);

    WKRetainPtr<WKStringRef> messageName(AdoptWK, WKStringCreateWithUTF8CString("SetStatisticsDebugMode"));
    WKRetainPtr<WKBooleanRef> messageBody(AdoptWK, WKBooleanCreate(value));
    WKBundlePostSynchronousMessage(InjectedBundle::singleton().bundle(), messageName.get(), messageBody.get(), nullptr);

}

void TestRunner::statisticsCallDidSetDebugModeCallback()
{
    callTestRunnerCallback(SetStatisticsDebugModeCallbackID);
}

void TestRunner::setStatisticsPrevalentResourceForDebugMode(JSStringRef hostName, JSValueRef completionHandler)
{
>>>>>>> 20415689
    cacheTestRunnerCallback(SetStatisticsPrevalentResourceForDebugModeCallbackID, completionHandler);
    
    WKRetainPtr<WKStringRef> messageName(AdoptWK, WKStringCreateWithUTF8CString("SetStatisticsPrevalentResourceForDebugMode"));
    WKRetainPtr<WKStringRef> messageBody(AdoptWK, WKStringCreateWithJSString(hostName));
    WKBundlePostSynchronousMessage(InjectedBundle::singleton().bundle(), messageName.get(), messageBody.get(), nullptr);
}

void TestRunner::statisticsCallDidSetPrevalentResourceForDebugModeCallback()
{
    callTestRunnerCallback(SetStatisticsPrevalentResourceForDebugModeCallbackID);
}

void TestRunner::setStatisticsLastSeen(JSStringRef hostName, double seconds, JSValueRef completionHandler)
{
    cacheTestRunnerCallback(SetStatisticsLastSeenCallbackID, completionHandler);

    Vector<WKRetainPtr<WKStringRef>> keys;
    Vector<WKRetainPtr<WKTypeRef>> values;
    
    keys.append({ AdoptWK, WKStringCreateWithUTF8CString("HostName") });
    values.append({ AdoptWK, WKStringCreateWithJSString(hostName) });
    
    keys.append({ AdoptWK, WKStringCreateWithUTF8CString("Value") });
    values.append({ AdoptWK, WKDoubleCreate(seconds) });
    
    Vector<WKStringRef> rawKeys(keys.size());
    Vector<WKTypeRef> rawValues(values.size());
    
    for (size_t i = 0; i < keys.size(); ++i) {
        rawKeys[i] = keys[i].get();
        rawValues[i] = values[i].get();
    }
    
    WKRetainPtr<WKStringRef> messageName(AdoptWK, WKStringCreateWithUTF8CString("SetStatisticsLastSeen"));
    WKRetainPtr<WKDictionaryRef> messageBody(AdoptWK, WKDictionaryCreate(rawKeys.data(), rawValues.data(), rawKeys.size()));
    
    WKBundlePostSynchronousMessage(InjectedBundle::singleton().bundle(), messageName.get(), messageBody.get(), nullptr);
}

void TestRunner::statisticsCallDidSetLastSeenCallback()
{
    callTestRunnerCallback(SetStatisticsLastSeenCallbackID);
}

void TestRunner::setStatisticsPrevalentResource(JSStringRef hostName, bool value, JSValueRef completionHandler)
{
    cacheTestRunnerCallback(SetStatisticsPrevalentResourceCallbackID, completionHandler);

    Vector<WKRetainPtr<WKStringRef>> keys;
    Vector<WKRetainPtr<WKTypeRef>> values;

    keys.append({ AdoptWK, WKStringCreateWithUTF8CString("HostName") });
    values.append({ AdoptWK, WKStringCreateWithJSString(hostName) });
    
    keys.append({ AdoptWK, WKStringCreateWithUTF8CString("Value") });
    values.append({ AdoptWK, WKBooleanCreate(value) });
    
    Vector<WKStringRef> rawKeys;
    Vector<WKTypeRef> rawValues;
    rawKeys.resize(keys.size());
    rawValues.resize(values.size());
    
    for (size_t i = 0; i < keys.size(); ++i) {
        rawKeys[i] = keys[i].get();
        rawValues[i] = values[i].get();
    }
    
    WKRetainPtr<WKStringRef> messageName(AdoptWK, WKStringCreateWithUTF8CString("SetStatisticsPrevalentResource"));
    WKRetainPtr<WKDictionaryRef> messageBody(AdoptWK, WKDictionaryCreate(rawKeys.data(), rawValues.data(), rawKeys.size()));

    WKBundlePostSynchronousMessage(InjectedBundle::singleton().bundle(), messageName.get(), messageBody.get(), nullptr);
}

void TestRunner::statisticsCallDidSetPrevalentResourceCallback()
{
    callTestRunnerCallback(SetStatisticsPrevalentResourceCallbackID);
}

void TestRunner::setStatisticsVeryPrevalentResource(JSStringRef hostName, bool value, JSValueRef completionHandler)
{
    cacheTestRunnerCallback(SetStatisticsVeryPrevalentResourceCallbackID, completionHandler);

    Vector<WKRetainPtr<WKStringRef>> keys;
    Vector<WKRetainPtr<WKTypeRef>> values;
    
    keys.append({ AdoptWK, WKStringCreateWithUTF8CString("HostName") });
    values.append({ AdoptWK, WKStringCreateWithJSString(hostName) });
    
    keys.append({ AdoptWK, WKStringCreateWithUTF8CString("Value") });
    values.append({ AdoptWK, WKBooleanCreate(value) });
    
    Vector<WKStringRef> rawKeys;
    Vector<WKTypeRef> rawValues;
    rawKeys.resize(keys.size());
    rawValues.resize(values.size());
    
    for (size_t i = 0; i < keys.size(); ++i) {
        rawKeys[i] = keys[i].get();
        rawValues[i] = values[i].get();
    }
    
    WKRetainPtr<WKStringRef> messageName(AdoptWK, WKStringCreateWithUTF8CString("SetStatisticsVeryPrevalentResource"));
    WKRetainPtr<WKDictionaryRef> messageBody(AdoptWK, WKDictionaryCreate(rawKeys.data(), rawValues.data(), rawKeys.size()));
    
    WKBundlePostSynchronousMessage(InjectedBundle::singleton().bundle(), messageName.get(), messageBody.get(), nullptr);
}

void TestRunner::statisticsCallDidSetVeryPrevalentResourceCallback()
{
    callTestRunnerCallback(SetStatisticsVeryPrevalentResourceCallbackID);
}

bool TestRunner::isStatisticsPrevalentResource(JSStringRef hostName)
{
    WKRetainPtr<WKStringRef> messageName(AdoptWK, WKStringCreateWithUTF8CString("IsStatisticsPrevalentResource"));
    WKRetainPtr<WKStringRef> messageBody(AdoptWK, WKStringCreateWithJSString(hostName));
    WKTypeRef returnData = 0;
    WKBundlePagePostSynchronousMessageForTesting(InjectedBundle::singleton().page()->page(), messageName.get(), messageBody.get(), &returnData);
    return WKBooleanGetValue(static_cast<WKBooleanRef>(returnData));
}

bool TestRunner::isStatisticsVeryPrevalentResource(JSStringRef hostName)
{
    WKRetainPtr<WKStringRef> messageName(AdoptWK, WKStringCreateWithUTF8CString("IsStatisticsVeryPrevalentResource"));
    WKRetainPtr<WKStringRef> messageBody(AdoptWK, WKStringCreateWithJSString(hostName));
    WKTypeRef returnData = 0;
    WKBundlePagePostSynchronousMessageForTesting(InjectedBundle::singleton().page()->page(), messageName.get(), messageBody.get(), &returnData);
    return WKBooleanGetValue(static_cast<WKBooleanRef>(returnData));
}

bool TestRunner::isStatisticsRegisteredAsSubFrameUnder(JSStringRef subFrameHost, JSStringRef topFrameHost)
<<<<<<< HEAD
=======
{
    Vector<WKRetainPtr<WKStringRef>> keys;
    Vector<WKRetainPtr<WKTypeRef>> values;

    keys.append({ AdoptWK, WKStringCreateWithUTF8CString("SubFrameHost") });
    values.append({ AdoptWK, WKStringCreateWithJSString(subFrameHost) });
    
    keys.append({ AdoptWK, WKStringCreateWithUTF8CString("TopFrameHost") });
    values.append({ AdoptWK, WKStringCreateWithJSString(topFrameHost) });
    
    Vector<WKStringRef> rawKeys(keys.size());
    Vector<WKTypeRef> rawValues(values.size());

    for (size_t i = 0; i < keys.size(); ++i) {
        rawKeys[i] = keys[i].get();
        rawValues[i] = values[i].get();
    }

    WKRetainPtr<WKStringRef> messageName(AdoptWK, WKStringCreateWithUTF8CString("IsStatisticsRegisteredAsSubFrameUnder"));
    WKRetainPtr<WKDictionaryRef> messageBody(AdoptWK, WKDictionaryCreate(rawKeys.data(), rawValues.data(), rawKeys.size()));
    WKTypeRef returnData = 0;
    WKBundlePagePostSynchronousMessageForTesting(InjectedBundle::singleton().page()->page(), messageName.get(), messageBody.get(), &returnData);
    return WKBooleanGetValue(static_cast<WKBooleanRef>(returnData));
}

bool TestRunner::isStatisticsRegisteredAsRedirectingTo(JSStringRef hostRedirectedFrom, JSStringRef hostRedirectedTo)
{
    Vector<WKRetainPtr<WKStringRef>> keys;
    Vector<WKRetainPtr<WKTypeRef>> values;
    
    keys.append({ AdoptWK, WKStringCreateWithUTF8CString("HostRedirectedFrom") });
    values.append({ AdoptWK, WKStringCreateWithJSString(hostRedirectedFrom) });
    
    keys.append({ AdoptWK, WKStringCreateWithUTF8CString("HostRedirectedTo") });
    values.append({ AdoptWK, WKStringCreateWithJSString(hostRedirectedTo) });
    
    Vector<WKStringRef> rawKeys(keys.size());
    Vector<WKTypeRef> rawValues(values.size());

    for (size_t i = 0; i < keys.size(); ++i) {
        rawKeys[i] = keys[i].get();
        rawValues[i] = values[i].get();
    }
    
    WKRetainPtr<WKStringRef> messageName(AdoptWK, WKStringCreateWithUTF8CString("IsStatisticsRegisteredAsRedirectingTo"));
    WKRetainPtr<WKDictionaryRef> messageBody(AdoptWK, WKDictionaryCreate(rawKeys.data(), rawValues.data(), rawKeys.size()));
    WKTypeRef returnData = 0;
    WKBundlePagePostSynchronousMessageForTesting(InjectedBundle::singleton().page()->page(), messageName.get(), messageBody.get(), &returnData);
    return WKBooleanGetValue(static_cast<WKBooleanRef>(returnData));
}

void TestRunner::setStatisticsHasHadUserInteraction(JSStringRef hostName, bool value, JSValueRef completionHandler)
>>>>>>> 20415689
{
    cacheTestRunnerCallback(SetStatisticsHasHadUserInteractionCallbackID, completionHandler);

    Vector<WKRetainPtr<WKStringRef>> keys;
    Vector<WKRetainPtr<WKTypeRef>> values;

    keys.append({ AdoptWK, WKStringCreateWithUTF8CString("SubFrameHost") });
    values.append({ AdoptWK, WKStringCreateWithJSString(subFrameHost) });
    
    keys.append({ AdoptWK, WKStringCreateWithUTF8CString("TopFrameHost") });
    values.append({ AdoptWK, WKStringCreateWithJSString(topFrameHost) });
    
    Vector<WKStringRef> rawKeys(keys.size());
    Vector<WKTypeRef> rawValues(values.size());

    for (size_t i = 0; i < keys.size(); ++i) {
        rawKeys[i] = keys[i].get();
        rawValues[i] = values[i].get();
    }

    WKRetainPtr<WKStringRef> messageName(AdoptWK, WKStringCreateWithUTF8CString("IsStatisticsRegisteredAsSubFrameUnder"));
    WKRetainPtr<WKDictionaryRef> messageBody(AdoptWK, WKDictionaryCreate(rawKeys.data(), rawValues.data(), rawKeys.size()));
    WKTypeRef returnData = 0;
    WKBundlePagePostSynchronousMessageForTesting(InjectedBundle::singleton().page()->page(), messageName.get(), messageBody.get(), &returnData);
    return WKBooleanGetValue(static_cast<WKBooleanRef>(returnData));
}

bool TestRunner::isStatisticsRegisteredAsRedirectingTo(JSStringRef hostRedirectedFrom, JSStringRef hostRedirectedTo)
{
    Vector<WKRetainPtr<WKStringRef>> keys;
    Vector<WKRetainPtr<WKTypeRef>> values;
    
    keys.append({ AdoptWK, WKStringCreateWithUTF8CString("HostRedirectedFrom") });
    values.append({ AdoptWK, WKStringCreateWithJSString(hostRedirectedFrom) });
    
    keys.append({ AdoptWK, WKStringCreateWithUTF8CString("HostRedirectedTo") });
    values.append({ AdoptWK, WKStringCreateWithJSString(hostRedirectedTo) });
    
    Vector<WKStringRef> rawKeys(keys.size());
    Vector<WKTypeRef> rawValues(values.size());

    for (size_t i = 0; i < keys.size(); ++i) {
        rawKeys[i] = keys[i].get();
        rawValues[i] = values[i].get();
    }
    
    WKRetainPtr<WKStringRef> messageName(AdoptWK, WKStringCreateWithUTF8CString("IsStatisticsRegisteredAsRedirectingTo"));
    WKRetainPtr<WKDictionaryRef> messageBody(AdoptWK, WKDictionaryCreate(rawKeys.data(), rawValues.data(), rawKeys.size()));
    WKTypeRef returnData = 0;
    WKBundlePagePostSynchronousMessageForTesting(InjectedBundle::singleton().page()->page(), messageName.get(), messageBody.get(), &returnData);
    return WKBooleanGetValue(static_cast<WKBooleanRef>(returnData));
}

void TestRunner::setStatisticsHasHadUserInteraction(JSStringRef hostName, bool value, JSValueRef completionHandler)
{
    cacheTestRunnerCallback(SetStatisticsHasHadUserInteractionCallbackID, completionHandler);

    Vector<WKRetainPtr<WKStringRef>> keys;
    Vector<WKRetainPtr<WKTypeRef>> values;
    
    keys.append({ AdoptWK, WKStringCreateWithUTF8CString("HostName") });
    values.append({ AdoptWK, WKStringCreateWithJSString(hostName) });
    
    keys.append({ AdoptWK, WKStringCreateWithUTF8CString("Value") });
    values.append({ AdoptWK, WKBooleanCreate(value) });
    
    Vector<WKStringRef> rawKeys;
    Vector<WKTypeRef> rawValues;
    rawKeys.resize(keys.size());
    rawValues.resize(values.size());
    
    for (size_t i = 0; i < keys.size(); ++i) {
        rawKeys[i] = keys[i].get();
        rawValues[i] = values[i].get();
    }
    
    WKRetainPtr<WKStringRef> messageName(AdoptWK, WKStringCreateWithUTF8CString("SetStatisticsHasHadUserInteraction"));
    WKRetainPtr<WKDictionaryRef> messageBody(AdoptWK, WKDictionaryCreate(rawKeys.data(), rawValues.data(), rawKeys.size()));
    
    WKBundlePostSynchronousMessage(InjectedBundle::singleton().bundle(), messageName.get(), messageBody.get(), nullptr);
}

void TestRunner::statisticsCallDidSetHasHadUserInteractionCallback()
{
    callTestRunnerCallback(SetStatisticsHasHadUserInteractionCallbackID);
}

bool TestRunner::isStatisticsHasHadUserInteraction(JSStringRef hostName)
{
    WKRetainPtr<WKStringRef> messageName(AdoptWK, WKStringCreateWithUTF8CString("IsStatisticsHasHadUserInteraction"));
    WKRetainPtr<WKStringRef> messageBody(AdoptWK, WKStringCreateWithJSString(hostName));
    WKTypeRef returnData = 0;
    WKBundlePagePostSynchronousMessageForTesting(InjectedBundle::singleton().page()->page(), messageName.get(), messageBody.get(), &returnData);
    return WKBooleanGetValue(static_cast<WKBooleanRef>(returnData));
}

void TestRunner::setStatisticsGrandfathered(JSStringRef hostName, bool value)
{
    Vector<WKRetainPtr<WKStringRef>> keys;
    Vector<WKRetainPtr<WKTypeRef>> values;
    
    keys.append({ AdoptWK, WKStringCreateWithUTF8CString("HostName") });
    values.append({ AdoptWK, WKStringCreateWithJSString(hostName) });
    
    keys.append({ AdoptWK, WKStringCreateWithUTF8CString("Value") });
    values.append({ AdoptWK, WKBooleanCreate(value) });
    
    Vector<WKStringRef> rawKeys;
    Vector<WKTypeRef> rawValues;
    rawKeys.resize(keys.size());
    rawValues.resize(values.size());
    
    for (size_t i = 0; i < keys.size(); ++i) {
        rawKeys[i] = keys[i].get();
        rawValues[i] = values[i].get();
    }
    
    WKRetainPtr<WKStringRef> messageName(AdoptWK, WKStringCreateWithUTF8CString("SetStatisticsGrandfathered"));
    WKRetainPtr<WKDictionaryRef> messageBody(AdoptWK, WKDictionaryCreate(rawKeys.data(), rawValues.data(), rawKeys.size()));
    
    WKBundlePostSynchronousMessage(InjectedBundle::singleton().bundle(), messageName.get(), messageBody.get(), nullptr);
}
    
bool TestRunner::isStatisticsGrandfathered(JSStringRef hostName)
{
    WKRetainPtr<WKStringRef> messageName(AdoptWK, WKStringCreateWithUTF8CString("IsStatisticsGrandfathered"));
    WKRetainPtr<WKStringRef> messageBody(AdoptWK, WKStringCreateWithJSString(hostName));
    WKTypeRef returnData = 0;
    WKBundlePagePostSynchronousMessageForTesting(InjectedBundle::singleton().page()->page(), messageName.get(), messageBody.get(), &returnData);
    return WKBooleanGetValue(static_cast<WKBooleanRef>(returnData));
}

void TestRunner::setStatisticsSubframeUnderTopFrameOrigin(JSStringRef hostName, JSStringRef topFrameHostName)
{
    Vector<WKRetainPtr<WKStringRef>> keys;
    Vector<WKRetainPtr<WKTypeRef>> values;
    
    keys.append({ AdoptWK, WKStringCreateWithUTF8CString("HostName") });
    values.append({ AdoptWK, WKStringCreateWithJSString(hostName) });
    
    keys.append({ AdoptWK, WKStringCreateWithUTF8CString("TopFrameHostName") });
    values.append({ AdoptWK, WKStringCreateWithJSString(topFrameHostName) });
    
    Vector<WKStringRef> rawKeys(keys.size());
    Vector<WKTypeRef> rawValues(values.size());
    
    for (size_t i = 0; i < keys.size(); ++i) {
        rawKeys[i] = keys[i].get();
        rawValues[i] = values[i].get();
    }
    
    WKRetainPtr<WKStringRef> messageName(AdoptWK, WKStringCreateWithUTF8CString("SetStatisticsSubframeUnderTopFrameOrigin"));
    WKRetainPtr<WKDictionaryRef> messageBody(AdoptWK, WKDictionaryCreate(rawKeys.data(), rawValues.data(), rawKeys.size()));
    WKBundlePostSynchronousMessage(InjectedBundle::singleton().bundle(), messageName.get(), messageBody.get(), nullptr);
}

void TestRunner::setStatisticsSubresourceUnderTopFrameOrigin(JSStringRef hostName, JSStringRef topFrameHostName)
{
    Vector<WKRetainPtr<WKStringRef>> keys;
    Vector<WKRetainPtr<WKTypeRef>> values;
    
    keys.append({ AdoptWK, WKStringCreateWithUTF8CString("HostName") });
    values.append({ AdoptWK, WKStringCreateWithJSString(hostName) });
    
    keys.append({ AdoptWK, WKStringCreateWithUTF8CString("TopFrameHostName") });
    values.append({ AdoptWK, WKStringCreateWithJSString(topFrameHostName) });
    
    Vector<WKStringRef> rawKeys(keys.size());
    Vector<WKTypeRef> rawValues(values.size());
    
    for (size_t i = 0; i < keys.size(); ++i) {
        rawKeys[i] = keys[i].get();
        rawValues[i] = values[i].get();
    }
    
    WKRetainPtr<WKStringRef> messageName(AdoptWK, WKStringCreateWithUTF8CString("SetStatisticsSubresourceUnderTopFrameOrigin"));
    WKRetainPtr<WKDictionaryRef> messageBody(AdoptWK, WKDictionaryCreate(rawKeys.data(), rawValues.data(), rawKeys.size()));
    WKBundlePostSynchronousMessage(InjectedBundle::singleton().bundle(), messageName.get(), messageBody.get(), nullptr);
}

void TestRunner::setStatisticsSubresourceUniqueRedirectTo(JSStringRef hostName, JSStringRef hostNameRedirectedTo)
{
    Vector<WKRetainPtr<WKStringRef>> keys;
    Vector<WKRetainPtr<WKTypeRef>> values;
    
    keys.append({ AdoptWK, WKStringCreateWithUTF8CString("HostName") });
    values.append({ AdoptWK, WKStringCreateWithJSString(hostName) });
    
    keys.append({ AdoptWK, WKStringCreateWithUTF8CString("HostNameRedirectedTo") });
    values.append({ AdoptWK, WKStringCreateWithJSString(hostNameRedirectedTo) });
    
    Vector<WKStringRef> rawKeys(keys.size());
    Vector<WKTypeRef> rawValues(values.size());
    
    for (size_t i = 0; i < keys.size(); ++i) {
        rawKeys[i] = keys[i].get();
        rawValues[i] = values[i].get();
    }
    
    WKRetainPtr<WKStringRef> messageName(AdoptWK, WKStringCreateWithUTF8CString("SetStatisticsSubresourceUniqueRedirectTo"));
    WKRetainPtr<WKDictionaryRef> messageBody(AdoptWK, WKDictionaryCreate(rawKeys.data(), rawValues.data(), rawKeys.size()));
    WKBundlePostSynchronousMessage(InjectedBundle::singleton().bundle(), messageName.get(), messageBody.get(), nullptr);
}


void TestRunner::setStatisticsSubresourceUniqueRedirectFrom(JSStringRef hostName, JSStringRef hostNameRedirectedFrom)
{
    Vector<WKRetainPtr<WKStringRef>> keys;
    Vector<WKRetainPtr<WKTypeRef>> values;
    
    keys.append({ AdoptWK, WKStringCreateWithUTF8CString("HostName") });
    values.append({ AdoptWK, WKStringCreateWithJSString(hostName) });
    
    keys.append({ AdoptWK, WKStringCreateWithUTF8CString("HostNameRedirectedFrom") });
    values.append({ AdoptWK, WKStringCreateWithJSString(hostNameRedirectedFrom) });
    
    Vector<WKStringRef> rawKeys(keys.size());
    Vector<WKTypeRef> rawValues(values.size());
    
    for (size_t i = 0; i < keys.size(); ++i) {
        rawKeys[i] = keys[i].get();
        rawValues[i] = values[i].get();
    }
    
    WKRetainPtr<WKStringRef> messageName(AdoptWK, WKStringCreateWithUTF8CString("SetStatisticsSubresourceUniqueRedirectFrom"));
    WKRetainPtr<WKDictionaryRef> messageBody(AdoptWK, WKDictionaryCreate(rawKeys.data(), rawValues.data(), rawKeys.size()));
<<<<<<< HEAD
    WKBundlePostSynchronousMessage(InjectedBundle::singleton().bundle(), messageName.get(), messageBody.get(), nullptr);
}

void TestRunner::setStatisticsTopFrameUniqueRedirectTo(JSStringRef hostName, JSStringRef hostNameRedirectedTo)
=======
    WKBundlePostSynchronousMessage(InjectedBundle::singleton().bundle(), messageName.get(), messageBody.get(), nullptr);
}

void TestRunner::setStatisticsTopFrameUniqueRedirectTo(JSStringRef hostName, JSStringRef hostNameRedirectedTo)
{
    Vector<WKRetainPtr<WKStringRef>> keys;
    Vector<WKRetainPtr<WKTypeRef>> values;
    
    keys.append({ AdoptWK, WKStringCreateWithUTF8CString("HostName") });
    values.append({ AdoptWK, WKStringCreateWithJSString(hostName) });
    
    keys.append({ AdoptWK, WKStringCreateWithUTF8CString("HostNameRedirectedTo") });
    values.append({ AdoptWK, WKStringCreateWithJSString(hostNameRedirectedTo) });
    
    Vector<WKStringRef> rawKeys(keys.size());
    Vector<WKTypeRef> rawValues(values.size());
    
    for (size_t i = 0; i < keys.size(); ++i) {
        rawKeys[i] = keys[i].get();
        rawValues[i] = values[i].get();
    }
    
    WKRetainPtr<WKStringRef> messageName(AdoptWK, WKStringCreateWithUTF8CString("SetStatisticsTopFrameUniqueRedirectTo"));
    WKRetainPtr<WKDictionaryRef> messageBody(AdoptWK, WKDictionaryCreate(rawKeys.data(), rawValues.data(), rawKeys.size()));
    WKBundlePostSynchronousMessage(InjectedBundle::singleton().bundle(), messageName.get(), messageBody.get(), nullptr);
}

void TestRunner::setStatisticsTopFrameUniqueRedirectFrom(JSStringRef hostName, JSStringRef hostNameRedirectedFrom)
>>>>>>> 20415689
{
    Vector<WKRetainPtr<WKStringRef>> keys;
    Vector<WKRetainPtr<WKTypeRef>> values;
    
    keys.append({ AdoptWK, WKStringCreateWithUTF8CString("HostName") });
    values.append({ AdoptWK, WKStringCreateWithJSString(hostName) });
    
<<<<<<< HEAD
    keys.append({ AdoptWK, WKStringCreateWithUTF8CString("HostNameRedirectedTo") });
    values.append({ AdoptWK, WKStringCreateWithJSString(hostNameRedirectedTo) });
    
    Vector<WKStringRef> rawKeys(keys.size());
    Vector<WKTypeRef> rawValues(values.size());
    
    for (size_t i = 0; i < keys.size(); ++i) {
        rawKeys[i] = keys[i].get();
        rawValues[i] = values[i].get();
    }
    
    WKRetainPtr<WKStringRef> messageName(AdoptWK, WKStringCreateWithUTF8CString("SetStatisticsTopFrameUniqueRedirectTo"));
    WKRetainPtr<WKDictionaryRef> messageBody(AdoptWK, WKDictionaryCreate(rawKeys.data(), rawValues.data(), rawKeys.size()));
    WKBundlePostSynchronousMessage(InjectedBundle::singleton().bundle(), messageName.get(), messageBody.get(), nullptr);
}

void TestRunner::setStatisticsTopFrameUniqueRedirectFrom(JSStringRef hostName, JSStringRef hostNameRedirectedFrom)
{
    Vector<WKRetainPtr<WKStringRef>> keys;
    Vector<WKRetainPtr<WKTypeRef>> values;
    
    keys.append({ AdoptWK, WKStringCreateWithUTF8CString("HostName") });
    values.append({ AdoptWK, WKStringCreateWithJSString(hostName) });
    
=======
>>>>>>> 20415689
    keys.append({ AdoptWK, WKStringCreateWithUTF8CString("HostNameRedirectedFrom") });
    values.append({ AdoptWK, WKStringCreateWithJSString(hostNameRedirectedFrom) });
    
    Vector<WKStringRef> rawKeys(keys.size());
    Vector<WKTypeRef> rawValues(values.size());
    
    for (size_t i = 0; i < keys.size(); ++i) {
        rawKeys[i] = keys[i].get();
        rawValues[i] = values[i].get();
    }
    
    WKRetainPtr<WKStringRef> messageName(AdoptWK, WKStringCreateWithUTF8CString("SetStatisticsTopFrameUniqueRedirectFrom"));
    WKRetainPtr<WKDictionaryRef> messageBody(AdoptWK, WKDictionaryCreate(rawKeys.data(), rawValues.data(), rawKeys.size()));
    WKBundlePostSynchronousMessage(InjectedBundle::singleton().bundle(), messageName.get(), messageBody.get(), nullptr);
}


void TestRunner::setStatisticsTimeToLiveUserInteraction(double seconds)
{
    WKRetainPtr<WKStringRef> messageName(AdoptWK, WKStringCreateWithUTF8CString("SetStatisticsTimeToLiveUserInteraction"));
    WKRetainPtr<WKDoubleRef> messageBody(AdoptWK, WKDoubleCreate(seconds));
    WKBundlePostSynchronousMessage(InjectedBundle::singleton().bundle(), messageName.get(), messageBody.get(), nullptr);
}

void TestRunner::installStatisticsDidModifyDataRecordsCallback(JSValueRef callback)
{
    cacheTestRunnerCallback(StatisticsDidModifyDataRecordsCallbackID, callback);
}

void TestRunner::statisticsDidModifyDataRecordsCallback()
{
    callTestRunnerCallback(StatisticsDidModifyDataRecordsCallbackID);
}

void TestRunner::installStatisticsDidScanDataRecordsCallback(JSValueRef callback)
{
    cacheTestRunnerCallback(StatisticsDidScanDataRecordsCallbackID, callback);
}

void TestRunner::statisticsDidScanDataRecordsCallback()
{
    callTestRunnerCallback(StatisticsDidScanDataRecordsCallbackID);
}

void TestRunner::installStatisticsDidRunTelemetryCallback(JSValueRef callback)
{
    cacheTestRunnerCallback(StatisticsDidRunTelemetryCallbackID, callback);
}
    
void TestRunner::statisticsDidRunTelemetryCallback(unsigned totalPrevalentResources, unsigned totalPrevalentResourcesWithUserInteraction, unsigned top3SubframeUnderTopFrameOrigins)
{
    WKBundleFrameRef mainFrame = WKBundlePageGetMainFrame(InjectedBundle::singleton().page()->page());
    JSContextRef context = WKBundleFrameGetJavaScriptContext(mainFrame);
    
    StringBuilder stringBuilder;
    stringBuilder.appendLiteral("{ \"totalPrevalentResources\" : ");
    stringBuilder.appendNumber(totalPrevalentResources);
    stringBuilder.appendLiteral(", \"totalPrevalentResourcesWithUserInteraction\" : ");
    stringBuilder.appendNumber(totalPrevalentResourcesWithUserInteraction);
    stringBuilder.appendLiteral(", \"top3SubframeUnderTopFrameOrigins\" : ");
    stringBuilder.appendNumber(top3SubframeUnderTopFrameOrigins);
    stringBuilder.appendLiteral(" }");
    
    JSValueRef result = JSValueMakeFromJSONString(context, JSStringCreateWithUTF8CString(stringBuilder.toString().utf8().data()));
    
    callTestRunnerCallback(StatisticsDidRunTelemetryCallbackID, 1, &result);
}

void TestRunner::statisticsNotifyObserver()
{
    InjectedBundle::singleton().statisticsNotifyObserver();
}

void TestRunner::statisticsProcessStatisticsAndDataRecords()
{
    WKRetainPtr<WKStringRef> messageName(AdoptWK, WKStringCreateWithUTF8CString("StatisticsProcessStatisticsAndDataRecords"));
    WKBundlePostSynchronousMessage(InjectedBundle::singleton().bundle(), messageName.get(), 0, nullptr);
}

void TestRunner::statisticsUpdateCookieBlocking(JSValueRef completionHandler)
{
    cacheTestRunnerCallback(StatisticsDidSetBlockCookiesForHostCallbackID, completionHandler);

    WKRetainPtr<WKStringRef> messageName(AdoptWK, WKStringCreateWithUTF8CString("StatisticsUpdateCookieBlocking"));
    WKBundlePostSynchronousMessage(InjectedBundle::singleton().bundle(), messageName.get(), 0, nullptr);
}

void TestRunner::statisticsCallDidSetBlockCookiesForHostCallback()
{
    callTestRunnerCallback(StatisticsDidSetBlockCookiesForHostCallbackID);
}

void TestRunner::statisticsSubmitTelemetry()
{
    WKRetainPtr<WKStringRef> messageName(AdoptWK, WKStringCreateWithUTF8CString("StatisticsSubmitTelemetry"));
    WKBundlePostSynchronousMessage(InjectedBundle::singleton().bundle(), messageName.get(), 0, nullptr);
}

void TestRunner::setStatisticsNotifyPagesWhenDataRecordsWereScanned(bool value)
{
    WKRetainPtr<WKStringRef> messageName(AdoptWK, WKStringCreateWithUTF8CString("StatisticsNotifyPagesWhenDataRecordsWereScanned"));
    WKRetainPtr<WKBooleanRef> messageBody(AdoptWK, WKBooleanCreate(value));
    WKBundlePostSynchronousMessage(InjectedBundle::singleton().bundle(), messageName.get(), messageBody.get(), nullptr);
}

void TestRunner::setStatisticsShouldClassifyResourcesBeforeDataRecordsRemoval(bool value)
{
    WKRetainPtr<WKStringRef> messageName(AdoptWK, WKStringCreateWithUTF8CString("StatisticsShouldClassifyResourcesBeforeDataRecordsRemoval"));
    WKRetainPtr<WKBooleanRef> messageBody(AdoptWK, WKBooleanCreate(value));
    WKBundlePostSynchronousMessage(InjectedBundle::singleton().bundle(), messageName.get(), messageBody.get(), nullptr);
}

void TestRunner::setStatisticsNotifyPagesWhenTelemetryWasCaptured(bool value)
{
    WKRetainPtr<WKStringRef> messageName(AdoptWK, WKStringCreateWithUTF8CString("StatisticsNotifyPagesWhenTelemetryWasCaptured"));
    WKRetainPtr<WKBooleanRef> messageBody(AdoptWK, WKBooleanCreate(value));
    WKBundlePostSynchronousMessage(InjectedBundle::singleton().bundle(), messageName.get(), messageBody.get(), nullptr);
}

void TestRunner::setStatisticsMinimumTimeBetweenDataRecordsRemoval(double seconds)
{
    WKRetainPtr<WKStringRef> messageName(AdoptWK, WKStringCreateWithUTF8CString("SetStatisticsMinimumTimeBetweenDataRecordsRemoval"));
    WKRetainPtr<WKDoubleRef> messageBody(AdoptWK, WKDoubleCreate(seconds));
    WKBundlePostSynchronousMessage(InjectedBundle::singleton().bundle(), messageName.get(), messageBody.get(), nullptr);
}

void TestRunner::setStatisticsGrandfatheringTime(double seconds)
{
    WKRetainPtr<WKStringRef> messageName(AdoptWK, WKStringCreateWithUTF8CString("SetStatisticsGrandfatheringTime"));
    WKRetainPtr<WKDoubleRef> messageBody(AdoptWK, WKDoubleCreate(seconds));
    WKBundlePostSynchronousMessage(InjectedBundle::singleton().bundle(), messageName.get(), messageBody.get(), nullptr);
}

void TestRunner::setStatisticsMaxStatisticsEntries(unsigned entries)
{
    WKRetainPtr<WKStringRef> messageName(AdoptWK, WKStringCreateWithUTF8CString("SetMaxStatisticsEntries"));
    WKRetainPtr<WKTypeRef> messageBody(AdoptWK, WKUInt64Create(entries));
    WKBundlePostSynchronousMessage(InjectedBundle::singleton().bundle(), messageName.get(), messageBody.get(), nullptr);
}
    
void TestRunner::setStatisticsPruneEntriesDownTo(unsigned entries)
{
    WKRetainPtr<WKStringRef> messageName(AdoptWK, WKStringCreateWithUTF8CString("SetPruneEntriesDownTo"));
    WKRetainPtr<WKTypeRef> messageBody(AdoptWK, WKUInt64Create(entries));
    WKBundlePostSynchronousMessage(InjectedBundle::singleton().bundle(), messageName.get(), messageBody.get(), nullptr);
}
    
void TestRunner::statisticsClearInMemoryAndPersistentStore(JSValueRef callback)
{
    cacheTestRunnerCallback(StatisticsDidClearThroughWebsiteDataRemovalCallbackID, callback);

    WKRetainPtr<WKStringRef> messageName(AdoptWK, WKStringCreateWithUTF8CString("StatisticsClearInMemoryAndPersistentStore"));
    WKBundlePostSynchronousMessage(InjectedBundle::singleton().bundle(), messageName.get(), 0, nullptr);
}

void TestRunner::statisticsClearInMemoryAndPersistentStoreModifiedSinceHours(unsigned hours, JSValueRef callback)
{
    cacheTestRunnerCallback(StatisticsDidClearThroughWebsiteDataRemovalCallbackID, callback);

    WKRetainPtr<WKStringRef> messageName(AdoptWK, WKStringCreateWithUTF8CString("StatisticsClearInMemoryAndPersistentStoreModifiedSinceHours"));
    WKRetainPtr<WKTypeRef> messageBody(AdoptWK, WKUInt64Create(hours));
    WKBundlePostSynchronousMessage(InjectedBundle::singleton().bundle(), messageName.get(), messageBody.get(), nullptr);
}

void TestRunner::statisticsClearThroughWebsiteDataRemoval(JSValueRef callback)
{
    cacheTestRunnerCallback(StatisticsDidClearThroughWebsiteDataRemovalCallbackID, callback);
    
    WKRetainPtr<WKStringRef> messageName(AdoptWK, WKStringCreateWithUTF8CString("StatisticsClearThroughWebsiteDataRemoval"));
    WKBundlePostSynchronousMessage(InjectedBundle::singleton().bundle(), messageName.get(), 0, nullptr);
}

void TestRunner::statisticsCallClearThroughWebsiteDataRemovalCallback()
{
    callTestRunnerCallback(StatisticsDidClearThroughWebsiteDataRemovalCallbackID);
}

void TestRunner::statisticsResetToConsistentState(JSValueRef completionHandler)
{
    cacheTestRunnerCallback(StatisticsDidResetToConsistentStateCallbackID, completionHandler);
    
    WKRetainPtr<WKStringRef> messageName(AdoptWK, WKStringCreateWithUTF8CString("StatisticsResetToConsistentState"));
    WKBundlePostSynchronousMessage(InjectedBundle::singleton().bundle(), messageName.get(), 0, nullptr);
}

void TestRunner::statisticsCallDidResetToConsistentStateCallback()
{
    callTestRunnerCallback(StatisticsDidResetToConsistentStateCallbackID);
}

void TestRunner::installTextDidChangeInTextFieldCallback(JSValueRef callback)
{
    cacheTestRunnerCallback(TextDidChangeInTextFieldCallbackID, callback);
}

void TestRunner::textDidChangeInTextFieldCallback()
{
    callTestRunnerCallback(TextDidChangeInTextFieldCallbackID);
}

void TestRunner::installTextFieldDidBeginEditingCallback(JSValueRef callback)
{
    cacheTestRunnerCallback(TextFieldDidBeginEditingCallbackID, callback);
}

void TestRunner::textFieldDidBeginEditingCallback()
{
    callTestRunnerCallback(TextFieldDidBeginEditingCallbackID);
}

void TestRunner::installTextFieldDidEndEditingCallback(JSValueRef callback)
{
    cacheTestRunnerCallback(TextFieldDidEndEditingCallbackID, callback);
}

void TestRunner::textFieldDidEndEditingCallback()
{
    callTestRunnerCallback(TextFieldDidEndEditingCallbackID);
}

void TestRunner::setStorageAccessAPIEnabled(bool enabled)
{
    WKRetainPtr<WKStringRef> messageName(AdoptWK, WKStringCreateWithUTF8CString("SetStorageAccessAPIEnabled"));
    
    WKRetainPtr<WKBooleanRef> messageBody(AdoptWK, WKBooleanCreate(enabled));
    
    WKBundlePostSynchronousMessage(InjectedBundle::singleton().bundle(), messageName.get(), messageBody.get(), nullptr);
}

void TestRunner::getAllStorageAccessEntries(JSValueRef callback)
{
    cacheTestRunnerCallback(AllStorageAccessEntriesCallbackID, callback);
    
    WKRetainPtr<WKStringRef> messageName(AdoptWK, WKStringCreateWithUTF8CString("GetAllStorageAccessEntries"));
    WKBundlePostSynchronousMessage(InjectedBundle::singleton().bundle(), messageName.get(), 0, nullptr);
}

void TestRunner::callDidReceiveAllStorageAccessEntriesCallback(Vector<String>& domains)
{
    WKBundleFrameRef mainFrame = WKBundlePageGetMainFrame(InjectedBundle::singleton().page()->page());
    JSContextRef context = WKBundleFrameGetJavaScriptContext(mainFrame);
    
    StringBuilder stringBuilder;
    stringBuilder.appendLiteral("[");
    bool firstDomain = true;
    for (auto& domain : domains) {
        if (firstDomain)
            firstDomain = false;
        else
            stringBuilder.appendLiteral(", ");
        stringBuilder.appendLiteral("\"");
        stringBuilder.append(domain);
        stringBuilder.appendLiteral("\"");
    }
    stringBuilder.appendLiteral("]");
    
    JSValueRef result = JSValueMakeFromJSONString(context, JSStringCreateWithUTF8CString(stringBuilder.toString().utf8().data()));

    callTestRunnerCallback(AllStorageAccessEntriesCallbackID, 1, &result);
}

void TestRunner::addMockMediaDevice(JSStringRef persistentId, JSStringRef label, const char* type)
{
    Vector<WKRetainPtr<WKStringRef>> keys;
    Vector<WKRetainPtr<WKTypeRef>> values;

    keys.append({ AdoptWK, WKStringCreateWithUTF8CString("PersistentID") });
    values.append(toWK(persistentId));

    keys.append({ AdoptWK, WKStringCreateWithUTF8CString("Label") });
    values.append(toWK(label));

    keys.append({ AdoptWK, WKStringCreateWithUTF8CString("Type") });
    values.append({ AdoptWK, WKStringCreateWithUTF8CString(type) });

    Vector<WKStringRef> rawKeys;
    Vector<WKTypeRef> rawValues;
    rawKeys.resize(keys.size());
    rawValues.resize(values.size());

    for (size_t i = 0; i < keys.size(); ++i) {
        rawKeys[i] = keys[i].get();
        rawValues[i] = values[i].get();
    }

    WKRetainPtr<WKStringRef> messageName(AdoptWK, WKStringCreateWithUTF8CString("AddMockMediaDevice"));
    WKRetainPtr<WKDictionaryRef> messageBody(AdoptWK, WKDictionaryCreate(rawKeys.data(), rawValues.data(), rawKeys.size()));

    WKBundlePostSynchronousMessage(InjectedBundle::singleton().bundle(), messageName.get(), messageBody.get(), nullptr);
}

void TestRunner::addMockCameraDevice(JSStringRef persistentId, JSStringRef label)
{
    addMockMediaDevice(persistentId, label, "camera");
}

void TestRunner::addMockMicrophoneDevice(JSStringRef persistentId, JSStringRef label)
{
    addMockMediaDevice(persistentId, label, "microphone");
}

void TestRunner::addMockScreenDevice(JSStringRef persistentId, JSStringRef label)
{
    addMockMediaDevice(persistentId, label, "screen");
}

void TestRunner::clearMockMediaDevices()
{
    WKRetainPtr<WKStringRef> messageName(AdoptWK, WKStringCreateWithUTF8CString("ClearMockMediaDevices"));
    WKBundlePostSynchronousMessage(InjectedBundle::singleton().bundle(), messageName.get(), nullptr, nullptr);
}

void TestRunner::removeMockMediaDevice(JSStringRef persistentId)
{
    WKRetainPtr<WKStringRef> messageName(AdoptWK, WKStringCreateWithUTF8CString("RemoveMockMediaDevice"));
    WKRetainPtr<WKTypeRef> messageBody(toWK(persistentId));

    WKBundlePostSynchronousMessage(InjectedBundle::singleton().bundle(), messageName.get(), messageBody.get(), nullptr);
}

void TestRunner::resetMockMediaDevices()
{
    WKRetainPtr<WKStringRef> messageName(AdoptWK, WKStringCreateWithUTF8CString("ResetMockMediaDevices"));
    WKBundlePostSynchronousMessage(InjectedBundle::singleton().bundle(), messageName.get(), nullptr, nullptr);
}

#if PLATFORM(MAC)
void TestRunner::connectMockGamepad(unsigned index)
{
    WKRetainPtr<WKStringRef> messageName(AdoptWK, WKStringCreateWithUTF8CString("ConnectMockGamepad"));
    WKRetainPtr<WKTypeRef> messageBody(AdoptWK, WKUInt64Create(index));

    WKBundlePostSynchronousMessage(InjectedBundle::singleton().bundle(), messageName.get(), messageBody.get(), nullptr);
}

void TestRunner::disconnectMockGamepad(unsigned index)
{
    WKRetainPtr<WKStringRef> messageName(AdoptWK, WKStringCreateWithUTF8CString("DisconnectMockGamepad"));
    WKRetainPtr<WKTypeRef> messageBody(AdoptWK, WKUInt64Create(index));

    WKBundlePostSynchronousMessage(InjectedBundle::singleton().bundle(), messageName.get(), messageBody.get(), nullptr);
}

void TestRunner::setMockGamepadDetails(unsigned index, JSStringRef gamepadID, unsigned axisCount, unsigned buttonCount)
{
    Vector<WKRetainPtr<WKStringRef>> keys;
    Vector<WKRetainPtr<WKTypeRef>> values;

    keys.append({ AdoptWK, WKStringCreateWithUTF8CString("GamepadID") });
    values.append(toWK(gamepadID));

    keys.append({ AdoptWK, WKStringCreateWithUTF8CString("GamepadIndex") });
    values.append({ AdoptWK, WKUInt64Create(index) });

    keys.append({ AdoptWK, WKStringCreateWithUTF8CString("AxisCount") });
    values.append({ AdoptWK, WKUInt64Create(axisCount) });

    keys.append({ AdoptWK, WKStringCreateWithUTF8CString("ButtonCount") });
    values.append({ AdoptWK, WKUInt64Create(buttonCount) });

    Vector<WKStringRef> rawKeys;
    Vector<WKTypeRef> rawValues;
    rawKeys.resize(keys.size());
    rawValues.resize(values.size());

    for (size_t i = 0; i < keys.size(); ++i) {
        rawKeys[i] = keys[i].get();
        rawValues[i] = values[i].get();
    }

    WKRetainPtr<WKStringRef> messageName(AdoptWK, WKStringCreateWithUTF8CString("SetMockGamepadDetails"));
    WKRetainPtr<WKDictionaryRef> messageBody(AdoptWK, WKDictionaryCreate(rawKeys.data(), rawValues.data(), rawKeys.size()));

    WKBundlePostSynchronousMessage(InjectedBundle::singleton().bundle(), messageName.get(), messageBody.get(), nullptr);
}

void TestRunner::setMockGamepadAxisValue(unsigned index, unsigned axisIndex, double value)
{
    Vector<WKRetainPtr<WKStringRef>> keys;
    Vector<WKRetainPtr<WKTypeRef>> values;

    keys.append({ AdoptWK, WKStringCreateWithUTF8CString("GamepadIndex") });
    values.append({ AdoptWK, WKUInt64Create(index) });

    keys.append({ AdoptWK, WKStringCreateWithUTF8CString("AxisIndex") });
    values.append({ AdoptWK, WKUInt64Create(axisIndex) });

    keys.append({ AdoptWK, WKStringCreateWithUTF8CString("Value") });
    values.append({ AdoptWK, WKDoubleCreate(value) });

    Vector<WKStringRef> rawKeys;
    Vector<WKTypeRef> rawValues;
    rawKeys.resize(keys.size());
    rawValues.resize(values.size());

    for (size_t i = 0; i < keys.size(); ++i) {
        rawKeys[i] = keys[i].get();
        rawValues[i] = values[i].get();
    }

    WKRetainPtr<WKStringRef> messageName(AdoptWK, WKStringCreateWithUTF8CString("SetMockGamepadAxisValue"));
    WKRetainPtr<WKDictionaryRef> messageBody(AdoptWK, WKDictionaryCreate(rawKeys.data(), rawValues.data(), rawKeys.size()));

    WKBundlePostSynchronousMessage(InjectedBundle::singleton().bundle(), messageName.get(), messageBody.get(), nullptr);
}

void TestRunner::setMockGamepadButtonValue(unsigned index, unsigned buttonIndex, double value)
{
    Vector<WKRetainPtr<WKStringRef>> keys;
    Vector<WKRetainPtr<WKTypeRef>> values;

    keys.append({ AdoptWK, WKStringCreateWithUTF8CString("GamepadIndex") });
    values.append({ AdoptWK, WKUInt64Create(index) });

    keys.append({ AdoptWK, WKStringCreateWithUTF8CString("ButtonIndex") });
    values.append({ AdoptWK, WKUInt64Create(buttonIndex) });

    keys.append({ AdoptWK, WKStringCreateWithUTF8CString("Value") });
    values.append({ AdoptWK, WKDoubleCreate(value) });

    Vector<WKStringRef> rawKeys;
    Vector<WKTypeRef> rawValues;
    rawKeys.resize(keys.size());
    rawValues.resize(values.size());

    for (size_t i = 0; i < keys.size(); ++i) {
        rawKeys[i] = keys[i].get();
        rawValues[i] = values[i].get();
    }

    WKRetainPtr<WKStringRef> messageName(AdoptWK, WKStringCreateWithUTF8CString("SetMockGamepadButtonValue"));
    WKRetainPtr<WKDictionaryRef> messageBody(AdoptWK, WKDictionaryCreate(rawKeys.data(), rawValues.data(), rawKeys.size()));

    WKBundlePostSynchronousMessage(InjectedBundle::singleton().bundle(), messageName.get(), messageBody.get(), nullptr);
}
#else
void TestRunner::connectMockGamepad(unsigned)
{
}

void TestRunner::disconnectMockGamepad(unsigned)
{
}

void TestRunner::setMockGamepadDetails(unsigned, JSStringRef, unsigned, unsigned)
{
}

void TestRunner::setMockGamepadAxisValue(unsigned, unsigned, double)
{
}

void TestRunner::setMockGamepadButtonValue(unsigned, unsigned, double)
{
}
#endif // PLATFORM(MAC)

void TestRunner::setOpenPanelFiles(JSValueRef filesValue)
{
    WKBundlePageRef page = InjectedBundle::singleton().page()->page();
    JSContextRef context = WKBundleFrameGetJavaScriptContext(WKBundlePageGetMainFrame(page));

    if (!JSValueIsArray(context, filesValue))
        return;

    JSObjectRef files = JSValueToObject(context, filesValue, nullptr);
    static auto lengthProperty = JSRetainPtr<JSStringRef>(Adopt, JSStringCreateWithUTF8CString("length"));
    JSValueRef filesLengthValue = JSObjectGetProperty(context, files, lengthProperty.get(), nullptr);
    if (!JSValueIsNumber(context, filesLengthValue))
        return;

    auto fileURLs = adoptWK(WKMutableArrayCreate());
    auto filesLength = static_cast<size_t>(JSValueToNumber(context, filesLengthValue, nullptr));
    for (size_t i = 0; i < filesLength; ++i) {
        JSValueRef fileValue = JSObjectGetPropertyAtIndex(context, files, i, nullptr);
        if (!JSValueIsString(context, fileValue))
            continue;

        auto file = JSRetainPtr<JSStringRef>(Adopt, JSValueToStringCopy(context, fileValue, nullptr));
        size_t fileBufferSize = JSStringGetMaximumUTF8CStringSize(file.get()) + 1;
        auto fileBuffer = std::make_unique<char[]>(fileBufferSize);
        JSStringGetUTF8CString(file.get(), fileBuffer.get(), fileBufferSize);

        WKArrayAppendItem(fileURLs.get(), adoptWK(WKURLCreateWithBaseURL(m_testURL.get(), fileBuffer.get())).get());
    }

    static auto messageName = adoptWK(WKStringCreateWithUTF8CString("SetOpenPanelFileURLs"));
    WKBundlePagePostMessage(page, messageName.get(), fileURLs.get());
}

void TestRunner::removeAllSessionCredentials(JSValueRef callback)
{
    cacheTestRunnerCallback(DidRemoveAllSessionCredentialsCallbackID, callback);
    
    WKRetainPtr<WKStringRef> messageName(AdoptWK, WKStringCreateWithUTF8CString("RemoveAllSessionCredentials"));
    WKRetainPtr<WKBooleanRef> messageBody(AdoptWK, WKBooleanCreate(true));
    
    WKBundlePostSynchronousMessage(InjectedBundle::singleton().bundle(), messageName.get(), messageBody.get(), nullptr);
}

void TestRunner::callDidRemoveAllSessionCredentialsCallback()
{
    callTestRunnerCallback(DidRemoveAllSessionCredentialsCallbackID);
}

void TestRunner::clearDOMCache(JSStringRef origin)
{
    WKRetainPtr<WKStringRef> messageName(AdoptWK, WKStringCreateWithUTF8CString("ClearDOMCache"));
    WKRetainPtr<WKStringRef> messageBody(AdoptWK, WKStringCreateWithJSString(origin));
    WKBundlePostSynchronousMessage(InjectedBundle::singleton().bundle(), messageName.get(), messageBody.get(), nullptr);
}

void TestRunner::clearDOMCaches()
{
    WKRetainPtr<WKStringRef> messageName(AdoptWK, WKStringCreateWithUTF8CString("ClearDOMCaches"));
    WKBundlePostSynchronousMessage(InjectedBundle::singleton().bundle(), messageName.get(), nullptr, nullptr);
}

bool TestRunner::hasDOMCache(JSStringRef origin)
{
    WKRetainPtr<WKStringRef> messageName(AdoptWK, WKStringCreateWithUTF8CString("HasDOMCache"));
    WKRetainPtr<WKStringRef> messageBody(AdoptWK, WKStringCreateWithJSString(origin));
    WKTypeRef returnData = 0;
    WKBundlePagePostSynchronousMessageForTesting(InjectedBundle::singleton().page()->page(), messageName.get(), messageBody.get(), &returnData);
    return WKBooleanGetValue(static_cast<WKBooleanRef>(returnData));
}

uint64_t TestRunner::domCacheSize(JSStringRef origin)
{
    WKRetainPtr<WKStringRef> messageName(AdoptWK, WKStringCreateWithUTF8CString("DOMCacheSize"));
    WKRetainPtr<WKStringRef> messageBody(AdoptWK, WKStringCreateWithJSString(origin));
    WKTypeRef returnData = 0;
    WKBundlePagePostSynchronousMessageForTesting(InjectedBundle::singleton().page()->page(), messageName.get(), messageBody.get(), &returnData);
    return WKUInt64GetValue(static_cast<WKUInt64Ref>(returnData));
}

void TestRunner::getApplicationManifestThen(JSValueRef callback)
{
    cacheTestRunnerCallback(GetApplicationManifestCallbackID, callback);
    
    WKRetainPtr<WKStringRef> messageName(AdoptWK, WKStringCreateWithUTF8CString("GetApplicationManifest"));
    WKBundlePostSynchronousMessage(InjectedBundle::singleton().bundle(), messageName.get(), nullptr, nullptr);
}

void TestRunner::didGetApplicationManifest()
{
    callTestRunnerCallback(GetApplicationManifestCallbackID);
}

size_t TestRunner::userScriptInjectedCount() const
{
    return InjectedBundle::singleton().userScriptInjectedCount();
}

void TestRunner::injectUserScript(JSStringRef script)
{
    WKRetainPtr<WKStringRef> messageName(AdoptWK, WKStringCreateWithUTF8CString("InjectUserScript"));
    WKRetainPtr<WKStringRef> messageBody(AdoptWK, WKStringCreateWithJSString(script));
    WKTypeRef returnData = 0;
    WKBundlePagePostSynchronousMessageForTesting(InjectedBundle::singleton().page()->page(), messageName.get(), messageBody.get(), &returnData);
}

} // namespace WTR<|MERGE_RESOLUTION|>--- conflicted
+++ resolved
@@ -1251,18 +1251,6 @@
     WKBundlePagePostSynchronousMessageForTesting(InjectedBundle::singleton().page()->page(), messageName.get(), nullptr, nullptr);
 }
 
-void TestRunner::terminateServiceWorkerProcess()
-{
-    WKRetainPtr<WKStringRef> messageName(AdoptWK, WKStringCreateWithUTF8CString("TerminateServiceWorkerProcess"));
-    WKBundlePagePostMessage(InjectedBundle::singleton().page()->page(), messageName.get(), nullptr);
-}
-
-void TestRunner::terminateStorageProcess()
-{
-    WKRetainPtr<WKStringRef> messageName(AdoptWK, WKStringCreateWithUTF8CString("TerminateStorageProcess"));
-    WKBundlePagePostMessage(InjectedBundle::singleton().page()->page(), messageName.get(), nullptr);
-}
-
 static unsigned nextUIScriptCallbackID()
 {
     static unsigned callbackID = FirstUIScriptCallbackID;
@@ -1340,7 +1328,6 @@
 }
 
 void TestRunner::setStatisticsDebugMode(bool value, JSValueRef completionHandler)
-<<<<<<< HEAD
 {
     cacheTestRunnerCallback(SetStatisticsDebugModeCallbackID, completionHandler);
 
@@ -1357,24 +1344,6 @@
 
 void TestRunner::setStatisticsPrevalentResourceForDebugMode(JSStringRef hostName, JSValueRef completionHandler)
 {
-=======
-{
-    cacheTestRunnerCallback(SetStatisticsDebugModeCallbackID, completionHandler);
-
-    WKRetainPtr<WKStringRef> messageName(AdoptWK, WKStringCreateWithUTF8CString("SetStatisticsDebugMode"));
-    WKRetainPtr<WKBooleanRef> messageBody(AdoptWK, WKBooleanCreate(value));
-    WKBundlePostSynchronousMessage(InjectedBundle::singleton().bundle(), messageName.get(), messageBody.get(), nullptr);
-
-}
-
-void TestRunner::statisticsCallDidSetDebugModeCallback()
-{
-    callTestRunnerCallback(SetStatisticsDebugModeCallbackID);
-}
-
-void TestRunner::setStatisticsPrevalentResourceForDebugMode(JSStringRef hostName, JSValueRef completionHandler)
-{
->>>>>>> 20415689
     cacheTestRunnerCallback(SetStatisticsPrevalentResourceForDebugModeCallbackID, completionHandler);
     
     WKRetainPtr<WKStringRef> messageName(AdoptWK, WKStringCreateWithUTF8CString("SetStatisticsPrevalentResourceForDebugMode"));
@@ -1506,8 +1475,6 @@
 }
 
 bool TestRunner::isStatisticsRegisteredAsSubFrameUnder(JSStringRef subFrameHost, JSStringRef topFrameHost)
-<<<<<<< HEAD
-=======
 {
     Vector<WKRetainPtr<WKStringRef>> keys;
     Vector<WKRetainPtr<WKTypeRef>> values;
@@ -1560,61 +1527,6 @@
 }
 
 void TestRunner::setStatisticsHasHadUserInteraction(JSStringRef hostName, bool value, JSValueRef completionHandler)
->>>>>>> 20415689
-{
-    cacheTestRunnerCallback(SetStatisticsHasHadUserInteractionCallbackID, completionHandler);
-
-    Vector<WKRetainPtr<WKStringRef>> keys;
-    Vector<WKRetainPtr<WKTypeRef>> values;
-
-    keys.append({ AdoptWK, WKStringCreateWithUTF8CString("SubFrameHost") });
-    values.append({ AdoptWK, WKStringCreateWithJSString(subFrameHost) });
-    
-    keys.append({ AdoptWK, WKStringCreateWithUTF8CString("TopFrameHost") });
-    values.append({ AdoptWK, WKStringCreateWithJSString(topFrameHost) });
-    
-    Vector<WKStringRef> rawKeys(keys.size());
-    Vector<WKTypeRef> rawValues(values.size());
-
-    for (size_t i = 0; i < keys.size(); ++i) {
-        rawKeys[i] = keys[i].get();
-        rawValues[i] = values[i].get();
-    }
-
-    WKRetainPtr<WKStringRef> messageName(AdoptWK, WKStringCreateWithUTF8CString("IsStatisticsRegisteredAsSubFrameUnder"));
-    WKRetainPtr<WKDictionaryRef> messageBody(AdoptWK, WKDictionaryCreate(rawKeys.data(), rawValues.data(), rawKeys.size()));
-    WKTypeRef returnData = 0;
-    WKBundlePagePostSynchronousMessageForTesting(InjectedBundle::singleton().page()->page(), messageName.get(), messageBody.get(), &returnData);
-    return WKBooleanGetValue(static_cast<WKBooleanRef>(returnData));
-}
-
-bool TestRunner::isStatisticsRegisteredAsRedirectingTo(JSStringRef hostRedirectedFrom, JSStringRef hostRedirectedTo)
-{
-    Vector<WKRetainPtr<WKStringRef>> keys;
-    Vector<WKRetainPtr<WKTypeRef>> values;
-    
-    keys.append({ AdoptWK, WKStringCreateWithUTF8CString("HostRedirectedFrom") });
-    values.append({ AdoptWK, WKStringCreateWithJSString(hostRedirectedFrom) });
-    
-    keys.append({ AdoptWK, WKStringCreateWithUTF8CString("HostRedirectedTo") });
-    values.append({ AdoptWK, WKStringCreateWithJSString(hostRedirectedTo) });
-    
-    Vector<WKStringRef> rawKeys(keys.size());
-    Vector<WKTypeRef> rawValues(values.size());
-
-    for (size_t i = 0; i < keys.size(); ++i) {
-        rawKeys[i] = keys[i].get();
-        rawValues[i] = values[i].get();
-    }
-    
-    WKRetainPtr<WKStringRef> messageName(AdoptWK, WKStringCreateWithUTF8CString("IsStatisticsRegisteredAsRedirectingTo"));
-    WKRetainPtr<WKDictionaryRef> messageBody(AdoptWK, WKDictionaryCreate(rawKeys.data(), rawValues.data(), rawKeys.size()));
-    WKTypeRef returnData = 0;
-    WKBundlePagePostSynchronousMessageForTesting(InjectedBundle::singleton().page()->page(), messageName.get(), messageBody.get(), &returnData);
-    return WKBooleanGetValue(static_cast<WKBooleanRef>(returnData));
-}
-
-void TestRunner::setStatisticsHasHadUserInteraction(JSStringRef hostName, bool value, JSValueRef completionHandler)
 {
     cacheTestRunnerCallback(SetStatisticsHasHadUserInteractionCallbackID, completionHandler);
 
@@ -1787,12 +1699,6 @@
     
     WKRetainPtr<WKStringRef> messageName(AdoptWK, WKStringCreateWithUTF8CString("SetStatisticsSubresourceUniqueRedirectFrom"));
     WKRetainPtr<WKDictionaryRef> messageBody(AdoptWK, WKDictionaryCreate(rawKeys.data(), rawValues.data(), rawKeys.size()));
-<<<<<<< HEAD
-    WKBundlePostSynchronousMessage(InjectedBundle::singleton().bundle(), messageName.get(), messageBody.get(), nullptr);
-}
-
-void TestRunner::setStatisticsTopFrameUniqueRedirectTo(JSStringRef hostName, JSStringRef hostNameRedirectedTo)
-=======
     WKBundlePostSynchronousMessage(InjectedBundle::singleton().bundle(), messageName.get(), messageBody.get(), nullptr);
 }
 
@@ -1821,7 +1727,6 @@
 }
 
 void TestRunner::setStatisticsTopFrameUniqueRedirectFrom(JSStringRef hostName, JSStringRef hostNameRedirectedFrom)
->>>>>>> 20415689
 {
     Vector<WKRetainPtr<WKStringRef>> keys;
     Vector<WKRetainPtr<WKTypeRef>> values;
@@ -1829,33 +1734,6 @@
     keys.append({ AdoptWK, WKStringCreateWithUTF8CString("HostName") });
     values.append({ AdoptWK, WKStringCreateWithJSString(hostName) });
     
-<<<<<<< HEAD
-    keys.append({ AdoptWK, WKStringCreateWithUTF8CString("HostNameRedirectedTo") });
-    values.append({ AdoptWK, WKStringCreateWithJSString(hostNameRedirectedTo) });
-    
-    Vector<WKStringRef> rawKeys(keys.size());
-    Vector<WKTypeRef> rawValues(values.size());
-    
-    for (size_t i = 0; i < keys.size(); ++i) {
-        rawKeys[i] = keys[i].get();
-        rawValues[i] = values[i].get();
-    }
-    
-    WKRetainPtr<WKStringRef> messageName(AdoptWK, WKStringCreateWithUTF8CString("SetStatisticsTopFrameUniqueRedirectTo"));
-    WKRetainPtr<WKDictionaryRef> messageBody(AdoptWK, WKDictionaryCreate(rawKeys.data(), rawValues.data(), rawKeys.size()));
-    WKBundlePostSynchronousMessage(InjectedBundle::singleton().bundle(), messageName.get(), messageBody.get(), nullptr);
-}
-
-void TestRunner::setStatisticsTopFrameUniqueRedirectFrom(JSStringRef hostName, JSStringRef hostNameRedirectedFrom)
-{
-    Vector<WKRetainPtr<WKStringRef>> keys;
-    Vector<WKRetainPtr<WKTypeRef>> values;
-    
-    keys.append({ AdoptWK, WKStringCreateWithUTF8CString("HostName") });
-    values.append({ AdoptWK, WKStringCreateWithJSString(hostName) });
-    
-=======
->>>>>>> 20415689
     keys.append({ AdoptWK, WKStringCreateWithUTF8CString("HostNameRedirectedFrom") });
     values.append({ AdoptWK, WKStringCreateWithJSString(hostNameRedirectedFrom) });
     
