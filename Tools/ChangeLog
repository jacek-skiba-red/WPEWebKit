--- conflicted
+++ resolved
@@ -1,5 +1,3 @@
-<<<<<<< HEAD
-=======
 2016-03-16  Commit Queue  <commit-queue@webkit.org>
 
         Unreviewed, rolling out r198187.
@@ -226,7 +224,6 @@
         * DumpRenderTree/mac/DumpRenderTree.mm:
         (resetWebPreferencesToConsistentValues): Deleted WebGL line.
 
->>>>>>> 1d06622b
 2016-03-13  Konstantin Tokarev  <annulen@yandex.ru>
 
         Added new port JSCOnly.
@@ -247,8 +244,6 @@
         (generateBuildSystemFromCMakeProject):
         (buildCMakeGeneratedProject):
 
-<<<<<<< HEAD
-=======
 2016-03-13  David Kilzer  <ddkilzer@apple.com>
 
         TestWebKitAPI: fix linker warnings
@@ -614,7 +609,6 @@
         Add a test ensuring that it is possible to remove and re-add a script message handler
         with the same name and still dispatch messages to it.
 
->>>>>>> 1d06622b
 2016-03-08  Alexey Proskuryakov  <ap@apple.com>
 
         Fix iOS Simulator EWS.
