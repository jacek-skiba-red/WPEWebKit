--- conflicted
+++ resolved
@@ -56,15 +56,12 @@
         optparse.make_option('--gtk', action='store_const', dest='platform',
             const=('gtk*' if use_globs else 'gtk'),
             help=('Alias for --platform=gtk*' if use_globs else 'Alias for --platform=gtk')),
-<<<<<<< HEAD
         optparse.make_option('--wpe', action='store_const', dest='platform',
             const=('wpe*' if use_globs else 'wpe'),
-            help=('Alias for --platform=wpe*' if use_globs else 'Alias for --platform=wpe')),
-=======
+            help=('Alias for --platform=wpe')),
         optparse.make_option('--no-install', action='store_const',
             const=False, default=True, dest='install',
             help='Skip install step for device and simulator testing'),
->>>>>>> 7a6d9225
         ]
 
 
