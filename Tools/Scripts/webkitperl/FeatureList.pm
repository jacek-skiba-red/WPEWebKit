# Copyright (C) 2012 Google Inc. All rights reserved.
#
# Redistribution and use in source and binary forms, with or without
# modification, are permitted provided that the following conditions are
# met:
#
# 1.  Redistributions of source code must retain the above copyright
#     notice, this list of conditions and the following disclaimer.
# 2.  Redistributions in binary form must reproduce the above copyright
#     notice, this list of conditions and the following disclaimer in the
#     documentation and/or other materials provided with the distribution.
#
# THIS SOFTWARE IS PROVIDED BY THE COPYRIGHT HOLDERS AND CONTRIBUTORS
# "AS IS" AND ANY EXPRESS OR IMPLIED WARRANTIES, INCLUDING, BUT NOT
# LIMITED TO, THE IMPLIED WARRANTIES OF MERCHANTABILITY AND FITNESS FOR
# A PARTICULAR PURPOSE ARE DISCLAIMED. IN NO EVENT SHALL THE COPYRIGHT
# OWNER OR CONTRIBUTORS BE LIABLE FOR ANY DIRECT, INDIRECT, INCIDENTAL,
# SPECIAL, EXEMPLARY, OR CONSEQUENTIAL DAMAGES (INCLUDING, BUT NOT
# LIMITED TO, PROCUREMENT OF SUBSTITUTE GOODS OR SERVICES; LOSS OF USE,
# DATA, OR PROFITS; OR BUSINESS INTERRUPTION) HOWEVER CAUSED AND ON ANY
# THEORY OF LIABILITY, WHETHER IN CONTRACT, STRICT LIABILITY, OR TORT
# (INCLUDING NEGLIGENCE OR OTHERWISE) ARISING IN ANY WAY OUT OF THE USE
# OF THIS SOFTWARE, EVEN IF ADVISED OF THE POSSIBILITY OF SUCH DAMAGE.

# A module to contain all the enable/disable feature option code.

use strict;
use warnings;

use FindBin;
use lib $FindBin::Bin;
use webkitdirs;

BEGIN {
   use Exporter   ();
   our ($VERSION, @ISA, @EXPORT, @EXPORT_OK, %EXPORT_TAGS);
   $VERSION     = 1.00;
   @ISA         = qw(Exporter);
   @EXPORT      = qw(&getFeatureOptionList);
   %EXPORT_TAGS = ( );
   @EXPORT_OK   = ();
}

my (
    $threeDTransformsSupport,
    $accelerated2DCanvasSupport,
    $attachmentElementSupport,
    $batteryStatusSupport,
    $canvasPathSupport,
    $canvasProxySupport,
    $channelMessagingSupport,
    $classSyntax,
    $templateLiteralSyntax,
    $cspNextSupport,
    $css3ConditionalRulesSupport,
    $css3TextSupport,
    $css3TextLineBreakSupport,
    $css4ImagesSupport,
    $cssBoxDecorationBreakSupport,
    $cssDeviceAdaptation,
    $cssGridLayoutSupport,
    $cssImageOrientationSupport,
    $cssImageResolutionSupport,
    $cssImageSetSupport,
    $cssRegionsSupport,
    $cssShapesSupport,
    $cssCompositingSupport,
    $customSchemeHandlerSupport,
    $dataTransferItemsSupport,
    $datalistElementSupport,
    $detailsElementSupport,
    $deviceOrientationSupport,
    $directoryUploadSupport,
    $dom4EventsConstructor,
    $downloadAttributeSupport,
    $fontLoadEventsSupport,
    $ftpDirSupport,
    $fullscreenAPISupport,
    $gamepadSupport,
    $geolocationSupport,
    $hardwareConcurrencySupport,
    $highDPICanvasSupport,
    $icondatabaseSupport,
    $indexedDatabaseSupport,
    $inputSpeechSupport,
    $inputTypeColorSupport,
    $inputTypeDateSupport,
    $inputTypeDatetimeSupport,
    $inputTypeDatetimelocalSupport,
    $inputTypeMonthSupport,
    $inputTypeTimeSupport,
    $inputTypeWeekSupport,
    $jitSupport,
    $legacyNotificationsSupport,
    $legacyVendorPrefixSupport,
    $legacyWebAudioSupport,
    $linkPrefetchSupport,
    $linkPrerenderSupport,
    $mathmlSupport,
    $mediaCaptureSupport,
    $mediaSourceSupport,
    $mediaStatisticsSupport,
    $mediaStreamSupport,
    $meterElementSupport,
    $mhtmlSupport,
    $mouseCursorScaleSupport,
    $netscapePluginAPISupport,
    $nosniffSupport,
    $notificationsSupport,
    $orientationEventsSupport,
    $pageVisibilityAPISupport,
    $performanceTimelineSupport,
    $pictureSizesSupport,
    $promiseSupport,
    $proximityEventsSupport,
    $quotaSupport,
    $resolutionMediaQuerySupport,
    $registerProtocolHandlerSupport,
    $requestAnimationFrameSupport,
    $resourceTimingSupport,
    $scriptedSpeechSupport,
    $seccompFiltersSupport,
    $streamsAPISupport,
    $styleScopedSupport,
    $subtleCrypto,
    $suidLinuxSandbox,
    $svgDOMObjCBindingsSupport,
    $svgFontsSupport,
    $svgSupport,
    $systemMallocSupport,
    $templateElementSupport,
    $textAutosizingSupport,
    $threadedCompositorSupport,
    $threadedHTMLParserSupport,
    $touchEventsSupport,
    $touchSliderSupport,
    $touchIconLoadingSupport,
    $userTimingSupport,
    $vibrationSupport,
    $videoSupport,
    $videoTrackSupport,
    $webglSupport,
    $webAudioSupport,
    $webReplaySupport,
    $webSocketsSupport,
    $webTimingSupport,
    $xhrTimeoutSupport,
    $xsltSupport,
    $ftlJITSupport,
);

my @features = (
    { option => "3d-rendering", desc => "Toggle 3D Rendering support",
<<<<<<< HEAD
      define => "ENABLE_3D_RENDERING", default => (isAppleMacWebKit() || isIOSWebKit() || isGtk() || isEfl() || isWPE()), value => \$threeDRenderingSupport },
=======
      define => "ENABLE_3D_TRANSFORMS", default => (isAppleMacWebKit() || isIOSWebKit() || isGtk() || isEfl()), value => \$threeDTransformsSupport },
>>>>>>> b10a0212

    { option => "accelerated-2d-canvas", desc => "Toggle Accelerated 2D Canvas support",
      define => "ENABLE_ACCELERATED_2D_CANVAS", default => (isGtk() || isWPE()), value => \$accelerated2DCanvasSupport },

    { option => "attachment-element", desc => "Toggle Attachment Element support",
      define => "ENABLE_ATTACHMENT_ELEMENT", default => 0, value => \$attachmentElementSupport },

    { option => "battery-status", desc => "Toggle Battery Status support",
      define => "ENABLE_BATTERY_STATUS", default => isEfl(), value => \$batteryStatusSupport },

    { option => "canvas-path", desc => "Toggle Canvas Path support",
      define => "ENABLE_CANVAS_PATH", default => 1, value => \$canvasPathSupport },

    { option => "canvas-proxy", desc => "Toggle CanvasProxy support",
      define => "ENABLE_CANVAS_PROXY", default => 0, value => \$canvasProxySupport },

    { option => "channel-messaging", desc => "Toggle Channel Messaging support",
      define => "ENABLE_CHANNEL_MESSAGING", default => 1, value => \$channelMessagingSupport },

    { option => "class-syntax", desc => "Toggle ES6 class syntax support",
      define => "ENABLE_ES6_CLASS_SYNTAX", default => 1, value => \$classSyntax },

    { option => "template-literal-syntax", desc => "Toggle ES6 template literal syntax support",
      define => "ENABLE_ES6_TEMPLATE_LITERAL_SYNTAX", default => 1, value => \$templateLiteralSyntax },

    { option => "csp-next", desc => "Toggle Content Security Policy 1.1 support",
      define => "ENABLE_CSP_NEXT", default => isGtk(), value => \$cspNextSupport },

    { option => "css-device-adaptation", desc => "Toggle CSS Device Adaptation support",
      define => "ENABLE_CSS_DEVICE_ADAPTATION", default => isEfl(), value => \$cssDeviceAdaptation },

    { option => "css-shapes", desc => "Toggle CSS Shapes support",
      define => "ENABLE_CSS_SHAPES", default => 1, value => \$cssShapesSupport },

    { option => "css-grid-layout", desc => "Toggle CSS Grid Layout support",
      define => "ENABLE_CSS_GRID_LAYOUT", default => 1, value => \$cssGridLayoutSupport },

    { option => "css3-conditional-rules", desc => "Toggle CSS3 Conditional Rules support (i.e. \@supports)",
      define => "ENABLE_CSS3_CONDITIONAL_RULES", default => 1, value => \$css3ConditionalRulesSupport },

    { option => "css3-text", desc => "Toggle CSS3 Text support",
      define => "ENABLE_CSS3_TEXT", default => (isEfl() || isGtk()), value => \$css3TextSupport },

    { option => "css3-text-line-break", desc => "Toggle CSS3 Text Line Break support",
      define => "ENABLE_CSS3_TEXT_LINE_BREAK", default => 0, value => \$css3TextLineBreakSupport },

    { option => "css-box-decoration-break", desc => "Toggle CSS box-decoration-break support",
      define => "ENABLE_CSS_BOX_DECORATION_BREAK", default => 1, value => \$cssBoxDecorationBreakSupport },

    { option => "css-image-orientation", desc => "Toggle CSS image-orientation support",
      define => "ENABLE_CSS_IMAGE_ORIENTATION", default => (isEfl() || isGtk()), value => \$cssImageOrientationSupport },

    { option => "css-image-resolution", desc => "Toggle CSS image-resolution support",
      define => "ENABLE_CSS_IMAGE_RESOLUTION", default => isGtk(), value => \$cssImageResolutionSupport },

    { option => "css-image-set", desc => "Toggle CSS image-set support",
      define => "ENABLE_CSS_IMAGE_SET", default => (isEfl() || isGtk() || isWPE()), value => \$cssImageSetSupport },

    { option => "css-regions", desc => "Toggle CSS Regions support",
      define => "ENABLE_CSS_REGIONS", default => 1, value => \$cssRegionsSupport },

    { option => "css-compositing", desc => "Toggle CSS Compositing support",
      define => "ENABLE_CSS_COMPOSITING", default => isAppleWebKit(), value => \$cssCompositingSupport },

    { option => "custom-scheme-handler", desc => "Toggle Custom Scheme Handler support",
      define => "ENABLE_CUSTOM_SCHEME_HANDLER", default => isEfl(), value => \$customSchemeHandlerSupport },

    { option => "datalist-element", desc => "Toggle Datalist Element support",
      define => "ENABLE_DATALIST_ELEMENT", default => isEfl(), value => \$datalistElementSupport },

    { option => "data-transfer-items", desc => "Toggle Data Transfer Items support",
      define => "ENABLE_DATA_TRANSFER_ITEMS", default => 0, value => \$dataTransferItemsSupport },

    { option => "details-element", desc => "Toggle Details Element support",
      define => "ENABLE_DETAILS_ELEMENT", default => 1, value => \$detailsElementSupport },

    { option => "device-orientation", desc => "Toggle Device Orientation support",
      define => "ENABLE_DEVICE_ORIENTATION", default => isIOSWebKit(), value => \$deviceOrientationSupport },

    { option => "dom4-events-constructor", desc => "Expose DOM4 Events constructors",
      define => "ENABLE_DOM4_EVENTS_CONSTRUCTOR", default => (isAppleWebKit() || isGtk() || isEfl()), value => \$dom4EventsConstructor },

    { option => "download-attribute", desc => "Toggle Download Attribute support",
      define => "ENABLE_DOWNLOAD_ATTRIBUTE", default => isEfl(), value => \$downloadAttributeSupport },

    { option => "font-load-events", desc => "Toggle Font Load Events support",
      define => "ENABLE_FONT_LOAD_EVENTS", default => 0, value => \$fontLoadEventsSupport },

    { option => "ftpdir", desc => "Toggle FTP Directory support",
      define => "ENABLE_FTPDIR", default => 1, value => \$ftpDirSupport },

    { option => "fullscreen-api", desc => "Toggle Fullscreen API support",
      define => "ENABLE_FULLSCREEN_API", default => (isAppleMacWebKit() || isEfl() || isGtk()), value => \$fullscreenAPISupport },

    { option => "gamepad", desc => "Toggle Gamepad support",
      define => "ENABLE_GAMEPAD", default => 0, value => \$gamepadSupport },

    { option => "geolocation", desc => "Toggle Geolocation support",
      define => "ENABLE_GEOLOCATION", default => (isAppleWebKit() || isIOSWebKit() || isGtk() || isEfl()), value => \$geolocationSupport },

    { option => "high-dpi-canvas", desc => "Toggle High DPI Canvas support",
      define => "ENABLE_HIGH_DPI_CANVAS", default => (isAppleWebKit()), value => \$highDPICanvasSupport },

    { option => "icon-database", desc => "Toggle Icondatabase support",
      define => "ENABLE_ICONDATABASE", default => !isIOSWebKit(), value => \$icondatabaseSupport },

    { option => "indexed-database", desc => "Toggle Indexed Database support",
      define => "ENABLE_INDEXED_DATABASE", default => 0, value => \$indexedDatabaseSupport },

    { option => "input-speech", desc => "Toggle Input Speech support",
      define => "ENABLE_INPUT_SPEECH", default => 0, value => \$inputSpeechSupport },

    { option => "input-type-color", desc => "Toggle Input Type Color support",
      define => "ENABLE_INPUT_TYPE_COLOR", default => (isEfl() || isGtk()), value => \$inputTypeColorSupport },

    { option => "input-type-date", desc => "Toggle Input Type Date support",
      define => "ENABLE_INPUT_TYPE_DATE", default => 0, value => \$inputTypeDateSupport },

    { option => "input-type-datetime", desc => "Toggle broken Input Type Datetime support",
      define => "ENABLE_INPUT_TYPE_DATETIME_INCOMPLETE", default => 0, value => \$inputTypeDatetimeSupport },

    { option => "input-type-datetimelocal", desc => "Toggle Input Type Datetimelocal support",
      define => "ENABLE_INPUT_TYPE_DATETIMELOCAL", default => 0, value => \$inputTypeDatetimelocalSupport },

    { option => "input-type-month", desc => "Toggle Input Type Month support",
      define => "ENABLE_INPUT_TYPE_MONTH", default => 0, value => \$inputTypeMonthSupport },

    { option => "input-type-time", desc => "Toggle Input Type Time support",
      define => "ENABLE_INPUT_TYPE_TIME", default => 0, value => \$inputTypeTimeSupport },

    { option => "input-type-week", desc => "Toggle Input Type Week support",
      define => "ENABLE_INPUT_TYPE_WEEK", default => 0, value => \$inputTypeWeekSupport },

    { option => "legacy-notifications", desc => "Toggle Legacy Notifications support",
      define => "ENABLE_LEGACY_NOTIFICATIONS", default => 0, value => \$legacyNotificationsSupport },

    { option => "legacy-vendor-prefixes", desc => "Toggle Legacy Vendor Prefix support",
      define => "ENABLE_LEGACY_VENDOR_PREFIXES", default => 1, value => \$legacyVendorPrefixSupport },

    { option => "legacy-web-audio", desc => "Toggle Legacy Web Audio support",
      define => "ENABLE_LEGACY_WEB_AUDIO", default => 1, value => \$legacyWebAudioSupport },

    { option => "link-prefetch", desc => "Toggle Link Prefetch support",
      define => "ENABLE_LINK_PREFETCH", default => (isGtk() || isEfl()), value => \$linkPrefetchSupport },

    { option => "jit", desc => "Enable just-in-time JavaScript support",
      define => "ENABLE_JIT", default => 1, value => \$jitSupport },

    { option => "mathml", desc => "Toggle MathML support",
      define => "ENABLE_MATHML", default => 1, value => \$mathmlSupport },

    { option => "media-capture", desc => "Toggle Media Capture support",
      define => "ENABLE_MEDIA_CAPTURE", default => isEfl(), value => \$mediaCaptureSupport },

    { option => "media-source", desc => "Toggle Media Source support",
      define => "ENABLE_MEDIA_SOURCE", default => (isGtk() || isEfl()), value => \$mediaSourceSupport },

    { option => "media-statistics", desc => "Toggle Media Statistics support",
      define => "ENABLE_MEDIA_STATISTICS", default => 0, value => \$mediaStatisticsSupport },

    { option => "media-stream", desc => "Toggle Media Stream support",
      define => "ENABLE_MEDIA_STREAM", default => (isGtk() || isEfl()), value => \$mediaStreamSupport },

    { option => "meter-element", desc => "Toggle Meter Element support",
      define => "ENABLE_METER_ELEMENT", default => !isAppleWinWebKit(), value => \$meterElementSupport },

    { option => "mhtml", desc => "Toggle MHTML support",
      define => "ENABLE_MHTML", default => (isGtk() || isEfl()), value => \$mhtmlSupport },

    { option => "mouse-cursor-scale", desc => "Toggle Scaled mouse cursor support",
      define => "ENABLE_MOUSE_CURSOR_SCALE", default => isEfl(), value => \$mouseCursorScaleSupport },

    { option => "navigator-content-utils", desc => "Toggle Navigator Content Utils support",
      define => "ENABLE_NAVIGATOR_CONTENT_UTILS", default => isEfl(), value => \$registerProtocolHandlerSupport },

    { option => "navigator-hardware-concurrency", desc => "Toggle Navigator hardware concurrenct support",
      define => "ENABLE_NAVIGATOR_HWCONCURRENCY", default => 1, value => \$hardwareConcurrencySupport },

    { option => "netscape-plugin-api", desc => "Toggle Netscape Plugin API support",
      define => "ENABLE_NETSCAPE_PLUGIN_API", default => (!isIOSWebKit() && !isWPE()), value => \$netscapePluginAPISupport },

    { option => "nosniff", desc => "Toggle support for 'X-Content-Type-Options: nosniff'",
      define => "ENABLE_NOSNIFF", default => isEfl(), value => \$nosniffSupport },

    { option => "notifications", desc => "Toggle Notifications support",
      define => "ENABLE_NOTIFICATIONS", default => isGtk(), value => \$notificationsSupport },

    { option => "orientation-events", desc => "Toggle Orientation Events support",
      define => "ENABLE_ORIENTATION_EVENTS", default => isIOSWebKit(), value => \$orientationEventsSupport },

    { option => "performance-timeline", desc => "Toggle Performance Timeline support",
      define => "ENABLE_PERFORMANCE_TIMELINE", default => (isGtk() || isWPE()), value => \$performanceTimelineSupport },

    { option => "picture-sizes", desc => "Toggle sizes attribute support",
      define => "ENABLE_PICTURE_SIZES", default => 1, value => \$pictureSizesSupport },

    { option => "promises", desc => "Toggle Promise support",
      define => "ENABLE_PROMISES", default => 1, value => \$promiseSupport },

    { option => "proximity-events", desc => "Toggle Proximity Events support",
      define => "ENABLE_PROXIMITY_EVENTS", default => 0, value => \$proximityEventsSupport },

    { option => "quota", desc => "Toggle Quota support",
      define => "ENABLE_QUOTA", default => 0, value => \$quotaSupport },

    { option => "resolution-media-query", desc => "Toggle resolution media query support",
      define => "ENABLE_RESOLUTION_MEDIA_QUERY", default => isEfl(), value => \$resolutionMediaQuerySupport },

    { option => "resource-timing", desc => "Toggle Resource Timing support",
      define => "ENABLE_RESOURCE_TIMING", default => (isGtk() || isWPE()), value => \$resourceTimingSupport },

    { option => "request-animation-frame", desc => "Toggle Request Animation Frame support",
      define => "ENABLE_REQUEST_ANIMATION_FRAME", default => (isAppleMacWebKit() || isGtk() || isEfl() || isWPE()), value => \$requestAnimationFrameSupport },

    { option => "seccomp-filters", desc => "Toggle Seccomp Filter sandbox",
      define => "ENABLE_SECCOMP_FILTERS", default => 0, value => \$seccompFiltersSupport },

    { option => "scripted-speech", desc => "Toggle Scripted Speech support",
      define => "ENABLE_SCRIPTED_SPEECH", default => 0, value => \$scriptedSpeechSupport },

    { option => "streams-api", desc => "Toggle Streams API support",
      define => "ENABLE_STREAMS_API", default => 1, value => \$streamsAPISupport },

    { option => "subtle-crypto", desc => "Toggle WebCrypto Subtle-Crypto support",
      define => "ENABLE_SUBTLE_CRYPTO", default => (isGtk() || isEfl() || isAppleMacWebKit() || isIOSWebKit()), value => \$subtleCrypto },

    { option => "suid-linux-sandbox", desc => "Toggle suid sandbox for linux",
      define => "ENABLE_SUID_SANDBOX_LINUX", default => 0, value => \$suidLinuxSandbox },

    { option => "svg-fonts", desc => "Toggle SVG Fonts support",
      define => "ENABLE_SVG_FONTS", default => 1, value => \$svgFontsSupport },

    { option => "system-malloc", desc => "Toggle system allocator instead of TCmalloc",
      define => "USE_SYSTEM_MALLOC", default => 0, value => \$systemMallocSupport },

    { option => "template-element", desc => "Toggle HTMLTemplateElement support",
      define => "ENABLE_TEMPLATE_ELEMENT", default => 1, value => \$templateElementSupport },

    { option => "threaded-compositor", desc => "Toggle threaded compositor support",
      define => "ENABLE_THREADED_COMPOSITOR", default => 0, value => \$threadedCompositorSupport },

    { option => "text-autosizing", desc => "Toggle Text Autosizing support",
      define => "ENABLE_TEXT_AUTOSIZING", default => 0, value => \$textAutosizingSupport },

    { option => "touch-events", desc => "Toggle Touch Events support",
      define => "ENABLE_TOUCH_EVENTS", default => (isIOSWebKit() || isEfl() || isGtk() || isWPE()), value => \$touchEventsSupport },

    { option => "touch-slider", desc => "Toggle Touch Slider support",
      define => "ENABLE_TOUCH_SLIDER", default => isEfl(), value => \$touchSliderSupport },

    { option => "touch-icon-loading", desc => "Toggle Touch Icon Loading Support",
      define => "ENABLE_TOUCH_ICON_LOADING", default => 0, value => \$touchIconLoadingSupport },

    { option => "user-timing", desc => "Toggle User Timing support",
      define => "ENABLE_USER_TIMING", default => (isGtk() || isWPE()), value => \$userTimingSupport },

    { option => "vibration", desc => "Toggle Vibration support",
      define => "ENABLE_VIBRATION", default => isEfl(), value => \$vibrationSupport },

    { option => "video", desc => "Toggle Video support",
      define => "ENABLE_VIDEO", default => (isAppleWebKit() || isGtk() || isEfl() || isWPE()), value => \$videoSupport },

    { option => "video-track", desc => "Toggle Video Track support",
      define => "ENABLE_VIDEO_TRACK", default => (isAppleWebKit() || isGtk() || isEfl() || isWPE()), value => \$videoTrackSupport },

    { option => "webgl", desc => "Toggle WebGL support",
      define => "ENABLE_WEBGL", default => (isAppleMacWebKit() || isIOSWebKit() || isGtk() || isEfl() || isWPE()), value => \$webglSupport },

    { option => "web-audio", desc => "Toggle Web Audio support",
      define => "ENABLE_WEB_AUDIO", default => (isEfl() || isGtk() || isWPE()), value => \$webAudioSupport },

    { option => "web-replay", desc => "Toggle Web Replay support",
      define => "ENABLE_WEB_REPLAY", default => isAppleMacWebKit(), value => \$webReplaySupport },

    { option => "web-sockets", desc => "Toggle Web Sockets support",
      define => "ENABLE_WEB_SOCKETS", default => 1, value => \$webSocketsSupport },

    { option => "web-timing", desc => "Toggle Web Timing support",
      define => "ENABLE_WEB_TIMING", default => (isGtk() || isEfl() || isWPE()), value => \$webTimingSupport },

    { option => "xhr-timeout", desc => "Toggle XHR Timeout support",
      define => "ENABLE_XHR_TIMEOUT", default => (isEfl() || isGtk() || isAppleMacWebKit() || isWPE()), value => \$xhrTimeoutSupport },

    { option => "xslt", desc => "Toggle XSLT support",
      define => "ENABLE_XSLT", default => 1, value => \$xsltSupport },

    { option => "ftl-jit", desc => "Toggle FTLJIT support",
      define => "ENABLE_FTL_JIT", default => 0, value => \$ftlJITSupport },
);

sub getFeatureOptionList()
{
    return @features;
}

1;<|MERGE_RESOLUTION|>--- conflicted
+++ resolved
@@ -151,11 +151,7 @@
 
 my @features = (
     { option => "3d-rendering", desc => "Toggle 3D Rendering support",
-<<<<<<< HEAD
-      define => "ENABLE_3D_RENDERING", default => (isAppleMacWebKit() || isIOSWebKit() || isGtk() || isEfl() || isWPE()), value => \$threeDRenderingSupport },
-=======
-      define => "ENABLE_3D_TRANSFORMS", default => (isAppleMacWebKit() || isIOSWebKit() || isGtk() || isEfl()), value => \$threeDTransformsSupport },
->>>>>>> b10a0212
+      define => "ENABLE_3D_TRANSFORMS", default => (isAppleMacWebKit() || isIOSWebKit() || isGtk() || isEfl() || isWPE()), value => \$threeDTransformsSupport },
 
     { option => "accelerated-2d-canvas", desc => "Toggle Accelerated 2D Canvas support",
       define => "ENABLE_ACCELERATED_2D_CANVAS", default => (isGtk() || isWPE()), value => \$accelerated2DCanvasSupport },
