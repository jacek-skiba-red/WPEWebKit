# Copyright (C) 2005-2007, 2010-2016 Apple Inc. All rights reserved.
# Copyright (C) 2009 Google Inc. All rights reserved.
# Copyright (C) 2011 Research In Motion Limited. All rights reserved.
# Copyright (C) 2013 Nokia Corporation and/or its subsidiary(-ies).
#
# Redistribution and use in source and binary forms, with or without
# modification, are permitted provided that the following conditions
# are met:
#
# 1.  Redistributions of source code must retain the above copyright
#     notice, this list of conditions and the following disclaimer. 
# 2.  Redistributions in binary form must reproduce the above copyright
#     notice, this list of conditions and the following disclaimer in the
#     documentation and/or other materials provided with the distribution. 
# 3.  Neither the name of Apple Inc. ("Apple") nor the names of
#     its contributors may be used to endorse or promote products derived
#     from this software without specific prior written permission. 
#
# THIS SOFTWARE IS PROVIDED BY APPLE AND ITS CONTRIBUTORS "AS IS" AND ANY
# EXPRESS OR IMPLIED WARRANTIES, INCLUDING, BUT NOT LIMITED TO, THE IMPLIED
# WARRANTIES OF MERCHANTABILITY AND FITNESS FOR A PARTICULAR PURPOSE ARE
# DISCLAIMED. IN NO EVENT SHALL APPLE OR ITS CONTRIBUTORS BE LIABLE FOR ANY
# DIRECT, INDIRECT, INCIDENTAL, SPECIAL, EXEMPLARY, OR CONSEQUENTIAL DAMAGES
# (INCLUDING, BUT NOT LIMITED TO, PROCUREMENT OF SUBSTITUTE GOODS OR SERVICES;
# LOSS OF USE, DATA, OR PROFITS; OR BUSINESS INTERRUPTION) HOWEVER CAUSED AND
# ON ANY THEORY OF LIABILITY, WHETHER IN CONTRACT, STRICT LIABILITY, OR TORT
# (INCLUDING NEGLIGENCE OR OTHERWISE) ARISING IN ANY WAY OUT OF THE USE OF
# THIS SOFTWARE, EVEN IF ADVISED OF THE POSSIBILITY OF SUCH DAMAGE.

# Module to share code to get to WebKit directories.

use strict;
use version;
use warnings;
use Config;
use Cwd qw(realpath);
use Digest::MD5 qw(md5_hex);
use FindBin;
use File::Basename;
use File::Find;
use File::Path qw(make_path mkpath rmtree);
use File::Spec;
use File::stat;
use List::Util;
use POSIX;
use Time::HiRes qw(usleep);
use VCSUtils;

BEGIN {
   use Exporter   ();
   our ($VERSION, @ISA, @EXPORT, @EXPORT_OK, %EXPORT_TAGS);
   $VERSION     = 1.00;
   @ISA         = qw(Exporter);
   @EXPORT      = qw(
       &XcodeCoverageSupportOptions
       &XcodeOptionString
       &XcodeOptionStringNoConfig
       &XcodeOptions
       &XcodeStaticAnalyzerOption
       &appDisplayNameFromBundle
       &appendToEnvironmentVariableList
       &baseProductDir
       &chdirWebKit
       &checkFrameworks
       &cmakeBasedPortArguments
       &currentSVNRevision
       &debugSafari
       &executableProductDir
       &findOrCreateSimulatorForIOSDevice
       &iosSimulatorDeviceByName
       &nmPath
       &passedConfiguration
       &prependToEnvironmentVariableList
       &printHelpAndExitForRunAndDebugWebKitAppIfNeeded
       &productDir
       &quitIOSSimulator
       &relaunchIOSSimulator
       &restartIOSSimulatorDevice
       &runIOSWebKitApp
       &runMacWebKitApp
       &safariPath
       &iosVersion
       &setConfiguration
       &setupMacWebKitEnvironment
       &sharedCommandLineOptions
       &sharedCommandLineOptionsUsage
       &shutDownIOSSimulatorDevice
       &willUseIOSDeviceSDK
       &willUseIOSSimulatorSDK
       SIMULATOR_DEVICE_SUFFIX_FOR_WEBKIT_DEVELOPMENT
       USE_OPEN_COMMAND
   );
   %EXPORT_TAGS = ( );
   @EXPORT_OK   = ();
}

# Ports
use constant {
    AppleWin => "AppleWin",
    GTK      => "GTK",
    Efl      => "Efl",
    iOS      => "iOS",
    Mac      => "Mac",
    JSCOnly  => "JSCOnly",
    WinCairo => "WinCairo",
    WPE      => "WPE",
    Unknown  => "Unknown"
};

use constant USE_OPEN_COMMAND => 1; # Used in runMacWebKitApp().
use constant INCLUDE_OPTIONS_FOR_DEBUGGING => 1;
use constant SIMULATOR_DEVICE_STATE_SHUTDOWN => "1";
use constant SIMULATOR_DEVICE_STATE_BOOTED => "3";
use constant SIMULATOR_DEVICE_SUFFIX_FOR_WEBKIT_DEVELOPMENT  => "For WebKit Development";

# See table "Certificate types and names" on <https://developer.apple.com/library/ios/documentation/IDEs/Conceptual/AppDistributionGuide/MaintainingCertificates/MaintainingCertificates.html#//apple_ref/doc/uid/TP40012582-CH31-SW41>.
use constant IOS_DEVELOPMENT_CERTIFICATE_NAME_PREFIX => "iPhone Developer: ";

our @EXPORT_OK;

my $architecture;
my $asanIsEnabled;
my $numberOfCPUs;
my $maxCPULoad;
my $baseProductDir;
my @baseProductDirOption;
my $configuration;
my $xcodeSDK;
my $configurationForVisualStudio;
my $configurationProductDir;
my $sourceDir;
my $currentSVNRevision;
my $debugger;
my $didLoadIPhoneSimulatorNotification;
my $nmPath;
my $osXVersion;
my $iosVersion;
my $generateDsym;
my $isCMakeBuild;
my $isWin64;
my $isInspectorFrontend;
my $portName;
my $shouldUseGuardMalloc;
my $shouldNotUseNinja;
my $xcodeVersion;

my $unknownPortProhibited = 0;

# Variables for Win32 support
my $programFilesPath;
my $vcBuildPath;
my $vsInstallDir;
my $msBuildInstallDir;
my $vsVersion;
my $windowsSourceDir;
my $winVersion;
my $willUseVCExpressWhenBuilding = 0;

# Defined in VCSUtils.
sub exitStatus($);

sub findMatchingArguments($$);
sub hasArgument($$);

sub determineSourceDir
{
    return if $sourceDir;
    $sourceDir = $FindBin::Bin;
    $sourceDir =~ s|/+$||; # Remove trailing '/' as we would die later

    # walks up path checking each directory to see if it is the main WebKit project dir, 
    # defined by containing Sources, WebCore, and WebKit
    until ((-d File::Spec->catdir($sourceDir, "Source") && -d File::Spec->catdir($sourceDir, "Source", "WebCore") && -d File::Spec->catdir($sourceDir, "Source", "WebKit")) || (-d File::Spec->catdir($sourceDir, "Internal") && -d File::Spec->catdir($sourceDir, "OpenSource")))
    {
        if ($sourceDir !~ s|/[^/]+$||) {
            die "Could not find top level webkit directory above source directory using FindBin.\n";
        }
    }

    $sourceDir = File::Spec->catdir($sourceDir, "OpenSource") if -d File::Spec->catdir($sourceDir, "OpenSource");
}

sub currentPerlPath()
{
    my $thisPerl = $^X;
    if ($^O ne 'VMS') {
        $thisPerl .= $Config{_exe} unless $thisPerl =~ m/$Config{_exe}$/i;
    }
    return $thisPerl;
}

# used for scripts which are stored in a non-standard location
sub setSourceDir($)
{
    ($sourceDir) = @_;
}

sub determineNinjaVersion
{
    chomp(my $ninjaVersion = `ninja --version`);
    return $ninjaVersion;
}

sub determineXcodeVersion
{
    return if defined $xcodeVersion;
    my $xcodebuildVersionOutput = `xcodebuild -version`;
    $xcodeVersion = ($xcodebuildVersionOutput =~ /Xcode ([0-9](\.[0-9]+)*)/) ? $1 : "3.0";
}

sub readXcodeUserDefault($)
{
    my ($unprefixedKey) = @_;

    determineXcodeVersion();

    my $xcodeDefaultsDomain = (eval "v$xcodeVersion" lt v4) ? "com.apple.Xcode" : "com.apple.dt.Xcode";
    my $xcodeDefaultsPrefix = (eval "v$xcodeVersion" lt v4) ? "PBX" : "IDE";
    my $devnull = File::Spec->devnull();

    my $value = `defaults read $xcodeDefaultsDomain ${xcodeDefaultsPrefix}${unprefixedKey} 2> ${devnull}`;
    return if $?;

    chomp $value;
    return $value;
}

sub determineBaseProductDir
{
    return if defined $baseProductDir;
    determineSourceDir();

    my $setSharedPrecompsDir;
    $baseProductDir = $ENV{"WEBKIT_OUTPUTDIR"};

    if (!defined($baseProductDir) and isAppleMacWebKit()) {
        # Silently remove ~/Library/Preferences/xcodebuild.plist which can
        # cause build failure. The presence of
        # ~/Library/Preferences/xcodebuild.plist can prevent xcodebuild from
        # respecting global settings such as a custom build products directory
        # (<rdar://problem/5585899>).
        my $personalPlistFile = $ENV{HOME} . "/Library/Preferences/xcodebuild.plist";
        if (-e $personalPlistFile) {
            unlink($personalPlistFile) || die "Could not delete $personalPlistFile: $!";
        }

        determineXcodeVersion();

        if (eval "v$xcodeVersion" ge v4) {
            my $buildLocationStyle = join '', readXcodeUserDefault("BuildLocationStyle");
            if ($buildLocationStyle eq "Custom") {
                my $buildLocationType = join '', readXcodeUserDefault("CustomBuildLocationType");
                # FIXME: Read CustomBuildIntermediatesPath and set OBJROOT accordingly.
                $baseProductDir = readXcodeUserDefault("CustomBuildProductsPath") if $buildLocationType eq "Absolute";
            }

            # DeterminedByTargets corresponds to a setting of "Legacy" in Xcode.
            # It is the only build location style for which SHARED_PRECOMPS_DIR is not
            # overridden when building from within Xcode.
            $setSharedPrecompsDir = 1 if $buildLocationStyle ne "DeterminedByTargets";
        }

        if (!defined($baseProductDir)) {
            $baseProductDir = join '', readXcodeUserDefault("ApplicationwideBuildSettings");
            $baseProductDir = $1 if $baseProductDir =~ /SYMROOT\s*=\s*\"(.*?)\";/s;
        }

        undef $baseProductDir unless $baseProductDir =~ /^\//;
    }

    if (!defined($baseProductDir)) { # Port-specific checks failed, use default
        $baseProductDir = File::Spec->catdir($sourceDir, "WebKitBuild");
    }

    if (isGit() && isGitBranchBuild()) {
        my $branch = gitBranch();
        $baseProductDir = "$baseProductDir/$branch";
    }

    if (isAppleMacWebKit()) {
        $baseProductDir =~ s|^\Q$(SRCROOT)/..\E$|$sourceDir|;
        $baseProductDir =~ s|^\Q$(SRCROOT)/../|$sourceDir/|;
        $baseProductDir =~ s|^~/|$ENV{HOME}/|;
        die "Can't handle Xcode product directory with a ~ in it.\n" if $baseProductDir =~ /~/;
        die "Can't handle Xcode product directory with a variable in it.\n" if $baseProductDir =~ /\$/;
        @baseProductDirOption = ("SYMROOT=$baseProductDir", "OBJROOT=$baseProductDir");
        push(@baseProductDirOption, "SHARED_PRECOMPS_DIR=${baseProductDir}/PrecompiledHeaders") if $setSharedPrecompsDir;
    }

    if (isCygwin()) {
        my $dosBuildPath = `cygpath --windows \"$baseProductDir\"`;
        chomp $dosBuildPath;
        $ENV{"WEBKIT_OUTPUTDIR"} = $dosBuildPath;
        my $unixBuildPath = `cygpath --unix \"$baseProductDir\"`;
        chomp $unixBuildPath;
        $baseProductDir = $dosBuildPath;
    }
}

sub setBaseProductDir($)
{
    ($baseProductDir) = @_;
}

sub determineConfiguration
{
    return if defined $configuration;
    determineBaseProductDir();
    if (open CONFIGURATION, "$baseProductDir/Configuration") {
        $configuration = <CONFIGURATION>;
        close CONFIGURATION;
    }
    if ($configuration) {
        chomp $configuration;
        # compatibility for people who have old Configuration files
        $configuration = "Release" if $configuration eq "Deployment";
        $configuration = "Debug" if $configuration eq "Development";
    } else {
        $configuration = "Release";
    }
}

sub determineArchitecture
{
    return if defined $architecture;
    # make sure $architecture is defined in all cases
    $architecture = "";

    determineBaseProductDir();
    determineXcodeSDK();

    if (isAppleMacWebKit()) {
        if (open ARCHITECTURE, "$baseProductDir/Architecture") {
            $architecture = <ARCHITECTURE>;
            close ARCHITECTURE;
        }
        if ($architecture) {
            chomp $architecture;
        } else {
            if (not defined $xcodeSDK or $xcodeSDK =~ /^(\/$|macosx)/) {
                my $supports64Bit = `sysctl -n hw.optional.x86_64`;
                chomp $supports64Bit;
                $architecture = 'x86_64' if $supports64Bit;
            } elsif ($xcodeSDK =~ /^iphonesimulator/) {
                $architecture = 'x86_64';
            } elsif ($xcodeSDK =~ /^iphoneos/) {
                $architecture = 'arm64';
            }
        }
    } elsif (isCMakeBuild()) {
        my $host_processor = "";
        if (open my $cmake_sysinfo, "cmake --system-information |") {
            while (<$cmake_sysinfo>) {
                next unless index($_, 'CMAKE_SYSTEM_PROCESSOR') == 0;
                if (/^CMAKE_SYSTEM_PROCESSOR \"([^"]+)\"/) {
                    $architecture = $1;
                    $architecture = 'x86_64' if $architecture eq 'amd64';
                    last;
                }
            }
            close $cmake_sysinfo;
        }
    }

    if (!isAnyWindows()) {
        if (!$architecture) {
            # Fall back to output of `arch', if it is present.
            $architecture = `arch`;
            chomp $architecture;
        }

        if (!$architecture) {
            # Fall back to output of `uname -m', if it is present.
            $architecture = `uname -m`;
            chomp $architecture;
        }
    }

    $architecture = 'x86_64' if ($architecture =~ /amd64/ && isBSD());
}

sub determineASanIsEnabled
{
    return if defined $asanIsEnabled;
    determineBaseProductDir();

    $asanIsEnabled = 0;
    my $asanConfigurationValue;

    if (open ASAN, "$baseProductDir/ASan") {
        $asanConfigurationValue = <ASAN>;
        close ASAN;
        chomp $asanConfigurationValue;
        $asanIsEnabled = 1 if $asanConfigurationValue eq "YES";
    }
}

sub determineNumberOfCPUs
{
    return if defined $numberOfCPUs;
    if (defined($ENV{NUMBER_OF_PROCESSORS})) {
        $numberOfCPUs = $ENV{NUMBER_OF_PROCESSORS};
    } elsif (isLinux()) {
        # First try the nproc utility, if it exists. If we get no
        # results fall back to just interpretting /proc directly.
        chomp($numberOfCPUs = `nproc --all 2> /dev/null`);
        if ($numberOfCPUs eq "") {
            $numberOfCPUs = (grep /processor/, `cat /proc/cpuinfo`);
        }
    } elsif (isAnyWindows()) {
        # Assumes cygwin
        $numberOfCPUs = `ls /proc/registry/HKEY_LOCAL_MACHINE/HARDWARE/DESCRIPTION/System/CentralProcessor | wc -w`;
    } elsif (isDarwin() || isBSD()) {
        chomp($numberOfCPUs = `sysctl -n hw.ncpu`);
    }
}

sub determineMaxCPULoad
{
    return if defined $maxCPULoad;
    if (defined($ENV{MAX_CPU_LOAD})) {
        $maxCPULoad = $ENV{MAX_CPU_LOAD};
    }
}

sub jscPath($)
{
    my ($productDir) = @_;
    my $jscName = "jsc";
    $jscName .= "_debug"  if configuration() eq "Debug_All";
    $jscName .= ".exe" if (isAnyWindows());
    return "$productDir/$jscName" if -e "$productDir/$jscName";
    return "$productDir/JavaScriptCore.framework/Resources/$jscName";
}

sub argumentsForConfiguration()
{
    determineConfiguration();
    determineArchitecture();
    determineXcodeSDK();

    my @args = ();
    # FIXME: Is it necessary to pass --debug, --release, --32-bit or --64-bit?
    # These are determined automatically from stored configuration.
    push(@args, '--debug') if ($configuration =~ "^Debug");
    push(@args, '--release') if ($configuration =~ "^Release");
    push(@args, '--device') if (defined $xcodeSDK && $xcodeSDK =~ /^iphoneos/);
    push(@args, '--ios-simulator') if (defined $xcodeSDK && $xcodeSDK =~ /^iphonesimulator/);
    push(@args, '--32-bit') if ($architecture ne "x86_64" and !isWin64());
    push(@args, '--64-bit') if (isWin64());
    push(@args, '--gtk') if isGtk();
    push(@args, '--efl') if isEfl();
    push(@args, '--jsc-only') if isJSCOnly();
    push(@args, '--wincairo') if isWinCairo();
    push(@args, '--inspector-frontend') if isInspectorFrontend();
    return @args;
}

sub determineXcodeSDK
{
    return if defined $xcodeSDK;
    my $sdk;
    if (checkForArgumentAndRemoveFromARGVGettingValue("--sdk", \$sdk)) {
        $xcodeSDK = $sdk;
    }
    if (checkForArgumentAndRemoveFromARGV("--device")) {
        my $hasInternalSDK = exitStatus(system("xcrun --sdk iphoneos.internal --show-sdk-version > /dev/null 2>&1")) == 0;
        $xcodeSDK ||= $hasInternalSDK ? "iphoneos.internal" : "iphoneos";
    }
    if (checkForArgumentAndRemoveFromARGV("--ios-simulator")) {
        $xcodeSDK ||= 'iphonesimulator';
    }
}

sub xcodeSDK
{
    determineXcodeSDK();
    return $xcodeSDK;
}

sub setXcodeSDK($)
{
    ($xcodeSDK) = @_;
}


sub xcodeSDKPlatformName()
{
    determineXcodeSDK();
    return "" if !defined $xcodeSDK;
    return "iphoneos" if $xcodeSDK =~ /iphoneos/i;
    return "iphonesimulator" if $xcodeSDK =~ /iphonesimulator/i;
    return "macosx" if $xcodeSDK =~ /macosx/i;
    die "Couldn't determine platform name from Xcode SDK";
}

sub XcodeSDKPath
{
    determineXcodeSDK();

    die "Can't find the SDK path because no Xcode SDK was specified" if not $xcodeSDK;

    my $sdkPath = `xcrun --sdk $xcodeSDK --show-sdk-path` if $xcodeSDK;
    die 'Failed to get SDK path from xcrun' if $?;
    chomp $sdkPath;

    return $sdkPath;
}

sub xcodeSDKVersion
{
    determineXcodeSDK();

    die "Can't find the SDK version because no Xcode SDK was specified" if !$xcodeSDK;

    chomp(my $sdkVersion = `xcrun --sdk $xcodeSDK --show-sdk-version`);
    die "Failed to get SDK version from xcrun" if exitStatus($?);

    return $sdkVersion;
}

sub programFilesPath
{
    return $programFilesPath if defined $programFilesPath;

    $programFilesPath = $ENV{'PROGRAMFILES(X86)'} || $ENV{'PROGRAMFILES'} || "C:\\Program Files";

    return $programFilesPath;
}

sub visualStudioInstallDir
{
    return $vsInstallDir if defined $vsInstallDir;

    if ($ENV{'VSINSTALLDIR'}) {
        $vsInstallDir = $ENV{'VSINSTALLDIR'};
        $vsInstallDir =~ s|[\\/]$||;
    } else {
        $vsInstallDir = File::Spec->catdir(programFilesPath(), "Microsoft Visual Studio 14.0");
    }
    chomp($vsInstallDir = `cygpath "$vsInstallDir"`) if isCygwin();

    print "Using Visual Studio: $vsInstallDir\n";
    return $vsInstallDir;
}

sub msBuildInstallDir
{
    return $msBuildInstallDir if defined $msBuildInstallDir;

    $msBuildInstallDir = File::Spec->catdir(programFilesPath(), "MSBuild", "14.0", "Bin");
   
    chomp($msBuildInstallDir = `cygpath "$msBuildInstallDir"`) if isCygwin();

    print "Using MSBuild: $msBuildInstallDir\n";
    return $msBuildInstallDir;
}

sub visualStudioVersion
{
    return $vsVersion if defined $vsVersion;

    my $installDir = visualStudioInstallDir();

    $vsVersion = ($installDir =~ /Microsoft Visual Studio ([0-9]+\.[0-9]*)/) ? $1 : "14";

    print "Using Visual Studio $vsVersion\n";
    return $vsVersion;
}

sub determineConfigurationForVisualStudio
{
    return if defined $configurationForVisualStudio;
    determineConfiguration();
    # FIXME: We should detect when Debug_All or Production has been chosen.
    $configurationForVisualStudio = "/p:Configuration=" . $configuration;
}

sub usesPerConfigurationBuildDirectory
{
    # [Gtk] We don't have Release/Debug configurations in straight
    # autotool builds (non build-webkit). In this case and if
    # WEBKIT_OUTPUTDIR exist, use that as our configuration dir. This will
    # allows us to run run-webkit-tests without using build-webkit.
    return ($ENV{"WEBKIT_OUTPUTDIR"} && isGtk()) || isAppleWinWebKit();
}

sub determineConfigurationProductDir
{
    return if defined $configurationProductDir;
    determineBaseProductDir();
    determineConfiguration();
    if (isAppleWinWebKit() || isWinCairo()) {
        $configurationProductDir = File::Spec->catdir($baseProductDir, $configuration);
    } else {
        if (usesPerConfigurationBuildDirectory()) {
            $configurationProductDir = "$baseProductDir";
        } else {
            $configurationProductDir = "$baseProductDir/$configuration";
            $configurationProductDir .= "-" . xcodeSDKPlatformName() if isIOSWebKit();
        }
    }
}

sub setConfigurationProductDir($)
{
    ($configurationProductDir) = @_;
}

sub determineCurrentSVNRevision
{
    # We always update the current SVN revision here, and leave the caching
    # to currentSVNRevision(), so that changes to the SVN revision while the
    # script is running can be picked up by calling this function again.
    determineSourceDir();
    $currentSVNRevision = svnRevisionForDirectory($sourceDir);
    return $currentSVNRevision;
}


sub chdirWebKit
{
    determineSourceDir();
    chdir $sourceDir or die;
}

sub baseProductDir
{
    determineBaseProductDir();
    return $baseProductDir;
}

sub sourceDir
{
    determineSourceDir();
    return $sourceDir;
}

sub productDir
{
    determineConfigurationProductDir();
    return $configurationProductDir;
}

sub executableProductDir
{
    my $productDirectory = productDir();

    my $binaryDirectory;
    if (isEfl() || isGtk() || isJSCOnly()) {
        $binaryDirectory = "bin";
    } elsif (isAnyWindows()) {
        $binaryDirectory = isWin64() ? "bin64" : "bin32";
    } else {
        return $productDirectory;
    }

    return File::Spec->catdir($productDirectory, $binaryDirectory);
}

sub jscProductDir
{
    return executableProductDir();
}

sub configuration()
{
    determineConfiguration();
    return $configuration;
}

sub asanIsEnabled()
{
    determineASanIsEnabled();
    return $asanIsEnabled;
}

sub configurationForVisualStudio()
{
    determineConfigurationForVisualStudio();
    return $configurationForVisualStudio;
}

sub currentSVNRevision
{
    determineCurrentSVNRevision() if not defined $currentSVNRevision;
    return $currentSVNRevision;
}

sub generateDsym()
{
    determineGenerateDsym();
    return $generateDsym;
}

sub determineGenerateDsym()
{
    return if defined($generateDsym);
    $generateDsym = checkForArgumentAndRemoveFromARGV("--dsym");
}

sub hasIOSDevelopmentCertificate()
{
    return !exitStatus(system("security find-identity -p codesigning | grep '" . IOS_DEVELOPMENT_CERTIFICATE_NAME_PREFIX . "' > /dev/null 2>&1"));
}

sub argumentsForXcode()
{
    my @args = ();
    push @args, "DEBUG_INFORMATION_FORMAT=dwarf-with-dsym" if generateDsym();
    return @args;
}

sub XcodeOptions
{
    determineBaseProductDir();
    determineConfiguration();
    determineArchitecture();
    determineASanIsEnabled();
    determineXcodeSDK();

    my @options;
    push @options, "-UseSanitizedBuildSystemEnvironment=YES";
    push @options, ("-configuration", $configuration);
    push @options, ("-xcconfig", sourceDir() . "/Tools/asan/asan.xcconfig", "ASAN_IGNORE=" . sourceDir() . "/Tools/asan/webkit-asan-ignore.txt") if $asanIsEnabled;
    push @options, @baseProductDirOption;
    push @options, "ARCHS=$architecture" if $architecture;
    push @options, "SDKROOT=$xcodeSDK" if $xcodeSDK;
    if (willUseIOSDeviceSDK()) {
        push @options, "ENABLE_BITCODE=NO";
        if (hasIOSDevelopmentCertificate()) {
            # FIXME: May match more than one installed development certificate.
            push @options, "CODE_SIGN_IDENTITY=" . IOS_DEVELOPMENT_CERTIFICATE_NAME_PREFIX;
        } else {
            push @options, "CODE_SIGN_IDENTITY="; # No identity
            push @options, "CODE_SIGNING_REQUIRED=NO";
        }
    }
    push @options, argumentsForXcode();
    return @options;
}

sub XcodeOptionString
{
    return join " ", XcodeOptions();
}

sub XcodeOptionStringNoConfig
{
    return join " ", @baseProductDirOption;
}

sub XcodeCoverageSupportOptions()
{
    my @coverageSupportOptions = ();
    push @coverageSupportOptions, "GCC_GENERATE_TEST_COVERAGE_FILES=YES";
    push @coverageSupportOptions, "GCC_INSTRUMENT_PROGRAM_FLOW_ARCS=YES";
    return @coverageSupportOptions;
}

sub XcodeStaticAnalyzerOption()
{
    return "RUN_CLANG_STATIC_ANALYZER=YES";
}

my $passedConfiguration;
my $searchedForPassedConfiguration;
sub determinePassedConfiguration
{
    return if $searchedForPassedConfiguration;
    $searchedForPassedConfiguration = 1;
    $passedConfiguration = undef;

    if (checkForArgumentAndRemoveFromARGV("--debug")) {
        $passedConfiguration = "Debug";
    } elsif(checkForArgumentAndRemoveFromARGV("--release")) {
        $passedConfiguration = "Release";
    } elsif (checkForArgumentAndRemoveFromARGV("--profile") || checkForArgumentAndRemoveFromARGV("--profiling")) {
        $passedConfiguration = "Profiling";
    }
}

sub passedConfiguration
{
    determinePassedConfiguration();
    return $passedConfiguration;
}

sub setConfiguration
{
    setArchitecture();

    if (my $config = shift @_) {
        $configuration = $config;
        return;
    }

    determinePassedConfiguration();
    $configuration = $passedConfiguration if $passedConfiguration;
}


my $passedArchitecture;
my $searchedForPassedArchitecture;
sub determinePassedArchitecture
{
    return if $searchedForPassedArchitecture;
    $searchedForPassedArchitecture = 1;

    $passedArchitecture = undef;
    if (checkForArgumentAndRemoveFromARGV("--32-bit")) {
        if (isAppleMacWebKit()) {
            # PLATFORM_IOS: Don't run `arch` command inside Simulator environment
            local %ENV = %ENV;
            delete $ENV{DYLD_ROOT_PATH};
            delete $ENV{DYLD_FRAMEWORK_PATH};

            $passedArchitecture = `arch`;
            chomp $passedArchitecture;
        }
    }
}

sub passedArchitecture
{
    determinePassedArchitecture();
    return $passedArchitecture;
}

sub architecture()
{
    determineArchitecture();
    return $architecture;
}

sub numberOfCPUs()
{
    determineNumberOfCPUs();
    return $numberOfCPUs;
}

sub maxCPULoad()
{
    determineMaxCPULoad();
    return $maxCPULoad;
}

sub setArchitecture
{
    if (my $arch = shift @_) {
        $architecture = $arch;
        return;
    }

    determinePassedArchitecture();
    $architecture = $passedArchitecture if $passedArchitecture;
}

sub skipSafariExecutableEntitlementChecks
{
    return `defaults read /Library/Preferences/org.webkit.BuildConfiguration SkipSafariExecutableEntitlementChecks 2>/dev/null` eq "1\n";
}

sub executableHasEntitlements
{
    my $executablePath = shift;
    return (`codesign -d --entitlements - $executablePath 2>&1` =~ /<key>/);
}

sub safariPathFromSafariBundle
{
    my ($safariBundle) = @_;

    die "Safari path is only relevant on Apple Mac platform\n" unless isAppleMacWebKit();

    my $safariPath = "$safariBundle/Contents/MacOS/Safari";
    return $safariPath if skipSafariExecutableEntitlementChecks();

    my $safariForWebKitDevelopmentPath = "$safariBundle/Contents/MacOS/SafariForWebKitDevelopment";
    return $safariForWebKitDevelopmentPath if -f $safariForWebKitDevelopmentPath && executableHasEntitlements($safariPath);

    return $safariPath;
}

sub installedSafariPath
{
    return safariPathFromSafariBundle("/Applications/Safari.app");
}

# Locate Safari.
sub safariPath
{
    die "Safari path is only relevant on Apple Mac platform\n" unless isAppleMacWebKit();

    # Use WEBKIT_SAFARI environment variable if present.
    my $safariBundle = $ENV{WEBKIT_SAFARI};
    if (!$safariBundle) {
        determineConfigurationProductDir();
        # Use Safari.app in product directory if present (good for Safari development team).
        if (-d "$configurationProductDir/Safari.app") {
            $safariBundle = "$configurationProductDir/Safari.app";
        }
        if (!$safariBundle) {
            return installedSafariPath();
        }
    }
    my $safariPath = safariPathFromSafariBundle($safariBundle);
    die "Can't find executable at $safariPath.\n" if !-x $safariPath;
    return $safariPath;
}

sub builtDylibPathForName
{
    my $libraryName = shift;
    determineConfigurationProductDir();

    if (isGtk()) {
        my $extension = isDarwin() ? ".dylib" : ".so";
        return "$configurationProductDir/lib/libwebkit2gtk-4.0" . $extension;
    }
    if (isEfl()) {
        return "$configurationProductDir/lib/libewebkit2.so";
    }
    if (isIOSWebKit()) {
        return "$configurationProductDir/$libraryName.framework/$libraryName";
    }
    if (isAppleMacWebKit()) {
        return "$configurationProductDir/$libraryName.framework/Versions/A/$libraryName";
    }
    if (isAppleWinWebKit()) {
        if ($libraryName eq "JavaScriptCore") {
            return "$baseProductDir/lib/$libraryName.lib";
        } else {
            return "$baseProductDir/$libraryName.intermediate/$configuration/$libraryName.intermediate/$libraryName.lib";
        }
    }
    if (isWPE()) {
        return "$configurationProductDir/lib/libWPEWebKit.so";
    }

    die "Unsupported platform, can't determine built library locations.\nTry `build-webkit --help` for more information.\n";
}

# Check to see that all the frameworks are built.
sub checkFrameworks # FIXME: This is a poor name since only the Mac calls built WebCore a Framework.
{
    return if isAnyWindows();
    my @frameworks = ("JavaScriptCore", "WebCore");
    push(@frameworks, "WebKit") if isAppleMacWebKit(); # FIXME: This seems wrong, all ports should have a WebKit these days.
    for my $framework (@frameworks) {
        my $path = builtDylibPathForName($framework);
        die "Can't find built framework at \"$path\".\n" unless -e $path;
    }
}

sub isInspectorFrontend()
{
    determineIsInspectorFrontend();
    return $isInspectorFrontend;
}

sub determineIsInspectorFrontend()
{
    return if defined($isInspectorFrontend);
    $isInspectorFrontend = checkForArgumentAndRemoveFromARGV("--inspector-frontend");
}

sub commandExists($)
{
    my $command = shift;
    my $devnull = File::Spec->devnull();

    if (isAnyWindows()) {
        return exitStatus(system("where /q $command >$devnull 2>&1")) == 0;
    }
    return exitStatus(system("which $command >$devnull 2>&1")) == 0;
}

sub checkForArgumentAndRemoveFromARGV($)
{
    my $argToCheck = shift;
    return checkForArgumentAndRemoveFromArrayRef($argToCheck, \@ARGV);
}

sub checkForArgumentAndRemoveFromArrayRefGettingValue($$$)
{
    my ($argToCheck, $valueRef, $arrayRef) = @_;
    my $argumentStartRegEx = qr#^$argToCheck(?:=\S|$)#;
    my $i = 0;
    for (; $i < @$arrayRef; ++$i) {
        last if $arrayRef->[$i] =~ $argumentStartRegEx;
    }
    if ($i >= @$arrayRef) {
        return $$valueRef = undef;
    }
    my ($key, $value) = split("=", $arrayRef->[$i]);
    splice(@$arrayRef, $i, 1);
    if (defined($value)) {
        # e.g. --sdk=iphonesimulator
        return $$valueRef = $value;
    }
    return $$valueRef = splice(@$arrayRef, $i, 1); # e.g. --sdk iphonesimulator
}

sub checkForArgumentAndRemoveFromARGVGettingValue($$)
{
    my ($argToCheck, $valueRef) = @_;
    return checkForArgumentAndRemoveFromArrayRefGettingValue($argToCheck, $valueRef, \@ARGV);
}

sub findMatchingArguments($$)
{
    my ($argToCheck, $arrayRef) = @_;
    my @matchingIndices;
    foreach my $index (0 .. $#$arrayRef) {
        my $opt = $$arrayRef[$index];
        if ($opt =~ /^$argToCheck$/i ) {
            push(@matchingIndices, $index);
        }
    }
    return @matchingIndices; 
}

sub hasArgument($$)
{
    my ($argToCheck, $arrayRef) = @_;
    my @matchingIndices = findMatchingArguments($argToCheck, $arrayRef);
    return scalar @matchingIndices > 0;
}

sub checkForArgumentAndRemoveFromArrayRef
{
    my ($argToCheck, $arrayRef) = @_;
    my @indicesToRemove = findMatchingArguments($argToCheck, $arrayRef);
    my $removeOffset = 0;
    foreach my $index (@indicesToRemove) {
        splice(@$arrayRef, $index - $removeOffset++, 1);
    }
    return scalar @indicesToRemove > 0;
}

sub prohibitUnknownPort()
{
    $unknownPortProhibited = 1;
}

sub determinePortName()
{
    return if defined $portName;

    my %argToPortName = (
        efl => Efl,
        gtk => GTK,
        'jsc-only' => JSCOnly,
        wincairo => WinCairo,
        wpe => WPE
    );

    for my $arg (sort keys %argToPortName) {
        if (checkForArgumentAndRemoveFromARGV("--$arg")) {
            die "Argument '--$arg' conflicts with selected port '$portName'\n"
                if defined $portName;

            $portName = $argToPortName{$arg};
        }
    }

    return if defined $portName;

    # Port was not selected via command line, use appropriate default value

    if (isAnyWindows()) {
        $portName = AppleWin;
    } elsif (isDarwin()) {
        determineXcodeSDK();
        if (willUseIOSDeviceSDK() || willUseIOSSimulatorSDK()) {
            $portName = iOS;
        } else {
            $portName = Mac;
        }
    } else {
        if ($unknownPortProhibited) {
            my $portsChoice = join "\n\t", qw(
                --efl
                --gtk
                --jsc-only
                --wpe
                --jsc-only
            );
            die "Please specify which WebKit port to build using one of the following options:"
                . "\n\t$portsChoice\n";
        }

        # If script is run without arguments we cannot determine port
        # TODO: This state should be outlawed
        $portName = Unknown;
    }
}

sub portName()
{
    determinePortName();
    return $portName;
}

sub isEfl()
{
    return portName() eq Efl;
}

sub isGtk()
{
    return portName() eq GTK;
}

sub isJSCOnly()
{
    return portName() eq JSCOnly;
}

sub isWPE()
{
    return portName() eq WPE;

sub isJSCOnly()
{
    return portName() eq JSCOnly;
}

# Determine if this is debian, ubuntu, linspire, or something similar.
sub isDebianBased()
{
    return -e "/etc/debian_version";
}

sub isFedoraBased()
{
    return -e "/etc/fedora-release";
}

sub isWinCairo()
{
    return portName() eq WinCairo;
}

sub isWin64()
{
    determineIsWin64();
    return $isWin64;
}

sub determineIsWin64()
{
    return if defined($isWin64);
    $isWin64 = checkForArgumentAndRemoveFromARGV("--64-bit");
}

sub determineIsWin64FromArchitecture($)
{
    my $arch = shift;
    $isWin64 = ($arch eq "x86_64");
    return $isWin64;
}

sub isCygwin()
{
    return ($^O eq "cygwin") || 0;
}

sub isAnyWindows()
{
    return isWindows() || isCygwin();
}

sub determineWinVersion()
{
    return if $winVersion;

    if (!isAnyWindows()) {
        $winVersion = -1;
        return;
    }

    my $versionString = `cmd /c ver`;
    $versionString =~ /(\d)\.(\d)\.(\d+)/;

    $winVersion = {
        major => $1,
        minor => $2,
        build => $3,
    };
}

sub winVersion()
{
    determineWinVersion();
    return $winVersion;
}

sub isWindows7SP0()
{
    return isAnyWindows() && winVersion()->{major} == 6 && winVersion()->{minor} == 1 && winVersion()->{build} == 7600;
}

sub isWindowsVista()
{
    return isAnyWindows() && winVersion()->{major} == 6 && winVersion()->{minor} == 0;
}

sub isWindowsXP()
{
    return isAnyWindows() && winVersion()->{major} == 5 && winVersion()->{minor} == 1;
}

sub isDarwin()
{
    return ($^O eq "darwin") || 0;
}

sub isWindows()
{
    return ($^O eq "MSWin32") || 0;
}

sub isLinux()
{
    return ($^O eq "linux") || 0;
}

sub isBSD()
{
    return ($^O eq "freebsd") || ($^O eq "openbsd") || ($^O eq "netbsd") || 0;
}

sub isARM()
{
    return ($Config{archname} =~ /^arm[v\-]/) || ($Config{archname} =~ /^aarch64[v\-]/);
}

sub isX86_64()
{
    return (architecture() eq "x86_64") || 0;
}

sub isCrossCompilation()
{
  my $compiler = "";
  $compiler = $ENV{'CC'} if (defined($ENV{'CC'}));
  if ($compiler =~ /gcc/) {
      my $compiler_options = `$compiler -v 2>&1`;
      my @host = $compiler_options =~ m/--host=(.*?)\s/;
      my @target = $compiler_options =~ m/--target=(.*?)\s/;

      return ($host[0] ne "" && $target[0] ne "" && $host[0] ne $target[0]);
  }
  return 0;
}

sub isAppleWebKit()
{
    return isAppleMacWebKit() || isAppleWinWebKit();
}

sub isAppleMacWebKit()
{
    return (portName() eq Mac) || isIOSWebKit();
}

sub isAppleWinWebKit()
{
    return portName() eq AppleWin;
}

sub iOSSimulatorDevicesPath
{
    return "$ENV{HOME}/Library/Developer/CoreSimulator/Devices";
}

sub iOSSimulatorDevices
{
    eval "require Foundation";
    my $devicesPath = iOSSimulatorDevicesPath();
    opendir(DEVICES, $devicesPath);
    my @udids = grep {
        $_ =~ m/[0-9A-F]{8}-([0-9A-F]{4}-){3}[0-9A-F]{12}/;
    } readdir(DEVICES);
    close(DEVICES);

    # FIXME: We should parse the device.plist file ourself and map the dictionary keys in it to known
    #        dictionary keys so as to decouple our representation of the plist from the actual structure
    #        of the plist, which may change.
    my @devices = map {
        Foundation::perlRefFromObjectRef(NSDictionary->dictionaryWithContentsOfFile_("$devicesPath/$_/device.plist"));
    } @udids;

    return @devices;
}

sub createiOSSimulatorDevice
{
    my $name = shift;
    my $deviceTypeId = shift;
    my $runtimeId = shift;

    my $created = system("xcrun", "--sdk", "iphonesimulator", "simctl", "create", $name, $deviceTypeId, $runtimeId) == 0;
    die "Couldn't create simulator device: $name $deviceTypeId $runtimeId" if not $created;

    system("xcrun", "--sdk", "iphonesimulator", "simctl", "list");

    print "Waiting for device to be created ...\n";
    sleep 5;
    for (my $tries = 0; $tries < 5; $tries++){
        my @devices = iOSSimulatorDevices();
        foreach my $device (@devices) {
            return $device if $device->{name} eq $name and $device->{deviceType} eq $deviceTypeId and $device->{runtime} eq $runtimeId;
        }
        sleep 5;
    }
    die "Device $name $deviceTypeId $runtimeId wasn't found in " . iOSSimulatorDevicesPath();
}

sub willUseIOSDeviceSDK()
{
    return xcodeSDKPlatformName() eq "iphoneos";
}

sub willUseIOSSimulatorSDK()
{
    return xcodeSDKPlatformName() eq "iphonesimulator";
}

sub isIOSWebKit()
{
    return portName() eq iOS;
}

sub determineNmPath()
{
    return if $nmPath;

    if (isAppleMacWebKit()) {
        $nmPath = `xcrun -find nm`;
        chomp $nmPath;
    }
    $nmPath = "nm" if !$nmPath;
}

sub nmPath()
{
    determineNmPath();
    return $nmPath;
}

sub splitVersionString
{
    my $versionString = shift;
    my @splitVersion = split(/\./, $versionString);
    @splitVersion >= 2 or die "Invalid version $versionString";
    $osXVersion = {
            "major" => $splitVersion[0],
            "minor" => $splitVersion[1],
            "subminor" => (defined($splitVersion[2]) ? $splitVersion[2] : 0),
    };
}

sub determineOSXVersion()
{
    return if $osXVersion;

    if (!isDarwin()) {
        $osXVersion = -1;
        return;
    }

    my $versionString = `sw_vers -productVersion`;
    $osXVersion = splitVersionString($versionString);
}

sub osXVersion()
{
    determineOSXVersion();
    return $osXVersion;
}

sub determineIOSVersion()
{
    return if $iosVersion;

    if (!isIOSWebKit()) {
        $iosVersion = -1;
        return;
    }

    my $versionString = xcodeSDKVersion();
    $iosVersion = splitVersionString($versionString);
}

sub iosVersion()
{
    determineIOSVersion();
    return $iosVersion;
}

sub isWindowsNT()
{
    return $ENV{'OS'} eq 'Windows_NT';
}

sub debugger
{
    determineDebugger();
    return $debugger;
}

sub determineDebugger
{
    return if defined($debugger);

    determineXcodeVersion();
    if (eval "v$xcodeVersion" ge v4.5) {
        $debugger = "lldb";
    } else {
        $debugger = "gdb";
    }

    if (checkForArgumentAndRemoveFromARGV("--use-lldb")) {
        $debugger = "lldb";
    }

    if (checkForArgumentAndRemoveFromARGV("--use-gdb")) {
        $debugger = "gdb";
    }
}

sub appendToEnvironmentVariableList($$)
{
    my ($name, $value) = @_;

    if (defined($ENV{$name})) {
        $ENV{$name} .= $Config{path_sep} . $value;
    } else {
        $ENV{$name} = $value;
    }
}

sub prependToEnvironmentVariableList($$)
{
    my ($name, $value) = @_;

    if (defined($ENV{$name})) {
        $ENV{$name} = $value . $Config{path_sep} . $ENV{$name};
    } else {
        $ENV{$name} = $value;
    }
}

sub sharedCommandLineOptions()
{
    return (
        "g|guard-malloc" => \$shouldUseGuardMalloc,
    );
}

sub sharedCommandLineOptionsUsage
{
    my %opts = @_;

    my %switches = (
        '-g|--guard-malloc' => 'Use guardmalloc when running executable',
    );

    my $indent = " " x ($opts{indent} || 2);
    my $switchWidth = List::Util::max(int($opts{switchWidth}), List::Util::max(map { length($_) } keys %switches) + ($opts{brackets} ? 2 : 0));

    my $result = "Common switches:\n";

    for my $switch (keys %switches) {
        my $switchName = $opts{brackets} ? "[" . $switch . "]" : $switch;
        $result .= sprintf("%s%-" . $switchWidth . "s %s\n", $indent, $switchName, $switches{$switch});
    }

    return $result;
}

sub setUpGuardMallocIfNeeded
{
    if (!isDarwin()) {
        return;
    }

    if (!defined($shouldUseGuardMalloc)) {
        $shouldUseGuardMalloc = checkForArgumentAndRemoveFromARGV("-g") || checkForArgumentAndRemoveFromARGV("--guard-malloc");
    }

    if ($shouldUseGuardMalloc) {
        appendToEnvironmentVariableList("DYLD_INSERT_LIBRARIES", "/usr/lib/libgmalloc.dylib");
        appendToEnvironmentVariableList("__XPC_DYLD_INSERT_LIBRARIES", "/usr/lib/libgmalloc.dylib");
    }
}

sub relativeScriptsDir()
{
    my $scriptDir = File::Spec->catpath("", File::Spec->abs2rel($FindBin::Bin, getcwd()), "");
    if ($scriptDir eq "") {
        $scriptDir = ".";
    }
    return $scriptDir;
}

sub launcherPath()
{
    my $relativeScriptsPath = relativeScriptsDir();
    if (isGtk() || isEfl()) {
        return "$relativeScriptsPath/run-minibrowser";
    } elsif (isAppleWebKit()) {
        return "$relativeScriptsPath/run-safari";
    }
}

sub launcherName()
{
    if (isGtk() || isEfl()) {
        return "MiniBrowser";
    } elsif (isAppleMacWebKit()) {
        return "Safari";
    } elsif (isAppleWinWebKit()) {
        return "MiniBrowser";
    }
}

sub checkRequiredSystemConfig
{
    if (isDarwin()) {
        chomp(my $productVersion = `sw_vers -productVersion`);
        if (eval "v$productVersion" lt v10.7.5) {
            print "*************************************************************\n";
            print "Mac OS X Version 10.7.5 or later is required to build WebKit.\n";
            print "You have " . $productVersion . ", thus the build will most likely fail.\n";
            print "*************************************************************\n";
        }
        my $xcodebuildVersionOutput = `xcodebuild -version`;
        my $xcodeVersion = ($xcodebuildVersionOutput =~ /Xcode ([0-9](\.[0-9]+)*)/) ? $1 : undef;
        if (!$xcodeVersion || $xcodeVersion && eval "v$xcodeVersion" lt v4.6) {
            print "*************************************************************\n";
            print "Xcode Version 4.6 or later is required to build WebKit.\n";
            print "You have an earlier version of Xcode, thus the build will\n";
            print "most likely fail. The latest Xcode is available from the App Store.\n";
            print "*************************************************************\n";
        }
    }
}

sub determineWindowsSourceDir()
{
    return if $windowsSourceDir;
    $windowsSourceDir = sourceDir();
    chomp($windowsSourceDir = `cygpath -w '$windowsSourceDir'`) if isCygwin();
}

sub windowsSourceDir()
{
    determineWindowsSourceDir();
    return $windowsSourceDir;
}

sub windowsSourceSourceDir()
{
    return File::Spec->catdir(windowsSourceDir(), "Source");
}

sub windowsLibrariesDir()
{
    return File::Spec->catdir(windowsSourceDir(), "WebKitLibraries", "win");
}

sub windowsOutputDir()
{
    return File::Spec->catdir(windowsSourceDir(), "WebKitBuild");
}

sub fontExists($)
{
    my $font = shift;
    my $cmd = "reg query \"HKLM\\SOFTWARE\\Microsoft\\Windows NT\\CurrentVersion\\Fonts\\" . $font ."\" 2>&1";
    my $val = `$cmd`;
    return $? == 0;
}

sub checkInstalledTools()
{
    # environment variables. Avoid until this is corrected.
    my $pythonVer = `python --version 2>&1`;
    die "You must have Python installed to build WebKit.\n" if ($?);

    # cURL 7.34.0 has a bug that prevents authentication with opensource.apple.com (and other things using SSL3).
    my $curlVer = `curl --version 2> NUL`;
    if (!$? and $curlVer =~ "(.*curl.*)") {
        $curlVer = $1;
        if ($curlVer =~ /libcurl\/7\.34\.0/) {
            print "cURL version 7.34.0 has a bug that prevents authentication with SSL v2 or v3.\n";
            print "cURL 7.33.0 is known to work. The cURL projects is preparing an update to\n";
            print "correct this problem.\n\n";
            die "Please install a working cURL and try again.\n";
        }
    }

    # MathML requires fonts that do not ship with Windows (at least through Windows 8). Warn the user if they are missing
    my @fonts = qw(STIXGeneral-Regular MathJax_Main-Regular);
    my @missing = ();
    foreach my $font (@fonts) {
        push @missing, $font if not fontExists($font);
    }

    if (scalar @missing > 0) {
        print "*************************************************************\n";
        print "Mathematical fonts, such as STIX and MathJax, are needed to\n";
        print "use the MathML feature.  You do not appear to have these fonts\n";
        print "on your system.\n\n";
        print "You can download a suitable set of fonts from the following URL:\n";
        print "https://developer.mozilla.org/Mozilla/MathML_Projects/Fonts\n";
        print "*************************************************************\n";
    }

    print "Installed tools are correct for the WebKit build.\n";
}

sub setupAppleWinEnv()
{
    return unless isAppleWinWebKit();

    checkInstalledTools();

    if (isWindowsNT()) {
        my $restartNeeded = 0;
        my %variablesToSet = ();

        # FIXME: We should remove this explicit version check for cygwin once we stop supporting Cygwin 1.7.9 or older versions. 
        # https://bugs.webkit.org/show_bug.cgi?id=85791
        my $uname_version = (POSIX::uname())[2];
        $uname_version =~ s/\(.*\)//;  # Remove the trailing cygwin version, if any.
        $uname_version =~ s/\-.*$//; # Remove trailing dash-version content, if any
        if (version->parse($uname_version) < version->parse("1.7.10")) {
            # Setting the environment variable 'CYGWIN' to 'tty' makes cygwin enable extra support (i.e., termios)
            # for UNIX-like ttys in the Windows console
            $variablesToSet{CYGWIN} = "tty" unless $ENV{CYGWIN};
        }
        
        # Those environment variables must be set to be able to build inside Visual Studio.
        $variablesToSet{WEBKIT_LIBRARIES} = windowsLibrariesDir() unless $ENV{WEBKIT_LIBRARIES};
        $variablesToSet{WEBKIT_OUTPUTDIR} = windowsOutputDir() unless $ENV{WEBKIT_OUTPUTDIR};
        $variablesToSet{MSBUILDDISABLENODEREUSE} = "1" unless $ENV{MSBUILDDISABLENODEREUSE};
        $variablesToSet{_IsNativeEnvironment} = "true" unless $ENV{_IsNativeEnvironment};
        $variablesToSet{PreferredToolArchitecture} = "x64" unless $ENV{PreferredToolArchitecture};

        foreach my $variable (keys %variablesToSet) {
            print "Setting the Environment Variable '" . $variable . "' to '" . $variablesToSet{$variable} . "'\n\n";
            my $ret = system "setx", $variable, $variablesToSet{$variable};
            if ($ret != 0) {
                system qw(regtool -s set), '\\HKEY_CURRENT_USER\\Environment\\' . $variable, $variablesToSet{$variable};
            }
            $restartNeeded ||=  $variable eq "WEBKIT_LIBRARIES" || $variable eq "WEBKIT_OUTPUTDIR";
        }

        if ($restartNeeded) {
            print "Please restart your computer before attempting to build inside Visual Studio.\n\n";
        }
    } else {
        if (!defined $ENV{'WEBKIT_LIBRARIES'} || !$ENV{'WEBKIT_LIBRARIES'}) {
            print "Warning: You must set the 'WebKit_Libraries' environment variable\n";
            print "         to be able build WebKit from within Visual Studio 2013 and newer.\n";
            print "         Make sure that 'WebKit_Libraries' points to the\n";
            print "         'WebKitLibraries/win' directory, not the 'WebKitLibraries/' directory.\n\n";
        }
        if (!defined $ENV{'WEBKIT_OUTPUTDIR'} || !$ENV{'WEBKIT_OUTPUTDIR'}) {
            print "Warning: You must set the 'WebKit_OutputDir' environment variable\n";
            print "         to be able build WebKit from within Visual Studio 2013 and newer.\n\n";
        }
        if (!defined $ENV{'MSBUILDDISABLENODEREUSE'} || !$ENV{'MSBUILDDISABLENODEREUSE'}) {
            print "Warning: You should set the 'MSBUILDDISABLENODEREUSE' environment variable to '1'\n";
            print "         to avoid periodic locked log files when building.\n\n";
        }
    }
    # FIXME (125180): Remove the following temporary 64-bit support once official support is available.
    if (isWin64() and !$ENV{'WEBKIT_64_SUPPORT'}) {
        print "Warning: You must set the 'WEBKIT_64_SUPPORT' environment variable\n";
        print "         to be able run WebKit or JavaScriptCore tests.\n\n";
    }
}

sub setupCygwinEnv()
{
    return if !isAnyWindows();
    return if $vcBuildPath;

    my $programFilesPath = programFilesPath();
    my $visualStudioPath = File::Spec->catfile(visualStudioInstallDir(), qw(Common7 IDE devenv.com));
    if (-e $visualStudioPath) {
        # Visual Studio is installed;
        if (visualStudioVersion() eq "12") {
            $visualStudioPath = File::Spec->catfile(visualStudioInstallDir(), qw(Common7 IDE devenv.exe));
        }
    } else {
        # Visual Studio not found, try VC++ Express
        $visualStudioPath = File::Spec->catfile(visualStudioInstallDir(), qw(Common7 IDE WDExpress.exe));
        if (! -e $visualStudioPath) {
            print "*************************************************************\n";
            print "Cannot find '$visualStudioPath'\n";
            print "Please execute the file 'vcvars32.bat' from\n";
            print "'$programFilesPath\\Microsoft Visual Studio 14.0\\VC\\bin\\'\n";
            print "to setup the necessary environment variables.\n";
            print "*************************************************************\n";
            die;
        }
        $willUseVCExpressWhenBuilding = 1;
    }

    print "Building results into: ", baseProductDir(), "\n";
    print "WEBKIT_OUTPUTDIR is set to: ", $ENV{"WEBKIT_OUTPUTDIR"}, "\n";
    print "WEBKIT_LIBRARIES is set to: ", $ENV{"WEBKIT_LIBRARIES"}, "\n";
    # FIXME (125180): Remove the following temporary 64-bit support once official support is available.
    print "WEBKIT_64_SUPPORT is set to: ", $ENV{"WEBKIT_64_SUPPORT"}, "\n" if isWin64();

    # We will actually use MSBuild to build WebKit, but we need to find the Visual Studio install (above) to make
    # sure we use the right options.
    $vcBuildPath = File::Spec->catfile(msBuildInstallDir(), qw(MSBuild.exe));
    if (! -e $vcBuildPath) {
        print "*************************************************************\n";
        print "Cannot find '$vcBuildPath'\n";
        print "Please make sure execute that the Microsoft .NET Framework SDK\n";
        print "is installed on this machine.\n";
        print "*************************************************************\n";
        die;
    }
}

sub dieIfWindowsPlatformSDKNotInstalled
{
    my $registry32Path = "/proc/registry/";
    my $registry64Path = "/proc/registry64/";
    my @windowsPlatformSDKRegistryEntries = (
        "HKEY_LOCAL_MACHINE/SOFTWARE/Microsoft/Microsoft SDKs/Windows/v8.0A",
        "HKEY_LOCAL_MACHINE/SOFTWARE/Microsoft/Microsoft SDKs/Windows/v8.0",
        "HKEY_LOCAL_MACHINE/SOFTWARE/Microsoft/Microsoft SDKs/Windows/v7.1A",
        "HKEY_LOCAL_MACHINE/SOFTWARE/Microsoft/Microsoft SDKs/Windows/v7.0A",
        "HKEY_LOCAL_MACHINE/SOFTWARE/Microsoft/MicrosoftSDK/InstalledSDKs/D2FF9F89-8AA2-4373-8A31-C838BF4DBBE1",
    );

    # FIXME: It would be better to detect whether we are using 32- or 64-bit Windows
    # and only check the appropriate entry. But for now we just blindly check both.
    my $recommendedPlatformSDK = $windowsPlatformSDKRegistryEntries[0];

    while (@windowsPlatformSDKRegistryEntries) {
        my $windowsPlatformSDKRegistryEntry = shift @windowsPlatformSDKRegistryEntries;
        return if (-e $registry32Path . $windowsPlatformSDKRegistryEntry) || (-e $registry64Path . $windowsPlatformSDKRegistryEntry);
    }

    print "*************************************************************\n";
    print "Cannot find registry entry '$recommendedPlatformSDK'.\n";
    print "Please download and install the Microsoft Windows SDK\n";
    print "from <http://www.microsoft.com/en-us/download/details.aspx?id=8279>.\n\n";
    print "Then follow step 2 in the Windows section of the \"Installing Developer\n";
    print "Tools\" instructions at <http://www.webkit.org/building/tools.html>.\n";
    print "*************************************************************\n";
    die;
}

sub buildXCodeProject($$@)
{
    my ($project, $clean, @extraOptions) = @_;

    if ($clean) {
        push(@extraOptions, "-alltargets");
        push(@extraOptions, "clean");
    }

    chomp($ENV{DSYMUTIL_NUM_THREADS} = `sysctl -n hw.activecpu`);
    return system "xcodebuild", "-project", "$project.xcodeproj", @extraOptions;
}

sub usingVisualStudioExpress()
{
    setupCygwinEnv();
    return $willUseVCExpressWhenBuilding;
}

sub buildVisualStudioProject
{
    my ($project, $clean) = @_;
    setupCygwinEnv();

    my $config = configurationForVisualStudio();

    dieIfWindowsPlatformSDKNotInstalled() if $willUseVCExpressWhenBuilding;

    chomp($project = `cygpath -w "$project"`) if isCygwin();

    my $action = "/t:build";
    if ($clean) {
        $action = "/t:clean";
    }

    my $platform = "/p:Platform=" . (isWin64() ? "x64" : "Win32");
    my $logPath = File::Spec->catdir($baseProductDir, $configuration);
    make_path($logPath) unless -d $logPath or $logPath eq ".";

    my $errorLogFile = File::Spec->catfile($logPath, "webkit_errors.log");
    chomp($errorLogFile = `cygpath -w "$errorLogFile"`) if isCygwin();
    my $errorLogging = "/flp:LogFile=" . $errorLogFile . ";ErrorsOnly";

    my $warningLogFile = File::Spec->catfile($logPath, "webkit_warnings.log");
    chomp($warningLogFile = `cygpath -w "$warningLogFile"`) if isCygwin();
    my $warningLogging = "/flp1:LogFile=" . $warningLogFile . ";WarningsOnly";

    my @command = ($vcBuildPath, "/verbosity:minimal", $project, $action, $config, $platform, "/fl", $errorLogging, "/fl1", $warningLogging);
    print join(" ", @command), "\n";
    return system @command;
}

sub getJhbuildPath()
{
    my @jhbuildPath = File::Spec->splitdir(baseProductDir());
    if (isGit() && isGitBranchBuild() && gitBranch()) {
        pop(@jhbuildPath);
    }
    if (isEfl()) {
        push(@jhbuildPath, "DependenciesEFL");
    } elsif (isGtk()) {
        push(@jhbuildPath, "DependenciesGTK");
    } elsif (isWPE()) {
        push(@jhbuildPath, "DependenciesWPE");
    } else {
        die "Cannot get JHBuild path for platform that isn't GTK+ or EFL.\n";
    }
    return File::Spec->catdir(@jhbuildPath);
}

sub isCachedArgumentfileOutOfDate($@)
{
    my ($filename, $currentContents) = @_;

    if (! -e $filename) {
        return 1;
    }

    open(CONTENTS_FILE, $filename);
    chomp(my $previousContents = <CONTENTS_FILE>);
    close(CONTENTS_FILE);

    if ($previousContents ne $currentContents) {
        print "Contents for file $filename have changed.\n";
        print "Previous contents were: $previousContents\n\n";
        print "New contents are: $currentContents\n";
        return 1;
    }

    return 0;
}

sub wrapperPrefixIfNeeded()
{
    if (isAnyWindows() || isJSCOnly()) {
        return ();
    }
    if (isAppleMacWebKit()) {
        return ("xcrun");
    }
    if (-e getJhbuildPath()) {
        my @prefix = (File::Spec->catfile(sourceDir(), "Tools", "jhbuild", "jhbuild-wrapper"));
        if (isEfl()) {
            push(@prefix, "--efl");
        } elsif (isGtk()) {
            push(@prefix, "--gtk");
        } elsif (isWPE()) {
            push(@prefix, "--wpe");
        }
        push(@prefix, "run");

        return @prefix;
    }

    return ();
}

sub cmakeCachePath()
{
    return File::Spec->catdir(baseProductDir(), configuration(), "CMakeCache.txt");
}

sub shouldRemoveCMakeCache(@)
{
    my ($cacheFilePath, @buildArgs) = @_;

    # We check this first, because we always want to create this file for a fresh build.
    my $productDir = File::Spec->catdir(baseProductDir(), configuration());
    my $optionsCache = File::Spec->catdir($productDir, "build-webkit-options.txt");
    my $joinedBuildArgs = join(" ", @buildArgs);
    if (isCachedArgumentfileOutOfDate($optionsCache, $joinedBuildArgs)) {
        File::Path::mkpath($productDir) unless -d $productDir;
        open(CACHED_ARGUMENTS, ">", $optionsCache);
        print CACHED_ARGUMENTS $joinedBuildArgs;
        close(CACHED_ARGUMENTS);

        return 1;
    }

    my $cmakeCache = cmakeCachePath();
    unless (-e $cmakeCache) {
        return 0;
    }

    my $cacheFileModifiedTime = stat($cmakeCache)->mtime;
    my $platformConfiguration = File::Spec->catdir(sourceDir(), "Source", "cmake", "Options" . cmakeBasedPortName() . ".cmake");
    if ($cacheFileModifiedTime < stat($platformConfiguration)->mtime) {
        return 1;
    }

    my $globalConfiguration = File::Spec->catdir(sourceDir(), "Source", "cmake", "OptionsCommon.cmake");
    if ($cacheFileModifiedTime < stat($globalConfiguration)->mtime) {
        return 1;
    }

    my $inspectorUserInterfaceDircetory = File::Spec->catdir(sourceDir(), "Source", "WebInspectorUI", "UserInterface");
    if ($cacheFileModifiedTime < stat($inspectorUserInterfaceDircetory)->mtime) {
        return 1;
    }

    return 0;
}

sub removeCMakeCache(@)
{
    my (@buildArgs) = @_;
    if (shouldRemoveCMakeCache(@buildArgs)) {
        my $cmakeCache = cmakeCachePath();
        unlink($cmakeCache) if -e $cmakeCache;
    }
}

sub canUseNinja(@)
{
    if (!defined($shouldNotUseNinja)) {
        $shouldNotUseNinja = checkForArgumentAndRemoveFromARGV("--no-ninja");
    }

    if ($shouldNotUseNinja) {
        return 0;
    }

    # Test both ninja and ninja-build. Fedora uses ninja-build and has patched CMake to also call ninja-build.
    return commandExists("ninja") || commandExists("ninja-build");
}

sub canUseNinjaGenerator(@)
{
    # Check that a Ninja generator is installed
    my $devnull = File::Spec->devnull();
    return exitStatus(system("cmake -N -G Ninja >$devnull 2>&1")) == 0;
}

sub canUseEclipseNinjaGenerator(@)
{
    # Check that eclipse and eclipse Ninja generator is installed
    my $devnull = File::Spec->devnull();
    return commandExists("eclipse") && exitStatus(system("cmake -N -G 'Eclipse CDT4 - Ninja' >$devnull 2>&1")) == 0;
}

sub cmakeGeneratedBuildfile(@)
{
    my ($willUseNinja) = @_;
    if ($willUseNinja) {
        return File::Spec->catfile(baseProductDir(), configuration(), "build.ninja")
    } elsif (isAnyWindows()) {
        return File::Spec->catfile(baseProductDir(), configuration(), "WebKit.sln")
    } else {
        return File::Spec->catfile(baseProductDir(), configuration(), "Makefile")
    }
}

sub generateBuildSystemFromCMakeProject
{
    my ($prefixPath, @cmakeArgs) = @_;
    my $config = configuration();
    my $port = cmakeBasedPortName();
    my $buildPath = File::Spec->catdir(baseProductDir(), $config);
    File::Path::mkpath($buildPath) unless -d $buildPath;
    my $originalWorkingDirectory = getcwd();
    chdir($buildPath) or die;

    # We try to be smart about when to rerun cmake, so that we can have faster incremental builds.
    my $willUseNinja = canUseNinja() && canUseNinjaGenerator();
    if (-e cmakeCachePath() && -e cmakeGeneratedBuildfile($willUseNinja)) {
        return 0;
    }

    my @args;
    push @args, "-DPORT=\"$port\"";
    push @args, "-DCMAKE_INSTALL_PREFIX=\"$prefixPath\"" if $prefixPath;
    push @args, "-DCMAKE_EXPORT_COMPILE_COMMANDS=ON" if isGtk() || isWPE();
    if ($config =~ /release/i) {
        push @args, "-DCMAKE_BUILD_TYPE=Release";
    } elsif ($config =~ /debug/i) {
        push @args, "-DCMAKE_BUILD_TYPE=Debug";
    }

    if ($willUseNinja) {
        push @args, "-G";
        if (canUseEclipseNinjaGenerator()) {
            push @args, "'Eclipse CDT4 - Ninja'";
        } else {
            push @args, "Ninja";
        }
    } elsif (isAnyWindows() && isWin64()) {
        push @args, '-G "Visual Studio 14 2015 Win64"';
    }

    # Some ports have production mode, but build-webkit should always use developer mode.
<<<<<<< HEAD
    push @args, "-DDEVELOPER_MODE=ON" if isEfl() || isGtk() || isWPE() || isJSCOnly();
=======
    push @args, "-DDEVELOPER_MODE=ON" if isEfl() || isGtk() || isJSCOnly() || isWPE();
>>>>>>> 1d06622b

    # Don't warn variables which aren't used by cmake ports.
    push @args, "--no-warn-unused-cli";
    push @args, @cmakeArgs if @cmakeArgs;

    my $cmakeSourceDir = isCygwin() ? windowsSourceDir() : sourceDir();
    push @args, '"' . $cmakeSourceDir . '"';

    # Compiler options to keep floating point values consistent
    # between 32-bit and 64-bit architectures.
    determineArchitecture();
    if ($architecture ne "x86_64" && !isARM() && !isCrossCompilation() && !isAnyWindows()) {
        $ENV{'CXXFLAGS'} = "-march=pentium4 -msse2 -mfpmath=sse " . ($ENV{'CXXFLAGS'} || "");
    }

    # We call system("cmake @args") instead of system("cmake", @args) so that @args is
    # parsed for shell metacharacters.
    my $wrapper = join(" ", wrapperPrefixIfNeeded()) . " ";
    my $returnCode = system($wrapper . "cmake @args");

    chdir($originalWorkingDirectory);
    return $returnCode;
}

sub buildCMakeGeneratedProject($)
{
    my ($makeArgs) = @_;
    my $config = configuration();
    my $buildPath = File::Spec->catdir(baseProductDir(), $config);
    if (! -d $buildPath) {
        die "Must call generateBuildSystemFromCMakeProject() before building CMake project.";
    }

    my $command = "cmake";
    my @args = ("--build", $buildPath, "--config", $config);
    push @args, ("--", $makeArgs) if $makeArgs;

    # GTK and JSCOnly can use a build script to preserve colors and pretty-printing.
    if ((isGtk() || isJSCOnly()) && -e "$buildPath/build.sh") {
        chdir "$buildPath" or die;
        $command = "$buildPath/build.sh";
        @args = ($makeArgs);
    }

    if ($ENV{VERBOSE} && canUseNinja()) {
        push @args, "-v";
        push @args, "-d keeprsp" if (version->parse(determineNinjaVersion()) >= version->parse("1.4.0"));
    }

    # We call system("cmake @args") instead of system("cmake", @args) so that @args is
    # parsed for shell metacharacters. In particular, $makeArgs may contain such metacharacters.
    my $wrapper = join(" ", wrapperPrefixIfNeeded()) . " ";
    return system($wrapper . "$command @args");
}

sub cleanCMakeGeneratedProject()
{
    my $config = configuration();
    my $buildPath = File::Spec->catdir(baseProductDir(), $config);
    if (-d $buildPath) {
        return system("cmake", "--build", $buildPath, "--config", $config, "--target", "clean");
    }
    return 0;
}

sub buildCMakeProjectOrExit($$$@)
{
    my ($clean, $prefixPath, $makeArgs, @cmakeArgs) = @_;
    my $returnCode;

    exit(exitStatus(cleanCMakeGeneratedProject())) if $clean;

    if (isEfl() && checkForArgumentAndRemoveFromARGV("--update-efl")) {
        system("perl", "$sourceDir/Tools/Scripts/update-webkitefl-libs") == 0 or die $!;
    }

    if (isGtk() && checkForArgumentAndRemoveFromARGV("--update-gtk")) {
        system("perl", "$sourceDir/Tools/Scripts/update-webkitgtk-libs") == 0 or die $!;
    }

    $returnCode = exitStatus(generateBuildSystemFromCMakeProject($prefixPath, @cmakeArgs));
    exit($returnCode) if $returnCode;

    $returnCode = exitStatus(buildCMakeGeneratedProject($makeArgs));
    exit($returnCode) if $returnCode;
    return 0;
}

sub cmakeBasedPortArguments()
{
    return ();
}

sub cmakeBasedPortName()
{
    return ucfirst portName();
}

sub determineIsCMakeBuild()
{
    return if defined($isCMakeBuild);
    $isCMakeBuild = checkForArgumentAndRemoveFromARGV("--cmake");
}

sub isCMakeBuild()
{
    return 1 unless isAppleMacWebKit();
    determineIsCMakeBuild();
    return $isCMakeBuild;
}

sub promptUser
{
    my ($prompt, $default) = @_;
    my $defaultValue = $default ? "[$default]" : "";
    print "$prompt $defaultValue: ";
    chomp(my $input = <STDIN>);
    return $input ? $input : $default;
}

sub appleApplicationSupportPath
{
    open INSTALL_DIR, "</proc/registry/HKEY_LOCAL_MACHINE/SOFTWARE/Apple\ Inc./Apple\ Application\ Support/InstallDir";
    my $path = <INSTALL_DIR>;
    $path =~ s/[\r\n\x00].*//;
    close INSTALL_DIR;

    my $unixPath = `cygpath -u '$path'`;
    chomp $unixPath;
    return $unixPath;
}

sub setPathForRunningWebKitApp
{
    my ($env) = @_;

    if (isAnyWindows()) {
        my $productBinaryDir = executableProductDir();
        if (isAppleWinWebKit()) {
            $env->{PATH} = join(':', $productBinaryDir, appleApplicationSupportPath(), $env->{PATH} || "");
        } elsif (isWinCairo()) {
            my $winCairoBin = sourceDir() . "/WebKitLibraries/win/" . (isWin64() ? "bin64/" : "bin32/");
            my $gstreamerBin = isWin64() ? $ENV{"GSTREAMER_1_0_ROOT_X86_64"} . "bin" : $ENV{"GSTREAMER_1_0_ROOT_X86"} . "bin";
            $env->{PATH} = join(':', $productBinaryDir, $winCairoBin, $gstreamerBin, $env->{PATH} || "");
        }
    }
}

sub printHelpAndExitForRunAndDebugWebKitAppIfNeeded
{
    return unless checkForArgumentAndRemoveFromARGV("--help");

    my ($includeOptionsForDebugging) = @_;

    print STDERR <<EOF;
Usage: @{[basename($0)]} [options] [args ...]
  --help                            Show this help message
  --no-saved-state                  Launch the application without state restoration (OS X 10.7 and later)
  -g|--guard-malloc                 Enable Guard Malloc (OS X only)
EOF

    if ($includeOptionsForDebugging) {
        print STDERR <<EOF;
  --use-gdb                         Use GDB (this is the default when using Xcode 4.4 or earlier)
  --use-lldb                        Use LLDB (this is the default when using Xcode 4.5 or later)
EOF
    }

    exit(1);
}

sub argumentsForRunAndDebugMacWebKitApp()
{
    my @args = ();
    if (checkForArgumentAndRemoveFromARGV("--no-saved-state")) {
        push @args, ("-ApplePersistenceIgnoreStateQuietly", "YES");
        # FIXME: Don't set ApplePersistenceIgnoreState once all supported OS versions respect ApplePersistenceIgnoreStateQuietly (rdar://15032886).
        push @args, ("-ApplePersistenceIgnoreState", "YES");
    }
    unshift @args, @ARGV;

    return @args;
}

sub setupMacWebKitEnvironment($)
{
    my ($dyldFrameworkPath) = @_;

    $dyldFrameworkPath = File::Spec->rel2abs($dyldFrameworkPath);

    prependToEnvironmentVariableList("DYLD_FRAMEWORK_PATH", $dyldFrameworkPath);
    prependToEnvironmentVariableList("__XPC_DYLD_FRAMEWORK_PATH", $dyldFrameworkPath);
    $ENV{WEBKIT_UNSET_DYLD_FRAMEWORK_PATH} = "YES";

    setUpGuardMallocIfNeeded();
}

sub setupIOSWebKitEnvironment($)
{
    my ($dyldFrameworkPath) = @_;
    $dyldFrameworkPath = File::Spec->rel2abs($dyldFrameworkPath);

    prependToEnvironmentVariableList("DYLD_FRAMEWORK_PATH", $dyldFrameworkPath);
    prependToEnvironmentVariableList("DYLD_LIBRARY_PATH", $dyldFrameworkPath);

    setUpGuardMallocIfNeeded();
}

sub iosSimulatorApplicationsPath()
{
    return File::Spec->catdir(XcodeSDKPath(), "Applications");
}

sub installedMobileSafariBundle()
{
    return File::Spec->catfile(iosSimulatorApplicationsPath(), "MobileSafari.app");
}

sub mobileSafariBundle()
{
    determineConfigurationProductDir();

    # Use MobileSafari.app in product directory if present.
    if (isAppleMacWebKit() && -d "$configurationProductDir/MobileSafari.app") {
        return "$configurationProductDir/MobileSafari.app";
    }
    return installedMobileSafariBundle();
}

sub plistPathFromBundle($)
{
    my ($appBundle) = @_;
    return "$appBundle/Info.plist" if -f "$appBundle/Info.plist"; # iOS app bundle
    return "$appBundle/Contents/Info.plist" if -f "$appBundle/Contents/Info.plist"; # Mac app bundle
    return "";
}

sub appIdentifierFromBundle($)
{
    my ($appBundle) = @_;
    my $plistPath = File::Spec->rel2abs(plistPathFromBundle($appBundle)); # defaults(1) will complain if the specified path is not absolute.
    chomp(my $bundleIdentifier = `defaults read '$plistPath' CFBundleIdentifier 2> /dev/null`);
    return $bundleIdentifier;
}

sub appDisplayNameFromBundle($)
{
    my ($appBundle) = @_;
    my $plistPath = File::Spec->rel2abs(plistPathFromBundle($appBundle)); # defaults(1) will complain if the specified path is not absolute.
    chomp(my $bundleDisplayName = `defaults read '$plistPath' CFBundleDisplayName 2> /dev/null`);
    return $bundleDisplayName;
}

sub waitUntilIOSSimulatorDeviceIsInState($$)
{
    my ($deviceUDID, $waitUntilState) = @_;
    my $device = iosSimulatorDeviceByUDID($deviceUDID);
    while ($device->{state} ne $waitUntilState) {
        usleep(500 * 1000); # Waiting 500ms between file system polls does not make script run-safari feel sluggish.
        $device = iosSimulatorDeviceByUDID($deviceUDID);
    }
}

sub shutDownIOSSimulatorDevice($)
{
    my ($simulatorDevice) = @_;
    system("xcrun --sdk iphonesimulator simctl shutdown $simulatorDevice->{UDID} > /dev/null 2>&1");
}

sub restartIOSSimulatorDevice($)
{
    my ($simulatorDevice) = @_;
    shutDownIOSSimulatorDevice($simulatorDevice);

    exitStatus(system("xcrun", "--sdk", "iphonesimulator", "simctl", "boot", $simulatorDevice->{UDID})) == 0 or die "Failed to boot simulator device $simulatorDevice->{UDID}";
}

sub relaunchIOSSimulator($)
{
    my ($simulatedDevice) = @_;
    quitIOSSimulator($simulatedDevice->{UDID});

    # FIXME: <rdar://problem/20916140> Switch to using CoreSimulator.framework for launching and quitting iOS Simulator
    my $iosSimulatorBundleID = "com.apple.iphonesimulator";
    system("open", "-b", $iosSimulatorBundleID, "--args", "-CurrentDeviceUDID", $simulatedDevice->{UDID}) == 0 or die "Failed to open $iosSimulatorBundleID: $!";

    waitUntilIOSSimulatorDeviceIsInState($simulatedDevice->{UDID}, SIMULATOR_DEVICE_STATE_BOOTED);
}

sub quitIOSSimulator(;$)
{
    my ($waitForShutdownOfSimulatedDeviceUDID) = @_;
    # FIXME: <rdar://problem/20916140> Switch to using CoreSimulator.framework for launching and quitting iOS Simulator
    exitStatus(system {"osascript"} "osascript", "-e", 'tell application id "com.apple.iphonesimulator" to quit') == 0 or die "Failed to quit iOS Simulator: $!";
    if (!defined($waitForShutdownOfSimulatedDeviceUDID)) {
        return;
    }
    # FIXME: We assume that $waitForShutdownOfSimulatedDeviceUDID was not booted using the simctl command line tool.
    #        Otherwise we will spin indefinitely since quiting the iOS Simulator will not shutdown this device. We
    #        should add a maximum time limit to wait for a device to shutdown and either return an error or die()
    #        on expiration of the time limit.
    waitUntilIOSSimulatorDeviceIsInState($waitForShutdownOfSimulatedDeviceUDID, SIMULATOR_DEVICE_STATE_SHUTDOWN);
}

sub iosSimulatorDeviceByName($)
{
    my ($simulatorName) = @_;
    my $simulatorRuntime = iosSimulatorRuntime();
    my @devices = iOSSimulatorDevices();
    for my $device (@devices) {
        if ($device->{name} eq $simulatorName && $device->{runtime} eq $simulatorRuntime) {
            return $device;
        }
    }
    return undef;
}

sub iosSimulatorDeviceByUDID($)
{
    my ($simulatedDeviceUDID) = @_;
    my $devicePlistPath = File::Spec->catfile(iOSSimulatorDevicesPath(), $simulatedDeviceUDID, "device.plist");
    if (!-f $devicePlistPath) {
        return;
    }
    # FIXME: We should parse the device.plist file ourself and map the dictionary keys in it to known
    #        dictionary keys so as to decouple our representation of the plist from the actual structure
    #        of the plist, which may change.
    eval "require Foundation";
    return Foundation::perlRefFromObjectRef(NSDictionary->dictionaryWithContentsOfFile_($devicePlistPath));
}

sub iosSimulatorRuntime()
{
    my $xcodeSDKVersion = xcodeSDKVersion();
    $xcodeSDKVersion =~ s/\./-/;
    return "com.apple.CoreSimulator.SimRuntime.iOS-$xcodeSDKVersion";
}

sub findOrCreateSimulatorForIOSDevice($)
{
    my ($simulatorNameSuffix) = @_;
    my $simulatorName;
    my $simulatorDeviceType;
    if (architecture() eq "x86_64") {
        $simulatorName = "iPhone 5s " . $simulatorNameSuffix;
        $simulatorDeviceType = "com.apple.CoreSimulator.SimDeviceType.iPhone-5s";
    } else {
        $simulatorName = "iPhone 5 " . $simulatorNameSuffix;
        $simulatorDeviceType = "com.apple.CoreSimulator.SimDeviceType.iPhone-5";
    }
    my $simulatedDevice = iosSimulatorDeviceByName($simulatorName);
    return $simulatedDevice if $simulatedDevice;
    return createiOSSimulatorDevice($simulatorName, $simulatorDeviceType, iosSimulatorRuntime());
}

sub isIOSSimulatorSystemInstalledApp($)
{
    my ($appBundle) = @_;
    my $simulatorApplicationsPath = realpath(iosSimulatorApplicationsPath());
    return substr(realpath($appBundle), 0, length($simulatorApplicationsPath)) eq $simulatorApplicationsPath;
}

sub hasUserInstalledAppInSimulatorDevice($$)
{
    my ($appIdentifier, $simulatedDeviceUDID) = @_;
    my $userInstalledAppPath = File::Spec->catfile($ENV{HOME}, "Library", "Developer", "CoreSimulator", "Devices", $simulatedDeviceUDID, "data", "Containers", "Bundle", "Application");
    if (!-d $userInstalledAppPath) {
        return 0; # No user installed apps.
    }
    local @::userInstalledAppBundles;
    my $wantedFunction = sub {
        my $file = $_;

        # Ignore hidden files and directories.
        if ($file =~ /^\../) {
            $File::Find::prune = 1;
            return;
        }

        return if !-d $file || $file !~ /\.app$/;
        push @::userInstalledAppBundles, $File::Find::name;
        $File::Find::prune = 1; # Do not traverse contents of app bundle.
    };
    find($wantedFunction, $userInstalledAppPath);
    for my $userInstalledAppBundle (@::userInstalledAppBundles) {
        if (appIdentifierFromBundle($userInstalledAppBundle) eq $appIdentifier) {
            return 1; # Has user installed app.
        }
    }
    return 0; # Does not have user installed app.
}

sub isSimulatorDeviceBooted($)
{
    my ($simulatedDeviceUDID) = @_;
    my $device = iosSimulatorDeviceByUDID($simulatedDeviceUDID);
    return $device && $device->{state} eq SIMULATOR_DEVICE_STATE_BOOTED;
}

sub runIOSWebKitAppInSimulator($;$)
{
    my ($appBundle, $simulatorOptions) = @_;
    my $productDir = productDir();
    my $appDisplayName = appDisplayNameFromBundle($appBundle);
    my $appIdentifier = appIdentifierFromBundle($appBundle);
    my $simulatedDevice = findOrCreateSimulatorForIOSDevice(SIMULATOR_DEVICE_SUFFIX_FOR_WEBKIT_DEVELOPMENT);
    my $simulatedDeviceUDID = $simulatedDevice->{UDID};

    my $willUseSystemInstalledApp = isIOSSimulatorSystemInstalledApp($appBundle);
    if ($willUseSystemInstalledApp) {
        if (hasUserInstalledAppInSimulatorDevice($appIdentifier, $simulatedDeviceUDID)) {
            # Restore the system-installed app in the simulator device corresponding to $appBundle as it
            # was previously overwritten with a custom built version of the app.
            # FIXME: Only restore the system-installed version of the app instead of erasing all contents and settings.
            print "Quitting iOS Simulator...\n";
            quitIOSSimulator($simulatedDeviceUDID);
            print "Erasing contents and settings for simulator device \"$simulatedDevice->{name}\".\n";
            exitStatus(system("xcrun", "--sdk", "iphonesimulator", "simctl", "erase", $simulatedDeviceUDID)) == 0 or die;
        }
        # FIXME: We assume that if $simulatedDeviceUDID is not booted then iOS Simulator is not open. However
        #        $simulatedDeviceUDID may have been booted using the simctl command line tool. If $simulatedDeviceUDID
        #        was booted using simctl then we should shutdown the device and launch iOS Simulator to boot it again.
        if (!isSimulatorDeviceBooted($simulatedDeviceUDID)) {
            print "Launching iOS Simulator...\n";
            relaunchIOSSimulator($simulatedDevice);
        }
    } else {
        # FIXME: We should killall(1) any running instances of $appBundle before installing it to ensure
        #        that simctl launch opens the latest installed version of the app. For now we quit and
        #        launch the iOS Simulator again to ensure there are no running instances of $appBundle.
        print "Quitting and launching iOS Simulator...\n";
        relaunchIOSSimulator($simulatedDevice);

        print "Installing $appBundle.\n";
        # Install custom built app, overwriting an app with the same app identifier if one exists.
        exitStatus(system("xcrun", "--sdk", "iphonesimulator", "simctl", "install", $simulatedDeviceUDID, $appBundle)) == 0 or die;

    }

    $simulatorOptions = {} unless $simulatorOptions;

    my %simulatorENV;
    %simulatorENV = %{$simulatorOptions->{applicationEnvironment}} if $simulatorOptions->{applicationEnvironment};
    {
        local %ENV; # Shadow global-scope %ENV so that changes to it will not be seen outside of this scope.
        setupIOSWebKitEnvironment($productDir);
        %simulatorENV = %ENV;
    }
    my $applicationArguments = \@ARGV;
    $applicationArguments = $simulatorOptions->{applicationArguments} if $simulatorOptions && $simulatorOptions->{applicationArguments};

    # Prefix the environment variables with SIMCTL_CHILD_ per `xcrun simctl help launch`.
    foreach my $key (keys %simulatorENV) {
        $ENV{"SIMCTL_CHILD_$key"} = $simulatorENV{$key};
    }

    print "Starting $appDisplayName with DYLD_FRAMEWORK_PATH set to point to built WebKit in $productDir.\n";
    return exitStatus(system("xcrun", "--sdk", "iphonesimulator", "simctl", "launch", $simulatedDeviceUDID, $appIdentifier, @$applicationArguments));
}

sub runIOSWebKitApp($)
{
    my ($appBundle) = @_;
    if (willUseIOSDeviceSDK()) {
        die "Only running Safari in iOS Simulator is supported now.";
    }
    if (willUseIOSSimulatorSDK()) {
        return runIOSWebKitAppInSimulator($appBundle);
    }
    die "Not using an iOS SDK."
}

sub runMacWebKitApp($;$)
{
    my ($appPath, $useOpenCommand) = @_;
    my $productDir = productDir();
    print "Starting @{[basename($appPath)]} with DYLD_FRAMEWORK_PATH set to point to built WebKit in $productDir.\n";

    local %ENV = %ENV;
    setupMacWebKitEnvironment($productDir);

    if (defined($useOpenCommand) && $useOpenCommand == USE_OPEN_COMMAND) {
        return system("open", "-W", "-a", $appPath, "--args", argumentsForRunAndDebugMacWebKitApp());
    }
    if (architecture()) {
        return system "arch", "-" . architecture(), $appPath, argumentsForRunAndDebugMacWebKitApp();
    }
    return system { $appPath } $appPath, argumentsForRunAndDebugMacWebKitApp();
}

sub execMacWebKitAppForDebugging($)
{
    my ($appPath) = @_;
    my $architectureSwitch;
    my $argumentsSeparator;

    if (debugger() eq "lldb") {
        $architectureSwitch = "--arch";
        $argumentsSeparator = "--";
    } elsif (debugger() eq "gdb") {
        $architectureSwitch = "-arch";
        $argumentsSeparator = "--args";
    } else {
        die "Unknown debugger $debugger.\n";
    }

    my $debuggerPath = `xcrun -find $debugger`;
    chomp $debuggerPath;
    die "Can't find the $debugger executable.\n" unless -x $debuggerPath;

    my $productDir = productDir();
    setupMacWebKitEnvironment($productDir);

    my @architectureFlags = ($architectureSwitch, architecture());
    print "Starting @{[basename($appPath)]} under $debugger with DYLD_FRAMEWORK_PATH set to point to built WebKit in $productDir.\n";
    exec { $debuggerPath } $debuggerPath, @architectureFlags, $argumentsSeparator, $appPath, argumentsForRunAndDebugMacWebKitApp() or die;
}

sub debugSafari
{
    if (isAppleMacWebKit()) {
        checkFrameworks();
        execMacWebKitAppForDebugging(safariPath());
    }

    return 1; # Unsupported platform; can't debug Safari on this platform.
}

sub runSafari
{
    if (isIOSWebKit()) {
        return runIOSWebKitApp(mobileSafariBundle());
    }

    if (isAppleMacWebKit()) {
        return runMacWebKitApp(safariPath());
    }

    if (isAppleWinWebKit()) {
        my $result;
        my $webKitLauncherPath = File::Spec->catfile(executableProductDir(), "MiniBrowser.exe");
        return system { $webKitLauncherPath } $webKitLauncherPath, @ARGV;
    }

    return 1; # Unsupported platform; can't run Safari on this platform.
}

sub runMiniBrowser
{
    if (isAppleMacWebKit()) {
        return runMacWebKitApp(File::Spec->catfile(productDir(), "MiniBrowser.app", "Contents", "MacOS", "MiniBrowser"));
    } elsif (isAppleWinWebKit()) {
        my $result;
        my $webKitLauncherPath = File::Spec->catfile(executableProductDir(), "MiniBrowser.exe");
        return system { $webKitLauncherPath } $webKitLauncherPath, @ARGV;
    }

    return 1;
}

sub debugMiniBrowser
{
    if (isAppleMacWebKit()) {
        execMacWebKitAppForDebugging(File::Spec->catfile(productDir(), "MiniBrowser.app", "Contents", "MacOS", "MiniBrowser"));
    }
    
    return 1;
}

sub runWebKitTestRunner
{
    if (isAppleMacWebKit()) {
        return runMacWebKitApp(File::Spec->catfile(productDir(), "WebKitTestRunner"));
    }

    return 1;
}

sub debugWebKitTestRunner
{
    if (isAppleMacWebKit()) {
        execMacWebKitAppForDebugging(File::Spec->catfile(productDir(), "WebKitTestRunner"));
    }

    return 1;
}

sub readRegistryString
{
    my ($valueName) = @_;
    chomp(my $string = `regtool --wow32 get "$valueName"`);
    return $string;
}

sub writeRegistryString
{
    my ($valueName, $string) = @_;

    my $error = system "regtool", "--wow32", "set", "-s", $valueName, $string;

    # On Windows Vista/7 with UAC enabled, regtool will fail to modify the registry, but will still
    # return a successful exit code. So we double-check here that the value we tried to write to the
    # registry was really written.
    return !$error && readRegistryString($valueName) eq $string;
}

sub formatBuildTime($)
{
    my ($buildTime) = @_;

    my $buildHours = int($buildTime / 3600);
    my $buildMins = int(($buildTime - $buildHours * 3600) / 60);
    my $buildSecs = $buildTime - $buildHours * 3600 - $buildMins * 60;

    if ($buildHours) {
        return sprintf("%dh:%02dm:%02ds", $buildHours, $buildMins, $buildSecs);
    }
    return sprintf("%02dm:%02ds", $buildMins, $buildSecs);
}

sub runSvnUpdateAndResolveChangeLogs(@)
{
    my @svnOptions = @_;
    my $openCommand = "svn update " . join(" ", @svnOptions);
    open my $update, "$openCommand |" or die "cannot execute command $openCommand";
    my @conflictedChangeLogs;
    while (my $line = <$update>) {
        print $line;
        $line =~ m/^C\s+(.+?)[\r\n]*$/;
        if ($1) {
          my $filename = normalizePath($1);
          push @conflictedChangeLogs, $filename if basename($filename) eq "ChangeLog";
        }
    }
    close $update or die;

    if (@conflictedChangeLogs) {
        print "Attempting to merge conflicted ChangeLogs.\n";
        my $resolveChangeLogsPath = File::Spec->catfile(sourceDir(), "Tools", "Scripts", "resolve-ChangeLogs");
        (system($resolveChangeLogsPath, "--no-warnings", @conflictedChangeLogs) == 0)
            or die "Could not open resolve-ChangeLogs script: $!.\n";
    }
}

sub runGitUpdate()
{
    # Doing a git fetch first allows setups with svn-remote.svn.fetch = trunk:refs/remotes/origin/master
    # to perform the rebase much much faster.
    system("git", "fetch");
    if (isGitSVNDirectory(".")) {
        system("git", "svn", "rebase") == 0 or die;
    } else {
        # This will die if branch.$BRANCHNAME.merge isn't set, which is
        # almost certainly what we want.
        system("git", "pull") == 0 or die;
    }
}

1;<|MERGE_RESOLUTION|>--- conflicted
+++ resolved
@@ -1085,7 +1085,6 @@
                 --gtk
                 --jsc-only
                 --wpe
-                --jsc-only
             );
             die "Please specify which WebKit port to build using one of the following options:"
                 . "\n\t$portsChoice\n";
@@ -2014,11 +2013,7 @@
     }
 
     # Some ports have production mode, but build-webkit should always use developer mode.
-<<<<<<< HEAD
-    push @args, "-DDEVELOPER_MODE=ON" if isEfl() || isGtk() || isWPE() || isJSCOnly();
-=======
     push @args, "-DDEVELOPER_MODE=ON" if isEfl() || isGtk() || isJSCOnly() || isWPE();
->>>>>>> 1d06622b
 
     # Don't warn variables which aren't used by cmake ports.
     push @args, "--no-warn-unused-cli";
