#!/usr/bin/perl -w

# Copyright (C) 2005-2009, 2013, 2015 Apple Inc. All rights reserved.
#
# Redistribution and use in source and binary forms, with or without
# modification, are permitted provided that the following conditions
# are met:
#
# 1.  Redistributions of source code must retain the above copyright
#     notice, this list of conditions and the following disclaimer. 
# 2.  Redistributions in binary form must reproduce the above copyright
#     notice, this list of conditions and the following disclaimer in the
#     documentation and/or other materials provided with the distribution. 
# 3.  Neither the name of Apple Inc. ("Apple") nor the names of
#     its contributors may be used to endorse or promote products derived
#     from this software without specific prior written permission. 
#
# THIS SOFTWARE IS PROVIDED BY APPLE AND ITS CONTRIBUTORS "AS IS" AND ANY
# EXPRESS OR IMPLIED WARRANTIES, INCLUDING, BUT NOT LIMITED TO, THE IMPLIED
# WARRANTIES OF MERCHANTABILITY AND FITNESS FOR A PARTICULAR PURPOSE ARE
# DISCLAIMED. IN NO EVENT SHALL APPLE OR ITS CONTRIBUTORS BE LIABLE FOR ANY
# DIRECT, INDIRECT, INCIDENTAL, SPECIAL, EXEMPLARY, OR CONSEQUENTIAL DAMAGES
# (INCLUDING, BUT NOT LIMITED TO, PROCUREMENT OF SUBSTITUTE GOODS OR SERVICES;
# LOSS OF USE, DATA, OR PROFITS; OR BUSINESS INTERRUPTION) HOWEVER CAUSED AND
# ON ANY THEORY OF LIABILITY, WHETHER IN CONTRACT, STRICT LIABILITY, OR TORT
# (INCLUDING NEGLIGENCE OR OTHERWISE) ARISING IN ANY WAY OUT OF THE USE OF
# THIS SOFTWARE, EVEN IF ADVISED OF THE POSSIBILITY OF SUCH DAMAGE.

use strict;
use File::Basename;
use FindBin;
use Getopt::Long qw(:config pass_through);
use lib $FindBin::Bin;
use webkitdirs;
use POSIX;

my $showHelp = 0;
my $clean = 0;

my $programName = basename($0);
my $usage = <<EOF;
Usage: $programName [options] [options to pass to build system]
  --help        Show this help message
  --clean       Clean up the build directory
  --gtk         Build the GTK+ port
EOF

GetOptions(
    'help' => \$showHelp,
    'clean' => \$clean,
);

if ($showHelp) {
   print STDERR $usage;
   exit 1;
}

checkRequiredSystemConfig();
setConfiguration();
chdirWebKit();

# Build
chdir File::Spec->catdir("Tools", "DumpRenderTree") or die;

my $result;
if (isAppleCocoaWebKit()) {
    $result = buildXCodeProject("DumpRenderTree", $clean, XcodeOptions(), @ARGV);
<<<<<<< HEAD
} elsif (isGtk() || isEfl() || isAnyWindows() || isWPE()) {
    # Gtk, EFL, and Windows build everything in one shot. No need to build anything here.
=======
} elsif (isGtk() || isAnyWindows()) {
    # GTK and Windows build everything in one shot. No need to build anything here.
>>>>>>> 24c8b5ee
    $result = 0;
} else {
    die "Building not defined for this platform!\n";
}

exit exitStatus($result);<|MERGE_RESOLUTION|>--- conflicted
+++ resolved
@@ -65,13 +65,8 @@
 my $result;
 if (isAppleCocoaWebKit()) {
     $result = buildXCodeProject("DumpRenderTree", $clean, XcodeOptions(), @ARGV);
-<<<<<<< HEAD
-} elsif (isGtk() || isEfl() || isAnyWindows() || isWPE()) {
-    # Gtk, EFL, and Windows build everything in one shot. No need to build anything here.
-=======
-} elsif (isGtk() || isAnyWindows()) {
-    # GTK and Windows build everything in one shot. No need to build anything here.
->>>>>>> 24c8b5ee
+} elsif (isGtk() || isWPE() || isAnyWindows()) {
+    # GTK, WPE and Windows build everything in one shot. No need to build anything here.
     $result = 0;
 } else {
     die "Building not defined for this platform!\n";
